/*
 * Copyright (C) 2007 The Android Open Source Project
 *
 * Licensed under the Apache License, Version 2.0 (the "License");
 * you may not use this file except in compliance with the License.
 * You may obtain a copy of the License at
 *
 *      http://www.apache.org/licenses/LICENSE-2.0
 *
 * Unless required by applicable law or agreed to in writing, software
 * distributed under the License is distributed on an "AS IS" BASIS,
 * WITHOUT WARRANTIES OR CONDITIONS OF ANY KIND, either express or implied.
 * See the License for the specific language governing permissions and
 * limitations under the License.
 */

package com.android.server.power;

import cyanogenmod.power.PerformanceManagerInternal;

import android.Manifest;
import android.annotation.IntDef;
import android.app.ActivityManager;
import android.content.BroadcastReceiver;
import android.content.ContentResolver;
import android.content.Context;
import android.content.Intent;
import android.content.IntentFilter;
import android.content.pm.PackageManager;
import android.content.res.Resources;
import android.database.ContentObserver;
import android.hardware.Sensor;
import android.hardware.SensorEvent;
import android.hardware.SensorEventListener;
import android.hardware.SensorManager;
import android.hardware.SystemSensorManager;
import android.hardware.display.DisplayManagerInternal;
import android.hardware.display.DisplayManagerInternal.DisplayPowerRequest;
import android.net.Uri;
import android.os.BatteryManager;
import android.os.BatteryManagerInternal;
import android.os.Binder;
import android.os.Handler;
import android.os.IBinder;
import android.os.IPowerManager;
import android.os.Looper;
import android.os.Message;
import android.os.PowerManager;
import android.os.PowerManagerInternal;
import android.os.Process;
import android.os.RemoteException;
import android.os.SystemClock;
import android.os.SystemProperties;
import android.os.Trace;
import android.os.UserHandle;
import android.os.WorkSource;
import android.provider.Settings;
import android.provider.Settings.Secure;
import android.provider.Settings.SettingNotFoundException;
import android.service.dreams.DreamManagerInternal;
import android.service.vr.IVrManager;
import android.service.vr.IVrStateCallbacks;
import android.telephony.TelephonyManager;
import android.util.EventLog;
import android.util.PrintWriterPrinter;
import android.util.Slog;
import android.util.SparseIntArray;
import android.util.TimeUtils;
import android.view.Display;
import android.view.WindowManagerPolicy;

import com.android.internal.app.IAppOpsService;
import com.android.internal.app.IBatteryStats;
import com.android.internal.os.BackgroundThread;
import com.android.internal.util.ArrayUtils;
import com.android.server.EventLogTags;
import com.android.server.LocalServices;
import com.android.server.ServiceThread;
import com.android.server.SystemService;
import com.android.server.Watchdog;
import com.android.server.am.BatteryStatsService;
import com.android.server.lights.Light;
import com.android.server.lights.LightsManager;
import com.android.server.vr.VrManagerService;
import libcore.util.Objects;

import cyanogenmod.providers.CMSettings;

import java.io.FileDescriptor;
import java.io.PrintWriter;
import java.lang.annotation.Retention;
import java.lang.annotation.RetentionPolicy;
import java.util.ArrayList;
import java.util.Arrays;

import static android.os.PowerManagerInternal.POWER_HINT_INTERACTION;
import static android.os.PowerManagerInternal.WAKEFULNESS_ASLEEP;
import static android.os.PowerManagerInternal.WAKEFULNESS_AWAKE;
import static android.os.PowerManagerInternal.WAKEFULNESS_DOZING;
import static android.os.PowerManagerInternal.WAKEFULNESS_DREAMING;

/**
 * The power manager service is responsible for coordinating power management
 * functions on the device.
 */
public final class PowerManagerService extends SystemService
        implements Watchdog.Monitor {
    private static final String TAG = "PowerManagerService";

    private static final boolean DEBUG = false;
    private static final boolean DEBUG_SPEW = DEBUG && true;

    // Message: Sent when a user activity timeout occurs to update the power state.
    private static final int MSG_USER_ACTIVITY_TIMEOUT = 1;
    // Message: Sent when the device enters or exits a dreaming or dozing state.
    private static final int MSG_SANDMAN = 2;
    // Message: Sent when the screen brightness boost expires.
    private static final int MSG_SCREEN_BRIGHTNESS_BOOST_TIMEOUT = 3;
    // Message: Polling to look for long held wake locks.
    private static final int MSG_CHECK_FOR_LONG_WAKELOCKS = 4;

    private static final int MSG_WAKE_UP = 5;

    // Dirty bit: mWakeLocks changed
    protected static final int DIRTY_WAKE_LOCKS = 1 << 0;
    // Dirty bit: mWakefulness changed
    private static final int DIRTY_WAKEFULNESS = 1 << 1;
    // Dirty bit: user activity was poked or may have timed out
    private static final int DIRTY_USER_ACTIVITY = 1 << 2;
    // Dirty bit: actual display power state was updated asynchronously
    private static final int DIRTY_ACTUAL_DISPLAY_POWER_STATE_UPDATED = 1 << 3;
    // Dirty bit: mBootCompleted changed
    private static final int DIRTY_BOOT_COMPLETED = 1 << 4;
    // Dirty bit: settings changed
    private static final int DIRTY_SETTINGS = 1 << 5;
    // Dirty bit: mIsPowered changed
    private static final int DIRTY_IS_POWERED = 1 << 6;
    // Dirty bit: mStayOn changed
    private static final int DIRTY_STAY_ON = 1 << 7;
    // Dirty bit: battery state changed
    private static final int DIRTY_BATTERY_STATE = 1 << 8;
    // Dirty bit: proximity state changed
    private static final int DIRTY_PROXIMITY_POSITIVE = 1 << 9;
    // Dirty bit: dock state changed
    private static final int DIRTY_DOCK_STATE = 1 << 10;
    // Dirty bit: brightness boost changed
    private static final int DIRTY_SCREEN_BRIGHTNESS_BOOST = 1 << 11;

    // Summarizes the state of all active wakelocks.
    private static final int WAKE_LOCK_CPU = 1 << 0;
    private static final int WAKE_LOCK_SCREEN_BRIGHT = 1 << 1;
    private static final int WAKE_LOCK_SCREEN_DIM = 1 << 2;
    private static final int WAKE_LOCK_BUTTON_BRIGHT = 1 << 3;
    private static final int WAKE_LOCK_PROXIMITY_SCREEN_OFF = 1 << 4;
    private static final int WAKE_LOCK_STAY_AWAKE = 1 << 5; // only set if already awake
    private static final int WAKE_LOCK_DOZE = 1 << 6;
    private static final int WAKE_LOCK_DRAW = 1 << 7;

    // Summarizes the user activity state.
    private static final int USER_ACTIVITY_SCREEN_BRIGHT = 1 << 0;
    private static final int USER_ACTIVITY_SCREEN_DIM = 1 << 1;
    private static final int USER_ACTIVITY_SCREEN_DREAM = 1 << 2;

    // Default timeout in milliseconds.  This is only used until the settings
    // provider populates the actual default value (R.integer.def_screen_off_timeout).
    private static final int DEFAULT_SCREEN_OFF_TIMEOUT = 15 * 1000;
    private static final int DEFAULT_SLEEP_TIMEOUT = -1;

    // Screen brightness boost timeout.
    // Hardcoded for now until we decide what the right policy should be.
    // This should perhaps be a setting.
    private static final int SCREEN_BRIGHTNESS_BOOST_TIMEOUT = 5 * 1000;

    // How long a partial wake lock must be held until we consider it a long wake lock.
    static final long MIN_LONG_WAKE_CHECK_INTERVAL = 60*1000;

    // Power hints defined in hardware/libhardware/include/hardware/power.h.
    private static final int POWER_HINT_LOW_POWER = 5;
    private static final int POWER_HINT_VR_MODE = 7;

    // Power features defined in hardware/libhardware/include/hardware/power.h.
    private static final int POWER_FEATURE_DOUBLE_TAP_TO_WAKE = 1;

    private static final int DEFAULT_BUTTON_ON_DURATION = 5 * 1000;

    // Default setting for double tap to wake.
    private static final int DEFAULT_DOUBLE_TAP_TO_WAKE = 0;

    /** Constants for {@link #shutdownOrRebootInternal} */
    @Retention(RetentionPolicy.SOURCE)
    @IntDef({HALT_MODE_SHUTDOWN, HALT_MODE_REBOOT, HALT_MODE_REBOOT_SAFE_MODE})
    public @interface HaltMode {}
    private static final int HALT_MODE_SHUTDOWN = 0;
    private static final int HALT_MODE_REBOOT = 1;
    private static final int HALT_MODE_REBOOT_SAFE_MODE = 2;

    private static final int BUTTON_ON_DURATION = 5 * 1000;

    private static final float PROXIMITY_NEAR_THRESHOLD = 5.0f;

    private final Context mContext;
    private final ServiceThread mHandlerThread;
    private final PowerManagerHandler mHandler;

    private LightsManager mLightsManager;
    private BatteryManagerInternal mBatteryManagerInternal;
    private DisplayManagerInternal mDisplayManagerInternal;
    private IBatteryStats mBatteryStats;
    private IAppOpsService mAppOps;
    private WindowManagerPolicy mPolicy;
    private Notifier mNotifier;
    private WirelessChargerDetector mWirelessChargerDetector;
    private SettingsObserver mSettingsObserver;
    private DreamManagerInternal mDreamManager;
    private Light mAttentionLight;
    private Light mButtonsLight;
    private Light mKeyboardLight;
    private Light mCapsLight;
    private Light mFnLight;

    private int mButtonTimeout;
    private int mButtonBrightness;
    private int mButtonBrightnessSettingDefault;
    private int mKeyboardBrightness;
    private int mKeyboardBrightnessSettingDefault;

    private final Object mLock = new Object();

    // A bitfield that indicates what parts of the power state have
    // changed and need to be recalculated.
    protected int mDirty;

    // Indicates whether the device is awake or asleep or somewhere in between.
    // This is distinct from the screen power state, which is managed separately.
    private int mWakefulness;
    private boolean mWakefulnessChanging;

    // True if the sandman has just been summoned for the first time since entering the
    // dreaming or dozing state.  Indicates whether a new dream should begin.
    private boolean mSandmanSummoned;

    // True if MSG_SANDMAN has been scheduled.
    private boolean mSandmanScheduled;

    // Table of all suspend blockers.
    // There should only be a few of these.
    private final ArrayList<SuspendBlocker> mSuspendBlockers = new ArrayList<SuspendBlocker>();

    // Table of all wake locks acquired by applications.
    protected final ArrayList<WakeLock> mWakeLocks = new ArrayList<WakeLock>();

    // A bitfield that summarizes the state of all active wakelocks.
    private int mWakeLockSummary;

    // Have we scheduled a message to check for long wake locks?  This is when we will check.
    private long mNotifyLongScheduled;

    // Last time we checked for long wake locks.
    private long mNotifyLongDispatched;

    // The time we decided to do next long check.
    private long mNotifyLongNextCheck;

    // If true, instructs the display controller to wait for the proximity sensor to
    // go negative before turning the screen on.
    private boolean mRequestWaitForNegativeProximity;

    // Timestamp of the last time the device was awoken or put to sleep.
    private long mLastWakeTime;
    private long mLastSleepTime;

    // Timestamp of the last call to user activity.
    private long mLastUserActivityTime;
    private long mLastUserActivityTimeNoChangeLights;

    // Timestamp of last interactive power hint.
    private long mLastInteractivePowerHintTime;

    // Timestamp of the last screen brightness boost.
    private long mLastScreenBrightnessBoostTime;
    private boolean mScreenBrightnessBoostInProgress;

    // A bitfield that summarizes the effect of the user activity timer.
    private int mUserActivitySummary;

    // The desired display power state.  The actual state may lag behind the
    // requested because it is updated asynchronously by the display power controller.
    private final DisplayPowerRequest mDisplayPowerRequest = new DisplayPowerRequest();

    // True if the display power state has been fully applied, which means the display
    // is actually on or actually off or whatever was requested.
    private boolean mDisplayReady;

    // The suspend blocker used to keep the CPU alive when an application has acquired
    // a wake lock.
    private final SuspendBlocker mWakeLockSuspendBlocker;

    // True if the wake lock suspend blocker has been acquired.
    private boolean mHoldingWakeLockSuspendBlocker;

    // The suspend blocker used to keep the CPU alive when the display is on, the
    // display is getting ready or there is user activity (in which case the display
    // must be on).
    private final SuspendBlocker mDisplaySuspendBlocker;

    // True if the display suspend blocker has been acquired.
    private boolean mHoldingDisplaySuspendBlocker;

    // True if systemReady() has been called.
    private boolean mSystemReady;

    // True if boot completed occurred.  We keep the screen on until this happens.
    private boolean mBootCompleted;

    // Runnables that should be triggered on boot completed
    private Runnable[] mBootCompletedRunnables;

    // True if auto-suspend mode is enabled.
    // Refer to autosuspend.h.
    private boolean mHalAutoSuspendModeEnabled;

    // True if interactive mode is enabled.
    // Refer to power.h.
    private boolean mHalInteractiveModeEnabled;

    // True if the device is plugged into a power source.
    private boolean mIsPowered;

    // The current plug type, such as BatteryManager.BATTERY_PLUGGED_WIRELESS.
    private int mPlugType;

    // The current battery level percentage.
    private int mBatteryLevel;

    // The battery level percentage at the time the dream started.
    // This is used to terminate a dream and go to sleep if the battery is
    // draining faster than it is charging and the user activity timeout has expired.
    private int mBatteryLevelWhenDreamStarted;

    // The current dock state.
    private int mDockState = Intent.EXTRA_DOCK_STATE_UNDOCKED;

    // True to decouple auto-suspend mode from the display state.
    private boolean mDecoupleHalAutoSuspendModeFromDisplayConfig;

    // True to decouple interactive mode from the display state.
    private boolean mDecoupleHalInteractiveModeFromDisplayConfig;

    // True if the device should wake up when plugged or unplugged.
    private boolean mWakeUpWhenPluggedOrUnpluggedConfig;

    // True if the device should wake up when plugged or unplugged in theater mode.
    private boolean mWakeUpWhenPluggedOrUnpluggedInTheaterModeConfig;

    // True if the device should suspend when the screen is off due to proximity.
    private boolean mSuspendWhenScreenOffDueToProximityConfig;

    // True if dreams are supported on this device.
    private boolean mDreamsSupportedConfig;

    // Default value for dreams enabled
    private boolean mDreamsEnabledByDefaultConfig;

    // Default value for dreams activate-on-sleep
    private boolean mDreamsActivatedOnSleepByDefaultConfig;

    // Default value for dreams activate-on-dock
    private boolean mDreamsActivatedOnDockByDefaultConfig;

    // True if dreams can run while not plugged in.
    private boolean mDreamsEnabledOnBatteryConfig;

    // Minimum battery level to allow dreaming when powered.
    // Use -1 to disable this safety feature.
    private int mDreamsBatteryLevelMinimumWhenPoweredConfig;

    // Minimum battery level to allow dreaming when not powered.
    // Use -1 to disable this safety feature.
    private int mDreamsBatteryLevelMinimumWhenNotPoweredConfig;

    // If the battery level drops by this percentage and the user activity timeout
    // has expired, then assume the device is receiving insufficient current to charge
    // effectively and terminate the dream.  Use -1 to disable this safety feature.
    private int mDreamsBatteryLevelDrainCutoffConfig;

    // True if dreams are enabled by the user.
    private boolean mDreamsEnabledSetting;

    // True if dreams should be activated on sleep.
    private boolean mDreamsActivateOnSleepSetting;

    // True if dreams should be activated on dock.
    private boolean mDreamsActivateOnDockSetting;

    // True if doze should not be started until after the screen off transition.
    private boolean mDozeAfterScreenOffConfig;

    // The minimum screen off timeout, in milliseconds.
    private int mMinimumScreenOffTimeoutConfig;

    // The screen dim duration, in milliseconds.
    // This is subtracted from the end of the screen off timeout so the
    // minimum screen off timeout should be longer than this.
    private int mMaximumScreenDimDurationConfig;

    // The maximum screen dim time expressed as a ratio relative to the screen
    // off timeout.  If the screen off timeout is very short then we want the
    // dim timeout to also be quite short so that most of the time is spent on.
    // Otherwise the user won't get much screen on time before dimming occurs.
    private float mMaximumScreenDimRatioConfig;

    // Whether device supports double tap to wake.
    private boolean mSupportsDoubleTapWakeConfig;

    // The screen off timeout setting value in milliseconds.
    private int mScreenOffTimeoutSetting;

    // The sleep timeout setting value in milliseconds.
    private int mSleepTimeoutSetting;

    // The maximum allowable screen off timeout according to the device
    // administration policy.  Overrides other settings.
    private int mMaximumScreenOffTimeoutFromDeviceAdmin = Integer.MAX_VALUE;

    // The stay on while plugged in setting.
    // A bitfield of battery conditions under which to make the screen stay on.
    private int mStayOnWhilePluggedInSetting;

    // True if the device should wake up when plugged or unplugged
    private int mWakeUpWhenPluggedOrUnpluggedSetting;

    // True if the device should stay on.
    private boolean mStayOn;

    // True if the proximity sensor reads a positive result.
    private boolean mProximityPositive;

    // Screen brightness setting limits.
    private int mScreenBrightnessSettingMinimum;
    private int mScreenBrightnessSettingMaximum;
    private int mScreenBrightnessSettingDefault;

    // The screen brightness setting, from 0 to 255.
    // Use -1 if no value has been set.
    private int mScreenBrightnessSetting;

    // The screen auto-brightness adjustment setting, from -1 to 1.
    // Use 0 if there is no adjustment.
    private float mScreenAutoBrightnessAdjustmentSetting;

    // The screen brightness mode.
    // One of the Settings.System.SCREEN_BRIGHTNESS_MODE_* constants.
    private int mScreenBrightnessModeSetting;

    // The screen brightness setting override from the window manager
    // to allow the current foreground activity to override the brightness.
    // Use -1 to disable.
    private int mScreenBrightnessOverrideFromWindowManager = -1;

    // The window manager has determined the user to be inactive via other means.
    // Set this to false to disable.
    private boolean mUserInactiveOverrideFromWindowManager;

    // The next possible user activity timeout after being explicitly told the user is inactive.
    // Set to -1 when not told the user is inactive since the last period spent dozing or asleep.
    private long mOverriddenTimeout = -1;

    // The button brightness setting override from the window manager
    // to allow the current foreground activity to override the button brightness.
    // Use -1 to disable.
    private int mButtonBrightnessOverrideFromWindowManager = -1;

    // The user activity timeout override from the window manager
    // to allow the current foreground activity to override the user activity timeout.
    // Use -1 to disable.
    private long mUserActivityTimeoutOverrideFromWindowManager = -1;

    // The screen brightness setting override from the settings application
    // to temporarily adjust the brightness until next updated,
    // Use -1 to disable.
    private int mTemporaryScreenBrightnessSettingOverride = -1;

    // The screen brightness adjustment setting override from the settings
    // application to temporarily adjust the auto-brightness adjustment factor
    // until next updated, in the range -1..1.
    // Use NaN to disable.
    private float mTemporaryScreenAutoBrightnessAdjustmentSettingOverride = Float.NaN;

    // The screen state to use while dozing.
    private int mDozeScreenStateOverrideFromDreamManager = Display.STATE_UNKNOWN;

    // The screen brightness to use while dozing.
    private int mDozeScreenBrightnessOverrideFromDreamManager = PowerManager.BRIGHTNESS_DEFAULT;

    // Time when we last logged a warning about calling userActivity() without permission.
    private long mLastWarningAboutUserActivityPermission = Long.MIN_VALUE;

    // If true, the device is in low power mode.
    private boolean mLowPowerModeEnabled;

    // Current state of the low power mode setting.
    private boolean mLowPowerModeSetting;

    // Current state of whether the settings are allowing auto low power mode.
    private boolean mAutoLowPowerModeConfigured;

    // The user turned off low power mode below the trigger level
    private boolean mAutoLowPowerModeSnoozing;

    // True if the battery level is currently considered low.
    private boolean mBatteryLevelLow;

    // True if we are currently in device idle mode.
    private boolean mDeviceIdleMode;

    // True if we are currently in light device idle mode.
    private boolean mLightDeviceIdleMode;

    // Set of app ids that we will always respect the wake locks for.
    int[] mDeviceIdleWhitelist = new int[0];

    // Set of app ids that are temporarily allowed to acquire wakelocks due to high-pri message
    int[] mDeviceIdleTempWhitelist = new int[0];

    private QCNsrmPowerExtension qcNsrmPowExt;

    private final SparseIntArray mUidState = new SparseIntArray();

    // True if theater mode is enabled
    private boolean mTheaterModeEnabled;

    // True if double tap to wake is enabled
    private boolean mDoubleTapWakeEnabled;

    private final ArrayList<PowerManagerInternal.LowPowerModeListener> mLowPowerModeListeners
            = new ArrayList<PowerManagerInternal.LowPowerModeListener>();

    // True if brightness should be affected by twilight.
    private boolean mBrightnessUseTwilight;

    private native void nativeInit();

    private static native void nativeAcquireSuspendBlocker(String name);
    private static native void nativeReleaseSuspendBlocker(String name);
    private static native void nativeSetInteractive(boolean enable);
    private static native void nativeSetAutoSuspend(boolean enable);
    private static native void nativeSendPowerHint(int hintId, int data);
    private static native void nativeSetFeature(int featureId, int data);
    private static native int nativeGetFeature(int featureId);

    private boolean mForceNavbar;

    private PerformanceManagerInternal mPerf;

    private boolean mKeyboardVisible = false;

    // Whether proximity check on wake is enabled by default
    private boolean mProximityWakeEnabledByDefaultConfig;

    private boolean mProximityWakeSupported;
    private boolean mProximityWakeEnabled;
    private int mProximityTimeOut;
    private SensorManager mSensorManager;
    private Sensor mProximitySensor;
    private SensorEventListener mProximityListener;
    private android.os.PowerManager.WakeLock mProximityWakeLock;

    public PowerManagerService(Context context) {
        super(context);
        mContext = context;
        mHandlerThread = new ServiceThread(TAG,
                Process.THREAD_PRIORITY_DISPLAY, false /*allowIo*/);
        mHandlerThread.start();
        mHandler = new PowerManagerHandler(mHandlerThread.getLooper());
        qcNsrmPowExt = new QCNsrmPowerExtension(this);
        synchronized (mLock) {
            mWakeLockSuspendBlocker = createSuspendBlockerLocked("PowerManagerService.WakeLocks");
            mDisplaySuspendBlocker = createSuspendBlockerLocked("PowerManagerService.Display");
            mDisplaySuspendBlocker.acquire();
            mHoldingDisplaySuspendBlocker = true;
            mHalAutoSuspendModeEnabled = false;
            mHalInteractiveModeEnabled = true;

            mWakefulness = WAKEFULNESS_AWAKE;

            nativeInit();
            nativeSetAutoSuspend(false);
            nativeSetInteractive(true);
            nativeSetFeature(POWER_FEATURE_DOUBLE_TAP_TO_WAKE, 0);
        }
    }

    @Override
    public void onStart() {
        publishBinderService(Context.POWER_SERVICE, new BinderService());
        publishLocalService(PowerManagerInternal.class, new LocalService());

        Watchdog.getInstance().addMonitor(this);
        Watchdog.getInstance().addThread(mHandler);
    }

    @Override
    public void onBootPhase(int phase) {
        synchronized (mLock) {
            if (phase == PHASE_THIRD_PARTY_APPS_CAN_START) {
                incrementBootCount();

            } else if (phase == PHASE_BOOT_COMPLETED) {
                final long now = SystemClock.uptimeMillis();
                mBootCompleted = true;
                mDirty |= DIRTY_BOOT_COMPLETED;
                userActivityNoUpdateLocked(
                        now, PowerManager.USER_ACTIVITY_EVENT_OTHER, 0, Process.SYSTEM_UID);
                updatePowerStateLocked();

                if (!ArrayUtils.isEmpty(mBootCompletedRunnables)) {
                    Slog.d(TAG, "Posting " + mBootCompletedRunnables.length + " delayed runnables");
                    for (Runnable r : mBootCompletedRunnables) {
                        BackgroundThread.getHandler().post(r);
                    }
                }
                mBootCompletedRunnables = null;
                mPerf = LocalServices.getService(PerformanceManagerInternal.class);
            }
        }
    }

    public void systemReady(IAppOpsService appOps) {
        synchronized (mLock) {
            mSystemReady = true;
            mAppOps = appOps;
            mDreamManager = getLocalService(DreamManagerInternal.class);
            mDisplayManagerInternal = getLocalService(DisplayManagerInternal.class);
            mPolicy = getLocalService(WindowManagerPolicy.class);
            mBatteryManagerInternal = getLocalService(BatteryManagerInternal.class);

            PowerManager pm = (PowerManager) mContext.getSystemService(Context.POWER_SERVICE);
            mScreenBrightnessSettingMinimum = pm.getMinimumScreenBrightnessSetting();
            mScreenBrightnessSettingMaximum = pm.getMaximumScreenBrightnessSetting();
            mScreenBrightnessSettingDefault = pm.getDefaultScreenBrightnessSetting();
            mButtonBrightnessSettingDefault = pm.getDefaultButtonBrightness();
            mKeyboardBrightnessSettingDefault = pm.getDefaultKeyboardBrightness();

            SensorManager sensorManager = new SystemSensorManager(mContext, mHandler.getLooper());

            // The notifier runs on the system server's main looper so as not to interfere
            // with the animations and other critical functions of the power manager.
            mBatteryStats = BatteryStatsService.getService();
            mNotifier = new Notifier(Looper.getMainLooper(), mContext, mBatteryStats,
                    mAppOps, createSuspendBlockerLocked("PowerManagerService.Broadcasts"),
                    mPolicy);

            mWirelessChargerDetector = new WirelessChargerDetector(sensorManager,
                    createSuspendBlockerLocked("PowerManagerService.WirelessChargerDetector"),
                    mHandler);
            mSettingsObserver = new SettingsObserver(mHandler);

            mLightsManager = getLocalService(LightsManager.class);
            mAttentionLight = mLightsManager.getLight(LightsManager.LIGHT_ID_ATTENTION);
            mButtonsLight = mLightsManager.getLight(LightsManager.LIGHT_ID_BUTTONS);
            mKeyboardLight = mLightsManager.getLight(LightsManager.LIGHT_ID_KEYBOARD);
            mCapsLight = mLightsManager.getLight(LightsManager.LIGHT_ID_CAPS);
            mFnLight = mLightsManager.getLight(LightsManager.LIGHT_ID_FUNC);

            // Initialize display power management.
            mDisplayManagerInternal.initPowerManagement(
                    mDisplayPowerCallbacks, mHandler, sensorManager);

            // Initialize proximity sensor
            mSensorManager = (SensorManager) mContext.getSystemService(Context.SENSOR_SERVICE);
            mProximitySensor = mSensorManager.getDefaultSensor(Sensor.TYPE_PROXIMITY);

            // Register for broadcasts from other components of the system.
            IntentFilter filter = new IntentFilter();
            filter.addAction(Intent.ACTION_BATTERY_CHANGED);
            filter.setPriority(IntentFilter.SYSTEM_HIGH_PRIORITY);
            mContext.registerReceiver(new BatteryReceiver(), filter, null, mHandler);

            filter = new IntentFilter();
            filter.addAction(Intent.ACTION_DREAMING_STARTED);
            filter.addAction(Intent.ACTION_DREAMING_STOPPED);
            mContext.registerReceiver(new DreamReceiver(), filter, null, mHandler);

            filter = new IntentFilter();
            filter.addAction(Intent.ACTION_USER_SWITCHED);
            mContext.registerReceiver(new UserSwitchedReceiver(), filter, null, mHandler);

            filter = new IntentFilter();
            filter.addAction(Intent.ACTION_DOCK_EVENT);
            mContext.registerReceiver(new DockReceiver(), filter, null, mHandler);

            // Register for settings changes.
            final ContentResolver resolver = mContext.getContentResolver();
            resolver.registerContentObserver(Settings.Secure.getUriFor(
                    Settings.Secure.SCREENSAVER_ENABLED),
                    false, mSettingsObserver, UserHandle.USER_ALL);
            resolver.registerContentObserver(Settings.Secure.getUriFor(
                    Settings.Secure.SCREENSAVER_ACTIVATE_ON_SLEEP),
                    false, mSettingsObserver, UserHandle.USER_ALL);
            resolver.registerContentObserver(Settings.Secure.getUriFor(
                    Settings.Secure.SCREENSAVER_ACTIVATE_ON_DOCK),
                    false, mSettingsObserver, UserHandle.USER_ALL);
            resolver.registerContentObserver(Settings.System.getUriFor(
                    Settings.System.SCREEN_OFF_TIMEOUT),
                    false, mSettingsObserver, UserHandle.USER_ALL);
            resolver.registerContentObserver(Settings.Secure.getUriFor(
                    Settings.Secure.SLEEP_TIMEOUT),
                    false, mSettingsObserver, UserHandle.USER_ALL);
            resolver.registerContentObserver(Settings.Global.getUriFor(
                    Settings.Global.STAY_ON_WHILE_PLUGGED_IN),
                    false, mSettingsObserver, UserHandle.USER_ALL);
            resolver.registerContentObserver(Settings.System.getUriFor(
                    Settings.System.SCREEN_BRIGHTNESS),
                    false, mSettingsObserver, UserHandle.USER_ALL);
            resolver.registerContentObserver(Settings.System.getUriFor(
                    Settings.System.SCREEN_BRIGHTNESS_MODE),
                    false, mSettingsObserver, UserHandle.USER_ALL);
            resolver.registerContentObserver(Settings.System.getUriFor(
                    Settings.System.SCREEN_AUTO_BRIGHTNESS_ADJ),
                    false, mSettingsObserver, UserHandle.USER_ALL);
            resolver.registerContentObserver(Settings.Global.getUriFor(
                    Settings.Global.LOW_POWER_MODE),
                    false, mSettingsObserver, UserHandle.USER_ALL);
            resolver.registerContentObserver(Settings.Global.getUriFor(
                    Settings.Global.LOW_POWER_MODE_TRIGGER_LEVEL),
                    false, mSettingsObserver, UserHandle.USER_ALL);
            resolver.registerContentObserver(Settings.Global.getUriFor(
                    Settings.Global.THEATER_MODE_ON),
                    false, mSettingsObserver, UserHandle.USER_ALL);
            resolver.registerContentObserver(Settings.Secure.getUriFor(
                    Settings.Secure.DOUBLE_TAP_TO_WAKE),
                    false, mSettingsObserver, UserHandle.USER_ALL);
            resolver.registerContentObserver(Settings.Secure.getUriFor(
                    Secure.BRIGHTNESS_USE_TWILIGHT),
                    false, mSettingsObserver, UserHandle.USER_ALL);
            IVrManager vrManager =
                    (IVrManager) getBinderService(VrManagerService.VR_MANAGER_BINDER_SERVICE);
            try {
                vrManager.registerListener(mVrStateCallbacks);
            } catch (RemoteException e) {
                Slog.e(TAG, "Failed to register VR mode state listener: " + e);
            }

            resolver.registerContentObserver(CMSettings.Secure.getUriFor(
                    CMSettings.Secure.BUTTON_BRIGHTNESS),
                    false, mSettingsObserver, UserHandle.USER_ALL);
            resolver.registerContentObserver(CMSettings.Secure.getUriFor(
                    CMSettings.Secure.KEYBOARD_BRIGHTNESS),
                    false, mSettingsObserver, UserHandle.USER_ALL);
            resolver.registerContentObserver(CMSettings.Secure.getUriFor(
                    CMSettings.Secure.BUTTON_BACKLIGHT_TIMEOUT),
                    false, mSettingsObserver, UserHandle.USER_ALL);
            resolver.registerContentObserver(CMSettings.Global.getUriFor(
                    CMSettings.Global.WAKE_WHEN_PLUGGED_OR_UNPLUGGED),
                    false, mSettingsObserver, UserHandle.USER_ALL);
            resolver.registerContentObserver(CMSettings.Global.getUriFor(
                    CMSettings.Global.DEV_FORCE_SHOW_NAVBAR),
                    false, mSettingsObserver, UserHandle.USER_ALL);
            resolver.registerContentObserver(CMSettings.System.getUriFor(
                    CMSettings.System.PROXIMITY_ON_WAKE),
                    false, mSettingsObserver, UserHandle.USER_ALL);

            // Go.
            readConfigurationLocked();
            updateSettingsLocked();
            mDirty |= DIRTY_BATTERY_STATE;
            updatePowerStateLocked();
        }
    }

    private void readConfigurationLocked() {
        final Resources resources = mContext.getResources();

        mDecoupleHalAutoSuspendModeFromDisplayConfig = resources.getBoolean(
                com.android.internal.R.bool.config_powerDecoupleAutoSuspendModeFromDisplay);
        mDecoupleHalInteractiveModeFromDisplayConfig = resources.getBoolean(
                com.android.internal.R.bool.config_powerDecoupleInteractiveModeFromDisplay);
        mWakeUpWhenPluggedOrUnpluggedConfig = resources.getBoolean(
                com.android.internal.R.bool.config_unplugTurnsOnScreen);
        mWakeUpWhenPluggedOrUnpluggedInTheaterModeConfig = resources.getBoolean(
                com.android.internal.R.bool.config_allowTheaterModeWakeFromUnplug);
        mSuspendWhenScreenOffDueToProximityConfig = resources.getBoolean(
                com.android.internal.R.bool.config_suspendWhenScreenOffDueToProximity);
        mDreamsSupportedConfig = resources.getBoolean(
                com.android.internal.R.bool.config_dreamsSupported);
        mDreamsEnabledByDefaultConfig = resources.getBoolean(
                com.android.internal.R.bool.config_dreamsEnabledByDefault);
        mDreamsActivatedOnSleepByDefaultConfig = resources.getBoolean(
                com.android.internal.R.bool.config_dreamsActivatedOnSleepByDefault);
        mDreamsActivatedOnDockByDefaultConfig = resources.getBoolean(
                com.android.internal.R.bool.config_dreamsActivatedOnDockByDefault);
        mDreamsEnabledOnBatteryConfig = resources.getBoolean(
                com.android.internal.R.bool.config_dreamsEnabledOnBattery);
        mDreamsBatteryLevelMinimumWhenPoweredConfig = resources.getInteger(
                com.android.internal.R.integer.config_dreamsBatteryLevelMinimumWhenPowered);
        mDreamsBatteryLevelMinimumWhenNotPoweredConfig = resources.getInteger(
                com.android.internal.R.integer.config_dreamsBatteryLevelMinimumWhenNotPowered);
        mDreamsBatteryLevelDrainCutoffConfig = resources.getInteger(
                com.android.internal.R.integer.config_dreamsBatteryLevelDrainCutoff);
        mDozeAfterScreenOffConfig = resources.getBoolean(
                com.android.internal.R.bool.config_dozeAfterScreenOff);
        mMinimumScreenOffTimeoutConfig = resources.getInteger(
                com.android.internal.R.integer.config_minimumScreenOffTimeout);
        mMaximumScreenDimDurationConfig = resources.getInteger(
                com.android.internal.R.integer.config_maximumScreenDimDuration);
        mMaximumScreenDimRatioConfig = resources.getFraction(
                com.android.internal.R.fraction.config_maximumScreenDimRatio, 1, 1);
        mSupportsDoubleTapWakeConfig = resources.getBoolean(
                com.android.internal.R.bool.config_supportDoubleTapWake);
        mProximityWakeSupported = resources.getBoolean(
                org.cyanogenmod.platform.internal.R.bool.config_proximityCheckOnWake);
        mProximityWakeEnabledByDefaultConfig = resources.getBoolean(
                org.cyanogenmod.platform.internal.R.bool.config_proximityCheckOnWakeEnabledByDefault);
        mProximityTimeOut = resources.getInteger(
                org.cyanogenmod.platform.internal.R.integer.config_proximityCheckTimeout);
        if (mProximityWakeSupported) {
            mProximityWakeLock = ((PowerManager) mContext.getSystemService(Context.POWER_SERVICE))
                    .newWakeLock(PowerManager.PARTIAL_WAKE_LOCK, "ProximityWakeLock");
        }
    }

    private void updateSettingsLocked() {
        final ContentResolver resolver = mContext.getContentResolver();

        mDreamsEnabledSetting = (Settings.Secure.getIntForUser(resolver,
                Settings.Secure.SCREENSAVER_ENABLED,
                mDreamsEnabledByDefaultConfig ? 1 : 0,
                UserHandle.USER_CURRENT) != 0);
        mDreamsActivateOnSleepSetting = (Settings.Secure.getIntForUser(resolver,
                Settings.Secure.SCREENSAVER_ACTIVATE_ON_SLEEP,
                mDreamsActivatedOnSleepByDefaultConfig ? 1 : 0,
                UserHandle.USER_CURRENT) != 0);
        mDreamsActivateOnDockSetting = (Settings.Secure.getIntForUser(resolver,
                Settings.Secure.SCREENSAVER_ACTIVATE_ON_DOCK,
                mDreamsActivatedOnDockByDefaultConfig ? 1 : 0,
                UserHandle.USER_CURRENT) != 0);
        mScreenOffTimeoutSetting = Settings.System.getIntForUser(resolver,
                Settings.System.SCREEN_OFF_TIMEOUT, DEFAULT_SCREEN_OFF_TIMEOUT,
                UserHandle.USER_CURRENT);
        mSleepTimeoutSetting = Settings.Secure.getIntForUser(resolver,
                Settings.Secure.SLEEP_TIMEOUT, DEFAULT_SLEEP_TIMEOUT,
                UserHandle.USER_CURRENT);
        mStayOnWhilePluggedInSetting = Settings.Global.getInt(resolver,
                Settings.Global.STAY_ON_WHILE_PLUGGED_IN, BatteryManager.BATTERY_PLUGGED_AC);
        mTheaterModeEnabled = Settings.Global.getInt(mContext.getContentResolver(),
                Settings.Global.THEATER_MODE_ON, 0) == 1;
        mWakeUpWhenPluggedOrUnpluggedSetting = CMSettings.Global.getInt(resolver,
                CMSettings.Global.WAKE_WHEN_PLUGGED_OR_UNPLUGGED,
                (mWakeUpWhenPluggedOrUnpluggedConfig ? 1 : 0));

        if (mSupportsDoubleTapWakeConfig) {
            boolean doubleTapWakeEnabled = Settings.Secure.getIntForUser(resolver,
                    Settings.Secure.DOUBLE_TAP_TO_WAKE, DEFAULT_DOUBLE_TAP_TO_WAKE,
                            UserHandle.USER_CURRENT) != 0;
            if (doubleTapWakeEnabled != mDoubleTapWakeEnabled) {
                mDoubleTapWakeEnabled = doubleTapWakeEnabled;
                nativeSetFeature(POWER_FEATURE_DOUBLE_TAP_TO_WAKE, mDoubleTapWakeEnabled ? 1 : 0);
            }
        }

        final int oldScreenBrightnessSetting = mScreenBrightnessSetting;
        mScreenBrightnessSetting = Settings.System.getIntForUser(resolver,
                Settings.System.SCREEN_BRIGHTNESS, mScreenBrightnessSettingDefault,
                UserHandle.USER_CURRENT);
        if (oldScreenBrightnessSetting != mScreenBrightnessSetting) {
            mTemporaryScreenBrightnessSettingOverride = -1;
        }

        final float oldScreenAutoBrightnessAdjustmentSetting =
                mScreenAutoBrightnessAdjustmentSetting;
        mScreenAutoBrightnessAdjustmentSetting = Settings.System.getFloatForUser(resolver,
                Settings.System.SCREEN_AUTO_BRIGHTNESS_ADJ, 0.0f,
                UserHandle.USER_CURRENT);
        if (oldScreenAutoBrightnessAdjustmentSetting != mScreenAutoBrightnessAdjustmentSetting) {
            mTemporaryScreenAutoBrightnessAdjustmentSettingOverride = Float.NaN;
        }

        mScreenBrightnessModeSetting = Settings.System.getIntForUser(resolver,
                Settings.System.SCREEN_BRIGHTNESS_MODE,
                Settings.System.SCREEN_BRIGHTNESS_MODE_MANUAL, UserHandle.USER_CURRENT);

        mBrightnessUseTwilight = Settings.Secure.getIntForUser(resolver,
                Secure.BRIGHTNESS_USE_TWILIGHT, 0, UserHandle.USER_CURRENT) != 0;

        final boolean lowPowerModeEnabled = Settings.Global.getInt(resolver,
                Settings.Global.LOW_POWER_MODE, 0) != 0;
        final boolean autoLowPowerModeConfigured = Settings.Global.getInt(resolver,
                Settings.Global.LOW_POWER_MODE_TRIGGER_LEVEL, 0) != 0;
        if (lowPowerModeEnabled != mLowPowerModeSetting
                || autoLowPowerModeConfigured != mAutoLowPowerModeConfigured) {
            mLowPowerModeSetting = lowPowerModeEnabled;
            mAutoLowPowerModeConfigured = autoLowPowerModeConfigured;
            updateLowPowerModeLocked();
        }

        mButtonTimeout = CMSettings.Secure.getIntForUser(resolver,
                CMSettings.Secure.BUTTON_BACKLIGHT_TIMEOUT,
                DEFAULT_BUTTON_ON_DURATION, UserHandle.USER_CURRENT);

        mButtonBrightness = CMSettings.Secure.getIntForUser(resolver,
                CMSettings.Secure.BUTTON_BRIGHTNESS, mButtonBrightnessSettingDefault,
                UserHandle.USER_CURRENT);
        mKeyboardBrightness = CMSettings.Secure.getIntForUser(resolver,
                CMSettings.Secure.KEYBOARD_BRIGHTNESS, mKeyboardBrightnessSettingDefault,
                UserHandle.USER_CURRENT);
        mForceNavbar = CMSettings.Global.getIntForUser(resolver,
                CMSettings.Global.DEV_FORCE_SHOW_NAVBAR, 0, UserHandle.USER_CURRENT) == 1;
        mProximityWakeEnabled = CMSettings.System.getInt(resolver,
                CMSettings.System.PROXIMITY_ON_WAKE,
                mProximityWakeEnabledByDefaultConfig ? 1 : 0) == 1;

        mDirty |= DIRTY_SETTINGS;
    }

    private void postAfterBootCompleted(Runnable r) {
        if (mBootCompleted) {
            BackgroundThread.getHandler().post(r);
        } else {
            Slog.d(TAG, "Delaying runnable until system is booted");
            mBootCompletedRunnables = ArrayUtils.appendElement(Runnable.class,
                    mBootCompletedRunnables, r);
        }
    }

    private void updateLowPowerModeLocked() {
        if (mIsPowered && mLowPowerModeSetting) {
            if (DEBUG_SPEW) {
                Slog.d(TAG, "updateLowPowerModeLocked: powered, turning setting off");
            }
            // Turn setting off if powered
            Settings.Global.putInt(mContext.getContentResolver(),
                    Settings.Global.LOW_POWER_MODE, 0);
            // update performance profile
            mLowPowerModeSetting = false;
        }
        final boolean autoLowPowerModeEnabled = !mIsPowered && mAutoLowPowerModeConfigured
                && !mAutoLowPowerModeSnoozing && mBatteryLevelLow;
        final boolean lowPowerModeEnabled = mLowPowerModeSetting || autoLowPowerModeEnabled;

        if (mLowPowerModeEnabled != lowPowerModeEnabled) {
            mLowPowerModeEnabled = lowPowerModeEnabled;
            powerHintInternal(POWER_HINT_LOW_POWER, lowPowerModeEnabled ? 1 : 0);
            postAfterBootCompleted(new Runnable() {
                @Override
                public void run() {
                    Intent intent = new Intent(PowerManager.ACTION_POWER_SAVE_MODE_CHANGING)
                            .putExtra(PowerManager.EXTRA_POWER_SAVE_MODE, mLowPowerModeEnabled)
                            .addFlags(Intent.FLAG_RECEIVER_REGISTERED_ONLY);
                    mContext.sendBroadcast(intent);
                    ArrayList<PowerManagerInternal.LowPowerModeListener> listeners;
                    synchronized (mLock) {
                        listeners = new ArrayList<PowerManagerInternal.LowPowerModeListener>(
                                mLowPowerModeListeners);
                    }
                    for (int i=0; i<listeners.size(); i++) {
                        listeners.get(i).onLowPowerModeChanged(lowPowerModeEnabled);
                    }
                    intent = new Intent(PowerManager.ACTION_POWER_SAVE_MODE_CHANGED);
                    intent.addFlags(Intent.FLAG_RECEIVER_REGISTERED_ONLY);
                    mContext.sendBroadcast(intent);
                    // Send internal version that requires signature permission.
                    mContext.sendBroadcastAsUser(new Intent(
                            PowerManager.ACTION_POWER_SAVE_MODE_CHANGED_INTERNAL), UserHandle.ALL,
                            Manifest.permission.DEVICE_POWER);
                }
            });
        }
    }

    private void handleSettingsChangedLocked() {
        updateSettingsLocked();
        updatePowerStateLocked();
    }

    private void acquireWakeLockInternal(IBinder lock, int flags, String tag, String packageName,
            WorkSource ws, String historyTag, int uid, int pid) {
        synchronized (mLock) {
            if (DEBUG_SPEW) {
                Slog.d(TAG, "acquireWakeLockInternal: lock=" + Objects.hashCode(lock)
                        + ", flags=0x" + Integer.toHexString(flags)
                        + ", tag=\"" + tag + "\", ws=" + ws + ", uid=" + uid + ", pid=" + pid);
            }

            WakeLock wakeLock;
            int index = findWakeLockIndexLocked(lock);
            boolean notifyAcquire;
            if (index >= 0) {
                wakeLock = mWakeLocks.get(index);
                if (!wakeLock.hasSameProperties(flags, tag, ws, uid, pid)) {
                    // Update existing wake lock.  This shouldn't happen but is harmless.
                    notifyWakeLockChangingLocked(wakeLock, flags, tag, packageName,
                            uid, pid, ws, historyTag);
                    wakeLock.updateProperties(flags, tag, packageName, ws, historyTag, uid, pid);
                }
                notifyAcquire = false;
            } else {
                wakeLock = new WakeLock(lock, flags, tag, packageName, ws, historyTag, uid, pid);
                try {
                    lock.linkToDeath(wakeLock, 0);
                } catch (RemoteException ex) {
                    throw new IllegalArgumentException("Wake lock is already dead.");
                }
                mWakeLocks.add(wakeLock);
                setWakeLockDisabledStateLocked(wakeLock);
                qcNsrmPowExt.checkPmsBlockedWakelocks(uid, pid, flags, tag, wakeLock);
                notifyAcquire = true;
            }

            applyWakeLockFlagsOnAcquireLocked(wakeLock, uid);
            mDirty |= DIRTY_WAKE_LOCKS;
            updatePowerStateLocked();
            if (notifyAcquire) {
                // This needs to be done last so we are sure we have acquired the
                // kernel wake lock.  Otherwise we have a race where the system may
                // go to sleep between the time we start the accounting in battery
                // stats and when we actually get around to telling the kernel to
                // stay awake.
                notifyWakeLockAcquiredLocked(wakeLock);
            }
        }
    }

    @SuppressWarnings("deprecation")
    private static boolean isScreenLock(final WakeLock wakeLock) {
        switch (wakeLock.mFlags & PowerManager.WAKE_LOCK_LEVEL_MASK) {
            case PowerManager.FULL_WAKE_LOCK:
            case PowerManager.SCREEN_BRIGHT_WAKE_LOCK:
            case PowerManager.SCREEN_DIM_WAKE_LOCK:
                return true;
        }
        return false;
    }

    private void applyWakeLockFlagsOnAcquireLocked(WakeLock wakeLock, int uid) {
        if ((wakeLock.mFlags & PowerManager.ACQUIRE_CAUSES_WAKEUP) != 0
                && isScreenLock(wakeLock)) {
            String opPackageName;
            int opUid;
            if (wakeLock.mWorkSource != null && wakeLock.mWorkSource.getName(0) != null) {
                opPackageName = wakeLock.mWorkSource.getName(0);
                opUid = wakeLock.mWorkSource.get(0);
            } else {
                opPackageName = wakeLock.mPackageName;
                opUid = wakeLock.mWorkSource != null ? wakeLock.mWorkSource.get(0)
                        : wakeLock.mOwnerUid;
            }
            wakeUpNoUpdateLocked(SystemClock.uptimeMillis(), wakeLock.mTag, opUid,
                    opPackageName, opUid);
        }
    }

    private void releaseWakeLockInternal(IBinder lock, int flags) {
        synchronized (mLock) {
            int index = findWakeLockIndexLocked(lock);
            if (index < 0) {
                if (DEBUG_SPEW) {
                    Slog.d(TAG, "releaseWakeLockInternal: lock=" + Objects.hashCode(lock)
                            + " [not found], flags=0x" + Integer.toHexString(flags));
                }
                return;
            }

            WakeLock wakeLock = mWakeLocks.get(index);
            if (DEBUG_SPEW) {
                Slog.d(TAG, "releaseWakeLockInternal: lock=" + Objects.hashCode(lock)
                        + " [" + wakeLock.mTag + "], flags=0x" + Integer.toHexString(flags));
            }

            if ((flags & PowerManager.RELEASE_FLAG_WAIT_FOR_NO_PROXIMITY) != 0) {
                mRequestWaitForNegativeProximity = true;
            }

            wakeLock.mLock.unlinkToDeath(wakeLock, 0);
            removeWakeLockLocked(wakeLock, index);
        }
    }

    private void handleWakeLockDeath(WakeLock wakeLock) {
        synchronized (mLock) {
            if (DEBUG_SPEW) {
                Slog.d(TAG, "handleWakeLockDeath: lock=" + Objects.hashCode(wakeLock.mLock)
                        + " [" + wakeLock.mTag + "]");
            }

            int index = mWakeLocks.indexOf(wakeLock);
            if (index < 0) {
                return;
            }

            removeWakeLockLocked(wakeLock, index);
        }
    }

    private void removeWakeLockLocked(WakeLock wakeLock, int index) {
        mWakeLocks.remove(index);
        notifyWakeLockReleasedLocked(wakeLock);

        applyWakeLockFlagsOnReleaseLocked(wakeLock);
        mDirty |= DIRTY_WAKE_LOCKS;
        updatePowerStateLocked();
    }

    private void applyWakeLockFlagsOnReleaseLocked(WakeLock wakeLock) {
        if ((wakeLock.mFlags & PowerManager.ON_AFTER_RELEASE) != 0
                && isScreenLock(wakeLock)) {
            userActivityNoUpdateLocked(SystemClock.uptimeMillis(),
                    PowerManager.USER_ACTIVITY_EVENT_OTHER,
                    PowerManager.USER_ACTIVITY_FLAG_NO_CHANGE_LIGHTS,
                    wakeLock.mOwnerUid);
        }
    }

    private void updateWakeLockWorkSourceInternal(IBinder lock, WorkSource ws, String historyTag,
            int callingUid) {
        synchronized (mLock) {
            int index = findWakeLockIndexLocked(lock);
            if (index < 0) {
                if (DEBUG_SPEW) {
                    Slog.d(TAG, "updateWakeLockWorkSourceInternal: lock=" + Objects.hashCode(lock)
                            + " [not found], ws=" + ws);
                }
                throw new IllegalArgumentException("Wake lock not active: " + lock
                        + " from uid " + callingUid);
            }

            WakeLock wakeLock = mWakeLocks.get(index);
            if (DEBUG_SPEW) {
                Slog.d(TAG, "updateWakeLockWorkSourceInternal: lock=" + Objects.hashCode(lock)
                        + " [" + wakeLock.mTag + "], ws=" + ws);
            }

            if (!wakeLock.hasSameWorkSource(ws)) {
                notifyWakeLockChangingLocked(wakeLock, wakeLock.mFlags, wakeLock.mTag,
                        wakeLock.mPackageName, wakeLock.mOwnerUid, wakeLock.mOwnerPid,
                        ws, historyTag);
                wakeLock.mHistoryTag = historyTag;
                wakeLock.updateWorkSource(ws);
            }
        }
    }

    private int findWakeLockIndexLocked(IBinder lock) {
        final int count = mWakeLocks.size();
        for (int i = 0; i < count; i++) {
            if (mWakeLocks.get(i).mLock == lock) {
                return i;
            }
        }
        return -1;
    }

    protected void notifyWakeLockAcquiredLocked(WakeLock wakeLock) {
        if (mSystemReady && !wakeLock.mDisabled) {
            wakeLock.mNotifiedAcquired = true;
            mNotifier.onWakeLockAcquired(wakeLock.mFlags, wakeLock.mTag, wakeLock.mPackageName,
                    wakeLock.mOwnerUid, wakeLock.mOwnerPid, wakeLock.mWorkSource,
                    wakeLock.mHistoryTag);
            restartNofifyLongTimerLocked(wakeLock);
        }
    }

    private void enqueueNotifyLongMsgLocked(long time) {
        mNotifyLongScheduled = time;
        Message msg = mHandler.obtainMessage(MSG_CHECK_FOR_LONG_WAKELOCKS);
        msg.setAsynchronous(true);
        mHandler.sendMessageAtTime(msg, time);
    }

    private void restartNofifyLongTimerLocked(WakeLock wakeLock) {
        wakeLock.mAcquireTime = SystemClock.uptimeMillis();
        if ((wakeLock.mFlags & PowerManager.WAKE_LOCK_LEVEL_MASK)
                == PowerManager.PARTIAL_WAKE_LOCK && mNotifyLongScheduled == 0) {
            enqueueNotifyLongMsgLocked(wakeLock.mAcquireTime + MIN_LONG_WAKE_CHECK_INTERVAL);
        }
    }

    private void notifyWakeLockLongStartedLocked(WakeLock wakeLock) {
        if (mSystemReady && !wakeLock.mDisabled) {
            wakeLock.mNotifiedLong = true;
            mNotifier.onLongPartialWakeLockStart(wakeLock.mTag, wakeLock.mOwnerUid,
                    wakeLock.mWorkSource, wakeLock.mHistoryTag);
        }
    }

    private void notifyWakeLockLongFinishedLocked(WakeLock wakeLock) {
        if (wakeLock.mNotifiedLong) {
            wakeLock.mNotifiedLong = false;
            mNotifier.onLongPartialWakeLockFinish(wakeLock.mTag, wakeLock.mOwnerUid,
                    wakeLock.mWorkSource, wakeLock.mHistoryTag);
        }
    }

    private void notifyWakeLockChangingLocked(WakeLock wakeLock, int flags, String tag,
            String packageName, int uid, int pid, WorkSource ws, String historyTag) {
        if (mSystemReady && wakeLock.mNotifiedAcquired) {
            mNotifier.onWakeLockChanging(wakeLock.mFlags, wakeLock.mTag, wakeLock.mPackageName,
                    wakeLock.mOwnerUid, wakeLock.mOwnerPid, wakeLock.mWorkSource,
                    wakeLock.mHistoryTag, flags, tag, packageName, uid, pid, ws, historyTag);
            notifyWakeLockLongFinishedLocked(wakeLock);
            // Changing the wake lock will count as releasing the old wake lock(s) and
            // acquiring the new ones...  we do this because otherwise once a wakelock
            // becomes long, if we just continued to treat it as long we can get in to
            // situations where we spam battery stats with every following change to it.
            restartNofifyLongTimerLocked(wakeLock);
        }
    }

    protected void notifyWakeLockReleasedLocked(WakeLock wakeLock) {
        if (mSystemReady && wakeLock.mNotifiedAcquired) {
            wakeLock.mNotifiedAcquired = false;
            wakeLock.mAcquireTime = 0;
            mNotifier.onWakeLockReleased(wakeLock.mFlags, wakeLock.mTag,
                    wakeLock.mPackageName, wakeLock.mOwnerUid, wakeLock.mOwnerPid,
                    wakeLock.mWorkSource, wakeLock.mHistoryTag);
            notifyWakeLockLongFinishedLocked(wakeLock);
        }
    }

    @SuppressWarnings("deprecation")
    private boolean isWakeLockLevelSupportedInternal(int level) {
        synchronized (mLock) {
            switch (level) {
                case PowerManager.PARTIAL_WAKE_LOCK:
                case PowerManager.SCREEN_DIM_WAKE_LOCK:
                case PowerManager.SCREEN_BRIGHT_WAKE_LOCK:
                case PowerManager.FULL_WAKE_LOCK:
                case PowerManager.DOZE_WAKE_LOCK:
                case PowerManager.DRAW_WAKE_LOCK:
                    return true;

                case PowerManager.PROXIMITY_SCREEN_OFF_WAKE_LOCK:
                    return mSystemReady && mDisplayManagerInternal.isProximitySensorAvailable();

                default:
                    return false;
            }
        }
    }

    // Called from native code.
    private void userActivityFromNative(long eventTime, int event, int flags) {
        userActivityInternal(eventTime, event, flags, Process.SYSTEM_UID);
    }

    private void userActivityInternal(long eventTime, int event, int flags, int uid) {
        synchronized (mLock) {
            if (userActivityNoUpdateLocked(eventTime, event, flags, uid)) {
                updatePowerStateLocked();
            }
        }
    }

    private boolean userActivityNoUpdateLocked(long eventTime, int event, int flags, int uid) {
        if (DEBUG_SPEW) {
            Slog.d(TAG, "userActivityNoUpdateLocked: eventTime=" + eventTime
                    + ", event=" + event + ", flags=0x" + Integer.toHexString(flags)
                    + ", uid=" + uid);
        }

        if (eventTime < mLastSleepTime || eventTime < mLastWakeTime
                || !mBootCompleted || !mSystemReady) {
            return false;
        }

        Trace.traceBegin(Trace.TRACE_TAG_POWER, "userActivity");
        try {
            if (eventTime > mLastInteractivePowerHintTime) {
                powerHintInternal(POWER_HINT_INTERACTION, 0);
                mLastInteractivePowerHintTime = eventTime;
            }

            mNotifier.onUserActivity(event, uid);

            if (mUserInactiveOverrideFromWindowManager) {
                mUserInactiveOverrideFromWindowManager = false;
                mOverriddenTimeout = -1;
            }

            if (mWakefulness == WAKEFULNESS_ASLEEP
                    || mWakefulness == WAKEFULNESS_DOZING
                    || (flags & PowerManager.USER_ACTIVITY_FLAG_INDIRECT) != 0) {
                return false;
            }

            if ((flags & PowerManager.USER_ACTIVITY_FLAG_NO_CHANGE_LIGHTS) != 0) {
                if (eventTime > mLastUserActivityTimeNoChangeLights
                        && eventTime > mLastUserActivityTime) {
                    mLastUserActivityTimeNoChangeLights = eventTime;
                    mDirty |= DIRTY_USER_ACTIVITY;
                    return true;
                }
            } else {
                if (eventTime > mLastUserActivityTime) {
                    mLastUserActivityTime = eventTime;
                    mDirty |= DIRTY_USER_ACTIVITY;
                    return true;
                }
            }
        } finally {
            Trace.traceEnd(Trace.TRACE_TAG_POWER);
        }
        return false;
    }

    private void wakeUpInternal(long eventTime, String reason, int uid, String opPackageName,
            int opUid) {
        synchronized (mLock) {
            if (wakeUpNoUpdateLocked(eventTime, reason, uid, opPackageName, opUid)) {
                updatePowerStateLocked();
            }
        }
    }

    private boolean wakeUpNoUpdateLocked(long eventTime, String reason, int reasonUid,
            String opPackageName, int opUid) {
        if (DEBUG_SPEW) {
            Slog.d(TAG, "wakeUpNoUpdateLocked: eventTime=" + eventTime + ", uid=" + reasonUid);
        }

        if (eventTime < mLastSleepTime || mWakefulness == WAKEFULNESS_AWAKE
                || !mBootCompleted || !mSystemReady) {
            return false;
        }

        Trace.traceBegin(Trace.TRACE_TAG_POWER, "wakeUp");
        try {
            switch (mWakefulness) {
                case WAKEFULNESS_ASLEEP:
                    Slog.i(TAG, "Waking up from sleep (uid " + reasonUid +")...");
                    break;
                case WAKEFULNESS_DREAMING:
                    Slog.i(TAG, "Waking up from dream (uid " + reasonUid +")...");
                    break;
                case WAKEFULNESS_DOZING:
                    Slog.i(TAG, "Waking up from dozing (uid " + reasonUid +")...");
                    break;
            }

            mLastWakeTime = eventTime;
            setWakefulnessLocked(WAKEFULNESS_AWAKE, 0);

            mNotifier.onWakeUp(reason, reasonUid, opPackageName, opUid);
            userActivityNoUpdateLocked(
                    eventTime, PowerManager.USER_ACTIVITY_EVENT_OTHER, 0, reasonUid);
        } finally {
            Trace.traceEnd(Trace.TRACE_TAG_POWER);
        }
        return true;
    }

    private void goToSleepInternal(long eventTime, int reason, int flags, int uid) {
        synchronized (mLock) {
            if (goToSleepNoUpdateLocked(eventTime, reason, flags, uid)) {
                updatePowerStateLocked();
            }
        }
    }

    // This method is called goToSleep for historical reasons but we actually start
    // dozing before really going to sleep.
    @SuppressWarnings("deprecation")
    private boolean goToSleepNoUpdateLocked(long eventTime, int reason, int flags, int uid) {
        if (DEBUG_SPEW) {
            Slog.d(TAG, "goToSleepNoUpdateLocked: eventTime=" + eventTime
                    + ", reason=" + reason + ", flags=" + flags + ", uid=" + uid);
        }

        if (eventTime < mLastWakeTime
                || mWakefulness == WAKEFULNESS_ASLEEP
                || mWakefulness == WAKEFULNESS_DOZING
                || !mBootCompleted || !mSystemReady) {
            return false;
        }

        Trace.traceBegin(Trace.TRACE_TAG_POWER, "goToSleep");
        try {
            switch (reason) {
                case PowerManager.GO_TO_SLEEP_REASON_DEVICE_ADMIN:
                    Slog.i(TAG, "Going to sleep due to device administration policy "
                            + "(uid " + uid +")...");
                    break;
                case PowerManager.GO_TO_SLEEP_REASON_TIMEOUT:
                    Slog.i(TAG, "Going to sleep due to screen timeout (uid " + uid +")...");
                    break;
                case PowerManager.GO_TO_SLEEP_REASON_LID_SWITCH:
                    Slog.i(TAG, "Going to sleep due to lid switch (uid " + uid +")...");
                    break;
                case PowerManager.GO_TO_SLEEP_REASON_POWER_BUTTON:
                    Slog.i(TAG, "Going to sleep due to power button (uid " + uid +")...");
                    break;
                case PowerManager.GO_TO_SLEEP_REASON_SLEEP_BUTTON:
                    Slog.i(TAG, "Going to sleep due to sleep button (uid " + uid +")...");
                    break;
                case PowerManager.GO_TO_SLEEP_REASON_HDMI:
                    Slog.i(TAG, "Going to sleep due to HDMI standby (uid " + uid +")...");
                    break;
                default:
                    Slog.i(TAG, "Going to sleep by application request (uid " + uid +")...");
                    reason = PowerManager.GO_TO_SLEEP_REASON_APPLICATION;
                    break;
            }

            mLastSleepTime = eventTime;
            mSandmanSummoned = true;
            setWakefulnessLocked(WAKEFULNESS_DOZING, reason);

            // Report the number of wake locks that will be cleared by going to sleep.
            int numWakeLocksCleared = 0;
            final int numWakeLocks = mWakeLocks.size();
            for (int i = 0; i < numWakeLocks; i++) {
                final WakeLock wakeLock = mWakeLocks.get(i);
                switch (wakeLock.mFlags & PowerManager.WAKE_LOCK_LEVEL_MASK) {
                    case PowerManager.FULL_WAKE_LOCK:
                    case PowerManager.SCREEN_BRIGHT_WAKE_LOCK:
                    case PowerManager.SCREEN_DIM_WAKE_LOCK:
                        numWakeLocksCleared += 1;
                        break;
                }
            }
            EventLog.writeEvent(EventLogTags.POWER_SLEEP_REQUESTED, numWakeLocksCleared);

            // Skip dozing if requested.
            if ((flags & PowerManager.GO_TO_SLEEP_FLAG_NO_DOZE) != 0) {
                reallyGoToSleepNoUpdateLocked(eventTime, uid);
            }
        } finally {
            Trace.traceEnd(Trace.TRACE_TAG_POWER);
        }
        return true;
    }

    private void napInternal(long eventTime, int uid) {
        synchronized (mLock) {
            if (napNoUpdateLocked(eventTime, uid)) {
                updatePowerStateLocked();
            }
        }
    }

    private boolean napNoUpdateLocked(long eventTime, int uid) {
        if (DEBUG_SPEW) {
            Slog.d(TAG, "napNoUpdateLocked: eventTime=" + eventTime + ", uid=" + uid);
        }

        if (eventTime < mLastWakeTime || mWakefulness != WAKEFULNESS_AWAKE
                || !mBootCompleted || !mSystemReady) {
            return false;
        }

        Trace.traceBegin(Trace.TRACE_TAG_POWER, "nap");
        try {
            Slog.i(TAG, "Nap time (uid " + uid +")...");

            mSandmanSummoned = true;
            setWakefulnessLocked(WAKEFULNESS_DREAMING, 0);
        } finally {
            Trace.traceEnd(Trace.TRACE_TAG_POWER);
        }
        return true;
    }

    // Done dozing, drop everything and go to sleep.
    private boolean reallyGoToSleepNoUpdateLocked(long eventTime, int uid) {
        if (DEBUG_SPEW) {
            Slog.d(TAG, "reallyGoToSleepNoUpdateLocked: eventTime=" + eventTime
                    + ", uid=" + uid);
        }

        if (eventTime < mLastWakeTime || mWakefulness == WAKEFULNESS_ASLEEP
                || !mBootCompleted || !mSystemReady) {
            return false;
        }

        Trace.traceBegin(Trace.TRACE_TAG_POWER, "reallyGoToSleep");
        try {
            Slog.i(TAG, "Sleeping (uid " + uid +")...");

            setWakefulnessLocked(WAKEFULNESS_ASLEEP, PowerManager.GO_TO_SLEEP_REASON_TIMEOUT);
        } finally {
            Trace.traceEnd(Trace.TRACE_TAG_POWER);
        }
        return true;
    }

    private void setWakefulnessLocked(int wakefulness, int reason) {
        if (mWakefulness != wakefulness) {
            mWakefulness = wakefulness;
            mWakefulnessChanging = true;
            mDirty |= DIRTY_WAKEFULNESS;
            mNotifier.onWakefulnessChangeStarted(wakefulness, reason);
        }
    }

    /**
     * Logs the time the device would have spent awake before user activity timeout,
     * had the system not been told the user was inactive.
     */
    private void logSleepTimeoutRecapturedLocked() {
        final long now = SystemClock.uptimeMillis();
        final long savedWakeTimeMs = mOverriddenTimeout - now;
        if (savedWakeTimeMs >= 0) {
            EventLog.writeEvent(EventLogTags.POWER_SOFT_SLEEP_REQUESTED, savedWakeTimeMs);
            mOverriddenTimeout = -1;
        }
    }

    private void finishWakefulnessChangeIfNeededLocked() {
        if (mWakefulnessChanging && mDisplayReady) {
            if (mWakefulness == WAKEFULNESS_DOZING
                    && (mWakeLockSummary & WAKE_LOCK_DOZE) == 0) {
                return; // wait until dream has enabled dozing
            }
            if (mWakefulness == WAKEFULNESS_DOZING || mWakefulness == WAKEFULNESS_ASLEEP) {
                logSleepTimeoutRecapturedLocked();
            }
            mWakefulnessChanging = false;
            mNotifier.onWakefulnessChangeFinished();
        }
    }

    /**
     * Updates the global power state based on dirty bits recorded in mDirty.
     *
     * This is the main function that performs power state transitions.
     * We centralize them here so that we can recompute the power state completely
     * each time something important changes, and ensure that we do it the same
     * way each time.  The point is to gather all of the transition logic here.
     */
    protected void updatePowerStateLocked() {
        if (!mSystemReady || mDirty == 0) {
            return;
        }
        if (!Thread.holdsLock(mLock)) {
            Slog.wtf(TAG, "Power manager lock was not held when calling updatePowerStateLocked");
        }

        Trace.traceBegin(Trace.TRACE_TAG_POWER, "updatePowerState");
        try {
            // Phase 0: Basic state updates.
            updateIsPoweredLocked(mDirty);
            updateStayOnLocked(mDirty);
            updateScreenBrightnessBoostLocked(mDirty);

            // Phase 1: Update wakefulness.
            // Loop because the wake lock and user activity computations are influenced
            // by changes in wakefulness.
            final long now = SystemClock.uptimeMillis();
            int dirtyPhase2 = 0;
            for (;;) {
                int dirtyPhase1 = mDirty;
                dirtyPhase2 |= dirtyPhase1;
                mDirty = 0;

                updateWakeLockSummaryLocked(dirtyPhase1);
                updateUserActivitySummaryLocked(now, dirtyPhase1);
                if (!updateWakefulnessLocked(dirtyPhase1)) {
                    break;
                }
            }

            // Phase 2: Update display power state.
            boolean displayBecameReady = updateDisplayPowerStateLocked(dirtyPhase2);

            // Phase 3: Update dream state (depends on display ready signal).
            updateDreamLocked(dirtyPhase2, displayBecameReady);

            // Phase 4: Send notifications, if needed.
            finishWakefulnessChangeIfNeededLocked();

            // Phase 5: Update suspend blocker.
            // Because we might release the last suspend blocker here, we need to make sure
            // we finished everything else first!
            updateSuspendBlockerLocked();
        } finally {
            Trace.traceEnd(Trace.TRACE_TAG_POWER);
        }
    }

    /**
     * Updates the value of mIsPowered.
     * Sets DIRTY_IS_POWERED if a change occurred.
     */
    private void updateIsPoweredLocked(int dirty) {
        if ((dirty & DIRTY_BATTERY_STATE) != 0) {
            final boolean wasPowered = mIsPowered;
            final int oldPlugType = mPlugType;
            final boolean oldLevelLow = mBatteryLevelLow;
            mIsPowered = mBatteryManagerInternal.isPowered(BatteryManager.BATTERY_PLUGGED_ANY);
            mPlugType = mBatteryManagerInternal.getPlugType();
            mBatteryLevel = mBatteryManagerInternal.getBatteryLevel();
            mBatteryLevelLow = mBatteryManagerInternal.getBatteryLevelLow();

            if (DEBUG_SPEW) {
                Slog.d(TAG, "updateIsPoweredLocked: wasPowered=" + wasPowered
                        + ", mIsPowered=" + mIsPowered
                        + ", oldPlugType=" + oldPlugType
                        + ", mPlugType=" + mPlugType
                        + ", mBatteryLevel=" + mBatteryLevel);
            }

            if (wasPowered != mIsPowered || oldPlugType != mPlugType) {
                mDirty |= DIRTY_IS_POWERED;

                // Update wireless dock detection state.
                final boolean dockedOnWirelessCharger = mWirelessChargerDetector.update(
                        mIsPowered, mPlugType, mBatteryLevel);

                // Treat plugging and unplugging the devices as a user activity.
                // Users find it disconcerting when they plug or unplug the device
                // and it shuts off right away.
                // Some devices also wake the device when plugged or unplugged because
                // they don't have a charging LED.
                final long now = SystemClock.uptimeMillis();
                if (shouldWakeUpWhenPluggedOrUnpluggedLocked(wasPowered, oldPlugType,
                        dockedOnWirelessCharger)) {
                    wakeUpNoUpdateLocked(now, "android.server.power:POWER", Process.SYSTEM_UID,
                            mContext.getOpPackageName(), Process.SYSTEM_UID);
                }
                userActivityNoUpdateLocked(
                        now, PowerManager.USER_ACTIVITY_EVENT_OTHER, 0, Process.SYSTEM_UID);

                // Tell the notifier whether wireless charging has started so that
                // it can provide feedback to the user.
                if (dockedOnWirelessCharger) {
                    mNotifier.onWirelessChargingStarted();
                }
            }

            if (wasPowered != mIsPowered || oldLevelLow != mBatteryLevelLow) {
                if (oldLevelLow != mBatteryLevelLow && !mBatteryLevelLow) {
                    if (DEBUG_SPEW) {
                        Slog.d(TAG, "updateIsPoweredLocked: resetting low power snooze");
                    }
                    mAutoLowPowerModeSnoozing = false;
                }
                updateLowPowerModeLocked();
            }
        }
    }

    private boolean shouldWakeUpWhenPluggedOrUnpluggedLocked(
            boolean wasPowered, int oldPlugType, boolean dockedOnWirelessCharger) {
        // Don't wake when powered unless configured to do so.
        if (mWakeUpWhenPluggedOrUnpluggedSetting == 0) {
            return false;
        }

        // Don't wake when undocked from wireless charger.
        // See WirelessChargerDetector for justification.
        if (wasPowered && !mIsPowered
                && oldPlugType == BatteryManager.BATTERY_PLUGGED_WIRELESS) {
            return false;
        }

        // Don't wake when docked on wireless charger unless we are certain of it.
        // See WirelessChargerDetector for justification.
        if (!wasPowered && mIsPowered
                && mPlugType == BatteryManager.BATTERY_PLUGGED_WIRELESS
                && !dockedOnWirelessCharger) {
            return false;
        }

        // If already dreaming and becoming powered, then don't wake.
        if (mIsPowered && mWakefulness == WAKEFULNESS_DREAMING) {
            return false;
        }

        // Don't wake while theater mode is enabled.
        if (mTheaterModeEnabled && !mWakeUpWhenPluggedOrUnpluggedInTheaterModeConfig) {
            return false;
        }

        // Otherwise wake up!
        return true;
    }

    /**
     * Updates the value of mStayOn.
     * Sets DIRTY_STAY_ON if a change occurred.
     */
    private void updateStayOnLocked(int dirty) {
        if ((dirty & (DIRTY_BATTERY_STATE | DIRTY_SETTINGS)) != 0) {
            final boolean wasStayOn = mStayOn;
            if (mStayOnWhilePluggedInSetting != 0
                    && !isMaximumScreenOffTimeoutFromDeviceAdminEnforcedLocked()) {
                mStayOn = mBatteryManagerInternal.isPowered(mStayOnWhilePluggedInSetting);
            } else {
                mStayOn = false;
            }

            if (mStayOn != wasStayOn) {
                mDirty |= DIRTY_STAY_ON;
            }
        }
    }

    /**
     * Updates the value of mWakeLockSummary to summarize the state of all active wake locks.
     * Note that most wake-locks are ignored when the system is asleep.
     *
     * This function must have no other side-effects.
     */
    @SuppressWarnings("deprecation")
    private void updateWakeLockSummaryLocked(int dirty) {
        if ((dirty & (DIRTY_WAKE_LOCKS | DIRTY_WAKEFULNESS)) != 0) {
            mWakeLockSummary = 0;

            final int numWakeLocks = mWakeLocks.size();
            for (int i = 0; i < numWakeLocks; i++) {
                final WakeLock wakeLock = mWakeLocks.get(i);
                switch (wakeLock.mFlags & PowerManager.WAKE_LOCK_LEVEL_MASK) {
                    case PowerManager.PARTIAL_WAKE_LOCK:
                        if (!wakeLock.mDisabled) {
                            // We only respect this if the wake lock is not disabled.
                            mWakeLockSummary |= WAKE_LOCK_CPU;
                        }
                        break;
                    case PowerManager.FULL_WAKE_LOCK:
                        mWakeLockSummary |= WAKE_LOCK_SCREEN_BRIGHT | WAKE_LOCK_BUTTON_BRIGHT;
                        break;
                    case PowerManager.SCREEN_BRIGHT_WAKE_LOCK:
                        mWakeLockSummary |= WAKE_LOCK_SCREEN_BRIGHT;
                        break;
                    case PowerManager.SCREEN_DIM_WAKE_LOCK:
                        mWakeLockSummary |= WAKE_LOCK_SCREEN_DIM;
                        break;
                    case PowerManager.PROXIMITY_SCREEN_OFF_WAKE_LOCK:
                        mWakeLockSummary |= WAKE_LOCK_PROXIMITY_SCREEN_OFF;
                        break;
                    case PowerManager.DOZE_WAKE_LOCK:
                        mWakeLockSummary |= WAKE_LOCK_DOZE;
                        break;
                    case PowerManager.DRAW_WAKE_LOCK:
                        mWakeLockSummary |= WAKE_LOCK_DRAW;
                        break;
                }
            }

            // Cancel wake locks that make no sense based on the current state.
            if (mWakefulness != WAKEFULNESS_DOZING) {
                mWakeLockSummary &= ~(WAKE_LOCK_DOZE | WAKE_LOCK_DRAW);
            }
            if (mWakefulness == WAKEFULNESS_ASLEEP
                    || (mWakeLockSummary & WAKE_LOCK_DOZE) != 0) {
                mWakeLockSummary &= ~(WAKE_LOCK_SCREEN_BRIGHT | WAKE_LOCK_SCREEN_DIM
                        | WAKE_LOCK_BUTTON_BRIGHT);
                if (mWakefulness == WAKEFULNESS_ASLEEP) {
                    mWakeLockSummary &= ~WAKE_LOCK_PROXIMITY_SCREEN_OFF;
                }
            }

            // Infer implied wake locks where necessary based on the current state.
            if ((mWakeLockSummary & (WAKE_LOCK_SCREEN_BRIGHT | WAKE_LOCK_SCREEN_DIM)) != 0) {
                if (mWakefulness == WAKEFULNESS_AWAKE) {
                    mWakeLockSummary |= WAKE_LOCK_CPU | WAKE_LOCK_STAY_AWAKE;
                } else if (mWakefulness == WAKEFULNESS_DREAMING) {
                    mWakeLockSummary |= WAKE_LOCK_CPU;
                }
            }
            if ((mWakeLockSummary & WAKE_LOCK_DRAW) != 0) {
                mWakeLockSummary |= WAKE_LOCK_CPU;
            }

            if (DEBUG_SPEW) {
                Slog.d(TAG, "updateWakeLockSummaryLocked: mWakefulness="
                        + PowerManagerInternal.wakefulnessToString(mWakefulness)
                        + ", mWakeLockSummary=0x" + Integer.toHexString(mWakeLockSummary));
            }
        }
    }

    void checkForLongWakeLocks() {
        synchronized (mLock) {
            final long now = SystemClock.uptimeMillis();
            mNotifyLongDispatched = now;
            final long when = now - MIN_LONG_WAKE_CHECK_INTERVAL;
            long nextCheckTime = Long.MAX_VALUE;
            final int numWakeLocks = mWakeLocks.size();
            for (int i = 0; i < numWakeLocks; i++) {
                final WakeLock wakeLock = mWakeLocks.get(i);
                if ((wakeLock.mFlags & PowerManager.WAKE_LOCK_LEVEL_MASK)
                        == PowerManager.PARTIAL_WAKE_LOCK) {
                    if (wakeLock.mNotifiedAcquired && !wakeLock.mNotifiedLong) {
                        if (wakeLock.mAcquireTime < when) {
                            // This wake lock has exceeded the long acquire time, report!
                            notifyWakeLockLongStartedLocked(wakeLock);
                        } else {
                            // This wake lock could still become a long one, at this time.
                            long checkTime = wakeLock.mAcquireTime + MIN_LONG_WAKE_CHECK_INTERVAL;
                            if (checkTime < nextCheckTime) {
                                nextCheckTime = checkTime;
                            }
                        }
                    }
                }
            }
            mNotifyLongScheduled = 0;
            mHandler.removeMessages(MSG_CHECK_FOR_LONG_WAKELOCKS);
            if (nextCheckTime != Long.MAX_VALUE) {
                mNotifyLongNextCheck = nextCheckTime;
                enqueueNotifyLongMsgLocked(nextCheckTime);
            } else {
                mNotifyLongNextCheck = 0;
            }
        }
    }

    /**
     * Updates the value of mUserActivitySummary to summarize the user requested
     * state of the system such as whether the screen should be bright or dim.
     * Note that user activity is ignored when the system is asleep.
     *
     * This function must have no other side-effects.
     */
    private void updateUserActivitySummaryLocked(long now, int dirty) {
        // Update the status of the user activity timeout timer.
        if ((dirty & (DIRTY_WAKE_LOCKS | DIRTY_USER_ACTIVITY
                | DIRTY_WAKEFULNESS | DIRTY_SETTINGS)) != 0) {
            mHandler.removeMessages(MSG_USER_ACTIVITY_TIMEOUT);

            long nextTimeout = 0;
            if (mWakefulness == WAKEFULNESS_AWAKE
                    || mWakefulness == WAKEFULNESS_DREAMING
                    || mWakefulness == WAKEFULNESS_DOZING) {
                final int sleepTimeout = getSleepTimeoutLocked();
                final int screenOffTimeout = getScreenOffTimeoutLocked(sleepTimeout);
                final int screenDimDuration = getScreenDimDurationLocked(screenOffTimeout);
                final boolean userInactiveOverride = mUserInactiveOverrideFromWindowManager;

                mUserActivitySummary = 0;
                if (mLastUserActivityTime >= mLastWakeTime) {
                    nextTimeout = mLastUserActivityTime
                            + screenOffTimeout - screenDimDuration;
                    if (now < nextTimeout) {
                        mUserActivitySummary = USER_ACTIVITY_SCREEN_BRIGHT;
                        if (mWakefulness == WAKEFULNESS_AWAKE) {
                            int buttonBrightness, keyboardBrightness;
                            if (mButtonBrightnessOverrideFromWindowManager >= 0) {
                                buttonBrightness = mButtonBrightnessOverrideFromWindowManager;
                                keyboardBrightness = mButtonBrightnessOverrideFromWindowManager;
                            } else {
                                if (!mForceNavbar) {
                                    buttonBrightness = mButtonBrightness;
                                } else {
                                    buttonBrightness = 0;
                                }
                                keyboardBrightness = mKeyboardBrightness;
                            }

                            mKeyboardLight.setBrightness(mKeyboardVisible ?
                                    keyboardBrightness : 0);
                            if (mButtonTimeout != 0
                                    && now > mLastUserActivityTime + mButtonTimeout) {
                                mButtonsLight.setBrightness(0);
                            } else {
                                if (!mProximityPositive) {
                                    mButtonsLight.setBrightness(buttonBrightness);
                                    if (buttonBrightness != 0 && mButtonTimeout != 0) {
                                        nextTimeout = now + mButtonTimeout;
                                    }
                                }
                            }
                        }
                    } else {
                        nextTimeout = mLastUserActivityTime + screenOffTimeout;
                        if (now < nextTimeout) {
                            mUserActivitySummary = USER_ACTIVITY_SCREEN_DIM;
                            if (mWakefulness == WAKEFULNESS_AWAKE) {
                                mButtonsLight.setBrightness(0);
                                mKeyboardLight.setBrightness(0);
                            }
                        }
                    }
                }
                if (mUserActivitySummary == 0
                        && mLastUserActivityTimeNoChangeLights >= mLastWakeTime) {
                    nextTimeout = mLastUserActivityTimeNoChangeLights + screenOffTimeout;
                    if (now < nextTimeout) {
                        if (mDisplayPowerRequest.policy == DisplayPowerRequest.POLICY_BRIGHT) {
                            mUserActivitySummary = USER_ACTIVITY_SCREEN_BRIGHT;
                        } else if (mDisplayPowerRequest.policy == DisplayPowerRequest.POLICY_DIM) {
                            mUserActivitySummary = USER_ACTIVITY_SCREEN_DIM;
                        }
                    }
                }

                if (mUserActivitySummary == 0) {
                    if (sleepTimeout >= 0) {
                        final long anyUserActivity = Math.max(mLastUserActivityTime,
                                mLastUserActivityTimeNoChangeLights);
                        if (anyUserActivity >= mLastWakeTime) {
                            nextTimeout = anyUserActivity + sleepTimeout;
                            if (now < nextTimeout) {
                                mUserActivitySummary = USER_ACTIVITY_SCREEN_DREAM;
                            }
                        }
                    } else {
                        mUserActivitySummary = USER_ACTIVITY_SCREEN_DREAM;
                        nextTimeout = -1;
                    }
                }

                if (mUserActivitySummary != USER_ACTIVITY_SCREEN_DREAM && userInactiveOverride) {
                    if ((mUserActivitySummary &
                            (USER_ACTIVITY_SCREEN_BRIGHT | USER_ACTIVITY_SCREEN_DIM)) != 0) {
                        // Device is being kept awake by recent user activity
                        if (nextTimeout >= now && mOverriddenTimeout == -1) {
                            // Save when the next timeout would have occurred
                            mOverriddenTimeout = nextTimeout;
                        }
                    }
                    mUserActivitySummary = USER_ACTIVITY_SCREEN_DREAM;
                    nextTimeout = -1;
                }

                if (mUserActivitySummary != 0 && nextTimeout >= 0) {
                    Message msg = mHandler.obtainMessage(MSG_USER_ACTIVITY_TIMEOUT);
                    msg.setAsynchronous(true);
                    mHandler.sendMessageAtTime(msg, nextTimeout);
                }
            } else {
                mUserActivitySummary = 0;
            }

            if (DEBUG_SPEW) {
                Slog.d(TAG, "updateUserActivitySummaryLocked: mWakefulness="
                        + PowerManagerInternal.wakefulnessToString(mWakefulness)
                        + ", mUserActivitySummary=0x" + Integer.toHexString(mUserActivitySummary)
                        + ", nextTimeout=" + TimeUtils.formatUptime(nextTimeout));
            }
        }
    }

    /**
     * Called when a user activity timeout has occurred.
     * Simply indicates that something about user activity has changed so that the new
     * state can be recomputed when the power state is updated.
     *
     * This function must have no other side-effects besides setting the dirty
     * bit and calling update power state.  Wakefulness transitions are handled elsewhere.
     */
    private void handleUserActivityTimeout() { // runs on handler thread
        synchronized (mLock) {
            if (DEBUG_SPEW) {
                Slog.d(TAG, "handleUserActivityTimeout");
            }

            mDirty |= DIRTY_USER_ACTIVITY;
            updatePowerStateLocked();
        }
    }

    private int getSleepTimeoutLocked() {
        int timeout = mSleepTimeoutSetting;
        if (timeout <= 0) {
            return -1;
        }
        return Math.max(timeout, mMinimumScreenOffTimeoutConfig);
    }

    private int getScreenOffTimeoutLocked(int sleepTimeout) {
        int timeout = mScreenOffTimeoutSetting;
        if (isMaximumScreenOffTimeoutFromDeviceAdminEnforcedLocked()) {
            timeout = Math.min(timeout, mMaximumScreenOffTimeoutFromDeviceAdmin);
        }
        if (mUserActivityTimeoutOverrideFromWindowManager >= 0) {
            timeout = (int)Math.min(timeout, mUserActivityTimeoutOverrideFromWindowManager);
        }
        if (sleepTimeout >= 0) {
            timeout = Math.min(timeout, sleepTimeout);
        }
        return Math.max(timeout, mMinimumScreenOffTimeoutConfig);
    }

    private int getScreenDimDurationLocked(int screenOffTimeout) {
        return Math.min(mMaximumScreenDimDurationConfig,
                (int)(screenOffTimeout * mMaximumScreenDimRatioConfig));
    }

    /**
     * Updates the wakefulness of the device.
     *
     * This is the function that decides whether the device should start dreaming
     * based on the current wake locks and user activity state.  It may modify mDirty
     * if the wakefulness changes.
     *
     * Returns true if the wakefulness changed and we need to restart power state calculation.
     */
    private boolean updateWakefulnessLocked(int dirty) {
        boolean changed = false;
        if ((dirty & (DIRTY_WAKE_LOCKS | DIRTY_USER_ACTIVITY | DIRTY_BOOT_COMPLETED
                | DIRTY_WAKEFULNESS | DIRTY_STAY_ON | DIRTY_PROXIMITY_POSITIVE
                | DIRTY_DOCK_STATE)) != 0) {
            if (mWakefulness == WAKEFULNESS_AWAKE && isItBedTimeYetLocked()) {
                if (DEBUG_SPEW) {
                    Slog.d(TAG, "updateWakefulnessLocked: Bed time...");
                }
                final long time = SystemClock.uptimeMillis();
                if (shouldNapAtBedTimeLocked()) {
                    changed = napNoUpdateLocked(time, Process.SYSTEM_UID);
                } else {
                    changed = goToSleepNoUpdateLocked(time,
                            PowerManager.GO_TO_SLEEP_REASON_TIMEOUT, 0, Process.SYSTEM_UID);
                }
            }
        }
        return changed;
    }

    /**
     * Returns true if the device should automatically nap and start dreaming when the user
     * activity timeout has expired and it's bedtime.
     */
    private boolean shouldNapAtBedTimeLocked() {
        return mDreamsActivateOnSleepSetting
                || (mDreamsActivateOnDockSetting
                        && mDockState != Intent.EXTRA_DOCK_STATE_UNDOCKED);
    }

    /**
     * Returns true if the device should go to sleep now.
     * Also used when exiting a dream to determine whether we should go back
     * to being fully awake or else go to sleep for good.
     */
    private boolean isItBedTimeYetLocked() {
        return mBootCompleted && !isBeingKeptAwakeLocked();
    }

    /**
     * Returns true if the device is being kept awake by a wake lock, user activity
     * or the stay on while powered setting.  We also keep the phone awake when
     * the proximity sensor returns a positive result so that the device does not
     * lock while in a phone call.  This function only controls whether the device
     * will go to sleep or dream which is independent of whether it will be allowed
     * to suspend.
     */
    private boolean isBeingKeptAwakeLocked() {
        return mStayOn
                || mProximityPositive
                || (mWakeLockSummary & WAKE_LOCK_STAY_AWAKE) != 0
                || (mUserActivitySummary & (USER_ACTIVITY_SCREEN_BRIGHT
                        | USER_ACTIVITY_SCREEN_DIM)) != 0
                || mScreenBrightnessBoostInProgress;
    }

    /**
     * Determines whether to post a message to the sandman to update the dream state.
     */
    private void updateDreamLocked(int dirty, boolean displayBecameReady) {
        if ((dirty & (DIRTY_WAKEFULNESS
                | DIRTY_USER_ACTIVITY
                | DIRTY_WAKE_LOCKS
                | DIRTY_BOOT_COMPLETED
                | DIRTY_SETTINGS
                | DIRTY_IS_POWERED
                | DIRTY_STAY_ON
                | DIRTY_PROXIMITY_POSITIVE
                | DIRTY_BATTERY_STATE)) != 0 || displayBecameReady) {
            if (mDisplayReady) {
                scheduleSandmanLocked();
            }
        }
    }

    private void scheduleSandmanLocked() {
        if (!mSandmanScheduled) {
            mSandmanScheduled = true;
            Message msg = mHandler.obtainMessage(MSG_SANDMAN);
            msg.setAsynchronous(true);
            mHandler.sendMessage(msg);
        }
    }

    /**
     * Called when the device enters or exits a dreaming or dozing state.
     *
     * We do this asynchronously because we must call out of the power manager to start
     * the dream and we don't want to hold our lock while doing so.  There is a risk that
     * the device will wake or go to sleep in the meantime so we have to handle that case.
     */
    private void handleSandman() { // runs on handler thread
        // Handle preconditions.
        final boolean startDreaming;
        final int wakefulness;
        synchronized (mLock) {
            mSandmanScheduled = false;
            wakefulness = mWakefulness;
            if (mSandmanSummoned && mDisplayReady) {
                startDreaming = canDreamLocked() || canDozeLocked();
                mSandmanSummoned = false;
            } else {
                startDreaming = false;
            }
        }

        // Start dreaming if needed.
        // We only control the dream on the handler thread, so we don't need to worry about
        // concurrent attempts to start or stop the dream.
        final boolean isDreaming;
        if (mDreamManager != null) {
            // Restart the dream whenever the sandman is summoned.
            if (startDreaming) {
                mDreamManager.stopDream(false /*immediate*/);
                mDreamManager.startDream(wakefulness == WAKEFULNESS_DOZING);
            }
            isDreaming = mDreamManager.isDreaming();
        } else {
            isDreaming = false;
        }

        // Update dream state.
        synchronized (mLock) {
            // Remember the initial battery level when the dream started.
            if (startDreaming && isDreaming) {
                mBatteryLevelWhenDreamStarted = mBatteryLevel;
                if (wakefulness == WAKEFULNESS_DOZING) {
                    Slog.i(TAG, "Dozing...");
                } else {
                    Slog.i(TAG, "Dreaming...");
                }
            }

            // If preconditions changed, wait for the next iteration to determine
            // whether the dream should continue (or be restarted).
            if (mSandmanSummoned || mWakefulness != wakefulness) {
                return; // wait for next cycle
            }

            // Determine whether the dream should continue.
            if (wakefulness == WAKEFULNESS_DREAMING) {
                if (isDreaming && canDreamLocked()) {
                    if (mDreamsBatteryLevelDrainCutoffConfig >= 0
                            && mBatteryLevel < mBatteryLevelWhenDreamStarted
                                    - mDreamsBatteryLevelDrainCutoffConfig
                            && !isBeingKeptAwakeLocked()) {
                        // If the user activity timeout expired and the battery appears
                        // to be draining faster than it is charging then stop dreaming
                        // and go to sleep.
                        Slog.i(TAG, "Stopping dream because the battery appears to "
                                + "be draining faster than it is charging.  "
                                + "Battery level when dream started: "
                                + mBatteryLevelWhenDreamStarted + "%.  "
                                + "Battery level now: " + mBatteryLevel + "%.");
                    } else {
                        return; // continue dreaming
                    }
                }

                // Dream has ended or will be stopped.  Update the power state.
                if (isItBedTimeYetLocked()) {
                    goToSleepNoUpdateLocked(SystemClock.uptimeMillis(),
                            PowerManager.GO_TO_SLEEP_REASON_TIMEOUT, 0, Process.SYSTEM_UID);
                    updatePowerStateLocked();
                } else {
                    wakeUpNoUpdateLocked(SystemClock.uptimeMillis(), "android.server.power:DREAM",
                            Process.SYSTEM_UID, mContext.getOpPackageName(), Process.SYSTEM_UID);
                    updatePowerStateLocked();
                }
            } else if (wakefulness == WAKEFULNESS_DOZING) {
                if (isDreaming) {
                    return; // continue dozing
                }

                // Doze has ended or will be stopped.  Update the power state.
                reallyGoToSleepNoUpdateLocked(SystemClock.uptimeMillis(), Process.SYSTEM_UID);
                updatePowerStateLocked();
            }
        }

        // Stop dream.
        if (isDreaming) {
            mDreamManager.stopDream(false /*immediate*/);
        }
    }

    /**
     * Returns true if the device is allowed to dream in its current state.
     */
    private boolean canDreamLocked() {
        if (mWakefulness != WAKEFULNESS_DREAMING
                || !mDreamsSupportedConfig
                || !mDreamsEnabledSetting
                || !mDisplayPowerRequest.isBrightOrDim()
                || (mUserActivitySummary & (USER_ACTIVITY_SCREEN_BRIGHT
                        | USER_ACTIVITY_SCREEN_DIM | USER_ACTIVITY_SCREEN_DREAM)) == 0
                || !mBootCompleted) {
            return false;
        }
        if (!isBeingKeptAwakeLocked()) {
            if (!mIsPowered && !mDreamsEnabledOnBatteryConfig) {
                return false;
            }
            if (!mIsPowered
                    && mDreamsBatteryLevelMinimumWhenNotPoweredConfig >= 0
                    && mBatteryLevel < mDreamsBatteryLevelMinimumWhenNotPoweredConfig) {
                return false;
            }
            if (mIsPowered
                    && mDreamsBatteryLevelMinimumWhenPoweredConfig >= 0
                    && mBatteryLevel < mDreamsBatteryLevelMinimumWhenPoweredConfig) {
                return false;
            }
        }
        return true;
    }

    /**
     * Returns true if the device is allowed to doze in its current state.
     */
    private boolean canDozeLocked() {
        return mWakefulness == WAKEFULNESS_DOZING;
    }

    /**
     * Updates the display power state asynchronously.
     * When the update is finished, mDisplayReady will be set to true.  The display
     * controller posts a message to tell us when the actual display power state
     * has been updated so we come back here to double-check and finish up.
     *
     * This function recalculates the display power state each time.
     *
     * @return True if the display became ready.
     */
    private boolean updateDisplayPowerStateLocked(int dirty) {
        final boolean oldDisplayReady = mDisplayReady;
        if ((dirty & (DIRTY_WAKE_LOCKS | DIRTY_USER_ACTIVITY | DIRTY_WAKEFULNESS
                | DIRTY_ACTUAL_DISPLAY_POWER_STATE_UPDATED | DIRTY_BOOT_COMPLETED
                | DIRTY_SETTINGS | DIRTY_SCREEN_BRIGHTNESS_BOOST)) != 0) {
            mDisplayPowerRequest.policy = getDesiredScreenPolicyLocked();

            // Determine appropriate screen brightness and auto-brightness adjustments.
            boolean brightnessSetByUser = true;
            int screenBrightness = mScreenBrightnessSettingDefault;
            float screenAutoBrightnessAdjustment = 0.0f;
            boolean autoBrightness = (mScreenBrightnessModeSetting ==
                    Settings.System.SCREEN_BRIGHTNESS_MODE_AUTOMATIC);
            if (!mBootCompleted) {
                // Keep the brightness steady during boot. This requires the
                // bootloader brightness and the default brightness to be identical.
                autoBrightness = false;
                brightnessSetByUser = false;
            } else if (isValidBrightness(mScreenBrightnessOverrideFromWindowManager)) {
                screenBrightness = mScreenBrightnessOverrideFromWindowManager;
                autoBrightness = false;
                brightnessSetByUser = false;
            } else if (isValidBrightness(mTemporaryScreenBrightnessSettingOverride)) {
                screenBrightness = mTemporaryScreenBrightnessSettingOverride;
            } else if (isValidBrightness(mScreenBrightnessSetting)) {
                screenBrightness = mScreenBrightnessSetting;
            }
            if (autoBrightness) {
                screenBrightness = mScreenBrightnessSettingDefault;
                if (isValidAutoBrightnessAdjustment(
                        mTemporaryScreenAutoBrightnessAdjustmentSettingOverride)) {
                    screenAutoBrightnessAdjustment =
                            mTemporaryScreenAutoBrightnessAdjustmentSettingOverride;
                } else if (isValidAutoBrightnessAdjustment(
                        mScreenAutoBrightnessAdjustmentSetting)) {
                    screenAutoBrightnessAdjustment = mScreenAutoBrightnessAdjustmentSetting;
                }
            }
            screenBrightness = Math.max(Math.min(screenBrightness,
                    mScreenBrightnessSettingMaximum), mScreenBrightnessSettingMinimum);
            screenAutoBrightnessAdjustment = Math.max(Math.min(
                    screenAutoBrightnessAdjustment, 1.0f), -1.0f);

            // Update display power request.
            mDisplayPowerRequest.screenBrightness = screenBrightness;
            mDisplayPowerRequest.screenAutoBrightnessAdjustment =
                    screenAutoBrightnessAdjustment;
            mDisplayPowerRequest.brightnessSetByUser = brightnessSetByUser;
            mDisplayPowerRequest.useAutoBrightness = autoBrightness;
            mDisplayPowerRequest.useProximitySensor = shouldUseProximitySensorLocked();
            mDisplayPowerRequest.lowPowerMode = mLowPowerModeEnabled;
            mDisplayPowerRequest.boostScreenBrightness = mScreenBrightnessBoostInProgress;
            mDisplayPowerRequest.useTwilight = mBrightnessUseTwilight;

            if (mDisplayPowerRequest.policy == DisplayPowerRequest.POLICY_DOZE) {
                mDisplayPowerRequest.dozeScreenState = mDozeScreenStateOverrideFromDreamManager;
                if (mDisplayPowerRequest.dozeScreenState == Display.STATE_DOZE_SUSPEND
                        && (mWakeLockSummary & WAKE_LOCK_DRAW) != 0) {
                    mDisplayPowerRequest.dozeScreenState = Display.STATE_DOZE;
                }
                mDisplayPowerRequest.dozeScreenBrightness =
                        mDozeScreenBrightnessOverrideFromDreamManager;
            } else {
                mDisplayPowerRequest.dozeScreenState = Display.STATE_UNKNOWN;
                mDisplayPowerRequest.dozeScreenBrightness = PowerManager.BRIGHTNESS_DEFAULT;
            }

            mDisplayReady = mDisplayManagerInternal.requestPowerState(mDisplayPowerRequest,
                    mRequestWaitForNegativeProximity);
            mRequestWaitForNegativeProximity = false;

            if (DEBUG_SPEW) {
                Slog.d(TAG, "updateDisplayPowerStateLocked: mDisplayReady=" + mDisplayReady
                        + ", policy=" + mDisplayPowerRequest.policy
                        + ", mWakefulness=" + mWakefulness
                        + ", mWakeLockSummary=0x" + Integer.toHexString(mWakeLockSummary)
                        + ", mUserActivitySummary=0x" + Integer.toHexString(mUserActivitySummary)
                        + ", mBootCompleted=" + mBootCompleted
                        + ", mScreenBrightnessBoostInProgress="
                                + mScreenBrightnessBoostInProgress);
            }
        }
        return mDisplayReady && !oldDisplayReady;
    }

    private void updateScreenBrightnessBoostLocked(int dirty) {
        if ((dirty & DIRTY_SCREEN_BRIGHTNESS_BOOST) != 0) {
            if (mScreenBrightnessBoostInProgress) {
                final long now = SystemClock.uptimeMillis();
                mHandler.removeMessages(MSG_SCREEN_BRIGHTNESS_BOOST_TIMEOUT);
                if (mLastScreenBrightnessBoostTime > mLastSleepTime) {
                    final long boostTimeout = mLastScreenBrightnessBoostTime +
                            SCREEN_BRIGHTNESS_BOOST_TIMEOUT;
                    if (boostTimeout > now) {
                        Message msg = mHandler.obtainMessage(MSG_SCREEN_BRIGHTNESS_BOOST_TIMEOUT);
                        msg.setAsynchronous(true);
                        mHandler.sendMessageAtTime(msg, boostTimeout);
                        return;
                    }
                }
                mScreenBrightnessBoostInProgress = false;
                mNotifier.onScreenBrightnessBoostChanged();
                userActivityNoUpdateLocked(now,
                        PowerManager.USER_ACTIVITY_EVENT_OTHER, 0, Process.SYSTEM_UID);
            }
        }
    }

    private static boolean isValidBrightness(int value) {
        return value >= 0 && value <= 255;
    }

    private static boolean isValidAutoBrightnessAdjustment(float value) {
        // Handles NaN by always returning false.
        return value >= -1.0f && value <= 1.0f;
    }

    private int getDesiredScreenPolicyLocked() {
        if (mWakefulness == WAKEFULNESS_ASLEEP) {
            return DisplayPowerRequest.POLICY_OFF;
        }

        if (mWakefulness == WAKEFULNESS_DOZING) {
            if ((mWakeLockSummary & WAKE_LOCK_DOZE) != 0) {
                return DisplayPowerRequest.POLICY_DOZE;
            }
            if (mDozeAfterScreenOffConfig) {
                return DisplayPowerRequest.POLICY_OFF;
            }
            // Fall through and preserve the current screen policy if not configured to
            // doze after screen off.  This causes the screen off transition to be skipped.
        }

        if ((mWakeLockSummary & WAKE_LOCK_SCREEN_BRIGHT) != 0
                || (mUserActivitySummary & USER_ACTIVITY_SCREEN_BRIGHT) != 0
                || !mBootCompleted
                || mScreenBrightnessBoostInProgress) {
            return DisplayPowerRequest.POLICY_BRIGHT;
        }

        return DisplayPowerRequest.POLICY_DIM;
    }

    private final DisplayManagerInternal.DisplayPowerCallbacks mDisplayPowerCallbacks =
            new DisplayManagerInternal.DisplayPowerCallbacks() {
        private int mDisplayState = Display.STATE_UNKNOWN;

        @Override
        public void onStateChanged() {
            synchronized (mLock) {
                mDirty |= DIRTY_ACTUAL_DISPLAY_POWER_STATE_UPDATED;
                updatePowerStateLocked();
            }
        }

        @Override
        public void onProximityPositive() {
            synchronized (mLock) {
                mProximityPositive = true;
                mDirty |= DIRTY_PROXIMITY_POSITIVE;
                updatePowerStateLocked();
            }
        }

        @Override
        public void onProximityNegative() {
            synchronized (mLock) {
                mProximityPositive = false;
                mDirty |= DIRTY_PROXIMITY_POSITIVE;
                userActivityNoUpdateLocked(SystemClock.uptimeMillis(),
                        PowerManager.USER_ACTIVITY_EVENT_OTHER, 0, Process.SYSTEM_UID);
                updatePowerStateLocked();
            }
        }

        @Override
        public void onDisplayStateChange(int state) {
            // This method is only needed to support legacy display blanking behavior
            // where the display's power state is coupled to suspend or to the power HAL.
            // The order of operations matters here.
            synchronized (mLock) {
                if (mDisplayState != state) {
                    mDisplayState = state;
                    if (state == Display.STATE_OFF) {
                        if (!mDecoupleHalInteractiveModeFromDisplayConfig) {
                            setHalInteractiveModeLocked(false);
                        }
                        if (!mDecoupleHalAutoSuspendModeFromDisplayConfig) {
                            setHalAutoSuspendModeLocked(true);
                        }
                    } else {
                        if (!mDecoupleHalAutoSuspendModeFromDisplayConfig) {
                            setHalAutoSuspendModeLocked(false);
                        }
                        if (!mDecoupleHalInteractiveModeFromDisplayConfig) {
                            setHalInteractiveModeLocked(true);
                        }
                    }
                }
            }
        }

        @Override
        public void acquireSuspendBlocker() {
            mDisplaySuspendBlocker.acquire();
        }

        @Override
        public void releaseSuspendBlocker() {
            mDisplaySuspendBlocker.release();
        }

        @Override
        public String toString() {
            synchronized (this) {
                return "state=" + Display.stateToString(mDisplayState);
            }
        }
    };

    private boolean shouldUseProximitySensorLocked() {
        return (mWakeLockSummary & WAKE_LOCK_PROXIMITY_SCREEN_OFF) != 0;
    }

    /**
     * Updates the suspend blocker that keeps the CPU alive.
     *
     * This function must have no other side-effects.
     */
    private void updateSuspendBlockerLocked() {
        final boolean needWakeLockSuspendBlocker = ((mWakeLockSummary & WAKE_LOCK_CPU) != 0);
        final boolean needDisplaySuspendBlocker = needDisplaySuspendBlockerLocked();
        final boolean autoSuspend = !needDisplaySuspendBlocker;
        final boolean interactive = mDisplayPowerRequest.isBrightOrDim();

        // Disable auto-suspend if needed.
        // FIXME We should consider just leaving auto-suspend enabled forever since
        // we already hold the necessary wakelocks.
        if (!autoSuspend && mDecoupleHalAutoSuspendModeFromDisplayConfig) {
            setHalAutoSuspendModeLocked(false);
        }

        // First acquire suspend blockers if needed.
        if (needWakeLockSuspendBlocker && !mHoldingWakeLockSuspendBlocker) {
            mWakeLockSuspendBlocker.acquire();
            mHoldingWakeLockSuspendBlocker = true;
        }
        if (needDisplaySuspendBlocker && !mHoldingDisplaySuspendBlocker) {
            mDisplaySuspendBlocker.acquire();
            mHoldingDisplaySuspendBlocker = true;
        }

        // Inform the power HAL about interactive mode.
        // Although we could set interactive strictly based on the wakefulness
        // as reported by isInteractive(), it is actually more desirable to track
        // the display policy state instead so that the interactive state observed
        // by the HAL more accurately tracks transitions between AWAKE and DOZING.
        // Refer to getDesiredScreenPolicyLocked() for details.
        if (mDecoupleHalInteractiveModeFromDisplayConfig) {
            // When becoming non-interactive, we want to defer sending this signal
            // until the display is actually ready so that all transitions have
            // completed.  This is probably a good sign that things have gotten
            // too tangled over here...
            if (interactive || mDisplayReady) {
                setHalInteractiveModeLocked(interactive);
            }
        }

        // Then release suspend blockers if needed.
        if (!needWakeLockSuspendBlocker && mHoldingWakeLockSuspendBlocker) {
            mWakeLockSuspendBlocker.release();
            mHoldingWakeLockSuspendBlocker = false;
        }
        if (!needDisplaySuspendBlocker && mHoldingDisplaySuspendBlocker) {
            mDisplaySuspendBlocker.release();
            mHoldingDisplaySuspendBlocker = false;
        }

        // Enable auto-suspend if needed.
        if (autoSuspend && mDecoupleHalAutoSuspendModeFromDisplayConfig) {
            setHalAutoSuspendModeLocked(true);
        }
    }

    /**
     * Return true if we must keep a suspend blocker active on behalf of the display.
     * We do so if the screen is on or is in transition between states.
     */
    private boolean needDisplaySuspendBlockerLocked() {
        if (!mDisplayReady) {
            return true;
        }
        if (mDisplayPowerRequest.isBrightOrDim()) {
            // If we asked for the screen to be on but it is off due to the proximity
            // sensor then we may suspend but only if the configuration allows it.
            // On some hardware it may not be safe to suspend because the proximity
            // sensor may not be correctly configured as a wake-up source.
            if (!mDisplayPowerRequest.useProximitySensor || !mProximityPositive
                    || !mSuspendWhenScreenOffDueToProximityConfig) {
                return true;
            }
        }
        if (mScreenBrightnessBoostInProgress) {
            return true;
        }
        // Let the system suspend if the screen is off or dozing.
        return false;
    }

    private void setHalAutoSuspendModeLocked(boolean enable) {
        if (enable != mHalAutoSuspendModeEnabled) {
            if (DEBUG) {
                Slog.d(TAG, "Setting HAL auto-suspend mode to " + enable);
            }
            mHalAutoSuspendModeEnabled = enable;
            Trace.traceBegin(Trace.TRACE_TAG_POWER, "setHalAutoSuspend(" + enable + ")");
            try {
                nativeSetAutoSuspend(enable);
            } finally {
                Trace.traceEnd(Trace.TRACE_TAG_POWER);
            }
        }
    }

    private void setHalInteractiveModeLocked(boolean enable) {
        if (enable != mHalInteractiveModeEnabled) {
            if (DEBUG) {
                Slog.d(TAG, "Setting HAL interactive mode to " + enable);
            }
            mHalInteractiveModeEnabled = enable;
            Trace.traceBegin(Trace.TRACE_TAG_POWER, "setHalInteractive(" + enable + ")");
            try {
                nativeSetInteractive(enable);
            } finally {
                Trace.traceEnd(Trace.TRACE_TAG_POWER);
            }
        }
    }

    private boolean isInteractiveInternal() {
        synchronized (mLock) {
            return PowerManagerInternal.isInteractive(mWakefulness);
        }
    }

    private boolean isLowPowerModeInternal() {
        synchronized (mLock) {
            return mLowPowerModeEnabled;
        }
    }

    private boolean setLowPowerModeInternal(boolean mode) {
        synchronized (mLock) {
            if (DEBUG) Slog.d(TAG, "setLowPowerModeInternal " + mode + " mIsPowered=" + mIsPowered);
            if (mIsPowered) {
                return false;
            }
            Settings.Global.putInt(mContext.getContentResolver(),
                    Settings.Global.LOW_POWER_MODE, mode ? 1 : 0);
            mLowPowerModeSetting = mode;

            if (mAutoLowPowerModeConfigured && mBatteryLevelLow) {
                if (mode && mAutoLowPowerModeSnoozing) {
                    if (DEBUG_SPEW) {
                        Slog.d(TAG, "setLowPowerModeInternal: clearing low power mode snooze");
                    }
                    mAutoLowPowerModeSnoozing = false;
                } else if (!mode && !mAutoLowPowerModeSnoozing) {
                    if (DEBUG_SPEW) {
                        Slog.d(TAG, "setLowPowerModeInternal: snoozing low power mode");
                    }
                    mAutoLowPowerModeSnoozing = true;
                }
            }

            updateLowPowerModeLocked();
            return true;
        }
    }

    boolean isDeviceIdleModeInternal() {
        synchronized (mLock) {
            return mDeviceIdleMode;
        }
    }

    boolean isLightDeviceIdleModeInternal() {
        synchronized (mLock) {
            return mLightDeviceIdleMode;
        }
    }

    private void handleBatteryStateChangedLocked() {
        mDirty |= DIRTY_BATTERY_STATE;
        updatePowerStateLocked();
    }

    private void shutdownOrRebootInternal(final @HaltMode int haltMode, final boolean confirm,
            final String reason, boolean wait) {
        if (mHandler == null || !mSystemReady) {
            throw new IllegalStateException("Too early to call shutdown() or reboot()");
        }

        Runnable runnable = new Runnable() {
            @Override
            public void run() {
                synchronized (this) {
                    if (haltMode == HALT_MODE_REBOOT_SAFE_MODE) {
                        ShutdownThread.rebootSafeMode(mContext, confirm);
                    } else if (haltMode == HALT_MODE_REBOOT) {
                        ShutdownThread.reboot(mContext, reason, confirm);
                    } else {
                        ShutdownThread.shutdown(mContext, reason, confirm);
                    }
                }
            }
        };

        // ShutdownThread must run on a looper capable of displaying the UI.
        Message msg = Message.obtain(mHandler, runnable);
        msg.setAsynchronous(true);
        mHandler.sendMessage(msg);

        // PowerManager.reboot() is documented not to return so just wait for the inevitable.
        if (wait) {
            synchronized (runnable) {
                while (true) {
                    try {
                        runnable.wait();
                    } catch (InterruptedException e) {
                    }
                }
            }
        }
    }

    private void crashInternal(final String message) {
        Thread t = new Thread("PowerManagerService.crash()") {
            @Override
            public void run() {
                throw new RuntimeException(message);
            }
        };
        try {
            t.start();
            t.join();
        } catch (InterruptedException e) {
            Slog.wtf(TAG, e);
        }
    }

    void setStayOnSettingInternal(int val) {
        Settings.Global.putInt(mContext.getContentResolver(),
                Settings.Global.STAY_ON_WHILE_PLUGGED_IN, val);
    }

    void setMaximumScreenOffTimeoutFromDeviceAdminInternal(int timeMs) {
        synchronized (mLock) {
            mMaximumScreenOffTimeoutFromDeviceAdmin = timeMs;
            mDirty |= DIRTY_SETTINGS;
            updatePowerStateLocked();
        }
    }

    boolean setDeviceIdleModeInternal(boolean enabled) {
        synchronized (mLock) {
            if (mDeviceIdleMode != enabled) {
                mDeviceIdleMode = enabled;
                updateWakeLockDisabledStatesLocked();
                if (enabled) {
                    EventLogTags.writeDeviceIdleOnPhase("power");
                } else {
                    EventLogTags.writeDeviceIdleOffPhase("power");
                }
                return true;
            }
            return false;
        }
    }

    boolean setLightDeviceIdleModeInternal(boolean enabled) {
        synchronized (mLock) {
            if (mLightDeviceIdleMode != enabled) {
                mLightDeviceIdleMode = enabled;
                return true;
            }
            return false;
        }
    }

    void setDeviceIdleWhitelistInternal(int[] appids) {
        synchronized (mLock) {
            mDeviceIdleWhitelist = appids;
            if (mDeviceIdleMode) {
                updateWakeLockDisabledStatesLocked();
            }
        }
    }

    void setDeviceIdleTempWhitelistInternal(int[] appids) {
        synchronized (mLock) {
            mDeviceIdleTempWhitelist = appids;
            if (mDeviceIdleMode) {
                updateWakeLockDisabledStatesLocked();
            }
        }
    }

    void updateUidProcStateInternal(int uid, int procState) {
        synchronized (mLock) {
            mUidState.put(uid, procState);
            if (mDeviceIdleMode) {
                updateWakeLockDisabledStatesLocked();
            }
        }
    }

    void uidGoneInternal(int uid) {
        synchronized (mLock) {
            mUidState.delete(uid);
            if (mDeviceIdleMode) {
                updateWakeLockDisabledStatesLocked();
            }
        }
    }

    private void updateWakeLockDisabledStatesLocked() {
        boolean changed = false;
        final int numWakeLocks = mWakeLocks.size();
        for (int i = 0; i < numWakeLocks; i++) {
            final WakeLock wakeLock = mWakeLocks.get(i);
            if ((wakeLock.mFlags & PowerManager.WAKE_LOCK_LEVEL_MASK)
                    == PowerManager.PARTIAL_WAKE_LOCK) {
                if (setWakeLockDisabledStateLocked(wakeLock)) {
                    changed = true;
                    if (wakeLock.mDisabled) {
                        // This wake lock is no longer being respected.
                        notifyWakeLockReleasedLocked(wakeLock);
                    } else {
                        notifyWakeLockAcquiredLocked(wakeLock);
                    }
                }
            }
        }
        if (changed) {
            mDirty |= DIRTY_WAKE_LOCKS;
            updatePowerStateLocked();
        }
    }

    private boolean setWakeLockDisabledStateLocked(WakeLock wakeLock) {
        if ((wakeLock.mFlags & PowerManager.WAKE_LOCK_LEVEL_MASK)
                == PowerManager.PARTIAL_WAKE_LOCK) {
            boolean disabled = false;
            if (mDeviceIdleMode) {
                final int appid = UserHandle.getAppId(wakeLock.mOwnerUid);
                // If we are in idle mode, we will ignore all partial wake locks that are
                // for application uids that are not whitelisted.
                if (appid >= Process.FIRST_APPLICATION_UID &&
                        Arrays.binarySearch(mDeviceIdleWhitelist, appid) < 0 &&
                        Arrays.binarySearch(mDeviceIdleTempWhitelist, appid) < 0 &&
                        mUidState.get(wakeLock.mOwnerUid,
                                ActivityManager.PROCESS_STATE_CACHED_EMPTY)
                                > ActivityManager.PROCESS_STATE_FOREGROUND_SERVICE) {
                    disabled = true;
                }
            }
            if (wakeLock.mDisabled != disabled) {
                wakeLock.mDisabled = disabled;
                return true;
            }
        }
        return false;
    }

    private boolean isMaximumScreenOffTimeoutFromDeviceAdminEnforcedLocked() {
        return mMaximumScreenOffTimeoutFromDeviceAdmin >= 0
                && mMaximumScreenOffTimeoutFromDeviceAdmin < Integer.MAX_VALUE;
    }

    private void setAttentionLightInternal(boolean on, int color) {
        Light light;
        synchronized (mLock) {
            if (!mSystemReady) {
                return;
            }
            light = mAttentionLight;
        }

        // Control light outside of lock.
        light.setFlashing(color, Light.LIGHT_FLASH_HARDWARE, (on ? 3 : 0), 0);
    }

    private void boostScreenBrightnessInternal(long eventTime, int uid) {
        synchronized (mLock) {
            if (!mSystemReady || mWakefulness == WAKEFULNESS_ASLEEP
                    || eventTime < mLastScreenBrightnessBoostTime) {
                return;
            }

            Slog.i(TAG, "Brightness boost activated (uid " + uid +")...");
            mLastScreenBrightnessBoostTime = eventTime;
            if (!mScreenBrightnessBoostInProgress) {
                mScreenBrightnessBoostInProgress = true;
                mNotifier.onScreenBrightnessBoostChanged();
            }
            mDirty |= DIRTY_SCREEN_BRIGHTNESS_BOOST;

            userActivityNoUpdateLocked(eventTime,
                    PowerManager.USER_ACTIVITY_EVENT_OTHER, 0, uid);
            updatePowerStateLocked();
        }
    }

    private boolean isScreenBrightnessBoostedInternal() {
        synchronized (mLock) {
            return mScreenBrightnessBoostInProgress;
        }
    }

    /**
     * Called when a screen brightness boost timeout has occurred.
     *
     * This function must have no other side-effects besides setting the dirty
     * bit and calling update power state.
     */
    private void handleScreenBrightnessBoostTimeout() { // runs on handler thread
        synchronized (mLock) {
            if (DEBUG_SPEW) {
                Slog.d(TAG, "handleScreenBrightnessBoostTimeout");
            }

            mDirty |= DIRTY_SCREEN_BRIGHTNESS_BOOST;
            updatePowerStateLocked();
        }
    }

    private void setScreenBrightnessOverrideFromWindowManagerInternal(int brightness) {
        synchronized (mLock) {
            if (mScreenBrightnessOverrideFromWindowManager != brightness) {
                mScreenBrightnessOverrideFromWindowManager = brightness;
                mDirty |= DIRTY_SETTINGS;
                updatePowerStateLocked();
            }
        }
    }

    private void setUserInactiveOverrideFromWindowManagerInternal() {
        synchronized (mLock) {
            mUserInactiveOverrideFromWindowManager = true;
            mDirty |= DIRTY_USER_ACTIVITY;
            updatePowerStateLocked();
        }
    }

    private void setUserActivityTimeoutOverrideFromWindowManagerInternal(long timeoutMillis) {
        synchronized (mLock) {
            if (mUserActivityTimeoutOverrideFromWindowManager != timeoutMillis) {
                mUserActivityTimeoutOverrideFromWindowManager = timeoutMillis;
                mDirty |= DIRTY_SETTINGS;
                updatePowerStateLocked();
            }
        }
    }

    private void setTemporaryScreenBrightnessSettingOverrideInternal(int brightness) {
        synchronized (mLock) {
            if (mTemporaryScreenBrightnessSettingOverride != brightness) {
                mTemporaryScreenBrightnessSettingOverride = brightness;
                mDirty |= DIRTY_SETTINGS;
                updatePowerStateLocked();
            }
        }
    }

    private void setTemporaryScreenAutoBrightnessAdjustmentSettingOverrideInternal(float adj) {
        synchronized (mLock) {
            // Note: This condition handles NaN because NaN is not equal to any other
            // value, including itself.
            if (mTemporaryScreenAutoBrightnessAdjustmentSettingOverride != adj) {
                mTemporaryScreenAutoBrightnessAdjustmentSettingOverride = adj;
                mDirty |= DIRTY_SETTINGS;
                updatePowerStateLocked();
            }
        }
    }

    private void setDozeOverrideFromDreamManagerInternal(
            int screenState, int screenBrightness) {
        synchronized (mLock) {
            if (mDozeScreenStateOverrideFromDreamManager != screenState
                    || mDozeScreenBrightnessOverrideFromDreamManager != screenBrightness) {
                mDozeScreenStateOverrideFromDreamManager = screenState;
                mDozeScreenBrightnessOverrideFromDreamManager = screenBrightness;
                mDirty |= DIRTY_SETTINGS;
                updatePowerStateLocked();
            }
        }
    }

    private void powerHintInternal(int hintId, int data) {
        nativeSendPowerHint(hintId, data);
    }

    /**
     * Low-level function turn the device off immediately, without trying
     * to be clean.  Most people should use {@link ShutdownThread} for a clean shutdown.
     *
     * @param reason code to pass to android_reboot() (e.g. "userrequested"), or null.
     */
    public static void lowLevelShutdown(String reason) {
        if (reason == null) {
            reason = "";
        }
        SystemProperties.set("sys.powerctl", "shutdown," + reason);
    }

    /**
     * Low-level function to reboot the device. On success, this
     * function doesn't return. If more than 20 seconds passes from
     * the time a reboot is requested, this method returns.
     *
     * @param reason code to pass to the kernel (e.g. "recovery"), or null.
     */
    public static void lowLevelReboot(String reason) {
        if (reason == null) {
            reason = "";
        }
        if (reason.equals(PowerManager.REBOOT_RECOVERY)
                || reason.equals(PowerManager.REBOOT_RECOVERY_UPDATE)) {
            SystemProperties.set("sys.powerctl", "reboot,recovery");
        } else {
            SystemProperties.set("sys.powerctl", "reboot," + reason);
        }
        try {
            Thread.sleep(20 * 1000L);
        } catch (InterruptedException e) {
            Thread.currentThread().interrupt();
        }
        Slog.wtf(TAG, "Unexpected return from lowLevelReboot!");
    }

    @Override // Watchdog.Monitor implementation
    public void monitor() {
        // Grab and release lock for watchdog monitor to detect deadlocks.
        synchronized (mLock) {
        }
    }

    private void dumpInternal(PrintWriter pw) {
        pw.println("POWER MANAGER (dumpsys power)\n");

        final WirelessChargerDetector wcd;
        synchronized (mLock) {
            pw.println("Power Manager State:");
            pw.println("  mDirty=0x" + Integer.toHexString(mDirty));
            pw.println("  mWakefulness=" + PowerManagerInternal.wakefulnessToString(mWakefulness));
            pw.println("  mWakefulnessChanging=" + mWakefulnessChanging);
            pw.println("  mIsPowered=" + mIsPowered);
            pw.println("  mPlugType=" + mPlugType);
            pw.println("  mBatteryLevel=" + mBatteryLevel);
            pw.println("  mBatteryLevelWhenDreamStarted=" + mBatteryLevelWhenDreamStarted);
            pw.println("  mDockState=" + mDockState);
            pw.println("  mStayOn=" + mStayOn);
            pw.println("  mProximityPositive=" + mProximityPositive);
            pw.println("  mBootCompleted=" + mBootCompleted);
            pw.println("  mSystemReady=" + mSystemReady);
            pw.println("  mHalAutoSuspendModeEnabled=" + mHalAutoSuspendModeEnabled);
            pw.println("  mHalInteractiveModeEnabled=" + mHalInteractiveModeEnabled);
            pw.println("  mWakeLockSummary=0x" + Integer.toHexString(mWakeLockSummary));
            pw.print("  mNotifyLongScheduled=");
            if (mNotifyLongScheduled == 0) {
                pw.print("(none)");
            } else {
                TimeUtils.formatDuration(mNotifyLongScheduled, SystemClock.uptimeMillis(), pw);
            }
            pw.println();
            pw.print("  mNotifyLongDispatched=");
            if (mNotifyLongDispatched == 0) {
                pw.print("(none)");
            } else {
                TimeUtils.formatDuration(mNotifyLongDispatched, SystemClock.uptimeMillis(), pw);
            }
            pw.println();
            pw.print("  mNotifyLongNextCheck=");
            if (mNotifyLongNextCheck == 0) {
                pw.print("(none)");
            } else {
                TimeUtils.formatDuration(mNotifyLongNextCheck, SystemClock.uptimeMillis(), pw);
            }
            pw.println();
            pw.println("  mUserActivitySummary=0x" + Integer.toHexString(mUserActivitySummary));
            pw.println("  mRequestWaitForNegativeProximity=" + mRequestWaitForNegativeProximity);
            pw.println("  mSandmanScheduled=" + mSandmanScheduled);
            pw.println("  mSandmanSummoned=" + mSandmanSummoned);
            pw.println("  mLowPowerModeEnabled=" + mLowPowerModeEnabled);
            pw.println("  mBatteryLevelLow=" + mBatteryLevelLow);
            pw.println("  mLightDeviceIdleMode=" + mLightDeviceIdleMode);
            pw.println("  mDeviceIdleMode=" + mDeviceIdleMode);
            pw.println("  mDeviceIdleWhitelist=" + Arrays.toString(mDeviceIdleWhitelist));
            pw.println("  mDeviceIdleTempWhitelist=" + Arrays.toString(mDeviceIdleTempWhitelist));
            pw.println("  mLastWakeTime=" + TimeUtils.formatUptime(mLastWakeTime));
            pw.println("  mLastSleepTime=" + TimeUtils.formatUptime(mLastSleepTime));
            pw.println("  mLastUserActivityTime=" + TimeUtils.formatUptime(mLastUserActivityTime));
            pw.println("  mLastUserActivityTimeNoChangeLights="
                    + TimeUtils.formatUptime(mLastUserActivityTimeNoChangeLights));
            pw.println("  mLastInteractivePowerHintTime="
                    + TimeUtils.formatUptime(mLastInteractivePowerHintTime));
            pw.println("  mLastScreenBrightnessBoostTime="
                    + TimeUtils.formatUptime(mLastScreenBrightnessBoostTime));
            pw.println("  mScreenBrightnessBoostInProgress="
                    + mScreenBrightnessBoostInProgress);
            pw.println("  mDisplayReady=" + mDisplayReady);
            pw.println("  mHoldingWakeLockSuspendBlocker=" + mHoldingWakeLockSuspendBlocker);
            pw.println("  mHoldingDisplaySuspendBlocker=" + mHoldingDisplaySuspendBlocker);

            pw.println();
            pw.println("Settings and Configuration:");
            pw.println("  mDecoupleHalAutoSuspendModeFromDisplayConfig="
                    + mDecoupleHalAutoSuspendModeFromDisplayConfig);
            pw.println("  mDecoupleHalInteractiveModeFromDisplayConfig="
                    + mDecoupleHalInteractiveModeFromDisplayConfig);
            pw.println("  mWakeUpWhenPluggedOrUnpluggedConfig="
                    + mWakeUpWhenPluggedOrUnpluggedConfig);
            pw.println("  mWakeUpWhenPluggedOrUnpluggedInTheaterModeConfig="
                    + mWakeUpWhenPluggedOrUnpluggedInTheaterModeConfig);
            pw.println("  mTheaterModeEnabled="
                    + mTheaterModeEnabled);
            pw.println("  mSuspendWhenScreenOffDueToProximityConfig="
                    + mSuspendWhenScreenOffDueToProximityConfig);
            pw.println("  mDreamsSupportedConfig=" + mDreamsSupportedConfig);
            pw.println("  mDreamsEnabledByDefaultConfig=" + mDreamsEnabledByDefaultConfig);
            pw.println("  mDreamsActivatedOnSleepByDefaultConfig="
                    + mDreamsActivatedOnSleepByDefaultConfig);
            pw.println("  mDreamsActivatedOnDockByDefaultConfig="
                    + mDreamsActivatedOnDockByDefaultConfig);
            pw.println("  mDreamsEnabledOnBatteryConfig="
                    + mDreamsEnabledOnBatteryConfig);
            pw.println("  mDreamsBatteryLevelMinimumWhenPoweredConfig="
                    + mDreamsBatteryLevelMinimumWhenPoweredConfig);
            pw.println("  mDreamsBatteryLevelMinimumWhenNotPoweredConfig="
                    + mDreamsBatteryLevelMinimumWhenNotPoweredConfig);
            pw.println("  mDreamsBatteryLevelDrainCutoffConfig="
                    + mDreamsBatteryLevelDrainCutoffConfig);
            pw.println("  mDreamsEnabledSetting=" + mDreamsEnabledSetting);
            pw.println("  mDreamsActivateOnSleepSetting=" + mDreamsActivateOnSleepSetting);
            pw.println("  mDreamsActivateOnDockSetting=" + mDreamsActivateOnDockSetting);
            pw.println("  mDozeAfterScreenOffConfig=" + mDozeAfterScreenOffConfig);
            pw.println("  mLowPowerModeSetting=" + mLowPowerModeSetting);
            pw.println("  mAutoLowPowerModeConfigured=" + mAutoLowPowerModeConfigured);
            pw.println("  mAutoLowPowerModeSnoozing=" + mAutoLowPowerModeSnoozing);
            pw.println("  mMinimumScreenOffTimeoutConfig=" + mMinimumScreenOffTimeoutConfig);
            pw.println("  mMaximumScreenDimDurationConfig=" + mMaximumScreenDimDurationConfig);
            pw.println("  mMaximumScreenDimRatioConfig=" + mMaximumScreenDimRatioConfig);
            pw.println("  mScreenOffTimeoutSetting=" + mScreenOffTimeoutSetting);
            pw.println("  mSleepTimeoutSetting=" + mSleepTimeoutSetting);
            pw.println("  mMaximumScreenOffTimeoutFromDeviceAdmin="
                    + mMaximumScreenOffTimeoutFromDeviceAdmin + " (enforced="
                    + isMaximumScreenOffTimeoutFromDeviceAdminEnforcedLocked() + ")");
            pw.println("  mStayOnWhilePluggedInSetting=" + mStayOnWhilePluggedInSetting);
            pw.println("  mScreenBrightnessSetting=" + mScreenBrightnessSetting);
            pw.println("  mScreenAutoBrightnessAdjustmentSetting="
                    + mScreenAutoBrightnessAdjustmentSetting);
            pw.println("  mScreenBrightnessModeSetting=" + mScreenBrightnessModeSetting);
            pw.println("  mScreenBrightnessOverrideFromWindowManager="
                    + mScreenBrightnessOverrideFromWindowManager);
            pw.println("  mUserActivityTimeoutOverrideFromWindowManager="
                    + mUserActivityTimeoutOverrideFromWindowManager);
            pw.println("  mUserInactiveOverrideFromWindowManager="
                    + mUserInactiveOverrideFromWindowManager);
            pw.println("  mTemporaryScreenBrightnessSettingOverride="
                    + mTemporaryScreenBrightnessSettingOverride);
            pw.println("  mTemporaryScreenAutoBrightnessAdjustmentSettingOverride="
                    + mTemporaryScreenAutoBrightnessAdjustmentSettingOverride);
            pw.println("  mDozeScreenStateOverrideFromDreamManager="
                    + mDozeScreenStateOverrideFromDreamManager);
            pw.println("  mDozeScreenBrightnessOverrideFromDreamManager="
                    + mDozeScreenBrightnessOverrideFromDreamManager);
            pw.println("  mScreenBrightnessSettingMinimum=" + mScreenBrightnessSettingMinimum);
            pw.println("  mScreenBrightnessSettingMaximum=" + mScreenBrightnessSettingMaximum);
            pw.println("  mScreenBrightnessSettingDefault=" + mScreenBrightnessSettingDefault);
            pw.println("  mDoubleTapWakeEnabled=" + mDoubleTapWakeEnabled);

            final int sleepTimeout = getSleepTimeoutLocked();
            final int screenOffTimeout = getScreenOffTimeoutLocked(sleepTimeout);
            final int screenDimDuration = getScreenDimDurationLocked(screenOffTimeout);
            pw.println();
            pw.println("Sleep timeout: " + sleepTimeout + " ms");
            pw.println("Screen off timeout: " + screenOffTimeout + " ms");
            pw.println("Screen dim duration: " + screenDimDuration + " ms");

            pw.println();
            pw.println("UID states:");
            for (int i=0; i<mUidState.size(); i++) {
                pw.print("  UID "); UserHandle.formatUid(pw, mUidState.keyAt(i));
                pw.print(": "); pw.println(mUidState.valueAt(i));
            }

            pw.println();
            pw.println("Looper state:");
            mHandler.getLooper().dump(new PrintWriterPrinter(pw), "  ");

            pw.println();
            pw.println("Wake Locks: size=" + mWakeLocks.size());
            for (WakeLock wl : mWakeLocks) {
                pw.println("  " + wl);
            }

            pw.println();
            pw.println("Suspend Blockers: size=" + mSuspendBlockers.size());
            for (SuspendBlocker sb : mSuspendBlockers) {
                pw.println("  " + sb);
            }

            pw.println();
            pw.println("Display Power: " + mDisplayPowerCallbacks);

            wcd = mWirelessChargerDetector;
        }

        if (wcd != null) {
            wcd.dump(pw);
        }
    }

    private SuspendBlocker createSuspendBlockerLocked(String name) {
        SuspendBlocker suspendBlocker = new SuspendBlockerImpl(name);
        mSuspendBlockers.add(suspendBlocker);
        return suspendBlocker;
    }

    private void incrementBootCount() {
        synchronized (mLock) {
            int count;
            try {
                count = Settings.Global.getInt(
                        getContext().getContentResolver(), Settings.Global.BOOT_COUNT);
            } catch (SettingNotFoundException e) {
                count = 0;
            }
            Settings.Global.putInt(
                    getContext().getContentResolver(), Settings.Global.BOOT_COUNT, count + 1);
        }
    }

    private static WorkSource copyWorkSource(WorkSource workSource) {
        return workSource != null ? new WorkSource(workSource) : null;
    }

    private final class BatteryReceiver extends BroadcastReceiver {
        @Override
        public void onReceive(Context context, Intent intent) {
            synchronized (mLock) {
                handleBatteryStateChangedLocked();
            }
        }
    }

    private final class DreamReceiver extends BroadcastReceiver {
        @Override
        public void onReceive(Context context, Intent intent) {
            synchronized (mLock) {
                scheduleSandmanLocked();
            }
        }
    }

    private final class UserSwitchedReceiver extends BroadcastReceiver {
        @Override
        public void onReceive(Context context, Intent intent) {
            synchronized (mLock) {
                handleSettingsChangedLocked();
            }
        }
    }

    private final class DockReceiver extends BroadcastReceiver {
        @Override
        public void onReceive(Context context, Intent intent) {
            synchronized (mLock) {
                int dockState = intent.getIntExtra(Intent.EXTRA_DOCK_STATE,
                        Intent.EXTRA_DOCK_STATE_UNDOCKED);
                if (mDockState != dockState) {
                    mDockState = dockState;
                    mDirty |= DIRTY_DOCK_STATE;
                    updatePowerStateLocked();
                }
            }
        }
    }

    private final class SettingsObserver extends ContentObserver {
        public SettingsObserver(Handler handler) {
            super(handler);
        }

        @Override
        public void onChange(boolean selfChange, Uri uri) {
            synchronized (mLock) {
                handleSettingsChangedLocked();
            }
        }
    }

    private final IVrStateCallbacks mVrStateCallbacks = new IVrStateCallbacks.Stub() {
        @Override
        public void onVrStateChanged(boolean enabled) {
            powerHintInternal(POWER_HINT_VR_MODE, enabled ? 1 : 0);
        }
    };

    /**
     * Handler for asynchronous operations performed by the power manager.
     */
    private final class PowerManagerHandler extends Handler {
        public PowerManagerHandler(Looper looper) {
            super(looper, null, true /*async*/);
        }

        @Override
        public void handleMessage(Message msg) {
            switch (msg.what) {
                case MSG_USER_ACTIVITY_TIMEOUT:
                    handleUserActivityTimeout();
                    break;
                case MSG_SANDMAN:
                    handleSandman();
                    break;
                case MSG_SCREEN_BRIGHTNESS_BOOST_TIMEOUT:
                    handleScreenBrightnessBoostTimeout();
                    break;
<<<<<<< HEAD
                case MSG_WAKE_UP:
                    cleanupProximity();
                    ((Runnable) msg.obj).run();
=======
                case MSG_CHECK_FOR_LONG_WAKELOCKS:
                    checkForLongWakeLocks();
>>>>>>> 0a857ee2
                    break;
            }
        }
    }

    /**
     * Represents a wake lock that has been acquired by an application.
     */
    protected final class WakeLock implements IBinder.DeathRecipient {
        public final IBinder mLock;
        public int mFlags;
        public String mTag;
        public final String mPackageName;
        public WorkSource mWorkSource;
        public String mHistoryTag;
        public final int mOwnerUid;
        public final int mOwnerPid;
        public long mAcquireTime;
        public boolean mNotifiedAcquired;
        public boolean mNotifiedLong;
        public boolean mDisabled;

        public WakeLock(IBinder lock, int flags, String tag, String packageName,
                WorkSource workSource, String historyTag, int ownerUid, int ownerPid) {
            mLock = lock;
            mFlags = flags;
            mTag = tag;
            mPackageName = packageName;
            mWorkSource = copyWorkSource(workSource);
            mHistoryTag = historyTag;
            mOwnerUid = ownerUid;
            mOwnerPid = ownerPid;
        }

        @Override
        public void binderDied() {
            PowerManagerService.this.handleWakeLockDeath(this);
        }

        public boolean hasSameProperties(int flags, String tag, WorkSource workSource,
                int ownerUid, int ownerPid) {
            return mFlags == flags
                    && mTag.equals(tag)
                    && hasSameWorkSource(workSource)
                    && mOwnerUid == ownerUid
                    && mOwnerPid == ownerPid;
        }

        public void updateProperties(int flags, String tag, String packageName,
                WorkSource workSource, String historyTag, int ownerUid, int ownerPid) {
            if (!mPackageName.equals(packageName)) {
                throw new IllegalStateException("Existing wake lock package name changed: "
                        + mPackageName + " to " + packageName);
            }
            if (mOwnerUid != ownerUid) {
                throw new IllegalStateException("Existing wake lock uid changed: "
                        + mOwnerUid + " to " + ownerUid);
            }
            if (mOwnerPid != ownerPid) {
                throw new IllegalStateException("Existing wake lock pid changed: "
                        + mOwnerPid + " to " + ownerPid);
            }
            mFlags = flags;
            mTag = tag;
            updateWorkSource(workSource);
            mHistoryTag = historyTag;
        }

        public boolean hasSameWorkSource(WorkSource workSource) {
            return Objects.equal(mWorkSource, workSource);
        }

        public void updateWorkSource(WorkSource workSource) {
            mWorkSource = copyWorkSource(workSource);
        }

        @Override
        public String toString() {
            StringBuilder sb = new StringBuilder();
            sb.append(getLockLevelString());
            sb.append(" '");
            sb.append(mTag);
            sb.append("'");
            sb.append(getLockFlagsString());
            if (mDisabled) {
                sb.append(" DISABLED");
            }
            if (mNotifiedAcquired) {
                sb.append(" ACQ=");
                TimeUtils.formatDuration(mAcquireTime-SystemClock.uptimeMillis(), sb);
            }
            if (mNotifiedLong) {
                sb.append(" LONG");
            }
            sb.append(" (uid=");
            sb.append(mOwnerUid);
            if (mOwnerPid != 0) {
                sb.append(" pid=");
                sb.append(mOwnerPid);
            }
            if (mWorkSource != null) {
                sb.append(" ws=");
                sb.append(mWorkSource);
            }
            sb.append(")");
            return sb.toString();
        }

        @SuppressWarnings("deprecation")
        private String getLockLevelString() {
            switch (mFlags & PowerManager.WAKE_LOCK_LEVEL_MASK) {
                case PowerManager.FULL_WAKE_LOCK:
                    return "FULL_WAKE_LOCK                ";
                case PowerManager.SCREEN_BRIGHT_WAKE_LOCK:
                    return "SCREEN_BRIGHT_WAKE_LOCK       ";
                case PowerManager.SCREEN_DIM_WAKE_LOCK:
                    return "SCREEN_DIM_WAKE_LOCK          ";
                case PowerManager.PARTIAL_WAKE_LOCK:
                    return "PARTIAL_WAKE_LOCK             ";
                case PowerManager.PROXIMITY_SCREEN_OFF_WAKE_LOCK:
                    return "PROXIMITY_SCREEN_OFF_WAKE_LOCK";
                case PowerManager.DOZE_WAKE_LOCK:
                    return "DOZE_WAKE_LOCK                ";
                case PowerManager.DRAW_WAKE_LOCK:
                    return "DRAW_WAKE_LOCK                ";
                default:
                    return "???                           ";
            }
        }

        private String getLockFlagsString() {
            String result = "";
            if ((mFlags & PowerManager.ACQUIRE_CAUSES_WAKEUP) != 0) {
                result += " ACQUIRE_CAUSES_WAKEUP";
            }
            if ((mFlags & PowerManager.ON_AFTER_RELEASE) != 0) {
                result += " ON_AFTER_RELEASE";
            }
            return result;
        }
    }

    private final class SuspendBlockerImpl implements SuspendBlocker {
        private final String mName;
        private final String mTraceName;
        private int mReferenceCount;

        public SuspendBlockerImpl(String name) {
            mName = name;
            mTraceName = "SuspendBlocker (" + name + ")";
        }

        @Override
        protected void finalize() throws Throwable {
            try {
                if (mReferenceCount != 0) {
                    Slog.wtf(TAG, "Suspend blocker \"" + mName
                            + "\" was finalized without being released!");
                    mReferenceCount = 0;
                    nativeReleaseSuspendBlocker(mName);
                    Trace.asyncTraceEnd(Trace.TRACE_TAG_POWER, mTraceName, 0);
                }
            } finally {
                super.finalize();
            }
        }

        @Override
        public void acquire() {
            synchronized (this) {
                mReferenceCount += 1;
                if (mReferenceCount == 1) {
                    if (DEBUG_SPEW) {
                        Slog.d(TAG, "Acquiring suspend blocker \"" + mName + "\".");
                    }
                    Trace.asyncTraceBegin(Trace.TRACE_TAG_POWER, mTraceName, 0);
                    nativeAcquireSuspendBlocker(mName);
                }
            }
        }

        @Override
        public void release() {
            synchronized (this) {
                mReferenceCount -= 1;
                if (mReferenceCount == 0) {
                    if (DEBUG_SPEW) {
                        Slog.d(TAG, "Releasing suspend blocker \"" + mName + "\".");
                    }
                    nativeReleaseSuspendBlocker(mName);
                    Trace.asyncTraceEnd(Trace.TRACE_TAG_POWER, mTraceName, 0);
                } else if (mReferenceCount < 0) {
                    Slog.wtf(TAG, "Suspend blocker \"" + mName
                            + "\" was released without being acquired!", new Throwable());
                    mReferenceCount = 0;
                }
            }
        }

        @Override
        public String toString() {
            synchronized (this) {
                return mName + ": ref count=" + mReferenceCount;
            }
        }
    }

    private final class BinderService extends IPowerManager.Stub {
        @Override // Binder call
        public void acquireWakeLockWithUid(IBinder lock, int flags, String tag,
                String packageName, int uid) {
            if (uid < 0) {
                uid = Binder.getCallingUid();
            }
            acquireWakeLock(lock, flags, tag, packageName, new WorkSource(uid), null);
        }

        @Override // Binder call
        public void powerHint(int hintId, int data) {
            if (!mSystemReady) {
                // Service not ready yet, so who the heck cares about power hints, bah.
                return;
            }
            mContext.enforceCallingOrSelfPermission(android.Manifest.permission.DEVICE_POWER, null);
            powerHintInternal(hintId, data);
        }

        @Override // Binder call
        public void acquireWakeLock(IBinder lock, int flags, String tag, String packageName,
                WorkSource ws, String historyTag) {
            if (lock == null) {
                throw new IllegalArgumentException("lock must not be null");
            }
            if (packageName == null) {
                throw new IllegalArgumentException("packageName must not be null");
            }
            PowerManager.validateWakeLockParameters(flags, tag);

            mContext.enforceCallingOrSelfPermission(android.Manifest.permission.WAKE_LOCK, null);
            if ((flags & PowerManager.DOZE_WAKE_LOCK) != 0) {
                mContext.enforceCallingOrSelfPermission(
                        android.Manifest.permission.DEVICE_POWER, null);
            }
            if (ws != null && ws.size() != 0) {
                mContext.enforceCallingOrSelfPermission(
                        android.Manifest.permission.UPDATE_DEVICE_STATS, null);
            } else {
                ws = null;
            }

            final int uid = Binder.getCallingUid();
            final int pid = Binder.getCallingPid();
            final long ident = Binder.clearCallingIdentity();
            try {
                acquireWakeLockInternal(lock, flags, tag, packageName, ws, historyTag, uid, pid);
            } finally {
                Binder.restoreCallingIdentity(ident);
            }
        }

        @Override // Binder call
        public void releaseWakeLock(IBinder lock, int flags) {
            if (lock == null) {
                throw new IllegalArgumentException("lock must not be null");
            }

            mContext.enforceCallingOrSelfPermission(android.Manifest.permission.WAKE_LOCK, null);

            final long ident = Binder.clearCallingIdentity();
            try {
                releaseWakeLockInternal(lock, flags);
            } finally {
                Binder.restoreCallingIdentity(ident);
            }
        }

        @Override // Binder call
        public void updateWakeLockUids(IBinder lock, int[] uids) {
            WorkSource ws = null;

            if (uids != null) {
                ws = new WorkSource();
                // XXX should WorkSource have a way to set uids as an int[] instead of adding them
                // one at a time?
                for (int i = 0; i < uids.length; i++) {
                    ws.add(uids[i]);
                }
            }
            updateWakeLockWorkSource(lock, ws, null);
        }

        @Override // Binder call
        public void updateWakeLockWorkSource(IBinder lock, WorkSource ws, String historyTag) {
            if (lock == null) {
                throw new IllegalArgumentException("lock must not be null");
            }

            mContext.enforceCallingOrSelfPermission(android.Manifest.permission.WAKE_LOCK, null);
            if (ws != null && ws.size() != 0) {
                mContext.enforceCallingOrSelfPermission(
                        android.Manifest.permission.UPDATE_DEVICE_STATS, null);
            } else {
                ws = null;
            }

            final int callingUid = Binder.getCallingUid();
            final long ident = Binder.clearCallingIdentity();
            try {
                updateWakeLockWorkSourceInternal(lock, ws, historyTag, callingUid);
            } finally {
                Binder.restoreCallingIdentity(ident);
            }
        }

        @Override // Binder call
        public boolean isWakeLockLevelSupported(int level) {
            final long ident = Binder.clearCallingIdentity();
            try {
                return isWakeLockLevelSupportedInternal(level);
            } finally {
                Binder.restoreCallingIdentity(ident);
            }
        }

        @Override // Binder call
        public void userActivity(long eventTime, int event, int flags) {
            final long now = SystemClock.uptimeMillis();
            if (mContext.checkCallingOrSelfPermission(android.Manifest.permission.DEVICE_POWER)
                    != PackageManager.PERMISSION_GRANTED
                    && mContext.checkCallingOrSelfPermission(
                            android.Manifest.permission.USER_ACTIVITY)
                            != PackageManager.PERMISSION_GRANTED) {
                // Once upon a time applications could call userActivity().
                // Now we require the DEVICE_POWER permission.  Log a warning and ignore the
                // request instead of throwing a SecurityException so we don't break old apps.
                synchronized (mLock) {
                    if (now >= mLastWarningAboutUserActivityPermission + (5 * 60 * 1000)) {
                        mLastWarningAboutUserActivityPermission = now;
                        Slog.w(TAG, "Ignoring call to PowerManager.userActivity() because the "
                                + "caller does not have DEVICE_POWER or USER_ACTIVITY "
                                + "permission.  Please fix your app!  "
                                + " pid=" + Binder.getCallingPid()
                                + " uid=" + Binder.getCallingUid());
                    }
                }
                return;
            }

            if (eventTime > now) {
                throw new IllegalArgumentException("event time must not be in the future");
            }

            final int uid = Binder.getCallingUid();
            final long ident = Binder.clearCallingIdentity();
            try {
                userActivityInternal(eventTime, event, flags, uid);
            } finally {
                Binder.restoreCallingIdentity(ident);
            }
        }

        @Override // Binder call
        public void setKeyboardVisibility(boolean visible) {
            synchronized (mLock) {
                if (DEBUG_SPEW) {
                    Slog.d(TAG, "setKeyboardVisibility: " + visible);
                }
                if (mKeyboardVisible != visible) {
                    mKeyboardVisible = visible;
                    if (!visible) {
                        // If hiding keyboard, turn off leds
                        setKeyboardLight(false, 1);
                        setKeyboardLight(false, 2);
                    }
                    synchronized (mLock) {
                        mDirty |= DIRTY_USER_ACTIVITY;
                        updatePowerStateLocked();
                    }
                }
            }
        }

        @Override // Binder call
        public void setKeyboardLight(boolean on, int key) {
            if (key == 1) {
                if (on)
                    mCapsLight.setColor(0x00ffffff);
                else
                    mCapsLight.turnOff();
            } else if (key == 2) {
                if (on)
                    mFnLight.setColor(0x00ffffff);
                else
                    mFnLight.turnOff();
            }
        }

        @Override // Binder call
        public void wakeUp(long eventTime, String reason, String opPackageName) {
            wakeUp(eventTime, reason, opPackageName, false);
        }

        @Override // Binder call
        public void wakeUpWithProximityCheck(long eventTime, String reason, String opPackageName) {
            wakeUp(eventTime, reason, opPackageName, true);
        }

        /**
         * @hide
         */
        private void wakeUp(long eventTime, String reason, String opPackageName,
                final boolean checkProximity) {
            if (eventTime > SystemClock.uptimeMillis()) {
                throw new IllegalArgumentException("event time must not be in the future");
            }

            mContext.enforceCallingOrSelfPermission(
                    android.Manifest.permission.DEVICE_POWER, null);

            final int uid = Binder.getCallingUid();
            final Runnable r = new Runnable() {
                @Override
                public void run() {
                    final long ident = Binder.clearCallingIdentity();
                    try {
                        wakeUpInternal(eventTime, reason, uid, opPackageName, uid);
                    } finally {
                        Binder.restoreCallingIdentity(ident);
                    }
                }
            };
            if (checkProximity) {
                runWithProximityCheck(r);
            } else {
                r.run();
            }
        }

        @Override // Binder call
        public void goToSleep(long eventTime, int reason, int flags) {
            if (eventTime > SystemClock.uptimeMillis()) {
                throw new IllegalArgumentException("event time must not be in the future");
            }

            mContext.enforceCallingOrSelfPermission(
                    android.Manifest.permission.DEVICE_POWER, null);

            final int uid = Binder.getCallingUid();
            final long ident = Binder.clearCallingIdentity();
            try {
                goToSleepInternal(eventTime, reason, flags, uid);
            } finally {
                Binder.restoreCallingIdentity(ident);
            }
        }

        @Override // Binder call
        public void nap(long eventTime) {
            if (eventTime > SystemClock.uptimeMillis()) {
                throw new IllegalArgumentException("event time must not be in the future");
            }

            mContext.enforceCallingOrSelfPermission(
                    android.Manifest.permission.DEVICE_POWER, null);

            final int uid = Binder.getCallingUid();
            final long ident = Binder.clearCallingIdentity();
            try {
                napInternal(eventTime, uid);
            } finally {
                Binder.restoreCallingIdentity(ident);
            }
        }

        @Override // Binder call
        public boolean isInteractive() {
            final long ident = Binder.clearCallingIdentity();
            try {
                return isInteractiveInternal();
            } finally {
                Binder.restoreCallingIdentity(ident);
            }
        }

        @Override // Binder call
        public boolean isPowerSaveMode() {
            final long ident = Binder.clearCallingIdentity();
            try {
                return isLowPowerModeInternal();
            } finally {
                Binder.restoreCallingIdentity(ident);
            }
        }

        @Override // Binder call
        public boolean setPowerSaveMode(boolean mode) {
            mContext.enforceCallingOrSelfPermission(
                    android.Manifest.permission.DEVICE_POWER, null);
            final long ident = Binder.clearCallingIdentity();
            try {
                return setLowPowerModeInternal(mode);
            } finally {
                Binder.restoreCallingIdentity(ident);
            }
        }

        @Override // Binder call
        public boolean isDeviceIdleMode() {
            final long ident = Binder.clearCallingIdentity();
            try {
                return isDeviceIdleModeInternal();
            } finally {
                Binder.restoreCallingIdentity(ident);
            }
        }

        @Override // Binder call
        public boolean isLightDeviceIdleMode() {
            final long ident = Binder.clearCallingIdentity();
            try {
                return isLightDeviceIdleModeInternal();
            } finally {
                Binder.restoreCallingIdentity(ident);
            }
        }

        /**
         * Reboots the device.
         *
         * @param confirm If true, shows a reboot confirmation dialog.
         * @param reason The reason for the reboot, or null if none.
         * @param wait If true, this call waits for the reboot to complete and does not return.
         */
        @Override // Binder call
        public void reboot(boolean confirm, String reason, boolean wait) {
            mContext.enforceCallingOrSelfPermission(android.Manifest.permission.REBOOT, null);
            if (PowerManager.REBOOT_RECOVERY.equals(reason)
                    || PowerManager.REBOOT_RECOVERY_UPDATE.equals(reason)) {
                mContext.enforceCallingOrSelfPermission(android.Manifest.permission.RECOVERY, null);
            }

            final long ident = Binder.clearCallingIdentity();
            try {
                shutdownOrRebootInternal(HALT_MODE_REBOOT, confirm, reason, wait);
            } finally {
                Binder.restoreCallingIdentity(ident);
            }
        }

        /**
         * Reboots the device into safe mode
         *
         * @param confirm If true, shows a reboot confirmation dialog.
         * @param wait If true, this call waits for the reboot to complete and does not return.
         */
        @Override // Binder call
        public void rebootSafeMode(boolean confirm, boolean wait) {
            mContext.enforceCallingOrSelfPermission(android.Manifest.permission.REBOOT, null);

            final long ident = Binder.clearCallingIdentity();
            try {
                shutdownOrRebootInternal(HALT_MODE_REBOOT_SAFE_MODE, confirm,
                        PowerManager.REBOOT_SAFE_MODE, wait);
            } finally {
                Binder.restoreCallingIdentity(ident);
            }
        }

        /**
         * Shuts down the device.
         *
         * @param confirm If true, shows a shutdown confirmation dialog.
         * @param wait If true, this call waits for the shutdown to complete and does not return.
         */
        @Override // Binder call
        public void shutdown(boolean confirm, String reason, boolean wait) {
            mContext.enforceCallingOrSelfPermission(android.Manifest.permission.REBOOT, null);

            final long ident = Binder.clearCallingIdentity();
            try {
                shutdownOrRebootInternal(HALT_MODE_SHUTDOWN, confirm, reason, wait);
            } finally {
                Binder.restoreCallingIdentity(ident);
            }
        }

        /**
         * Crash the runtime (causing a complete restart of the Android framework).
         * Requires REBOOT permission.  Mostly for testing.  Should not return.
         */
        @Override // Binder call
        public void crash(String message) {
            mContext.enforceCallingOrSelfPermission(android.Manifest.permission.REBOOT, null);

            final long ident = Binder.clearCallingIdentity();
            try {
                crashInternal(message);
            } finally {
                Binder.restoreCallingIdentity(ident);
            }
        }

        /**
         * Set the setting that determines whether the device stays on when plugged in.
         * The argument is a bit string, with each bit specifying a power source that,
         * when the device is connected to that source, causes the device to stay on.
         * See {@link android.os.BatteryManager} for the list of power sources that
         * can be specified. Current values include
         * {@link android.os.BatteryManager#BATTERY_PLUGGED_AC}
         * and {@link android.os.BatteryManager#BATTERY_PLUGGED_USB}
         *
         * Used by "adb shell svc power stayon ..."
         *
         * @param val an {@code int} containing the bits that specify which power sources
         * should cause the device to stay on.
         */
        @Override // Binder call
        public void setStayOnSetting(int val) {
            int uid = Binder.getCallingUid();
            // if uid is of root's, we permit this operation straight away
            if (uid != Process.ROOT_UID) {
                if (!Settings.checkAndNoteWriteSettingsOperation(mContext, uid,
                        Settings.getPackageNameForUid(mContext, uid), true)) {
                    return;
                }
            }

            final long ident = Binder.clearCallingIdentity();
            try {
                setStayOnSettingInternal(val);
            } finally {
                Binder.restoreCallingIdentity(ident);
            }
        }

        /**
         * Used by the settings application and brightness control widgets to
         * temporarily override the current screen brightness setting so that the
         * user can observe the effect of an intended settings change without applying
         * it immediately.
         *
         * The override will be canceled when the setting value is next updated.
         *
         * @param brightness The overridden brightness.
         *
         * @see android.provider.Settings.System#SCREEN_BRIGHTNESS
         */
        @Override // Binder call
        public void setTemporaryScreenBrightnessSettingOverride(int brightness) {
            mContext.enforceCallingOrSelfPermission(
                    android.Manifest.permission.DEVICE_POWER, null);

            final long ident = Binder.clearCallingIdentity();
            try {
                setTemporaryScreenBrightnessSettingOverrideInternal(brightness);
            } finally {
                Binder.restoreCallingIdentity(ident);
            }
        }

        /**
         * Used by the settings application and brightness control widgets to
         * temporarily override the current screen auto-brightness adjustment setting so that the
         * user can observe the effect of an intended settings change without applying
         * it immediately.
         *
         * The override will be canceled when the setting value is next updated.
         *
         * @param adj The overridden brightness, or Float.NaN to disable the override.
         *
         * @see android.provider.Settings.System#SCREEN_AUTO_BRIGHTNESS_ADJ
         */
        @Override // Binder call
        public void setTemporaryScreenAutoBrightnessAdjustmentSettingOverride(float adj) {
            mContext.enforceCallingOrSelfPermission(
                    android.Manifest.permission.DEVICE_POWER, null);

            final long ident = Binder.clearCallingIdentity();
            try {
                setTemporaryScreenAutoBrightnessAdjustmentSettingOverrideInternal(adj);
            } finally {
                Binder.restoreCallingIdentity(ident);
            }
        }

        /**
         * Used by the phone application to make the attention LED flash when ringing.
         */
        @Override // Binder call
        public void setAttentionLight(boolean on, int color) {
            mContext.enforceCallingOrSelfPermission(
                    android.Manifest.permission.DEVICE_POWER, null);

            final long ident = Binder.clearCallingIdentity();
            try {
                setAttentionLightInternal(on, color);
            } finally {
                Binder.restoreCallingIdentity(ident);
            }
        }

        @Override // Binder call
        public void boostScreenBrightness(long eventTime) {
            if (eventTime > SystemClock.uptimeMillis()) {
                throw new IllegalArgumentException("event time must not be in the future");
            }

            mContext.enforceCallingOrSelfPermission(
                    android.Manifest.permission.DEVICE_POWER, null);

            final int uid = Binder.getCallingUid();
            final long ident = Binder.clearCallingIdentity();
            try {
                boostScreenBrightnessInternal(eventTime, uid);
            } finally {
                Binder.restoreCallingIdentity(ident);
            }
        }

        @Override // Binder call
        public boolean isScreenBrightnessBoosted() {
            final long ident = Binder.clearCallingIdentity();
            try {
                return isScreenBrightnessBoostedInternal();
            } finally {
                Binder.restoreCallingIdentity(ident);
            }
        }

        @Override // Binder call
        public void cpuBoost(int duration) {
            mPerf.cpuBoost(duration);
        }

        @Override // Binder call
        protected void dump(FileDescriptor fd, PrintWriter pw, String[] args) {
            if (mContext.checkCallingOrSelfPermission(Manifest.permission.DUMP)
                    != PackageManager.PERMISSION_GRANTED) {
                pw.println("Permission Denial: can't dump PowerManager from from pid="
                        + Binder.getCallingPid()
                        + ", uid=" + Binder.getCallingUid());
                return;
            }

            final long ident = Binder.clearCallingIdentity();
            try {
                dumpInternal(pw);
            } finally {
                Binder.restoreCallingIdentity(ident);
            }
        }

        @Override
        /* updates the blocked uids, so if a wake lock is acquired for it
         * can be released.
         */
        public void updateBlockedUids(int uid, boolean isBlocked) {
            synchronized(mLock) {
                qcNsrmPowExt.processPmsBlockedUid(uid, isBlocked,
                                                             mWakeLocks);
            }
        }
    }

    private void setButtonBrightnessOverrideFromWindowManagerInternal(int brightness) {
        synchronized (mLock) {
            if (mButtonBrightnessOverrideFromWindowManager != brightness) {
                mButtonBrightnessOverrideFromWindowManager = brightness;
                mDirty |= DIRTY_SETTINGS;
                updatePowerStateLocked();
            }
        }
    }

    private final class LocalService extends PowerManagerInternal {
        @Override
        public void setScreenBrightnessOverrideFromWindowManager(int screenBrightness) {
            if (screenBrightness < PowerManager.BRIGHTNESS_DEFAULT
                    || screenBrightness > PowerManager.BRIGHTNESS_ON) {
                screenBrightness = PowerManager.BRIGHTNESS_DEFAULT;
            }
            setScreenBrightnessOverrideFromWindowManagerInternal(screenBrightness);
        }

        @Override
        public void setButtonBrightnessOverrideFromWindowManager(int screenBrightness) {
            mContext.enforceCallingOrSelfPermission(android.Manifest.permission.DEVICE_POWER, null);

            final long ident = Binder.clearCallingIdentity();
            try {
                setButtonBrightnessOverrideFromWindowManagerInternal(screenBrightness);
            } finally {
                Binder.restoreCallingIdentity(ident);
            }

        }

        @Override
        public void setDozeOverrideFromDreamManager(int screenState, int screenBrightness) {
            switch (screenState) {
                case Display.STATE_UNKNOWN:
                case Display.STATE_OFF:
                case Display.STATE_DOZE:
                case Display.STATE_DOZE_SUSPEND:
                case Display.STATE_ON:
                    break;
                default:
                    screenState = Display.STATE_UNKNOWN;
                    break;
            }
            if (screenBrightness < PowerManager.BRIGHTNESS_DEFAULT
                    || screenBrightness > PowerManager.BRIGHTNESS_ON) {
                screenBrightness = PowerManager.BRIGHTNESS_DEFAULT;
            }
            setDozeOverrideFromDreamManagerInternal(screenState, screenBrightness);
        }

        @Override
        public void setUserInactiveOverrideFromWindowManager() {
            setUserInactiveOverrideFromWindowManagerInternal();
        }

        @Override
        public void setUserActivityTimeoutOverrideFromWindowManager(long timeoutMillis) {
            setUserActivityTimeoutOverrideFromWindowManagerInternal(timeoutMillis);
        }

        @Override
        public void setMaximumScreenOffTimeoutFromDeviceAdmin(int timeMs) {
            setMaximumScreenOffTimeoutFromDeviceAdminInternal(timeMs);
        }

        @Override
        public boolean getLowPowerModeEnabled() {
            synchronized (mLock) {
                return mLowPowerModeEnabled;
            }
        }

        @Override
        public void registerLowPowerModeObserver(LowPowerModeListener listener) {
            synchronized (mLock) {
                mLowPowerModeListeners.add(listener);
            }
        }

        @Override
        public boolean setDeviceIdleMode(boolean enabled) {
            return setDeviceIdleModeInternal(enabled);
        }

        @Override
        public boolean setLightDeviceIdleMode(boolean enabled) {
            return setLightDeviceIdleModeInternal(enabled);
        }

        @Override
        public void setDeviceIdleWhitelist(int[] appids) {
            setDeviceIdleWhitelistInternal(appids);
        }

        @Override
        public void setDeviceIdleTempWhitelist(int[] appids) {
            setDeviceIdleTempWhitelistInternal(appids);
        }

        @Override
        public void updateUidProcState(int uid, int procState) {
            updateUidProcStateInternal(uid, procState);
        }

        @Override
        public void uidGone(int uid) {
            uidGoneInternal(uid);
        }

        @Override
        public void powerHint(int hintId, int data) {
            powerHintInternal(hintId, data);
        }

        @Override
        public boolean setPowerSaveMode(boolean mode) {
            return setLowPowerModeInternal(mode);
        }

        @Override
        public int getFeature(int featureId) {
            return nativeGetFeature(featureId);
        }

        @Override
        public void setFeature(int featureId, int data) {
            nativeSetFeature(featureId, data);
        }
    }

    private void cleanupProximity() {
        synchronized (mProximityWakeLock) {
            cleanupProximityLocked();
        }
    }

    private void cleanupProximityLocked() {
        if (mProximityWakeLock.isHeld()) {
            mProximityWakeLock.release();
        }
        if (mProximityListener != null) {
            mSensorManager.unregisterListener(mProximityListener);
            mProximityListener = null;
        }
    }

    private void runWithProximityCheck(final Runnable r) {
        if (mHandler.hasMessages(MSG_WAKE_UP)) {
            // A message is already queued
            return;
        }

        final TelephonyManager tm =
                (TelephonyManager) mContext.getSystemService(Context.TELEPHONY_SERVICE);
        final boolean hasIncomingCall = tm.getCallState() == TelephonyManager.CALL_STATE_RINGING;

        if (mProximityWakeSupported && mProximityWakeEnabled
                && mProximitySensor != null && !hasIncomingCall) {
            final Message msg = mHandler.obtainMessage(MSG_WAKE_UP);
            msg.obj = r;
            mHandler.sendMessageDelayed(msg, mProximityTimeOut);
            runPostProximityCheck(r);
        } else {
            r.run();
        }
    }

    private void runPostProximityCheck(final Runnable r) {
        if (mSensorManager == null) {
            r.run();
            return;
        }
        synchronized (mProximityWakeLock) {
            mProximityWakeLock.acquire();
            mProximityListener = new SensorEventListener() {
                @Override
                public void onSensorChanged(SensorEvent event) {
                    cleanupProximityLocked();
                    if (!mHandler.hasMessages(MSG_WAKE_UP)) {
                        Slog.w(TAG, "Proximity sensor took too long, wake event already triggered!");
                        return;
                    }
                    mHandler.removeMessages(MSG_WAKE_UP);
                    final float distance = event.values[0];
                    if (distance >= PROXIMITY_NEAR_THRESHOLD ||
                            distance >= mProximitySensor.getMaximumRange()) {
                        r.run();
                    } else {
                        Slog.w(TAG, "Not waking up. Proximity sensor is blocked.");
                    }
                }

                @Override
                public void onAccuracyChanged(Sensor sensor, int accuracy) {
                    // Do nothing
                }
            };
            mSensorManager.registerListener(mProximityListener,
                   mProximitySensor, SensorManager.SENSOR_DELAY_FASTEST);
        }
    }
}<|MERGE_RESOLUTION|>--- conflicted
+++ resolved
@@ -3252,14 +3252,12 @@
                 case MSG_SCREEN_BRIGHTNESS_BOOST_TIMEOUT:
                     handleScreenBrightnessBoostTimeout();
                     break;
-<<<<<<< HEAD
                 case MSG_WAKE_UP:
                     cleanupProximity();
                     ((Runnable) msg.obj).run();
-=======
+                    break;
                 case MSG_CHECK_FOR_LONG_WAKELOCKS:
                     checkForLongWakeLocks();
->>>>>>> 0a857ee2
                     break;
             }
         }
