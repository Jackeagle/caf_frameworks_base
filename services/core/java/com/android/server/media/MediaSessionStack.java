/*
 * Copyright (C) 2014 The Android Open Source Project
 *
 * Licensed under the Apache License, Version 2.0 (the "License");
 * you may not use this file except in compliance with the License.
 * You may obtain a copy of the License at
 *
 *      http://www.apache.org/licenses/LICENSE-2.0
 *
 * Unless required by applicable law or agreed to in writing, software
 * distributed under the License is distributed on an "AS IS" BASIS,
 * WITHOUT WARRANTIES OR CONDITIONS OF ANY KIND, either express or implied.
 * See the License for the specific language governing permissions and
 * limitations under the License.
 */

package com.android.server.media;

import android.media.session.MediaController.PlaybackInfo;
import android.media.session.MediaSession;
import android.media.session.PlaybackState;
import android.os.Debug;
import android.os.UserHandle;
import android.util.IntArray;
import android.util.Log;
import android.util.SparseArray;

import java.io.PrintWriter;
import java.util.ArrayList;
import java.util.List;
import java.util.Objects;

/**
 * Keeps track of media sessions and their priority for notifications, media
 * button dispatch, etc.
 * <p>This class isn't thread-safe. The caller should take care of the synchronization.
 */
class MediaSessionStack {
    private static final boolean DEBUG = MediaSessionService.DEBUG;
    private static final String TAG = "MediaSessionStack";

    /**
     * Listen the change in the media button session.
     */
    interface OnMediaButtonSessionChangedListener {
        /**
         * Called when the media button session is changed.
         */
        void onMediaButtonSessionChanged(MediaSessionRecord oldMediaButtonSession,
                MediaSessionRecord newMediaButtonSession);
    }

    /**
     * These are states that usually indicate the user took an action and should
     * bump priority regardless of the old state.
     */
    private static final int[] ALWAYS_PRIORITY_STATES = {
            PlaybackState.STATE_FAST_FORWARDING,
            PlaybackState.STATE_REWINDING,
            PlaybackState.STATE_SKIPPING_TO_PREVIOUS,
            PlaybackState.STATE_SKIPPING_TO_NEXT };
    /**
     * These are states that usually indicate the user took an action if they
     * were entered from a non-priority state.
     */
    private static final int[] TRANSITION_PRIORITY_STATES = {
            PlaybackState.STATE_BUFFERING,
            PlaybackState.STATE_CONNECTING,
            PlaybackState.STATE_PLAYING };

    /**
     * Sorted list of the media sessions.
     * The session of which PlaybackState is changed to ALWAYS_PRIORITY_STATES or
     * TRANSITION_PRIORITY_STATES comes first.
     * @see #shouldUpdatePriority
     */
    private final List<MediaSessionRecord> mSessions = new ArrayList<MediaSessionRecord>();

    private final AudioPlayerStateMonitor mAudioPlayerStateMonitor;
    private final OnMediaButtonSessionChangedListener mOnMediaButtonSessionChangedListener;

    /**
     * The media button session which receives media key events.
     * It could be null if the previous media buttion session is released.
     */
    private MediaSessionRecord mMediaButtonSession;

    private MediaSessionRecord mCachedVolumeDefault;

    /**
     * Cache the result of the {@link #getActiveSessions} per user.
     */
    private final SparseArray<ArrayList<MediaSessionRecord>> mCachedActiveLists =
            new SparseArray<>();

    MediaSessionStack(AudioPlayerStateMonitor monitor, OnMediaButtonSessionChangedListener listener) {
        mAudioPlayerStateMonitor = monitor;
        mOnMediaButtonSessionChangedListener = listener;
    }

    /**
     * Add a record to the priority tracker.
     *
     * @param record The record to add.
     */
    public void addSession(MediaSessionRecord record) {
        mSessions.add(record);
        clearCache(record.getUserId());

        // Update the media button session.
        // The added session could be the session from the package with the audio playback.
        // This can happen if an app starts audio playback before creating media session.
        updateMediaButtonSessionIfNeeded();
    }

    /**
     * Remove a record from the priority tracker.
     *
     * @param record The record to remove.
     */
    public void removeSession(MediaSessionRecord record) {
        mSessions.remove(record);
        if (mMediaButtonSession == record) {
            // When the media button session is removed, nullify the media button session and do not
            // search for the alternative media session within the app. It's because the alternative
            // media session might be a dummy which isn't able to handle the media key events.
            updateMediaButtonSession(null);
        }
        clearCache(record.getUserId());
    }

    /**
     * Return if the record exists in the priority tracker.
     */
    public boolean contains(MediaSessionRecord record) {
        return mSessions.contains(record);
    }

    /**
     * Gets the {@link MediaSessionRecord} with the {@link MediaSession.Token}.
     *
     * @param sessionToken session token
     * @return the MediaSessionRecord. Can be {@code null} if the session is gone meanwhile.
     */
    public MediaSessionRecord getMediaSessionRecord(MediaSession.Token sessionToken) {
        for (MediaSessionRecord record : mSessions) {
<<<<<<< HEAD
            if (Objects.equals(record.getControllerLink(), sessionToken.getControllerLink())) {
=======
            if (Objects.equals(record.getControllerBinder(), sessionToken.getBinder())) {
>>>>>>> 825827da
                return record;
            }
        }
        return null;
    }

    /**
     * Notify the priority tracker that a session's playback state changed.
     *
     * @param record The record that changed.
     * @param oldState Its old playback state.
     * @param newState Its new playback state.
     */
    public void onPlaystateChanged(MediaSessionRecord record, int oldState, int newState) {
        if (shouldUpdatePriority(oldState, newState)) {
            mSessions.remove(record);
            mSessions.add(0, record);
            clearCache(record.getUserId());
        } else if (!MediaSession.isActiveState(newState)) {
            // Just clear the volume cache when a state goes inactive
            mCachedVolumeDefault = null;
        }

        // In most cases, playback state isn't needed for finding media button session,
        // but we only use it as a hint if an app has multiple local media sessions.
        // In that case, we pick the media session whose PlaybackState matches
        // the audio playback configuration.
        if (mMediaButtonSession != null && mMediaButtonSession.getUid() == record.getUid()) {
            MediaSessionRecord newMediaButtonSession =
                    findMediaButtonSession(mMediaButtonSession.getUid());
            if (newMediaButtonSession != mMediaButtonSession) {
                updateMediaButtonSession(newMediaButtonSession);
            }
        }
    }

    /**
     * Handle the change in activeness for a session.
     *
     * @param record The record that changed.
     */
    public void onSessionStateChange(MediaSessionRecord record) {
        // For now just clear the cache. Eventually we'll selectively clear
        // depending on what changed.
        clearCache(record.getUserId());
    }

    /**
     * Update the media button session if needed.
     * <p>The media button session is the session that will receive the media button events.
     * <p>We send the media button events to the lastly played app. If the app has the media
     * session, the session will receive the media button events.
     */
    public void updateMediaButtonSessionIfNeeded() {
        if (DEBUG) {
            Log.d(TAG, "updateMediaButtonSessionIfNeeded, callers=" + Debug.getCallers(2));
        }
        IntArray audioPlaybackUids = mAudioPlayerStateMonitor.getSortedAudioPlaybackClientUids();
        for (int i = 0; i < audioPlaybackUids.size(); i++) {
            MediaSessionRecord mediaButtonSession =
                    findMediaButtonSession(audioPlaybackUids.get(i));
            if (mediaButtonSession != null) {
                // Found the media button session.
                mAudioPlayerStateMonitor.cleanUpAudioPlaybackUids(mediaButtonSession.getUid());
                if (mMediaButtonSession != mediaButtonSession) {
                    updateMediaButtonSession(mediaButtonSession);
                }
                return;
            }
        }
    }

    /**
     * Find the media button session with the given {@param uid}.
     * If the app has multiple media sessions, the media session whose playback state is not null
     * and matches the audio playback state becomes the media button session. Otherwise the top
     * priority session becomes the media button session.
     *
     * @return The media button session. Returns {@code null} if the app doesn't have a media
     *   session.
     */
    private MediaSessionRecord findMediaButtonSession(int uid) {
        MediaSessionRecord mediaButtonSession = null;
        for (MediaSessionRecord session : mSessions) {
            if (uid == session.getUid()) {
                if (session.getPlaybackState() != null && session.isPlaybackActive() ==
                        mAudioPlayerStateMonitor.isPlaybackActive(session.getUid())) {
                    // If there's a media session whose PlaybackState matches
                    // the audio playback state, return it immediately.
                    return session;
                }
                if (mediaButtonSession == null) {
                    // Among the media sessions whose PlaybackState doesn't match
                    // the audio playback state, pick the top priority.
                    mediaButtonSession = session;
                }
            }
        }
        return mediaButtonSession;
    }

    /**
     * Get the current priority sorted list of active sessions. The most
     * important session is at index 0 and the least important at size - 1.
     *
     * @param userId The user to check. It can be {@link UserHandle#USER_ALL} to get all sessions
     *    for all users in this {@link MediaSessionStack}.
     * @return All the active sessions in priority order.
     */
    public ArrayList<MediaSessionRecord> getActiveSessions(int userId) {
        ArrayList<MediaSessionRecord> cachedActiveList = mCachedActiveLists.get(userId);
        if (cachedActiveList == null) {
            cachedActiveList = getPriorityList(true, userId);
            mCachedActiveLists.put(userId, cachedActiveList);
        }
        return cachedActiveList;
    }

    /**
     * Get the media button session which receives the media button events.
     *
     * @return The media button session or null.
     */
    public MediaSessionRecord getMediaButtonSession() {
        return mMediaButtonSession;
    }

    private void updateMediaButtonSession(MediaSessionRecord newMediaButtonSession) {
        MediaSessionRecord oldMediaButtonSession = mMediaButtonSession;
        mMediaButtonSession = newMediaButtonSession;
        mOnMediaButtonSessionChangedListener.onMediaButtonSessionChanged(
                oldMediaButtonSession, newMediaButtonSession);
    }

    public MediaSessionRecord getDefaultVolumeSession() {
        if (mCachedVolumeDefault != null) {
            return mCachedVolumeDefault;
        }
        ArrayList<MediaSessionRecord> records = getPriorityList(true, UserHandle.USER_ALL);
        int size = records.size();
        for (int i = 0; i < size; i++) {
            MediaSessionRecord record = records.get(i);
            if (record.isPlaybackActive()) {
                mCachedVolumeDefault = record;
                return record;
            }
        }
        return null;
    }

    public MediaSessionRecord getDefaultRemoteSession(int userId) {
        ArrayList<MediaSessionRecord> records = getPriorityList(true, userId);

        int size = records.size();
        for (int i = 0; i < size; i++) {
            MediaSessionRecord record = records.get(i);
            if (record.getPlaybackType() == PlaybackInfo.PLAYBACK_TYPE_REMOTE) {
                return record;
            }
        }
        return null;
    }

    public void dump(PrintWriter pw, String prefix) {
        ArrayList<MediaSessionRecord> sortedSessions = getPriorityList(false,
                UserHandle.USER_ALL);
        int count = sortedSessions.size();
        pw.println(prefix + "Media button session is " + mMediaButtonSession);
        pw.println(prefix + "Sessions Stack - have " + count + " sessions:");
        String indent = prefix + "  ";
        for (int i = 0; i < count; i++) {
            MediaSessionRecord record = sortedSessions.get(i);
            record.dump(pw, indent);
            pw.println();
        }
    }

    /**
     * Get a priority sorted list of sessions. Can filter to only return active
     * sessions or sessions.
     * <p>Here's the priority order.
     * <li>Active sessions whose PlaybackState is active</li>
     * <li>Active sessions whose PlaybackState is inactive</li>
     * <li>Inactive sessions</li>
     *
     * @param activeOnly True to only return active sessions, false to return
     *            all sessions.
     * @param userId The user to get sessions for. {@link UserHandle#USER_ALL}
     *            will return sessions for all users.
     * @return The priority sorted list of sessions.
     */
    public ArrayList<MediaSessionRecord> getPriorityList(boolean activeOnly, int userId) {
        ArrayList<MediaSessionRecord> result = new ArrayList<MediaSessionRecord>();
        int lastPlaybackActiveIndex = 0;
        int lastActiveIndex = 0;

        int size = mSessions.size();
        for (int i = 0; i < size; i++) {
            final MediaSessionRecord session = mSessions.get(i);

            if (userId != UserHandle.USER_ALL && userId != session.getUserId()) {
                // Filter out sessions for the wrong user
                continue;
            }

            if (!session.isActive()) {
                if (!activeOnly) {
                    // If we're getting unpublished as well always put them at
                    // the end
                    result.add(session);
                }
                continue;
            }

            if (session.isPlaybackActive()) {
                result.add(lastPlaybackActiveIndex++, session);
                lastActiveIndex++;
            } else {
                result.add(lastActiveIndex++, session);
            }
        }

        return result;
    }

    private boolean shouldUpdatePriority(int oldState, int newState) {
        if (containsState(newState, ALWAYS_PRIORITY_STATES)) {
            return true;
        }
        if (!containsState(oldState, TRANSITION_PRIORITY_STATES)
                && containsState(newState, TRANSITION_PRIORITY_STATES)) {
            return true;
        }
        return false;
    }

    private boolean containsState(int state, int[] states) {
        for (int i = 0; i < states.length; i++) {
            if (states[i] == state) {
                return true;
            }
        }
        return false;
    }

    private void clearCache(int userId) {
        mCachedVolumeDefault = null;
        mCachedActiveLists.remove(userId);
        // mCachedActiveLists may also include the list of sessions for UserHandle.USER_ALL,
        // so they also need to be cleared.
        mCachedActiveLists.remove(UserHandle.USER_ALL);
    }
}<|MERGE_RESOLUTION|>--- conflicted
+++ resolved
@@ -144,11 +144,7 @@
      */
     public MediaSessionRecord getMediaSessionRecord(MediaSession.Token sessionToken) {
         for (MediaSessionRecord record : mSessions) {
-<<<<<<< HEAD
-            if (Objects.equals(record.getControllerLink(), sessionToken.getControllerLink())) {
-=======
             if (Objects.equals(record.getControllerBinder(), sessionToken.getBinder())) {
->>>>>>> 825827da
                 return record;
             }
         }
