/*
 * Copyright (C) 2007 The Android Open Source Project
 *
 * Licensed under the Apache License, Version 2.0 (the "License");
 * you may not use this file except in compliance with the License.
 * You may obtain a copy of the License at
 *
 *      http://www.apache.org/licenses/LICENSE-2.0
 *
 * Unless required by applicable law or agreed to in writing, software
 * distributed under the License is distributed on an "AS IS" BASIS,
 * WITHOUT WARRANTIES OR CONDITIONS OF ANY KIND, either express or implied.
 * See the License for the specific language governing permissions and
 * limitations under the License.
 */

package com.android.server;

import android.app.ActivityManager;
import android.app.AppOpsManager;
import android.content.BroadcastReceiver;
import android.content.Context;
import android.content.Intent;
import android.content.IntentFilter;
import android.content.pm.PackageManager;
import android.net.LinkProperties;
import android.net.NetworkCapabilities;
import android.os.Binder;
import android.os.Build;
import android.os.Bundle;
import android.os.Handler;
import android.os.IBinder;
import android.os.Message;
import android.os.RemoteException;
import android.os.UserHandle;
import android.telephony.CallAttributes;
import android.telephony.CallQuality;
import android.telephony.CellInfo;
import android.telephony.CellLocation;
import android.telephony.DataFailCause;
import android.telephony.DisconnectCause;
import android.telephony.LocationAccessPolicy;
import android.telephony.PhoneCapability;
import android.telephony.PhoneStateListener;
import android.telephony.PhysicalChannelConfig;
import android.telephony.PreciseCallState;
import android.telephony.PreciseDataConnectionState;
import android.telephony.PreciseDisconnectCause;
import android.telephony.Rlog;
import android.telephony.ServiceState;
import android.telephony.SignalStrength;
import android.telephony.SubscriptionManager;
import android.telephony.TelephonyManager;
import android.telephony.data.ApnSetting;
import android.telephony.emergency.EmergencyNumber;
import android.telephony.ims.ImsReasonInfo;
import android.util.LocalLog;
import android.util.StatsLog;

import com.android.internal.annotations.VisibleForTesting;
import com.android.internal.app.IBatteryStats;
import com.android.internal.telephony.IOnSubscriptionsChangedListener;
import com.android.internal.telephony.IPhoneStateListener;
import com.android.internal.telephony.ITelephonyRegistry;
import com.android.internal.telephony.PhoneConstantConversions;
import com.android.internal.telephony.PhoneConstants;
import com.android.internal.telephony.TelephonyIntents;
import com.android.internal.telephony.TelephonyPermissions;
import com.android.internal.util.DumpUtils;
import com.android.internal.util.IndentingPrintWriter;
import com.android.server.am.BatteryStatsService;

import java.io.FileDescriptor;
import java.io.PrintWriter;
import java.util.ArrayList;
import java.util.HashMap;
import java.util.List;
import java.util.Map;
import java.util.NoSuchElementException;

/**
 * Since phone process can be restarted, this class provides a centralized place
 * that applications can register and be called back from.
 *
 * Change-Id: I450c968bda93767554b5188ee63e10c9f43c5aa4 fixes bugs 16148026
 * and 15973975 by saving the phoneId of the registrant and then using the
 * phoneId when deciding to to make a callback. This is necessary because
 * a subId changes from to a dummy value when a SIM is removed and thus won't
 * compare properly. Because SubscriptionManager.getPhoneId(int subId) handles
 * the dummy value conversion we properly do the callbacks.
 *
 * Eventually we may want to remove the notion of dummy value but for now this
 * looks like the best approach.
 */
@VisibleForTesting(visibility = VisibleForTesting.Visibility.PACKAGE)
public class TelephonyRegistry extends ITelephonyRegistry.Stub {
    private static final String TAG = "TelephonyRegistry";
    private static final boolean DBG = false; // STOPSHIP if true
    private static final boolean DBG_LOC = false; // STOPSHIP if true
    private static final boolean VDBG = false; // STOPSHIP if true

    private static class Record {
        Context context;

        String callingPackage;

        IBinder binder;

        TelephonyRegistryDeathRecipient deathRecipient;

        IPhoneStateListener callback;
        IOnSubscriptionsChangedListener onSubscriptionsChangedListenerCallback;
        IOnSubscriptionsChangedListener onOpportunisticSubscriptionsChangedListenerCallback;

        int callerUid;
        int callerPid;

        int events;

        int subId = SubscriptionManager.INVALID_SUBSCRIPTION_ID;

        int phoneId = SubscriptionManager.INVALID_PHONE_INDEX;

        boolean matchPhoneStateListenerEvent(int events) {
            return (callback != null) && ((events & this.events) != 0);
        }

        boolean matchOnSubscriptionsChangedListener() {
            return (onSubscriptionsChangedListenerCallback != null);
        }

        boolean matchOnOpportunisticSubscriptionsChangedListener() {
            return (onOpportunisticSubscriptionsChangedListenerCallback != null);
        }

        boolean canReadCallLog() {
            try {
                return TelephonyPermissions.checkReadCallLog(
                        context, subId, callerPid, callerUid, callingPackage);
            } catch (SecurityException e) {
                return false;
            }
        }

        @Override
        public String toString() {
            return "{callingPackage=" + callingPackage + " binder=" + binder
                    + " callback=" + callback
                    + " onSubscriptionsChangedListenererCallback="
                    + onSubscriptionsChangedListenerCallback
                    + " onOpportunisticSubscriptionsChangedListenererCallback="
                    + onOpportunisticSubscriptionsChangedListenerCallback
                    + " callerUid=" + callerUid + " subId=" + subId + " phoneId=" + phoneId
                    + " events=" + Integer.toHexString(events) + "}";
        }
    }

    private final Context mContext;

    // access should be inside synchronized (mRecords) for these two fields
    private final ArrayList<IBinder> mRemoveList = new ArrayList<IBinder>();
    private final ArrayList<Record> mRecords = new ArrayList<Record>();

    private final IBatteryStats mBatteryStats;

    private final AppOpsManager mAppOps;

    private boolean mHasNotifySubscriptionInfoChangedOccurred = false;

    private boolean mHasNotifyOpportunisticSubscriptionInfoChangedOccurred = false;

    private int mNumPhones;

    private int[] mCallState;

    private String[] mCallIncomingNumber;

    private ServiceState[] mServiceState;

    private int[] mVoiceActivationState;

    private int[] mDataActivationState;

    private boolean[] mUserMobileDataState;

    private SignalStrength[] mSignalStrength;

    private boolean[] mMessageWaiting;

    private boolean[] mCallForwarding;

    private int[] mDataActivity;

    // Connection state of default APN type data (i.e. internet) of phones
    private int[] mDataConnectionState;

    private Bundle[] mCellLocation;

    private int[] mDataConnectionNetworkType;

    private int mOtaspMode = TelephonyManager.OTASP_UNKNOWN;

    private ArrayList<List<CellInfo>> mCellInfo = null;

    private ArrayList<List<PhysicalChannelConfig>> mPhysicalChannelConfigs;

    private Map<Integer, List<EmergencyNumber>> mEmergencyNumberList;

    private CallQuality mCallQuality = new CallQuality();

    private CallAttributes mCallAttributes = new CallAttributes(new PreciseCallState(),
            TelephonyManager.NETWORK_TYPE_UNKNOWN, new CallQuality());

    // network type of the call associated with the mCallAttributes and mCallQuality
    private int mCallNetworkType = TelephonyManager.NETWORK_TYPE_UNKNOWN;

    private int[] mSrvccState;

    private int mDefaultSubId = SubscriptionManager.INVALID_SUBSCRIPTION_ID;

    private int mDefaultPhoneId = SubscriptionManager.INVALID_PHONE_INDEX;

    private int mRingingCallState = PreciseCallState.PRECISE_CALL_STATE_IDLE;

    private int mForegroundCallState = PreciseCallState.PRECISE_CALL_STATE_IDLE;

    private int mBackgroundCallState = PreciseCallState.PRECISE_CALL_STATE_IDLE;

    private PreciseCallState mPreciseCallState = new PreciseCallState();

    private int mCallDisconnectCause = DisconnectCause.NOT_VALID;

    private List<ImsReasonInfo> mImsReasonInfo = null;

    private int mCallPreciseDisconnectCause = PreciseDisconnectCause.NOT_VALID;

    private boolean mCarrierNetworkChangeState = false;

    private PhoneCapability mPhoneCapability = null;

    private int mActiveDataSubId = SubscriptionManager.INVALID_SUBSCRIPTION_ID;

    @TelephonyManager.RadioPowerState
    private int mRadioPowerState = TelephonyManager.RADIO_POWER_UNAVAILABLE;

    private final LocalLog mLocalLog = new LocalLog(100);

    private PreciseDataConnectionState mPreciseDataConnectionState =
                new PreciseDataConnectionState();

    // Nothing here yet, but putting it here in case we want to add more in the future.
    static final int ENFORCE_COARSE_LOCATION_PERMISSION_MASK = 0;

    static final int ENFORCE_FINE_LOCATION_PERMISSION_MASK =
            PhoneStateListener.LISTEN_CELL_LOCATION
                    | PhoneStateListener.LISTEN_CELL_INFO;

    static final int ENFORCE_PHONE_STATE_PERMISSION_MASK =
                PhoneStateListener.LISTEN_CALL_FORWARDING_INDICATOR
                        | PhoneStateListener.LISTEN_MESSAGE_WAITING_INDICATOR
                        | PhoneStateListener.LISTEN_EMERGENCY_NUMBER_LIST
<<<<<<< HEAD
                        | PhoneStateListener.LISTEN_ACTIVE_DATA_SUBID_CHANGE;
=======
                        | PhoneStateListener.LISTEN_ACTIVE_DATA_SUBSCRIPTION_ID_CHANGE;
>>>>>>> 825827da

    static final int PRECISE_PHONE_STATE_PERMISSION_MASK =
                PhoneStateListener.LISTEN_PRECISE_CALL_STATE |
                PhoneStateListener.LISTEN_PRECISE_DATA_CONNECTION_STATE;

    private static final int MSG_USER_SWITCHED = 1;
    private static final int MSG_UPDATE_DEFAULT_SUB = 2;

    private final Handler mHandler = new Handler() {
        @Override
        public void handleMessage(Message msg) {
            switch (msg.what) {
                case MSG_USER_SWITCHED: {
                    if (VDBG) log("MSG_USER_SWITCHED userId=" + msg.arg1);
                    int numPhones = TelephonyManager.getDefault().getPhoneCount();
                    for (int sub = 0; sub < numPhones; sub++) {
                        TelephonyRegistry.this.notifyCellLocationForSubscriber(sub,
                                mCellLocation[sub]);
                    }
                    break;
                }
                case MSG_UPDATE_DEFAULT_SUB: {
                    int newDefaultPhoneId = msg.arg1;
                    int newDefaultSubId = (Integer)(msg.obj);
                    if (VDBG) {
                        log("MSG_UPDATE_DEFAULT_SUB:current mDefaultSubId=" + mDefaultSubId
                            + " current mDefaultPhoneId=" + mDefaultPhoneId + " newDefaultSubId= "
                            + newDefaultSubId + " newDefaultPhoneId=" + newDefaultPhoneId);
                    }

                    //Due to possible risk condition,(notify call back using the new
                    //defaultSubId comes before new defaultSubId update) we need to recall all
                    //possible missed notify callback
                    synchronized (mRecords) {
                        for (Record r : mRecords) {
                            if(r.subId == SubscriptionManager.DEFAULT_SUBSCRIPTION_ID) {
                                checkPossibleMissNotify(r, newDefaultPhoneId);
                            }
                        }
                        handleRemoveListLocked();
                    }
                    mDefaultSubId = newDefaultSubId;
                    mDefaultPhoneId = newDefaultPhoneId;
                }
            }
        }
    };

    private class TelephonyRegistryDeathRecipient implements IBinder.DeathRecipient {

        private final IBinder binder;

        TelephonyRegistryDeathRecipient(IBinder binder) {
            this.binder = binder;
        }

        @Override
        public void binderDied() {
            if (DBG) log("binderDied " + binder);
            remove(binder);
        }
    }

    private final BroadcastReceiver mBroadcastReceiver = new BroadcastReceiver() {
        @Override
        public void onReceive(Context context, Intent intent) {
            String action = intent.getAction();
            if (VDBG) log("mBroadcastReceiver: action=" + action);
            if (Intent.ACTION_USER_SWITCHED.equals(action)) {
                int userHandle = intent.getIntExtra(Intent.EXTRA_USER_HANDLE, 0);
                if (DBG) log("onReceive: userHandle=" + userHandle);
                mHandler.sendMessage(mHandler.obtainMessage(MSG_USER_SWITCHED, userHandle, 0));
            } else if (action.equals(TelephonyIntents.ACTION_DEFAULT_SUBSCRIPTION_CHANGED)) {
                Integer newDefaultSubIdObj = new Integer(intent.getIntExtra(
                        PhoneConstants.SUBSCRIPTION_KEY,
                        SubscriptionManager.getDefaultSubscriptionId()));
                int newDefaultPhoneId = intent.getIntExtra(PhoneConstants.SLOT_KEY,
                    SubscriptionManager.getPhoneId(mDefaultSubId));
                if (DBG) {
                    log("onReceive:current mDefaultSubId=" + mDefaultSubId
                        + " current mDefaultPhoneId=" + mDefaultPhoneId + " newDefaultSubId= "
                        + newDefaultSubIdObj + " newDefaultPhoneId=" + newDefaultPhoneId);
                }

                if(validatePhoneId(newDefaultPhoneId) && (!newDefaultSubIdObj.equals(mDefaultSubId)
                        || (newDefaultPhoneId != mDefaultPhoneId))) {
                    mHandler.sendMessage(mHandler.obtainMessage(MSG_UPDATE_DEFAULT_SUB,
                            newDefaultPhoneId, 0, newDefaultSubIdObj));
                }
            }
        }
    };

    // we keep a copy of all of the state so we can send it out when folks
    // register for it
    //
    // In these calls we call with the lock held. This is safe becasuse remote
    // calls go through a oneway interface and local calls going through a
    // handler before they get to app code.

    @VisibleForTesting(visibility = VisibleForTesting.Visibility.PACKAGE)
    public TelephonyRegistry(Context context) {
        CellLocation  location = CellLocation.getEmpty();

        mContext = context;
        mBatteryStats = BatteryStatsService.getService();

        int numPhones = TelephonyManager.getDefault().getPhoneCount();
        if (DBG) log("TelephonyRegistry: ctor numPhones=" + numPhones);
        mNumPhones = numPhones;
        mCallState = new int[numPhones];
        mDataActivity = new int[numPhones];
        mDataConnectionState = new int[numPhones];
        mDataConnectionNetworkType = new int[numPhones];
        mCallIncomingNumber = new String[numPhones];
        mServiceState = new ServiceState[numPhones];
        mVoiceActivationState = new int[numPhones];
        mDataActivationState = new int[numPhones];
        mUserMobileDataState = new boolean[numPhones];
        mSignalStrength = new SignalStrength[numPhones];
        mMessageWaiting = new boolean[numPhones];
        mCallForwarding = new boolean[numPhones];
        mCellLocation = new Bundle[numPhones];
        mCellInfo = new ArrayList<List<CellInfo>>();
        mSrvccState = new int[numPhones];
        mImsReasonInfo = new ArrayList<ImsReasonInfo>();
        mPhysicalChannelConfigs = new ArrayList<List<PhysicalChannelConfig>>();
        mEmergencyNumberList = new HashMap<>();
        for (int i = 0; i < numPhones; i++) {
            mCallState[i] =  TelephonyManager.CALL_STATE_IDLE;
            mDataActivity[i] = TelephonyManager.DATA_ACTIVITY_NONE;
            mDataConnectionState[i] = TelephonyManager.DATA_UNKNOWN;
            mVoiceActivationState[i] = TelephonyManager.SIM_ACTIVATION_STATE_UNKNOWN;
            mDataActivationState[i] = TelephonyManager.SIM_ACTIVATION_STATE_UNKNOWN;
            mCallIncomingNumber[i] =  "";
            mServiceState[i] =  new ServiceState();
            mSignalStrength[i] =  new SignalStrength();
            mUserMobileDataState[i] = false;
            mMessageWaiting[i] =  false;
            mCallForwarding[i] =  false;
            mCellLocation[i] = new Bundle();
            mCellInfo.add(i, null);
            mImsReasonInfo.add(i, null);
            mSrvccState[i] = TelephonyManager.SRVCC_STATE_HANDOVER_NONE;
            mPhysicalChannelConfigs.add(i, new ArrayList<PhysicalChannelConfig>());
        }

        // Note that location can be null for non-phone builds like
        // like the generic one.
        if (location != null) {
            for (int i = 0; i < numPhones; i++) {
                location.fillInNotifierBundle(mCellLocation[i]);
            }
        }

        mAppOps = mContext.getSystemService(AppOpsManager.class);
    }

    public void systemRunning() {
        // Watch for interesting updates
        final IntentFilter filter = new IntentFilter();
        filter.addAction(Intent.ACTION_USER_SWITCHED);
        filter.addAction(Intent.ACTION_USER_REMOVED);
        filter.addAction(TelephonyIntents.ACTION_DEFAULT_SUBSCRIPTION_CHANGED);
        log("systemRunning register for intents");
        mContext.registerReceiver(mBroadcastReceiver, filter);
    }

    @Override
    public void addOnSubscriptionsChangedListener(String callingPackage,
            IOnSubscriptionsChangedListener callback) {
        int callerUserId = UserHandle.getCallingUserId();
        mAppOps.checkPackage(Binder.getCallingUid(), callingPackage);
        if (VDBG) {
            log("listen oscl: E pkg=" + callingPackage + " myUserId=" + UserHandle.myUserId()
                + " callerUserId="  + callerUserId + " callback=" + callback
                + " callback.asBinder=" + callback.asBinder());
        }

        synchronized (mRecords) {
            // register
            IBinder b = callback.asBinder();
            Record r = add(b);

            if (r == null) {
                return;
            }

            r.context = mContext;
            r.onSubscriptionsChangedListenerCallback = callback;
            r.callingPackage = callingPackage;
            r.callerUid = Binder.getCallingUid();
            r.callerPid = Binder.getCallingPid();
            r.events = 0;
            if (DBG) {
                log("listen oscl:  Register r=" + r);
            }
            // Always notify when registration occurs if there has been a notification.
            if (mHasNotifySubscriptionInfoChangedOccurred) {
                try {
                    if (VDBG) log("listen oscl: send to r=" + r);
                    r.onSubscriptionsChangedListenerCallback.onSubscriptionsChanged();
                    if (VDBG) log("listen oscl: sent to r=" + r);
                } catch (RemoteException e) {
                    if (VDBG) log("listen oscl: remote exception sending to r=" + r + " e=" + e);
                    remove(r.binder);
                }
            } else {
                log("listen oscl: mHasNotifySubscriptionInfoChangedOccurred==false no callback");
            }
        }
    }

    @Override
    public void removeOnSubscriptionsChangedListener(String pkgForDebug,
            IOnSubscriptionsChangedListener callback) {
        if (DBG) log("listen oscl: Unregister");
        remove(callback.asBinder());
    }


    @Override
    public void addOnOpportunisticSubscriptionsChangedListener(String callingPackage,
            IOnSubscriptionsChangedListener callback) {
        int callerUserId = UserHandle.getCallingUserId();
        mAppOps.checkPackage(Binder.getCallingUid(), callingPackage);
        if (VDBG) {
            log("listen ooscl: E pkg=" + callingPackage + " myUserId=" + UserHandle.myUserId()
                    + " callerUserId="  + callerUserId + " callback=" + callback
                    + " callback.asBinder=" + callback.asBinder());
        }

        synchronized (mRecords) {
            // register
            IBinder b = callback.asBinder();
            Record r = add(b);

            if (r == null) {
                return;
            }

            r.context = mContext;
            r.onOpportunisticSubscriptionsChangedListenerCallback = callback;
            r.callingPackage = callingPackage;
            r.callerUid = Binder.getCallingUid();
            r.callerPid = Binder.getCallingPid();
            r.events = 0;
            if (DBG) {
                log("listen ooscl:  Register r=" + r);
            }
            // Always notify when registration occurs if there has been a notification.
            if (mHasNotifyOpportunisticSubscriptionInfoChangedOccurred) {
                try {
                    if (VDBG) log("listen ooscl: send to r=" + r);
                    r.onOpportunisticSubscriptionsChangedListenerCallback.onSubscriptionsChanged();
                    if (VDBG) log("listen ooscl: sent to r=" + r);
                } catch (RemoteException e) {
                    if (VDBG) log("listen ooscl: remote exception sending to r=" + r + " e=" + e);
                    remove(r.binder);
                }
            } else {
                log("listen ooscl: hasNotifyOpptSubInfoChangedOccurred==false no callback");
            }
        }
    }

    @Override
    public void notifySubscriptionInfoChanged() {
        if (VDBG) log("notifySubscriptionInfoChanged:");
        synchronized (mRecords) {
            if (!mHasNotifySubscriptionInfoChangedOccurred) {
                log("notifySubscriptionInfoChanged: first invocation mRecords.size="
                        + mRecords.size());
            }
            mHasNotifySubscriptionInfoChangedOccurred = true;
            mRemoveList.clear();
            for (Record r : mRecords) {
                if (r.matchOnSubscriptionsChangedListener()) {
                    try {
                        if (VDBG) log("notifySubscriptionInfoChanged: call osc to r=" + r);
                        r.onSubscriptionsChangedListenerCallback.onSubscriptionsChanged();
                        if (VDBG) log("notifySubscriptionInfoChanged: done osc to r=" + r);
                    } catch (RemoteException ex) {
                        if (VDBG) log("notifySubscriptionInfoChanged: RemoteException r=" + r);
                        mRemoveList.add(r.binder);
                    }
                }
            }
            handleRemoveListLocked();
        }
    }

    @Override
    public void notifyOpportunisticSubscriptionInfoChanged() {
        if (VDBG) log("notifyOpptSubscriptionInfoChanged:");
        synchronized (mRecords) {
            if (!mHasNotifyOpportunisticSubscriptionInfoChangedOccurred) {
                log("notifyOpptSubscriptionInfoChanged: first invocation mRecords.size="
                        + mRecords.size());
            }
            mHasNotifyOpportunisticSubscriptionInfoChangedOccurred = true;
            mRemoveList.clear();
            for (Record r : mRecords) {
                if (r.matchOnOpportunisticSubscriptionsChangedListener()) {
                    try {
                        if (VDBG) log("notifyOpptSubChanged: call oosc to r=" + r);
                        r.onOpportunisticSubscriptionsChangedListenerCallback
                                .onSubscriptionsChanged();
                        if (VDBG) log("notifyOpptSubChanged: done oosc to r=" + r);
                    } catch (RemoteException ex) {
                        if (VDBG) log("notifyOpptSubChanged: RemoteException r=" + r);
                        mRemoveList.add(r.binder);
                    }
                }
            }
            handleRemoveListLocked();
        }
    }

    @Override
    public void listen(String pkgForDebug, IPhoneStateListener callback, int events,
            boolean notifyNow) {
        listenForSubscriber(SubscriptionManager.DEFAULT_SUBSCRIPTION_ID, pkgForDebug, callback,
                events, notifyNow);
    }

    @Override
    public void listenForSubscriber(int subId, String pkgForDebug, IPhoneStateListener callback,
            int events, boolean notifyNow) {
        listen(pkgForDebug, callback, events, notifyNow, subId);
    }

    private void listen(String callingPackage, IPhoneStateListener callback, int events,
            boolean notifyNow, int subId) {
        int callerUserId = UserHandle.getCallingUserId();
        mAppOps.checkPackage(Binder.getCallingUid(), callingPackage);
        if (VDBG) {
            log("listen: E pkg=" + callingPackage + " events=0x" + Integer.toHexString(events)
                + " notifyNow=" + notifyNow + " subId=" + subId + " myUserId="
                + UserHandle.myUserId() + " callerUserId=" + callerUserId);
        }

        if (events != PhoneStateListener.LISTEN_NONE) {
            // Checks permission and throws SecurityException for disallowed operations. For pre-M
            // apps whose runtime permission has been revoked, we return immediately to skip sending
            // events to the app without crashing it.
            if (!checkListenerPermission(events, subId, callingPackage, "listen")) {
                return;
            }

            int phoneId = SubscriptionManager.getPhoneId(subId);
            synchronized (mRecords) {
                // register
                IBinder b = callback.asBinder();
                Record r = add(b);

                if (r == null) {
                    return;
                }

                r.context = mContext;
                r.callback = callback;
                r.callingPackage = callingPackage;
                r.callerUid = Binder.getCallingUid();
                r.callerPid = Binder.getCallingPid();
                if (r.subId != SubscriptionManager.INVALID_SUBSCRIPTION_ID && r.subId != subId) {
                    throw new IllegalArgumentException(
                            "PhoneStateListener cannot concurrently listen on multiple " +
                                    "subscriptions. Previously registered on subId: " + r.subId);
                }
                // Legacy applications pass SubscriptionManager.DEFAULT_SUB_ID,
                // force all illegal subId to SubscriptionManager.DEFAULT_SUB_ID
                if (!SubscriptionManager.isValidSubscriptionId(subId)) {
                    r.subId = SubscriptionManager.DEFAULT_SUBSCRIPTION_ID;
                 } else {//APP specify subID
                    r.subId = subId;
                }
                r.phoneId = phoneId;
                r.events = events;
                if (DBG) {
                    log("listen:  Register r=" + r + " r.subId=" + r.subId + " phoneId=" + phoneId);
                }
                if (notifyNow && validatePhoneId(phoneId)) {
                    if ((events & PhoneStateListener.LISTEN_SERVICE_STATE) != 0) {
                        try {
                            if (VDBG) log("listen: call onSSC state=" + mServiceState[phoneId]);
                            ServiceState rawSs = new ServiceState(mServiceState[phoneId]);
                            if (checkFineLocationAccess(r, Build.VERSION_CODES.Q)) {
                                r.callback.onServiceStateChanged(rawSs);
                            } else if (checkCoarseLocationAccess(r, Build.VERSION_CODES.Q)) {
                                r.callback.onServiceStateChanged(rawSs.sanitizeLocationInfo(false));
                            } else {
                                r.callback.onServiceStateChanged(rawSs.sanitizeLocationInfo(true));
                            }
                        } catch (RemoteException ex) {
                            remove(r.binder);
                        }
                    }
                    if ((events & PhoneStateListener.LISTEN_SIGNAL_STRENGTH) != 0) {
                        try {
                            int gsmSignalStrength = mSignalStrength[phoneId]
                                    .getGsmSignalStrength();
                            r.callback.onSignalStrengthChanged((gsmSignalStrength == 99 ? -1
                                    : gsmSignalStrength));
                        } catch (RemoteException ex) {
                            remove(r.binder);
                        }
                    }
                    if ((events & PhoneStateListener.LISTEN_MESSAGE_WAITING_INDICATOR) != 0) {
                        try {
                            r.callback.onMessageWaitingIndicatorChanged(
                                    mMessageWaiting[phoneId]);
                        } catch (RemoteException ex) {
                            remove(r.binder);
                        }
                    }
                    if ((events & PhoneStateListener.LISTEN_CALL_FORWARDING_INDICATOR) != 0) {
                        try {
                            r.callback.onCallForwardingIndicatorChanged(
                                    mCallForwarding[phoneId]);
                        } catch (RemoteException ex) {
                            remove(r.binder);
                        }
                    }
                    if (validateEventsAndUserLocked(r, PhoneStateListener.LISTEN_CELL_LOCATION)) {
                        try {
                            if (DBG_LOC) log("listen: mCellLocation = "
                                    + mCellLocation[phoneId]);
                            if (checkFineLocationAccess(r, Build.VERSION_CODES.Q)) {
                                r.callback.onCellLocationChanged(
                                        new Bundle(mCellLocation[phoneId]));
                            }
                        } catch (RemoteException ex) {
                            remove(r.binder);
                        }
                    }
                    if ((events & PhoneStateListener.LISTEN_CALL_STATE) != 0) {
                        try {
                            r.callback.onCallStateChanged(mCallState[phoneId],
                                     getCallIncomingNumber(r, phoneId));
                        } catch (RemoteException ex) {
                            remove(r.binder);
                        }
                    }
                    if ((events & PhoneStateListener.LISTEN_DATA_CONNECTION_STATE) != 0) {
                        try {
                            r.callback.onDataConnectionStateChanged(mDataConnectionState[phoneId],
                                mDataConnectionNetworkType[phoneId]);
                        } catch (RemoteException ex) {
                            remove(r.binder);
                        }
                    }
                    if ((events & PhoneStateListener.LISTEN_DATA_ACTIVITY) != 0) {
                        try {
                            r.callback.onDataActivity(mDataActivity[phoneId]);
                        } catch (RemoteException ex) {
                            remove(r.binder);
                        }
                    }
                    if ((events & PhoneStateListener.LISTEN_SIGNAL_STRENGTHS) != 0) {
                        try {
                            r.callback.onSignalStrengthsChanged(mSignalStrength[phoneId]);
                        } catch (RemoteException ex) {
                            remove(r.binder);
                        }
                    }
                    if ((events & PhoneStateListener.LISTEN_OTASP_CHANGED) != 0) {
                        try {
                            r.callback.onOtaspChanged(mOtaspMode);
                        } catch (RemoteException ex) {
                            remove(r.binder);
                        }
                    }
                    if (validateEventsAndUserLocked(r, PhoneStateListener.LISTEN_CELL_INFO)) {
                        try {
                            if (DBG_LOC) log("listen: mCellInfo[" + phoneId + "] = "
                                    + mCellInfo.get(phoneId));
                            if (checkFineLocationAccess(r, Build.VERSION_CODES.Q)) {
                                r.callback.onCellInfoChanged(mCellInfo.get(phoneId));
                            }
                        } catch (RemoteException ex) {
                            remove(r.binder);
                        }
                    }
                    if ((events & PhoneStateListener.LISTEN_PRECISE_CALL_STATE) != 0) {
                        try {
                            r.callback.onPreciseCallStateChanged(mPreciseCallState);
                        } catch (RemoteException ex) {
                            remove(r.binder);
                        }
                    }
                    if ((events & PhoneStateListener.LISTEN_CALL_DISCONNECT_CAUSES) != 0) {
                        try {
                            r.callback.onCallDisconnectCauseChanged(mCallDisconnectCause,
                                    mCallPreciseDisconnectCause);
                        } catch (RemoteException ex) {
                            remove(r.binder);
                        }
                    }
                    if ((events & PhoneStateListener.LISTEN_IMS_CALL_DISCONNECT_CAUSES) != 0) {
                        try {
                            r.callback.onImsCallDisconnectCauseChanged(mImsReasonInfo.get(phoneId));
                        } catch (RemoteException ex) {
                            remove(r.binder);
                        }
                    }
                    if ((events & PhoneStateListener.LISTEN_PRECISE_DATA_CONNECTION_STATE) != 0) {
                        try {
                            r.callback.onPreciseDataConnectionStateChanged(
                                    mPreciseDataConnectionState);
                        } catch (RemoteException ex) {
                            remove(r.binder);
                        }
                    }
                    if ((events & PhoneStateListener.LISTEN_CARRIER_NETWORK_CHANGE) != 0) {
                        try {
                            r.callback.onCarrierNetworkChange(mCarrierNetworkChangeState);
                        } catch (RemoteException ex) {
                            remove(r.binder);
                        }
                    }
                    if ((events & PhoneStateListener.LISTEN_VOICE_ACTIVATION_STATE) !=0) {
                        try {
                            r.callback.onVoiceActivationStateChanged(mVoiceActivationState[phoneId]);
                        } catch (RemoteException ex) {
                            remove(r.binder);
                        }
                    }
                    if ((events & PhoneStateListener.LISTEN_DATA_ACTIVATION_STATE) !=0) {
                        try {
                            r.callback.onDataActivationStateChanged(mDataActivationState[phoneId]);
                        } catch (RemoteException ex) {
                            remove(r.binder);
                        }
                    }
                    if ((events & PhoneStateListener.LISTEN_USER_MOBILE_DATA_STATE) != 0) {
                        try {
                            r.callback.onUserMobileDataStateChanged(mUserMobileDataState[phoneId]);
                        } catch (RemoteException ex) {
                            remove(r.binder);
                        }
                    }
                    if ((events & PhoneStateListener.LISTEN_PHYSICAL_CHANNEL_CONFIGURATION) != 0) {
                        try {
                            r.callback.onPhysicalChannelConfigurationChanged(
                                    mPhysicalChannelConfigs.get(phoneId));
                        } catch (RemoteException ex) {
                            remove(r.binder);
                        }
                    }
                    if ((events & PhoneStateListener.LISTEN_EMERGENCY_NUMBER_LIST) != 0) {
                        try {
                            r.callback.onEmergencyNumberListChanged(mEmergencyNumberList);
                        } catch (RemoteException ex) {
                            remove(r.binder);
                        }
                    }
                    if ((events & PhoneStateListener.LISTEN_PHONE_CAPABILITY_CHANGE) != 0) {
                        try {
                            r.callback.onPhoneCapabilityChanged(mPhoneCapability);
                        } catch (RemoteException ex) {
                            remove(r.binder);
                        }
                    }
<<<<<<< HEAD
                    if ((events & PhoneStateListener.LISTEN_ACTIVE_DATA_SUBID_CHANGE) != 0) {
=======
                    if ((events & PhoneStateListener
                            .LISTEN_ACTIVE_DATA_SUBSCRIPTION_ID_CHANGE) != 0) {
>>>>>>> 825827da
                        try {
                            r.callback.onActiveDataSubIdChanged(mActiveDataSubId);
                        } catch (RemoteException ex) {
                            remove(r.binder);
                        }
                    }
                    if ((events & PhoneStateListener.LISTEN_RADIO_POWER_STATE_CHANGED) != 0) {
                        try {
                            r.callback.onRadioPowerStateChanged(mRadioPowerState);
                        } catch (RemoteException ex) {
                            remove(r.binder);
                        }
                    }
                    if ((events & PhoneStateListener.LISTEN_SRVCC_STATE_CHANGED) != 0) {
                        try {
                            r.callback.onSrvccStateChanged(mSrvccState[phoneId]);
                        } catch (RemoteException ex) {
                            remove(r.binder);
                        }
                    }
                    if ((events & PhoneStateListener.LISTEN_CALL_ATTRIBUTES_CHANGED) != 0) {
                        try {
                            r.callback.onCallAttributesChanged(mCallAttributes);
                        } catch (RemoteException ex) {
                            remove(r.binder);
                        }
                    }
                }
            }
        } else {
            if(DBG) log("listen: Unregister");
            remove(callback.asBinder());
        }
    }

    private String getCallIncomingNumber(Record record, int phoneId) {
        // Only reveal the incoming number if the record has read call log permission.
        return record.canReadCallLog() ? mCallIncomingNumber[phoneId] : "";
    }

    private Record add(IBinder binder) {
        Record r;

        synchronized (mRecords) {
            final int N = mRecords.size();
            for (int i = 0; i < N; i++) {
                r = mRecords.get(i);
                if (binder == r.binder) {
                    // Already existed.
                    return r;
                }
            }
            r = new Record();
            r.binder = binder;
            r.deathRecipient = new TelephonyRegistryDeathRecipient(binder);

            try {
                binder.linkToDeath(r.deathRecipient, 0);
            } catch (RemoteException e) {
                if (VDBG) log("LinkToDeath remote exception sending to r=" + r + " e=" + e);
                // Binder already died. Return null.
                return null;
            }

            mRecords.add(r);
            if (DBG) log("add new record");
        }

        return r;
    }

    private void remove(IBinder binder) {
        synchronized (mRecords) {
            final int recordCount = mRecords.size();
            for (int i = 0; i < recordCount; i++) {
                Record r = mRecords.get(i);
                if (r.binder == binder) {
                    if (DBG) {
                        log("remove: binder=" + binder + " r.callingPackage " + r.callingPackage
                                + " r.callback " + r.callback);
                    }

                    if (r.deathRecipient != null) {
                        try {
                            binder.unlinkToDeath(r.deathRecipient, 0);
                        } catch (NoSuchElementException e) {
                            if (VDBG) log("UnlinkToDeath NoSuchElementException sending to r="
                                    + r + " e=" + e);
                        }
                    }

                    mRecords.remove(i);
                    return;
                }
            }
        }
    }

    public void notifyCallState(int state, String phoneNumber) {
        if (!checkNotifyPermission("notifyCallState()")) {
            return;
        }

        if (VDBG) {
            log("notifyCallState: state=" + state + " phoneNumber=" + phoneNumber);
        }

        synchronized (mRecords) {
            for (Record r : mRecords) {
                if (r.matchPhoneStateListenerEvent(PhoneStateListener.LISTEN_CALL_STATE) &&
                        (r.subId == SubscriptionManager.DEFAULT_SUBSCRIPTION_ID)) {
                    try {
                        // Ensure the listener has read call log permission; if they do not return
                        // an empty phone number.
                        String phoneNumberOrEmpty = r.canReadCallLog() ? phoneNumber : "";
                        r.callback.onCallStateChanged(state, phoneNumberOrEmpty);
                    } catch (RemoteException ex) {
                        mRemoveList.add(r.binder);
                    }
                }
            }
            handleRemoveListLocked();
        }

        // Called only by Telecomm to communicate call state across different phone accounts. So
        // there is no need to add a valid subId or slotId.
        broadcastCallStateChanged(state, phoneNumber,
                SubscriptionManager.INVALID_PHONE_INDEX,
                SubscriptionManager.INVALID_SUBSCRIPTION_ID);
    }

    public void notifyCallStateForPhoneId(int phoneId, int subId, int state,
                String incomingNumber) {
        if (!checkNotifyPermission("notifyCallState()")) {
            return;
        }
        if (VDBG) {
            log("notifyCallStateForPhoneId: subId=" + subId
                + " state=" + state + " incomingNumber=" + incomingNumber);
        }
        synchronized (mRecords) {
            if (validatePhoneId(phoneId)) {
                mCallState[phoneId] = state;
                mCallIncomingNumber[phoneId] = incomingNumber;
                for (Record r : mRecords) {
                    if (r.matchPhoneStateListenerEvent(PhoneStateListener.LISTEN_CALL_STATE) &&
                            (r.subId == subId) &&
                            (r.subId != SubscriptionManager.DEFAULT_SUBSCRIPTION_ID)) {
                        try {
                            String incomingNumberOrEmpty = getCallIncomingNumber(r, phoneId);
                            r.callback.onCallStateChanged(state, incomingNumberOrEmpty);
                        } catch (RemoteException ex) {
                            mRemoveList.add(r.binder);
                        }
                    }
                }
            }
            handleRemoveListLocked();
        }
        broadcastCallStateChanged(state, incomingNumber, phoneId, subId);
    }

    public void notifyServiceStateForPhoneId(int phoneId, int subId, ServiceState state) {
        if (!checkNotifyPermission("notifyServiceState()")){
            return;
        }

        synchronized (mRecords) {
            String str = "notifyServiceStateForSubscriber: subId=" + subId + " phoneId=" + phoneId
                    + " state=" + state;
            if (VDBG) {
                log(str);
            }
            mLocalLog.log(str);
            if (validatePhoneId(phoneId)) {
                mServiceState[phoneId] = state;

                for (Record r : mRecords) {
                    if (VDBG) {
                        log("notifyServiceStateForSubscriber: r=" + r + " subId=" + subId
                                + " phoneId=" + phoneId + " state=" + state);
                    }
                    if (r.matchPhoneStateListenerEvent(PhoneStateListener.LISTEN_SERVICE_STATE) &&
                            idMatch(r.subId, subId, phoneId)) {

                        try {
                            ServiceState stateToSend;
                            if (checkFineLocationAccess(r, Build.VERSION_CODES.Q)) {
                                stateToSend = new ServiceState(state);
                            } else if (checkCoarseLocationAccess(r, Build.VERSION_CODES.Q)) {
                                stateToSend = state.sanitizeLocationInfo(false);
                            } else {
                                stateToSend = state.sanitizeLocationInfo(true);
                            }
                            if (DBG) {
                                log("notifyServiceStateForSubscriber: callback.onSSC r=" + r
                                        + " subId=" + subId + " phoneId=" + phoneId
                                        + " state=" + state);
                            }
                            r.callback.onServiceStateChanged(stateToSend);
                        } catch (RemoteException ex) {
                            mRemoveList.add(r.binder);
                        }
                    }
                }
            } else {
                log("notifyServiceStateForSubscriber: INVALID phoneId=" + phoneId);
            }
            handleRemoveListLocked();
        }
        broadcastServiceStateChanged(state, phoneId, subId);
    }

    public void notifySimActivationStateChangedForPhoneId(int phoneId, int subId,
            int activationType, int activationState) {
        if (!checkNotifyPermission("notifySimActivationState()")){
            return;
        }
        if (VDBG) {
            log("notifySimActivationStateForPhoneId: subId=" + subId + " phoneId=" + phoneId
                    + "type=" + activationType + " state=" + activationState);
        }
        synchronized (mRecords) {
            if (validatePhoneId(phoneId)) {
                switch (activationType) {
                    case PhoneConstants.SIM_ACTIVATION_TYPE_VOICE:
                        mVoiceActivationState[phoneId] = activationState;
                        break;
                    case PhoneConstants.SIM_ACTIVATION_TYPE_DATA:
                        mDataActivationState[phoneId] = activationState;
                        break;
                    default:
                        return;
                }
                for (Record r : mRecords) {
                    if (VDBG) {
                        log("notifySimActivationStateForPhoneId: r=" + r + " subId=" + subId
                                + " phoneId=" + phoneId + "type=" + activationType
                                + " state=" + activationState);
                    }
                    try {
                        if ((activationType == PhoneConstants.SIM_ACTIVATION_TYPE_VOICE) &&
                                r.matchPhoneStateListenerEvent(
                                        PhoneStateListener.LISTEN_VOICE_ACTIVATION_STATE) &&
                                idMatch(r.subId, subId, phoneId)) {
                            if (DBG) {
                                log("notifyVoiceActivationStateForPhoneId: callback.onVASC r=" + r
                                        + " subId=" + subId + " phoneId=" + phoneId
                                        + " state=" + activationState);
                            }
                            r.callback.onVoiceActivationStateChanged(activationState);
                        }
                        if ((activationType == PhoneConstants.SIM_ACTIVATION_TYPE_DATA) &&
                                r.matchPhoneStateListenerEvent(
                                        PhoneStateListener.LISTEN_DATA_ACTIVATION_STATE) &&
                                idMatch(r.subId, subId, phoneId)) {
                            if (DBG) {
                                log("notifyDataActivationStateForPhoneId: callback.onDASC r=" + r
                                        + " subId=" + subId + " phoneId=" + phoneId
                                        + " state=" + activationState);
                            }
                            r.callback.onDataActivationStateChanged(activationState);
                        }
                    }  catch (RemoteException ex) {
                        mRemoveList.add(r.binder);
                    }
                }
            } else {
                log("notifySimActivationStateForPhoneId: INVALID phoneId=" + phoneId);
            }
            handleRemoveListLocked();
        }
    }

    public void notifySignalStrengthForPhoneId(int phoneId, int subId,
                SignalStrength signalStrength) {
        if (!checkNotifyPermission("notifySignalStrength()")) {
            return;
        }
        if (VDBG) {
            log("notifySignalStrengthForPhoneId: subId=" + subId
                +" phoneId=" + phoneId + " signalStrength=" + signalStrength);
        }

        synchronized (mRecords) {
            if (validatePhoneId(phoneId)) {
                if (VDBG) log("notifySignalStrengthForPhoneId: valid phoneId=" + phoneId);
                mSignalStrength[phoneId] = signalStrength;
                for (Record r : mRecords) {
                    if (VDBG) {
                        log("notifySignalStrengthForPhoneId: r=" + r + " subId=" + subId
                                + " phoneId=" + phoneId + " ss=" + signalStrength);
                    }
                    if (r.matchPhoneStateListenerEvent(
                                PhoneStateListener.LISTEN_SIGNAL_STRENGTHS) &&
                            idMatch(r.subId, subId, phoneId)) {
                        try {
                            if (DBG) {
                                log("notifySignalStrengthForPhoneId: callback.onSsS r=" + r
                                        + " subId=" + subId + " phoneId=" + phoneId
                                        + " ss=" + signalStrength);
                            }
                            r.callback.onSignalStrengthsChanged(new SignalStrength(signalStrength));
                        } catch (RemoteException ex) {
                            mRemoveList.add(r.binder);
                        }
                    }
                    if (r.matchPhoneStateListenerEvent(PhoneStateListener.LISTEN_SIGNAL_STRENGTH) &&
                            idMatch(r.subId, subId, phoneId)){
                        try {
                            int gsmSignalStrength = signalStrength.getGsmSignalStrength();
                            int ss = (gsmSignalStrength == 99 ? -1 : gsmSignalStrength);
                            if (DBG) {
                                log("notifySignalStrengthForPhoneId: callback.onSS r=" + r
                                        + " subId=" + subId + " phoneId=" + phoneId
                                        + " gsmSS=" + gsmSignalStrength + " ss=" + ss);
                            }
                            r.callback.onSignalStrengthChanged(ss);
                        } catch (RemoteException ex) {
                            mRemoveList.add(r.binder);
                        }
                    }
                }
            } else {
                log("notifySignalStrengthForPhoneId: invalid phoneId=" + phoneId);
            }
            handleRemoveListLocked();
        }
        broadcastSignalStrengthChanged(signalStrength, phoneId, subId);
    }

    @Override
    public void notifyCarrierNetworkChange(boolean active) {
        enforceNotifyPermissionOrCarrierPrivilege("notifyCarrierNetworkChange()");

        if (VDBG) {
            log("notifyCarrierNetworkChange: active=" + active);
        }

        synchronized (mRecords) {
            mCarrierNetworkChangeState = active;
            for (Record r : mRecords) {
                if (r.matchPhoneStateListenerEvent(
                        PhoneStateListener.LISTEN_CARRIER_NETWORK_CHANGE)) {
                    try {
                        r.callback.onCarrierNetworkChange(active);
                    } catch (RemoteException ex) {
                        mRemoveList.add(r.binder);
                    }
                }
            }
            handleRemoveListLocked();
        }
    }

    public void notifyCellInfo(List<CellInfo> cellInfo) {
         notifyCellInfoForSubscriber(SubscriptionManager.DEFAULT_SUBSCRIPTION_ID, cellInfo);
    }

    public void notifyCellInfoForSubscriber(int subId, List<CellInfo> cellInfo) {
        if (!checkNotifyPermission("notifyCellInfo()")) {
            return;
        }
        if (VDBG) {
            log("notifyCellInfoForSubscriber: subId=" + subId
                + " cellInfo=" + cellInfo);
        }
        int phoneId = SubscriptionManager.getPhoneId(subId);
        synchronized (mRecords) {
            if (validatePhoneId(phoneId)) {
                mCellInfo.set(phoneId, cellInfo);
                for (Record r : mRecords) {
                    if (validateEventsAndUserLocked(r, PhoneStateListener.LISTEN_CELL_INFO) &&
                            idMatch(r.subId, subId, phoneId) &&
                            checkFineLocationAccess(r, Build.VERSION_CODES.Q)) {
                        try {
                            if (DBG_LOC) {
                                log("notifyCellInfo: mCellInfo=" + cellInfo + " r=" + r);
                            }
                            r.callback.onCellInfoChanged(cellInfo);
                        } catch (RemoteException ex) {
                            mRemoveList.add(r.binder);
                        }
                    }
                }
            }
            handleRemoveListLocked();
        }
    }

    public void notifyPhysicalChannelConfiguration(List<PhysicalChannelConfig> configs) {
        notifyPhysicalChannelConfigurationForSubscriber(SubscriptionManager.DEFAULT_SUBSCRIPTION_ID,
                configs);
    }

    public void notifyPhysicalChannelConfigurationForSubscriber(int subId,
            List<PhysicalChannelConfig> configs) {
        if (!checkNotifyPermission("notifyPhysicalChannelConfiguration()")) {
            return;
        }

        if (VDBG) {
            log("notifyPhysicalChannelConfiguration: subId=" + subId + " configs=" + configs);
        }

        synchronized (mRecords) {
            int phoneId = SubscriptionManager.getPhoneId(subId);
            if (validatePhoneId(phoneId)) {
                mPhysicalChannelConfigs.set(phoneId, configs);
                for (Record r : mRecords) {
                    if (r.matchPhoneStateListenerEvent(
                            PhoneStateListener.LISTEN_PHYSICAL_CHANNEL_CONFIGURATION)
                            && idMatch(r.subId, subId, phoneId)) {
                        try {
                            if (DBG_LOC) {
                                log("notifyPhysicalChannelConfiguration: mPhysicalChannelConfigs="
                                        + configs + " r=" + r);
                            }
                            r.callback.onPhysicalChannelConfigurationChanged(configs);
                        } catch (RemoteException ex) {
                            mRemoveList.add(r.binder);
                        }
                    }
                }
            }
            handleRemoveListLocked();
        }
    }

    @Override
    public void notifyMessageWaitingChangedForPhoneId(int phoneId, int subId, boolean mwi) {
        if (!checkNotifyPermission("notifyMessageWaitingChanged()")) {
            return;
        }
        if (VDBG) {
            log("notifyMessageWaitingChangedForSubscriberPhoneID: subId=" + phoneId
                + " mwi=" + mwi);
        }
        synchronized (mRecords) {
            if (validatePhoneId(phoneId)) {
                mMessageWaiting[phoneId] = mwi;
                for (Record r : mRecords) {
                    if (r.matchPhoneStateListenerEvent(
                            PhoneStateListener.LISTEN_MESSAGE_WAITING_INDICATOR) &&
                            idMatch(r.subId, subId, phoneId)) {
                        try {
                            r.callback.onMessageWaitingIndicatorChanged(mwi);
                        } catch (RemoteException ex) {
                            mRemoveList.add(r.binder);
                        }
                    }
                }
            }
            handleRemoveListLocked();
        }
    }

    public void notifyUserMobileDataStateChangedForPhoneId(int phoneId, int subId, boolean state) {
        if (!checkNotifyPermission("notifyUserMobileDataStateChanged()")) {
            return;
        }
        if (VDBG) {
            log("notifyUserMobileDataStateChangedForSubscriberPhoneID: subId=" + phoneId
                    + " state=" + state);
        }
        synchronized (mRecords) {
            if (validatePhoneId(phoneId)) {
                mMessageWaiting[phoneId] = state;
                for (Record r : mRecords) {
                    if (r.matchPhoneStateListenerEvent(
                            PhoneStateListener.LISTEN_USER_MOBILE_DATA_STATE) &&
                            idMatch(r.subId, subId, phoneId)) {
                        try {
                            r.callback.onUserMobileDataStateChanged(state);
                        } catch (RemoteException ex) {
                            mRemoveList.add(r.binder);
                        }
                    }
                }
            }
            handleRemoveListLocked();
        }
    }

    public void notifyCallForwardingChanged(boolean cfi) {
        notifyCallForwardingChangedForSubscriber(SubscriptionManager.DEFAULT_SUBSCRIPTION_ID, cfi);
    }

    public void notifyCallForwardingChangedForSubscriber(int subId, boolean cfi) {
        if (!checkNotifyPermission("notifyCallForwardingChanged()")) {
            return;
        }
        if (VDBG) {
            log("notifyCallForwardingChangedForSubscriber: subId=" + subId
                + " cfi=" + cfi);
        }
        int phoneId = SubscriptionManager.getPhoneId(subId);
        synchronized (mRecords) {
            if (validatePhoneId(phoneId)) {
                mCallForwarding[phoneId] = cfi;
                for (Record r : mRecords) {
                    if (r.matchPhoneStateListenerEvent(
                            PhoneStateListener.LISTEN_CALL_FORWARDING_INDICATOR) &&
                            idMatch(r.subId, subId, phoneId)) {
                        try {
                            r.callback.onCallForwardingIndicatorChanged(cfi);
                        } catch (RemoteException ex) {
                            mRemoveList.add(r.binder);
                        }
                    }
                }
            }
            handleRemoveListLocked();
        }
    }

    public void notifyDataActivity(int state) {
        notifyDataActivityForSubscriber(SubscriptionManager.DEFAULT_SUBSCRIPTION_ID, state);
    }

    public void notifyDataActivityForSubscriber(int subId, int state) {
        if (!checkNotifyPermission("notifyDataActivity()" )) {
            return;
        }
        int phoneId = SubscriptionManager.getPhoneId(subId);
        synchronized (mRecords) {
            if (validatePhoneId(phoneId)) {
                mDataActivity[phoneId] = state;
                for (Record r : mRecords) {
                    // Notify by correct subId.
                    if (r.matchPhoneStateListenerEvent(PhoneStateListener.LISTEN_DATA_ACTIVITY) &&
                            idMatch(r.subId, subId, phoneId)) {
                        try {
                            r.callback.onDataActivity(state);
                        } catch (RemoteException ex) {
                            mRemoveList.add(r.binder);
                        }
                    }
                }
            }
            handleRemoveListLocked();
        }
    }

    public void notifyDataConnection(int state, boolean isDataAllowed, String apn, String apnType,
                                     LinkProperties linkProperties,
                                     NetworkCapabilities networkCapabilities, int networkType,
                                     boolean roaming) {
        notifyDataConnectionForSubscriber(SubscriptionManager.DEFAULT_SUBSCRIPTION_ID, state,
                isDataAllowed, apn, apnType, linkProperties,
                networkCapabilities, networkType, roaming);
    }

    public void notifyDataConnectionForSubscriber(int subId, int state, boolean isDataAllowed,
                                                  String apn, String apnType,
            LinkProperties linkProperties, NetworkCapabilities networkCapabilities,
            int networkType, boolean roaming) {
        if (!checkNotifyPermission("notifyDataConnection()" )) {
            return;
        }
        if (VDBG) {
            log("notifyDataConnectionForSubscriber: subId=" + subId
                + " state=" + state + " isDataAllowed=" + isDataAllowed
                + "' apn='" + apn + "' apnType=" + apnType + " networkType=" + networkType
                + " mRecords.size()=" + mRecords.size());
        }
        int phoneId = SubscriptionManager.getPhoneId(subId);
        synchronized (mRecords) {
            if (validatePhoneId(phoneId)) {
                // We only call the callback when the change is for default APN type.
                if (PhoneConstants.APN_TYPE_DEFAULT.equals(apnType)
                        && (mDataConnectionState[phoneId] != state
                        || mDataConnectionNetworkType[phoneId] != networkType)) {
                    String str = "onDataConnectionStateChanged(" + state
                            + ", " + networkType + ")";
                    log(str);
                    mLocalLog.log(str);
                    for (Record r : mRecords) {
                        if (r.matchPhoneStateListenerEvent(
                                PhoneStateListener.LISTEN_DATA_CONNECTION_STATE) &&
                                idMatch(r.subId, subId, phoneId)) {
                            try {
                                if (DBG) {
                                    log("Notify data connection state changed on sub: " + subId);
                                }
                                r.callback.onDataConnectionStateChanged(state, networkType);
                            } catch (RemoteException ex) {
                                mRemoveList.add(r.binder);
                            }
                        }
                    }
                    handleRemoveListLocked();

                    mDataConnectionState[phoneId] = state;
                    mDataConnectionNetworkType[phoneId] = networkType;
                }
                mPreciseDataConnectionState = new PreciseDataConnectionState(state, networkType,
                        ApnSetting.getApnTypesBitmaskFromString(apnType), apn,
                        linkProperties, DataFailCause.NONE);
                for (Record r : mRecords) {
                    if (r.matchPhoneStateListenerEvent(
                            PhoneStateListener.LISTEN_PRECISE_DATA_CONNECTION_STATE)) {
                        try {
                            r.callback.onPreciseDataConnectionStateChanged(
                                    mPreciseDataConnectionState);
                        } catch (RemoteException ex) {
                            mRemoveList.add(r.binder);
                        }
                    }
                }
            }
            handleRemoveListLocked();
        }
        broadcastDataConnectionStateChanged(state, isDataAllowed, apn, apnType, linkProperties,
                networkCapabilities, roaming, subId);
        broadcastPreciseDataConnectionStateChanged(state, networkType, apnType, apn,
                linkProperties, DataFailCause.NONE);
    }

    public void notifyDataConnectionFailed(String apnType) {
         notifyDataConnectionFailedForSubscriber(SubscriptionManager.DEFAULT_SUBSCRIPTION_ID,
                 apnType);
    }

    public void notifyDataConnectionFailedForSubscriber(int subId, String apnType) {
        if (!checkNotifyPermission("notifyDataConnectionFailed()")) {
            return;
        }
        if (VDBG) {
            log("notifyDataConnectionFailedForSubscriber: subId=" + subId
                    + " apnType=" + apnType);
        }
        synchronized (mRecords) {
            mPreciseDataConnectionState = new PreciseDataConnectionState(
                    TelephonyManager.DATA_UNKNOWN,TelephonyManager.NETWORK_TYPE_UNKNOWN,
                    ApnSetting.getApnTypesBitmaskFromString(apnType), null, null,
                    DataFailCause.NONE);
            for (Record r : mRecords) {
                if (r.matchPhoneStateListenerEvent(
                        PhoneStateListener.LISTEN_PRECISE_DATA_CONNECTION_STATE)) {
                    try {
                        r.callback.onPreciseDataConnectionStateChanged(mPreciseDataConnectionState);
                    } catch (RemoteException ex) {
                        mRemoveList.add(r.binder);
                    }
                }
            }
            handleRemoveListLocked();
        }
        broadcastDataConnectionFailed(apnType, subId);
        broadcastPreciseDataConnectionStateChanged(TelephonyManager.DATA_UNKNOWN,
                TelephonyManager.NETWORK_TYPE_UNKNOWN, apnType, null, null,
                DataFailCause.NONE);
    }

    public void notifyCellLocation(Bundle cellLocation) {
         notifyCellLocationForSubscriber(SubscriptionManager.DEFAULT_SUBSCRIPTION_ID, cellLocation);
    }

    public void notifyCellLocationForSubscriber(int subId, Bundle cellLocation) {
        log("notifyCellLocationForSubscriber: subId=" + subId
                + " cellLocation=" + cellLocation);
        if (!checkNotifyPermission("notifyCellLocation()")) {
            return;
        }
        if (VDBG) {
            log("notifyCellLocationForSubscriber: subId=" + subId
                + " cellLocation=" + cellLocation);
        }
        int phoneId = SubscriptionManager.getPhoneId(subId);
        synchronized (mRecords) {
            if (validatePhoneId(phoneId)) {
                mCellLocation[phoneId] = cellLocation;
                for (Record r : mRecords) {
                    if (validateEventsAndUserLocked(r, PhoneStateListener.LISTEN_CELL_LOCATION) &&
                            idMatch(r.subId, subId, phoneId) &&
                            checkFineLocationAccess(r, Build.VERSION_CODES.Q)) {
                        try {
                            if (DBG_LOC) {
                                log("notifyCellLocation: cellLocation=" + cellLocation
                                        + " r=" + r);
                            }
                            r.callback.onCellLocationChanged(new Bundle(cellLocation));
                        } catch (RemoteException ex) {
                            mRemoveList.add(r.binder);
                        }
                    }
                }
            }
            handleRemoveListLocked();
        }
    }

    public void notifyOtaspChanged(int otaspMode) {
        if (!checkNotifyPermission("notifyOtaspChanged()" )) {
            return;
        }
        synchronized (mRecords) {
            mOtaspMode = otaspMode;
            for (Record r : mRecords) {
                if (r.matchPhoneStateListenerEvent(PhoneStateListener.LISTEN_OTASP_CHANGED)) {
                    try {
                        r.callback.onOtaspChanged(otaspMode);
                    } catch (RemoteException ex) {
                        mRemoveList.add(r.binder);
                    }
                }
            }
            handleRemoveListLocked();
        }
    }

    public void notifyPreciseCallState(int ringingCallState, int foregroundCallState,
            int backgroundCallState, int phoneId) {
        if (!checkNotifyPermission("notifyPreciseCallState()")) {
            return;
        }
        synchronized (mRecords) {
            mRingingCallState = ringingCallState;
            mForegroundCallState = foregroundCallState;
            mBackgroundCallState = backgroundCallState;
            mPreciseCallState = new PreciseCallState(ringingCallState, foregroundCallState,
                    backgroundCallState,
                    DisconnectCause.NOT_VALID,
                    PreciseDisconnectCause.NOT_VALID);
            boolean notifyCallAttributes = true;
            if (mCallQuality == null) {
                log("notifyPreciseCallState: mCallQuality is null, skipping call attributes");
                notifyCallAttributes = false;
            } else {
<<<<<<< HEAD
=======
                // If the precise call state is no longer active, reset the call network type and
                // call quality.
                if (mPreciseCallState.getForegroundCallState()
                        != PreciseCallState.PRECISE_CALL_STATE_ACTIVE) {
                    mCallNetworkType = TelephonyManager.NETWORK_TYPE_UNKNOWN;
                    mCallQuality = new CallQuality();
                }
>>>>>>> 825827da
                mCallAttributes = new CallAttributes(mPreciseCallState, mCallNetworkType,
                        mCallQuality);
            }

            for (Record r : mRecords) {
                if (r.matchPhoneStateListenerEvent(PhoneStateListener.LISTEN_PRECISE_CALL_STATE)) {
                    try {
                        r.callback.onPreciseCallStateChanged(mPreciseCallState);
                    } catch (RemoteException ex) {
                        mRemoveList.add(r.binder);
                    }
                }
                if (notifyCallAttributes && r.matchPhoneStateListenerEvent(
                        PhoneStateListener.LISTEN_CALL_ATTRIBUTES_CHANGED)) {
                    try {
                        r.callback.onCallAttributesChanged(mCallAttributes);
                    } catch (RemoteException ex) {
                        mRemoveList.add(r.binder);
                    }
                }
            }
            handleRemoveListLocked();
        }
        broadcastPreciseCallStateChanged(ringingCallState, foregroundCallState,
                backgroundCallState);
    }

    public void notifyDisconnectCause(int disconnectCause, int preciseDisconnectCause) {
        if (!checkNotifyPermission("notifyDisconnectCause()")) {
            return;
        }
        synchronized (mRecords) {
            mCallDisconnectCause = disconnectCause;
            mCallPreciseDisconnectCause = preciseDisconnectCause;
            for (Record r : mRecords) {
                if (r.matchPhoneStateListenerEvent(PhoneStateListener
                        .LISTEN_CALL_DISCONNECT_CAUSES)) {
                    try {
                        r.callback.onCallDisconnectCauseChanged(mCallDisconnectCause,
                                mCallPreciseDisconnectCause);
                    } catch (RemoteException ex) {
                        mRemoveList.add(r.binder);
                    }
                }
            }
            handleRemoveListLocked();
        }
    }

    public void notifyImsDisconnectCause(int subId, ImsReasonInfo imsReasonInfo) {
        if (!checkNotifyPermission("notifyImsCallDisconnectCause()")) {
            return;
        }
        int phoneId = SubscriptionManager.getPhoneId(subId);
        synchronized (mRecords) {
            if (validatePhoneId(phoneId)) {
                mImsReasonInfo.set(phoneId, imsReasonInfo);
                for (Record r : mRecords) {
                    if (r.matchPhoneStateListenerEvent(
                            PhoneStateListener.LISTEN_IMS_CALL_DISCONNECT_CAUSES)
                            && idMatch(r.subId, subId, phoneId)) {
                        try {
                            if (DBG_LOC) {
                                log("notifyImsCallDisconnectCause: mImsReasonInfo="
                                        + imsReasonInfo + " r=" + r);
                            }
                            r.callback.onImsCallDisconnectCauseChanged(mImsReasonInfo.get(phoneId));
                        } catch (RemoteException ex) {
                            mRemoveList.add(r.binder);
                        }
                    }
                }
            }
            handleRemoveListLocked();
        }
    }

    public void notifyPreciseDataConnectionFailed(String apnType,
            String apn, @DataFailCause.FailCause int failCause) {
        if (!checkNotifyPermission("notifyPreciseDataConnectionFailed()")) {
            return;
        }
        synchronized (mRecords) {
            mPreciseDataConnectionState = new PreciseDataConnectionState(
                    TelephonyManager.DATA_UNKNOWN, TelephonyManager.NETWORK_TYPE_UNKNOWN,
                    ApnSetting.getApnTypesBitmaskFromString(apnType), apn, null, failCause);
            for (Record r : mRecords) {
                if (r.matchPhoneStateListenerEvent(
                        PhoneStateListener.LISTEN_PRECISE_DATA_CONNECTION_STATE)) {
                    try {
                        r.callback.onPreciseDataConnectionStateChanged(mPreciseDataConnectionState);
                    } catch (RemoteException ex) {
                        mRemoveList.add(r.binder);
                    }
                }
            }
            handleRemoveListLocked();
        }
        broadcastPreciseDataConnectionStateChanged(TelephonyManager.DATA_UNKNOWN,
                TelephonyManager.NETWORK_TYPE_UNKNOWN, apnType, apn, null, failCause);
    }

    @Override
    public void notifySrvccStateChanged(int subId, @TelephonyManager.SrvccState int state) {
        if (!checkNotifyPermission("notifySrvccStateChanged()")) {
            return;
        }
        if (VDBG) {
            log("notifySrvccStateChanged: subId=" + subId + " srvccState=" + state);
        }
        int phoneId = SubscriptionManager.getPhoneId(subId);
        synchronized (mRecords) {
            if (validatePhoneId(phoneId)) {
                mSrvccState[phoneId] = state;
                for (Record r : mRecords) {
                    if (r.matchPhoneStateListenerEvent(
                            PhoneStateListener.LISTEN_SRVCC_STATE_CHANGED) &&
                            idMatch(r.subId, subId, phoneId)) {
                        try {
                            if (DBG_LOC) {
                                log("notifySrvccStateChanged: mSrvccState=" + state + " r=" + r);
                            }
                            r.callback.onSrvccStateChanged(state);
                        } catch (RemoteException ex) {
                            mRemoveList.add(r.binder);
                        }
                    }
                }
            }
            handleRemoveListLocked();
        }
    }

    public void notifyOemHookRawEventForSubscriber(int subId, byte[] rawData) {
        if (!checkNotifyPermission("notifyOemHookRawEventForSubscriber")) {
            return;
        }

        synchronized (mRecords) {
            for (Record r : mRecords) {
                if (VDBG) {
                    log("notifyOemHookRawEventForSubscriber:  r=" + r + " subId=" + subId);
                }
                if ((r.matchPhoneStateListenerEvent(
                        PhoneStateListener.LISTEN_OEM_HOOK_RAW_EVENT)) &&
                        ((r.subId == subId) ||
                        (r.subId == SubscriptionManager.DEFAULT_SUBSCRIPTION_ID))) {
                    try {
                        r.callback.onOemHookRawEvent(rawData);
                    } catch (RemoteException ex) {
                        mRemoveList.add(r.binder);
                    }
                }
            }
            handleRemoveListLocked();
        }
    }

    public void notifyPhoneCapabilityChanged(PhoneCapability capability) {
        if (!checkNotifyPermission("notifyPhoneCapabilityChanged()")) {
            return;
        }

        if (VDBG) {
            log("notifyPhoneCapabilityChanged: capability=" + capability);
        }

        synchronized (mRecords) {
            mPhoneCapability = capability;

            for (Record r : mRecords) {
                if (r.matchPhoneStateListenerEvent(
                        PhoneStateListener.LISTEN_PHONE_CAPABILITY_CHANGE)) {
                    try {
                        r.callback.onPhoneCapabilityChanged(capability);
                    } catch (RemoteException ex) {
                        mRemoveList.add(r.binder);
                    }
                }
            }
            handleRemoveListLocked();
        }
    }

    public void notifyActiveDataSubIdChanged(int activeDataSubId) {
        if (!checkNotifyPermission("notifyActiveDataSubIdChanged()")) {
            return;
        }

        if (VDBG) {
            log("notifyActiveDataSubIdChanged: activeDataSubId=" + activeDataSubId);
        }

        synchronized (mRecords) {
            mActiveDataSubId = activeDataSubId;

            for (Record r : mRecords) {
                if (r.matchPhoneStateListenerEvent(
<<<<<<< HEAD
                        PhoneStateListener.LISTEN_ACTIVE_DATA_SUBID_CHANGE)) {
=======
                        PhoneStateListener.LISTEN_ACTIVE_DATA_SUBSCRIPTION_ID_CHANGE)) {
>>>>>>> 825827da
                    try {
                        r.callback.onActiveDataSubIdChanged(activeDataSubId);
                    } catch (RemoteException ex) {
                        mRemoveList.add(r.binder);
                    }
                }
            }
            handleRemoveListLocked();
        }
    }

    public void notifyRadioPowerStateChanged(@TelephonyManager.RadioPowerState int state) {
        if (!checkNotifyPermission("notifyRadioPowerStateChanged()")) {
            return;
        }

        if (VDBG) {
            log("notifyRadioPowerStateChanged: state= " + state);
        }

        synchronized (mRecords) {
            mRadioPowerState = state;

            for (Record r : mRecords) {
                if (r.matchPhoneStateListenerEvent(
                        PhoneStateListener.LISTEN_RADIO_POWER_STATE_CHANGED)) {
                    try {
                        r.callback.onRadioPowerStateChanged(state);
                    } catch (RemoteException ex) {
                        mRemoveList.add(r.binder);
                    }
                }
            }
            handleRemoveListLocked();
        }
    }

    @Override
    public void notifyEmergencyNumberList() {
        if (!checkNotifyPermission("notifyEmergencyNumberList()")) {
            return;
        }

        synchronized (mRecords) {
            TelephonyManager tm = (TelephonyManager) mContext.getSystemService(
                    Context.TELEPHONY_SERVICE);
<<<<<<< HEAD
            mEmergencyNumberList = tm.getCurrentEmergencyNumberList();
=======
            mEmergencyNumberList = tm.getEmergencyNumberList();
>>>>>>> 825827da

            for (Record r : mRecords) {
                if (r.matchPhoneStateListenerEvent(
                        PhoneStateListener.LISTEN_EMERGENCY_NUMBER_LIST)) {
                    try {
                        r.callback.onEmergencyNumberListChanged(mEmergencyNumberList);
                        if (VDBG) {
                            log("notifyEmergencyNumberList: emergencyNumberList= "
                                    + mEmergencyNumberList);
                        }
                    } catch (RemoteException ex) {
                        mRemoveList.add(r.binder);
                    }
                }
            }
            handleRemoveListLocked();
        }
    }

    @Override
    public void notifyCallQualityChanged(CallQuality callQuality, int phoneId,
            int callNetworkType) {
        if (!checkNotifyPermission("notifyCallQualityChanged()")) {
            return;
        }

        // merge CallQuality with PreciseCallState and network type
        mCallQuality = callQuality;
        mCallNetworkType = callNetworkType;
        mCallAttributes = new CallAttributes(mPreciseCallState, callNetworkType, callQuality);

        synchronized (mRecords) {
            TelephonyManager tm = (TelephonyManager) mContext.getSystemService(
                    Context.TELEPHONY_SERVICE);

            for (Record r : mRecords) {
                if (r.matchPhoneStateListenerEvent(
                        PhoneStateListener.LISTEN_CALL_ATTRIBUTES_CHANGED)) {
                    try {
                        r.callback.onCallAttributesChanged(mCallAttributes);
                    } catch (RemoteException ex) {
                        mRemoveList.add(r.binder);
                    }
                }
            }
            handleRemoveListLocked();
        }
    }


    @Override
    public void dump(FileDescriptor fd, PrintWriter writer, String[] args) {
        final IndentingPrintWriter pw = new IndentingPrintWriter(writer, "  ");

        if (!DumpUtils.checkDumpPermission(mContext, TAG, pw)) return;

        synchronized (mRecords) {
            final int recordCount = mRecords.size();
            pw.println("last known state:");
            pw.increaseIndent();
            for (int i = 0; i < TelephonyManager.getDefault().getPhoneCount(); i++) {
                pw.println("Phone Id=" + i);
                pw.increaseIndent();
                pw.println("mCallState=" + mCallState[i]);
                pw.println("mCallIncomingNumber=" + mCallIncomingNumber[i]);
                pw.println("mServiceState=" + mServiceState[i]);
                pw.println("mVoiceActivationState= " + mVoiceActivationState[i]);
                pw.println("mDataActivationState= " + mDataActivationState[i]);
                pw.println("mUserMobileDataState= " + mUserMobileDataState[i]);
                pw.println("mSignalStrength=" + mSignalStrength[i]);
                pw.println("mMessageWaiting=" + mMessageWaiting[i]);
                pw.println("mCallForwarding=" + mCallForwarding[i]);
                pw.println("mDataActivity=" + mDataActivity[i]);
                pw.println("mDataConnectionState=" + mDataConnectionState[i]);
                pw.println("mCellLocation=" + mCellLocation[i]);
                pw.println("mCellInfo=" + mCellInfo.get(i));
                pw.println("mImsCallDisconnectCause=" + mImsReasonInfo.get(i).toString());
                pw.decreaseIndent();
            }
            pw.println("mCallNetworkType=" + mCallNetworkType);
            pw.println("mPreciseDataConnectionState=" + mPreciseDataConnectionState);
            pw.println("mPreciseCallState=" + mPreciseCallState);
            pw.println("mCallDisconnectCause=" + mCallDisconnectCause);
            pw.println("mCallPreciseDisconnectCause=" + mCallPreciseDisconnectCause);
            pw.println("mCarrierNetworkChangeState=" + mCarrierNetworkChangeState);
            pw.println("mRingingCallState=" + mRingingCallState);
            pw.println("mForegroundCallState=" + mForegroundCallState);
            pw.println("mBackgroundCallState=" + mBackgroundCallState);
            pw.println("mSrvccState=" + mSrvccState);
            pw.println("mPhoneCapability=" + mPhoneCapability);
            pw.println("mActiveDataSubId=" + mActiveDataSubId);
            pw.println("mRadioPowerState=" + mRadioPowerState);
            pw.println("mEmergencyNumberList=" + mEmergencyNumberList);
            pw.println("mCallQuality=" + mCallQuality);
            pw.println("mCallAttributes=" + mCallAttributes);

            pw.decreaseIndent();

            pw.println("local logs:");
            pw.increaseIndent();
            mLocalLog.dump(fd, pw, args);
            pw.decreaseIndent();
            pw.println("registrations: count=" + recordCount);
            pw.increaseIndent();
            for (Record r : mRecords) {
                pw.println(r);
            }
            pw.decreaseIndent();
        }
    }

    //
    // the legacy intent broadcasting
    //

    private void broadcastServiceStateChanged(ServiceState state, int phoneId, int subId) {
        long ident = Binder.clearCallingIdentity();
        try {
            mBatteryStats.notePhoneState(state.getState());
        } catch (RemoteException re) {
            // Can't do much
        } finally {
            Binder.restoreCallingIdentity(ident);
        }

        Intent intent = new Intent(TelephonyIntents.ACTION_SERVICE_STATE_CHANGED);
        intent.addFlags(Intent.FLAG_RECEIVER_INCLUDE_BACKGROUND);
        Bundle data = new Bundle();
        state.fillInNotifierBundle(data);
        intent.putExtras(data);
        // Pass the subscription along with the intent.
        intent.putExtra(PhoneConstants.SUBSCRIPTION_KEY, subId);
        intent.putExtra(SubscriptionManager.EXTRA_SUBSCRIPTION_INDEX, subId);
        intent.putExtra(PhoneConstants.SLOT_KEY, phoneId);
        mContext.sendStickyBroadcastAsUser(intent, UserHandle.ALL);
    }

    private void broadcastSignalStrengthChanged(SignalStrength signalStrength, int phoneId,
            int subId) {
        long ident = Binder.clearCallingIdentity();
        try {
            mBatteryStats.notePhoneSignalStrength(signalStrength);
        } catch (RemoteException e) {
            /* The remote entity disappeared, we can safely ignore the exception. */
        } finally {
            Binder.restoreCallingIdentity(ident);
        }

        Intent intent = new Intent(TelephonyIntents.ACTION_SIGNAL_STRENGTH_CHANGED);
        Bundle data = new Bundle();
        signalStrength.fillInNotifierBundle(data);
        intent.putExtras(data);
        intent.putExtra(PhoneConstants.SUBSCRIPTION_KEY, subId);
        intent.putExtra(PhoneConstants.SLOT_KEY, phoneId);
        mContext.sendStickyBroadcastAsUser(intent, UserHandle.ALL);
    }

    /**
     * Broadcasts an intent notifying apps of a phone state change. {@code subId} can be
     * a valid subId, in which case this function fires a subId-specific intent, or it
     * can be {@code SubscriptionManager.INVALID_SUBSCRIPTION_ID}, in which case we send
     * a global state change broadcast ({@code TelephonyManager.ACTION_PHONE_STATE_CHANGED}).
     */
    private void broadcastCallStateChanged(int state, String incomingNumber, int phoneId,
                int subId) {
        long ident = Binder.clearCallingIdentity();
        try {
            if (state == TelephonyManager.CALL_STATE_IDLE) {
                mBatteryStats.notePhoneOff();
                StatsLog.write(StatsLog.PHONE_STATE_CHANGED,
                        StatsLog.PHONE_STATE_CHANGED__STATE__OFF);
            } else {
                mBatteryStats.notePhoneOn();
                StatsLog.write(StatsLog.PHONE_STATE_CHANGED,
                        StatsLog.PHONE_STATE_CHANGED__STATE__ON);
            }
        } catch (RemoteException e) {
            /* The remote entity disappeared, we can safely ignore the exception. */
        } finally {
            Binder.restoreCallingIdentity(ident);
        }

        Intent intent = new Intent(TelephonyManager.ACTION_PHONE_STATE_CHANGED);
        intent.putExtra(PhoneConstants.STATE_KEY,
                PhoneConstantConversions.convertCallState(state).toString());

        // If a valid subId was specified, we should fire off a subId-specific state
        // change intent and include the subId.
        if (subId != SubscriptionManager.INVALID_SUBSCRIPTION_ID) {
            intent.setAction(PhoneConstants.ACTION_SUBSCRIPTION_PHONE_STATE_CHANGED);
            intent.putExtra(PhoneConstants.SUBSCRIPTION_KEY, subId);
            intent.putExtra(SubscriptionManager.EXTRA_SUBSCRIPTION_INDEX, subId);
        }
        // If the phoneId is invalid, the broadcast is for overall call state.
        if (phoneId != SubscriptionManager.INVALID_PHONE_INDEX) {
            intent.putExtra(PhoneConstants.SLOT_KEY, phoneId);
        }

        // Wakeup apps for the (SUBSCRIPTION_)PHONE_STATE broadcast.
        intent.addFlags(Intent.FLAG_RECEIVER_INCLUDE_BACKGROUND);

        // Create a version of the intent with the number always populated.
        Intent intentWithPhoneNumber = new Intent(intent);
        intentWithPhoneNumber.putExtra(TelephonyManager.EXTRA_INCOMING_NUMBER, incomingNumber);

        // Send broadcast twice, once for apps that have PRIVILEGED permission and once for those
        // that have the runtime one
        mContext.sendBroadcastAsUser(intentWithPhoneNumber, UserHandle.ALL,
                android.Manifest.permission.READ_PRIVILEGED_PHONE_STATE);
        mContext.sendBroadcastAsUser(intent, UserHandle.ALL,
                android.Manifest.permission.READ_PHONE_STATE,
                AppOpsManager.OP_READ_PHONE_STATE);
        mContext.sendBroadcastAsUserMultiplePermissions(intentWithPhoneNumber, UserHandle.ALL,
                new String[] { android.Manifest.permission.READ_PHONE_STATE,
                        android.Manifest.permission.READ_CALL_LOG});
    }

    private void broadcastDataConnectionStateChanged(int state, boolean isDataAllowed, String apn,
                                                     String apnType, LinkProperties linkProperties,
                                                     NetworkCapabilities networkCapabilities,
                                                     boolean roaming, int subId) {
        // Note: not reporting to the battery stats service here, because the
        // status bar takes care of that after taking into account all of the
        // required info.
        Intent intent = new Intent(TelephonyIntents.ACTION_ANY_DATA_CONNECTION_STATE_CHANGED);
        intent.putExtra(PhoneConstants.STATE_KEY,
                PhoneConstantConversions.convertDataState(state).toString());
        if (!isDataAllowed) {
            intent.putExtra(PhoneConstants.NETWORK_UNAVAILABLE_KEY, true);
        }
        if (linkProperties != null) {
            intent.putExtra(PhoneConstants.DATA_LINK_PROPERTIES_KEY, linkProperties);
            String iface = linkProperties.getInterfaceName();
            if (iface != null) {
                intent.putExtra(PhoneConstants.DATA_IFACE_NAME_KEY, iface);
            }
        }
        if (networkCapabilities != null) {
            intent.putExtra(PhoneConstants.DATA_NETWORK_CAPABILITIES_KEY, networkCapabilities);
        }
        if (roaming) intent.putExtra(PhoneConstants.DATA_NETWORK_ROAMING_KEY, true);

        intent.putExtra(PhoneConstants.DATA_APN_KEY, apn);
        intent.putExtra(PhoneConstants.DATA_APN_TYPE_KEY, apnType);
        intent.putExtra(PhoneConstants.SUBSCRIPTION_KEY, subId);
        mContext.sendStickyBroadcastAsUser(intent, UserHandle.ALL);
    }

    private void broadcastDataConnectionFailed(String apnType, int subId) {
        Intent intent = new Intent(TelephonyIntents.ACTION_DATA_CONNECTION_FAILED);
        intent.putExtra(PhoneConstants.DATA_APN_TYPE_KEY, apnType);
        intent.putExtra(PhoneConstants.SUBSCRIPTION_KEY, subId);
        mContext.sendStickyBroadcastAsUser(intent, UserHandle.ALL);
    }

    private void broadcastPreciseCallStateChanged(int ringingCallState, int foregroundCallState,
                                                  int backgroundCallState) {
        Intent intent = new Intent(TelephonyManager.ACTION_PRECISE_CALL_STATE_CHANGED);
        intent.putExtra(TelephonyManager.EXTRA_RINGING_CALL_STATE, ringingCallState);
        intent.putExtra(TelephonyManager.EXTRA_FOREGROUND_CALL_STATE, foregroundCallState);
        intent.putExtra(TelephonyManager.EXTRA_BACKGROUND_CALL_STATE, backgroundCallState);
        mContext.sendBroadcastAsUser(intent, UserHandle.ALL,
                android.Manifest.permission.READ_PRECISE_PHONE_STATE);
    }

    private void broadcastPreciseDataConnectionStateChanged(int state, int networkType,
            String apnType, String apn, LinkProperties linkProperties,
            @DataFailCause.FailCause int failCause) {
        Intent intent = new Intent(TelephonyManager.ACTION_PRECISE_DATA_CONNECTION_STATE_CHANGED);
        intent.putExtra(PhoneConstants.STATE_KEY, state);
        intent.putExtra(PhoneConstants.DATA_NETWORK_TYPE_KEY, networkType);
        if (apnType != null) intent.putExtra(PhoneConstants.DATA_APN_TYPE_KEY, apnType);
        if (apn != null) intent.putExtra(PhoneConstants.DATA_APN_KEY, apn);
        if (linkProperties != null) {
            intent.putExtra(PhoneConstants.DATA_LINK_PROPERTIES_KEY, linkProperties);
        }
        intent.putExtra(PhoneConstants.DATA_FAILURE_CAUSE_KEY, failCause);

        mContext.sendBroadcastAsUser(intent, UserHandle.ALL,
                android.Manifest.permission.READ_PRECISE_PHONE_STATE);
    }

    private void enforceNotifyPermissionOrCarrierPrivilege(String method) {
        if (checkNotifyPermission()) {
            return;
        }

        TelephonyPermissions.enforceCallingOrSelfCarrierPrivilege(
                SubscriptionManager.getDefaultSubscriptionId(), method);
    }

    private boolean checkNotifyPermission(String method) {
        if (checkNotifyPermission()) {
            return true;
        }
        String msg = "Modify Phone State Permission Denial: " + method + " from pid="
                + Binder.getCallingPid() + ", uid=" + Binder.getCallingUid();
        if (DBG) log(msg);
        return false;
    }

    private boolean checkNotifyPermission() {
        return mContext.checkCallingOrSelfPermission(android.Manifest.permission.MODIFY_PHONE_STATE)
                == PackageManager.PERMISSION_GRANTED;
    }

    private boolean checkListenerPermission(
            int events, int subId, String callingPackage, String message) {
        LocationAccessPolicy.LocationPermissionQuery.Builder locationQueryBuilder =
                new LocationAccessPolicy.LocationPermissionQuery.Builder()
                .setCallingPackage(callingPackage)
                .setMethod(message + " events: " + events)
                .setCallingPid(Binder.getCallingPid())
                .setCallingUid(Binder.getCallingUid());

        boolean shouldCheckLocationPermissions = false;
        if ((events & ENFORCE_COARSE_LOCATION_PERMISSION_MASK) != 0) {
            locationQueryBuilder.setMinSdkVersionForCoarse(0);
            shouldCheckLocationPermissions = true;
        }

        if ((events & ENFORCE_FINE_LOCATION_PERMISSION_MASK) != 0) {
            // Everything that requires fine location started in Q. So far...
            locationQueryBuilder.setMinSdkVersionForFine(Build.VERSION_CODES.Q);
            shouldCheckLocationPermissions = true;
        }

        if (shouldCheckLocationPermissions) {
            LocationAccessPolicy.LocationPermissionResult result =
                    LocationAccessPolicy.checkLocationPermission(
                            mContext, locationQueryBuilder.build());
            switch (result) {
                case DENIED_HARD:
                    throw new SecurityException("Unable to listen for events " + events + " due to "
                            + "insufficient location permissions.");
                case DENIED_SOFT:
                    return false;
            }
        }

        if ((events & ENFORCE_PHONE_STATE_PERMISSION_MASK) != 0) {
            if (!TelephonyPermissions.checkCallingOrSelfReadPhoneState(
                    mContext, subId, callingPackage, message)) {
                return false;
            }
        }

        if ((events & PRECISE_PHONE_STATE_PERMISSION_MASK) != 0) {
            mContext.enforceCallingOrSelfPermission(
                    android.Manifest.permission.READ_PRECISE_PHONE_STATE, null);
        }

        if ((events & PhoneStateListener.LISTEN_OEM_HOOK_RAW_EVENT) != 0) {
            mContext.enforceCallingOrSelfPermission(
                    android.Manifest.permission.READ_PRIVILEGED_PHONE_STATE, null);
        }

        if ((events & PhoneStateListener.LISTEN_SRVCC_STATE_CHANGED) != 0) {
            mContext.enforceCallingOrSelfPermission(
                    android.Manifest.permission.READ_PRIVILEGED_PHONE_STATE, null);
        }

        if ((events & PhoneStateListener.LISTEN_CALL_DISCONNECT_CAUSES) != 0) {
            mContext.enforceCallingOrSelfPermission(
                    android.Manifest.permission.READ_PRECISE_PHONE_STATE, null);
        }

        if ((events & PhoneStateListener.LISTEN_CALL_ATTRIBUTES_CHANGED) != 0) {
            mContext.enforceCallingOrSelfPermission(
                    android.Manifest.permission.READ_PRECISE_PHONE_STATE, null);
        }

        if ((events & PhoneStateListener.LISTEN_RADIO_POWER_STATE_CHANGED) != 0) {
            mContext.enforceCallingOrSelfPermission(
                    android.Manifest.permission.READ_PRIVILEGED_PHONE_STATE, null);
        }

        if ((events & PhoneStateListener.LISTEN_VOICE_ACTIVATION_STATE) != 0) {
            mContext.enforceCallingOrSelfPermission(
                    android.Manifest.permission.READ_PRIVILEGED_PHONE_STATE, null);
        }

        if ((events & PhoneStateListener.LISTEN_IMS_CALL_DISCONNECT_CAUSES) != 0) {
            mContext.enforceCallingOrSelfPermission(
                    android.Manifest.permission.READ_PRECISE_PHONE_STATE, null);
        }

        return true;
    }

    private void handleRemoveListLocked() {
        int size = mRemoveList.size();
        if (VDBG) log("handleRemoveListLocked: mRemoveList.size()=" + size);
        if (size > 0) {
            for (IBinder b: mRemoveList) {
                remove(b);
            }
            mRemoveList.clear();
        }
    }

    private boolean validateEventsAndUserLocked(Record r, int events) {
        int foregroundUser;
        long callingIdentity = Binder.clearCallingIdentity();
        boolean valid = false;
        try {
            foregroundUser = ActivityManager.getCurrentUser();
            valid = UserHandle.getUserId(r.callerUid) == foregroundUser
                    && r.matchPhoneStateListenerEvent(events);
            if (DBG | DBG_LOC) {
                log("validateEventsAndUserLocked: valid=" + valid
                        + " r.callerUid=" + r.callerUid + " foregroundUser=" + foregroundUser
                        + " r.events=" + r.events + " events=" + events);
            }
        } finally {
            Binder.restoreCallingIdentity(callingIdentity);
        }
        return valid;
    }

    private boolean validatePhoneId(int phoneId) {
        boolean valid = (phoneId >= 0) && (phoneId < mNumPhones);
        if (VDBG) log("validatePhoneId: " + valid);
        return valid;
    }

    private static void log(String s) {
        Rlog.d(TAG, s);
    }

    boolean idMatch(int rSubId, int subId, int phoneId) {

        if(subId < 0) {
            // Invalid case, we need compare phoneId with default one.
            return (mDefaultPhoneId == phoneId);
        }
        if(rSubId == SubscriptionManager.DEFAULT_SUBSCRIPTION_ID) {
            return (subId == mDefaultSubId);
        } else {
            return (rSubId == subId);
        }
    }

    private boolean checkFineLocationAccess(Record r, int minSdk) {
        LocationAccessPolicy.LocationPermissionQuery query =
                new LocationAccessPolicy.LocationPermissionQuery.Builder()
                        .setCallingPackage(r.callingPackage)
                        .setCallingPid(r.callerPid)
                        .setCallingUid(r.callerUid)
                        .setMethod("TelephonyRegistry push")
                        .setMinSdkVersionForFine(minSdk)
                        .build();

        return Binder.withCleanCallingIdentity(() -> {
            LocationAccessPolicy.LocationPermissionResult locationResult =
                    LocationAccessPolicy.checkLocationPermission(mContext, query);
            return locationResult == LocationAccessPolicy.LocationPermissionResult.ALLOWED;
        });
    }

    private boolean checkCoarseLocationAccess(Record r, int minSdk) {
        LocationAccessPolicy.LocationPermissionQuery query =
                new LocationAccessPolicy.LocationPermissionQuery.Builder()
                        .setCallingPackage(r.callingPackage)
                        .setCallingPid(r.callerPid)
                        .setCallingUid(r.callerUid)
                        .setMethod("TelephonyRegistry push")
                        .setMinSdkVersionForCoarse(minSdk)
                        .build();

        return Binder.withCleanCallingIdentity(() -> {
            LocationAccessPolicy.LocationPermissionResult locationResult =
                    LocationAccessPolicy.checkLocationPermission(mContext, query);
            return locationResult == LocationAccessPolicy.LocationPermissionResult.ALLOWED;
        });
    }

    private void checkPossibleMissNotify(Record r, int phoneId) {
        int events = r.events;

        if ((events & PhoneStateListener.LISTEN_SERVICE_STATE) != 0) {
            try {
                if (VDBG) log("checkPossibleMissNotify: onServiceStateChanged state=" +
                        mServiceState[phoneId]);
                r.callback.onServiceStateChanged(
                        new ServiceState(mServiceState[phoneId]));
            } catch (RemoteException ex) {
                mRemoveList.add(r.binder);
            }
        }

        if ((events & PhoneStateListener.LISTEN_SIGNAL_STRENGTHS) != 0) {
            try {
                SignalStrength signalStrength = mSignalStrength[phoneId];
                if (DBG) {
                    log("checkPossibleMissNotify: onSignalStrengthsChanged SS=" + signalStrength);
                }
                r.callback.onSignalStrengthsChanged(new SignalStrength(signalStrength));
            } catch (RemoteException ex) {
                mRemoveList.add(r.binder);
            }
        }

        if ((events & PhoneStateListener.LISTEN_SIGNAL_STRENGTH) != 0) {
            try {
                int gsmSignalStrength = mSignalStrength[phoneId]
                        .getGsmSignalStrength();
                if (DBG) {
                    log("checkPossibleMissNotify: onSignalStrengthChanged SS=" +
                            gsmSignalStrength);
                }
                r.callback.onSignalStrengthChanged((gsmSignalStrength == 99 ? -1
                        : gsmSignalStrength));
            } catch (RemoteException ex) {
                mRemoveList.add(r.binder);
            }
        }

        if (validateEventsAndUserLocked(r, PhoneStateListener.LISTEN_CELL_INFO)) {
            try {
                if (DBG_LOC) {
                    log("checkPossibleMissNotify: onCellInfoChanged[" + phoneId + "] = "
                            + mCellInfo.get(phoneId));
                }
                if (checkFineLocationAccess(r, Build.VERSION_CODES.Q)) {
                    r.callback.onCellInfoChanged(mCellInfo.get(phoneId));
                }
            } catch (RemoteException ex) {
                mRemoveList.add(r.binder);
            }
        }

        if ((events & PhoneStateListener.LISTEN_USER_MOBILE_DATA_STATE) != 0) {
            try {
                if (VDBG) {
                    log("checkPossibleMissNotify: onUserMobileDataStateChanged phoneId="
                            + phoneId + " umds=" + mUserMobileDataState[phoneId]);
                }
                r.callback.onUserMobileDataStateChanged(mUserMobileDataState[phoneId]);
            } catch (RemoteException ex) {
                mRemoveList.add(r.binder);
            }
        }

        if ((events & PhoneStateListener.LISTEN_MESSAGE_WAITING_INDICATOR) != 0) {
            try {
                if (VDBG) {
                    log("checkPossibleMissNotify: onMessageWaitingIndicatorChanged phoneId="
                            + phoneId + " mwi=" + mMessageWaiting[phoneId]);
                }
                r.callback.onMessageWaitingIndicatorChanged(
                        mMessageWaiting[phoneId]);
            } catch (RemoteException ex) {
                mRemoveList.add(r.binder);
            }
        }

        if ((events & PhoneStateListener.LISTEN_CALL_FORWARDING_INDICATOR) != 0) {
            try {
                if (VDBG) {
                    log("checkPossibleMissNotify: onCallForwardingIndicatorChanged phoneId="
                        + phoneId + " cfi=" + mCallForwarding[phoneId]);
                }
                r.callback.onCallForwardingIndicatorChanged(
                        mCallForwarding[phoneId]);
            } catch (RemoteException ex) {
                mRemoveList.add(r.binder);
            }
        }

        if (validateEventsAndUserLocked(r, PhoneStateListener.LISTEN_CELL_LOCATION)) {
            try {
                if (DBG_LOC) log("checkPossibleMissNotify: onCellLocationChanged mCellLocation = "
                        + mCellLocation[phoneId]);
                if (checkFineLocationAccess(r, Build.VERSION_CODES.Q)) {
                    r.callback.onCellLocationChanged(new Bundle(mCellLocation[phoneId]));
                }
            } catch (RemoteException ex) {
                mRemoveList.add(r.binder);
            }
        }

        if ((events & PhoneStateListener.LISTEN_DATA_CONNECTION_STATE) != 0) {
            try {
                if (DBG) {
                    log("checkPossibleMissNotify: onDataConnectionStateChanged(mDataConnectionState"
                            + "=" + mDataConnectionState[phoneId]
                            + ", mDataConnectionNetworkType=" + mDataConnectionNetworkType[phoneId]
                            + ")");
                }
                r.callback.onDataConnectionStateChanged(mDataConnectionState[phoneId],
                        mDataConnectionNetworkType[phoneId]);
            } catch (RemoteException ex) {
                mRemoveList.add(r.binder);
            }
        }
    }
}<|MERGE_RESOLUTION|>--- conflicted
+++ resolved
@@ -259,11 +259,7 @@
                 PhoneStateListener.LISTEN_CALL_FORWARDING_INDICATOR
                         | PhoneStateListener.LISTEN_MESSAGE_WAITING_INDICATOR
                         | PhoneStateListener.LISTEN_EMERGENCY_NUMBER_LIST
-<<<<<<< HEAD
-                        | PhoneStateListener.LISTEN_ACTIVE_DATA_SUBID_CHANGE;
-=======
                         | PhoneStateListener.LISTEN_ACTIVE_DATA_SUBSCRIPTION_ID_CHANGE;
->>>>>>> 825827da
 
     static final int PRECISE_PHONE_STATE_PERMISSION_MASK =
                 PhoneStateListener.LISTEN_PRECISE_CALL_STATE |
@@ -828,12 +824,8 @@
                             remove(r.binder);
                         }
                     }
-<<<<<<< HEAD
-                    if ((events & PhoneStateListener.LISTEN_ACTIVE_DATA_SUBID_CHANGE) != 0) {
-=======
                     if ((events & PhoneStateListener
                             .LISTEN_ACTIVE_DATA_SUBSCRIPTION_ID_CHANGE) != 0) {
->>>>>>> 825827da
                         try {
                             r.callback.onActiveDataSubIdChanged(mActiveDataSubId);
                         } catch (RemoteException ex) {
@@ -1564,8 +1556,6 @@
                 log("notifyPreciseCallState: mCallQuality is null, skipping call attributes");
                 notifyCallAttributes = false;
             } else {
-<<<<<<< HEAD
-=======
                 // If the precise call state is no longer active, reset the call network type and
                 // call quality.
                 if (mPreciseCallState.getForegroundCallState()
@@ -1573,7 +1563,6 @@
                     mCallNetworkType = TelephonyManager.NETWORK_TYPE_UNKNOWN;
                     mCallQuality = new CallQuality();
                 }
->>>>>>> 825827da
                 mCallAttributes = new CallAttributes(mPreciseCallState, mCallNetworkType,
                         mCallQuality);
             }
@@ -1772,11 +1761,7 @@
 
             for (Record r : mRecords) {
                 if (r.matchPhoneStateListenerEvent(
-<<<<<<< HEAD
-                        PhoneStateListener.LISTEN_ACTIVE_DATA_SUBID_CHANGE)) {
-=======
                         PhoneStateListener.LISTEN_ACTIVE_DATA_SUBSCRIPTION_ID_CHANGE)) {
->>>>>>> 825827da
                     try {
                         r.callback.onActiveDataSubIdChanged(activeDataSubId);
                     } catch (RemoteException ex) {
@@ -1823,11 +1808,7 @@
         synchronized (mRecords) {
             TelephonyManager tm = (TelephonyManager) mContext.getSystemService(
                     Context.TELEPHONY_SERVICE);
-<<<<<<< HEAD
-            mEmergencyNumberList = tm.getCurrentEmergencyNumberList();
-=======
             mEmergencyNumberList = tm.getEmergencyNumberList();
->>>>>>> 825827da
 
             for (Record r : mRecords) {
                 if (r.matchPhoneStateListenerEvent(
