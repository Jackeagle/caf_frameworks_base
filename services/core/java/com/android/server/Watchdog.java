/*
 * Copyright (C) 2008 The Android Open Source Project
 *
 * Licensed under the Apache License, Version 2.0 (the "License");
 * you may not use this file except in compliance with the License.
 * You may obtain a copy of the License at
 *
 *      http://www.apache.org/licenses/LICENSE-2.0
 *
 * Unless required by applicable law or agreed to in writing, software
 * distributed under the License is distributed on an "AS IS" BASIS,
 * WITHOUT WARRANTIES OR CONDITIONS OF ANY KIND, either express or implied.
 * See the License for the specific language governing permissions and
 * limitations under the License.
 */

package com.android.server;

import android.app.IActivityController;
import android.content.BroadcastReceiver;
import android.content.ContentResolver;
import android.content.Context;
import android.content.Intent;
import android.content.IntentFilter;
import android.hidl.manager.V1_0.IServiceManager;
import android.os.Binder;
import android.os.Build;
import android.os.Debug;
import android.os.FileUtils;
import android.os.Handler;
import android.os.IPowerManager;
import android.os.Looper;
import android.os.Process;
import android.os.RemoteException;
import android.os.ServiceManager;
import android.os.SystemClock;
<<<<<<< HEAD
import android.os.SystemProperties;
=======
>>>>>>> de843449
import android.system.ErrnoException;
import android.system.Os;
import android.system.OsConstants;
import android.system.StructRlimit;
import android.util.EventLog;
import android.util.Log;
import android.util.Slog;

import com.android.internal.os.ZygoteConnectionConstants;
import com.android.server.am.ActivityManagerService;
import com.android.server.wm.SurfaceAnimationThread;

import java.io.File;
import java.io.FileWriter;
import java.io.FileReader;
import java.io.IOException;
<<<<<<< HEAD
import java.io.BufferedReader;
=======
>>>>>>> de843449
import java.nio.charset.StandardCharsets;
import java.nio.file.Files;
import java.nio.file.Path;
import java.nio.file.Paths;
import java.util.ArrayList;
import java.util.Arrays;
import java.util.Collections;
import java.util.HashSet;
import java.util.List;
import java.util.Date;
import java.text.SimpleDateFormat;

/** This class calls its monitor every minute. Killing this process if they don't return **/
public class Watchdog extends Thread {
    static final String TAG = "Watchdog";

    /** Debug flag. */
    public static final boolean DEBUG = true; // STOPSHIP disable it (b/113252928)

    // Set this to true to use debug default values.
    static final boolean DB = false;

    // Note 1: Do not lower this value below thirty seconds without tightening the invoke-with
    //         timeout in com.android.internal.os.ZygoteConnection, or wrapped applications
    //         can trigger the watchdog.
    // Note 2: The debug value is already below the wait time in ZygoteConnection. Wrapped
    //         applications may not work with a debug build. CTS will fail.
    static final long DEFAULT_TIMEOUT = DB ? 10*1000 : 60*1000;
    static final long CHECK_INTERVAL = DEFAULT_TIMEOUT / 2;

    // These are temporally ordered: larger values as lateness increases
    static final int COMPLETED = 0;
    static final int WAITING = 1;
    static final int WAITED_HALF = 2;
    static final int OVERDUE = 3;

    // Which native processes to dump into dropbox's stack traces
    public static final String[] NATIVE_STACKS_OF_INTEREST = new String[] {
        "/system/bin/audioserver",
        "/system/bin/cameraserver",
        "/system/bin/drmserver",
        "/system/bin/mediadrmserver",
        "/system/bin/mediaserver",
        "/system/bin/sdcard",
        "/system/bin/surfaceflinger",
        "/system/bin/vold",
        "media.extractor", // system/bin/mediaextractor
        "media.metrics", // system/bin/mediametrics
        "media.codec", // vendor/bin/hw/android.hardware.media.omx@1.0-service
        "com.android.bluetooth",  // Bluetooth service
        "/system/bin/statsd",  // Stats daemon
    };

    public static final List<String> HAL_INTERFACES_OF_INTEREST = Arrays.asList(
        "android.hardware.audio@2.0::IDevicesFactory",
        "android.hardware.audio@4.0::IDevicesFactory",
        "android.hardware.bluetooth@1.0::IBluetoothHci",
        "android.hardware.camera.provider@2.4::ICameraProvider",
        "android.hardware.graphics.allocator@2.0::IAllocator",
        "android.hardware.graphics.composer@2.1::IComposer",
        "android.hardware.health@2.0::IHealth",
        "android.hardware.media.omx@1.0::IOmx",
        "android.hardware.media.omx@1.0::IOmxStore",
        "android.hardware.sensors@1.0::ISensors",
        "android.hardware.vr@1.0::IVr"
    );

    static Watchdog sWatchdog;

    /* This handler will be used to post message back onto the main thread */
    final ArrayList<HandlerChecker> mHandlerCheckers = new ArrayList<>();
    final HandlerChecker mMonitorChecker;
    ContentResolver mResolver;
    ActivityManagerService mActivity;

    int mPhonePid;
    IActivityController mController;
    boolean mAllowRestart = true;
    SimpleDateFormat mTraceDateFormat = new SimpleDateFormat("dd_MMM_HH_mm_ss.SSS");
    final OpenFdMonitor mOpenFdMonitor;

    /**
     * Used for checking status of handle threads and scheduling monitor callbacks.
     */
    public final class HandlerChecker implements Runnable {
        private final Handler mHandler;
        private final String mName;
        private final long mWaitMax;
        private final ArrayList<Monitor> mMonitors = new ArrayList<Monitor>();
        private boolean mCompleted;
        private Monitor mCurrentMonitor;
        private long mStartTime;

        HandlerChecker(Handler handler, String name, long waitMaxMillis) {
            mHandler = handler;
            mName = name;
            mWaitMax = waitMaxMillis;
            mCompleted = true;
        }

        void addMonitorLocked(Monitor monitor) {
            mMonitors.add(monitor);
        }

        public void scheduleCheckLocked() {
            if (mMonitors.size() == 0 && mHandler.getLooper().getQueue().isPolling()) {
                // If the target looper has recently been polling, then
                // there is no reason to enqueue our checker on it since that
                // is as good as it not being deadlocked.  This avoid having
                // to do a context switch to check the thread.  Note that we
                // only do this if mCheckReboot is false and we have no
                // monitors, since those would need to be executed at this point.
                mCompleted = true;
                return;
            }

            if (!mCompleted) {
                // we already have a check in flight, so no need
                return;
            }

            mCompleted = false;
            mCurrentMonitor = null;
            mStartTime = SystemClock.uptimeMillis();
            mHandler.postAtFrontOfQueue(this);
        }

        boolean isOverdueLocked() {
            return (!mCompleted) && (SystemClock.uptimeMillis() > mStartTime + mWaitMax);
        }

        public int getCompletionStateLocked() {
            if (mCompleted) {
                return COMPLETED;
            } else {
                long latency = SystemClock.uptimeMillis() - mStartTime;
                if (latency < mWaitMax/2) {
                    return WAITING;
                } else if (latency < mWaitMax) {
                    return WAITED_HALF;
                }
            }
            return OVERDUE;
        }

        public Thread getThread() {
            return mHandler.getLooper().getThread();
        }

        public String getName() {
            return mName;
        }

        String describeBlockedStateLocked() {
            if (mCurrentMonitor == null) {
                return "Blocked in handler on " + mName + " (" + getThread().getName() + ")";
            } else {
                return "Blocked in monitor " + mCurrentMonitor.getClass().getName()
                        + " on " + mName + " (" + getThread().getName() + ")";
            }
        }

        @Override
        public void run() {
            final int size = mMonitors.size();
            for (int i = 0 ; i < size ; i++) {
                synchronized (Watchdog.this) {
                    mCurrentMonitor = mMonitors.get(i);
                }
                mCurrentMonitor.monitor();
            }

            synchronized (Watchdog.this) {
                mCompleted = true;
                mCurrentMonitor = null;
            }
        }
    }

    final class RebootRequestReceiver extends BroadcastReceiver {
        @Override
        public void onReceive(Context c, Intent intent) {
            if (intent.getIntExtra("nowait", 0) != 0) {
                rebootSystem("Received ACTION_REBOOT broadcast");
                return;
            }
            Slog.w(TAG, "Unsupported ACTION_REBOOT broadcast: " + intent);
        }
    }

    /** Monitor for checking the availability of binder threads. The monitor will block until
     * there is a binder thread available to process in coming IPCs to make sure other processes
     * can still communicate with the service.
     */
    private static final class BinderThreadMonitor implements Watchdog.Monitor {
        @Override
        public void monitor() {
            Binder.blockUntilThreadAvailable();
        }
    }

    public interface Monitor {
        void monitor();
    }

    public static Watchdog getInstance() {
        if (sWatchdog == null) {
            sWatchdog = new Watchdog();
        }

        return sWatchdog;
    }

    private Watchdog() {
        super("watchdog");
        // Initialize handler checkers for each common thread we want to check.  Note
        // that we are not currently checking the background thread, since it can
        // potentially hold longer running operations with no guarantees about the timeliness
        // of operations there.

        // The shared foreground thread is the main checker.  It is where we
        // will also dispatch monitor checks and do other work.
        mMonitorChecker = new HandlerChecker(FgThread.getHandler(),
                "foreground thread", DEFAULT_TIMEOUT);
        mHandlerCheckers.add(mMonitorChecker);
        // Add checker for main thread.  We only do a quick check since there
        // can be UI running on the thread.
        mHandlerCheckers.add(new HandlerChecker(new Handler(Looper.getMainLooper()),
                "main thread", DEFAULT_TIMEOUT));
        // Add checker for shared UI thread.
        mHandlerCheckers.add(new HandlerChecker(UiThread.getHandler(),
                "ui thread", DEFAULT_TIMEOUT));
        // And also check IO thread.
        mHandlerCheckers.add(new HandlerChecker(IoThread.getHandler(),
                "i/o thread", DEFAULT_TIMEOUT));
        // And the display thread.
        mHandlerCheckers.add(new HandlerChecker(DisplayThread.getHandler(),
                "display thread", DEFAULT_TIMEOUT));
        // And the animation thread.
        mHandlerCheckers.add(new HandlerChecker(AnimationThread.getHandler(),
                "animation thread", DEFAULT_TIMEOUT));
        // And the surface animation thread.
        mHandlerCheckers.add(new HandlerChecker(SurfaceAnimationThread.getHandler(),
                "surface animation thread", DEFAULT_TIMEOUT));

        // Initialize monitor for Binder threads.
        addMonitor(new BinderThreadMonitor());

        mOpenFdMonitor = OpenFdMonitor.create();

        // See the notes on DEFAULT_TIMEOUT.
        assert DB ||
                DEFAULT_TIMEOUT > ZygoteConnectionConstants.WRAPPED_PID_TIMEOUT_MILLIS;
    }

    public void init(Context context, ActivityManagerService activity) {
        mResolver = context.getContentResolver();
        mActivity = activity;

        context.registerReceiver(new RebootRequestReceiver(),
                new IntentFilter(Intent.ACTION_REBOOT),
                android.Manifest.permission.REBOOT, null);
    }

    public void processStarted(String name, int pid) {
        synchronized (this) {
            if ("com.android.phone".equals(name)) {
                mPhonePid = pid;
            }
        }
    }

    public void setActivityController(IActivityController controller) {
        synchronized (this) {
            mController = controller;
        }
    }

    public void setAllowRestart(boolean allowRestart) {
        synchronized (this) {
            mAllowRestart = allowRestart;
        }
    }

    public void addMonitor(Monitor monitor) {
        synchronized (this) {
            if (isAlive()) {
                throw new RuntimeException("Monitors can't be added once the Watchdog is running");
            }
            mMonitorChecker.addMonitorLocked(monitor);
        }
    }

    public void addThread(Handler thread) {
        addThread(thread, DEFAULT_TIMEOUT);
    }

    public void addThread(Handler thread, long timeoutMillis) {
        synchronized (this) {
            if (isAlive()) {
                throw new RuntimeException("Threads can't be added once the Watchdog is running");
            }
            final String name = thread.getLooper().getThread().getName();
            mHandlerCheckers.add(new HandlerChecker(thread, name, timeoutMillis));
        }
    }

    /**
     * Perform a full reboot of the system.
     */
    void rebootSystem(String reason) {
        Slog.i(TAG, "Rebooting system because: " + reason);
        IPowerManager pms = (IPowerManager)ServiceManager.getService(Context.POWER_SERVICE);
        try {
            pms.reboot(false, reason, false);
        } catch (RemoteException ex) {
        }
    }

    private int evaluateCheckerCompletionLocked() {
        int state = COMPLETED;
        for (int i=0; i<mHandlerCheckers.size(); i++) {
            HandlerChecker hc = mHandlerCheckers.get(i);
            state = Math.max(state, hc.getCompletionStateLocked());
        }
        return state;
    }

    private ArrayList<HandlerChecker> getBlockedCheckersLocked() {
        ArrayList<HandlerChecker> checkers = new ArrayList<HandlerChecker>();
        for (int i=0; i<mHandlerCheckers.size(); i++) {
            HandlerChecker hc = mHandlerCheckers.get(i);
            if (hc.isOverdueLocked()) {
                checkers.add(hc);
            }
        }
        return checkers;
    }

    private String describeCheckersLocked(List<HandlerChecker> checkers) {
        StringBuilder builder = new StringBuilder(128);
        for (int i=0; i<checkers.size(); i++) {
            if (builder.length() > 0) {
                builder.append(", ");
            }
            builder.append(checkers.get(i).describeBlockedStateLocked());
        }
        return builder.toString();
    }

    private ArrayList<Integer> getInterestingHalPids() {
        try {
            IServiceManager serviceManager = IServiceManager.getService();
            ArrayList<IServiceManager.InstanceDebugInfo> dump =
                    serviceManager.debugDump();
            HashSet<Integer> pids = new HashSet<>();
            for (IServiceManager.InstanceDebugInfo info : dump) {
                if (info.pid == IServiceManager.PidConstant.NO_PID) {
                    continue;
                }

                if (!HAL_INTERFACES_OF_INTEREST.contains(info.interfaceName)) {
                    continue;
                }

                pids.add(info.pid);
            }
            return new ArrayList<Integer>(pids);
        } catch (RemoteException e) {
            return new ArrayList<Integer>();
        }
    }

    private ArrayList<Integer> getInterestingNativePids() {
        ArrayList<Integer> pids = getInterestingHalPids();

        int[] nativePids = Process.getPidsForCommands(NATIVE_STACKS_OF_INTEREST);
        if (nativePids != null) {
            pids.ensureCapacity(pids.size() + nativePids.length);
            for (int i : nativePids) {
                pids.add(i);
            }
        }

        return pids;
    }

    @Override
    public void run() {
        boolean waitedHalf = false;
        File initialStack = null;
        while (true) {
            final List<HandlerChecker> blockedCheckers;
            final String subject;
            final boolean allowRestart;
            int debuggerWasConnected = 0;
            synchronized (this) {
                long timeout = CHECK_INTERVAL;
                // Make sure we (re)spin the checkers that have become idle within
                // this wait-and-check interval
                for (int i=0; i<mHandlerCheckers.size(); i++) {
                    HandlerChecker hc = mHandlerCheckers.get(i);
                    hc.scheduleCheckLocked();
                }

                if (debuggerWasConnected > 0) {
                    debuggerWasConnected--;
                }

                // NOTE: We use uptimeMillis() here because we do not want to increment the time we
                // wait while asleep. If the device is asleep then the thing that we are waiting
                // to timeout on is asleep as well and won't have a chance to run, causing a false
                // positive on when to kill things.
                long start = SystemClock.uptimeMillis();
                while (timeout > 0) {
                    if (Debug.isDebuggerConnected()) {
                        debuggerWasConnected = 2;
                    }
                    try {
                        wait(timeout);
                    } catch (InterruptedException e) {
                        Log.wtf(TAG, e);
                    }
                    if (Debug.isDebuggerConnected()) {
                        debuggerWasConnected = 2;
                    }
                    timeout = CHECK_INTERVAL - (SystemClock.uptimeMillis() - start);
                }

                boolean fdLimitTriggered = false;
                if (mOpenFdMonitor != null) {
                    fdLimitTriggered = mOpenFdMonitor.monitor();
                }

                if (!fdLimitTriggered) {
                    final int waitState = evaluateCheckerCompletionLocked();
                    if (waitState == COMPLETED) {
                        // The monitors have returned; reset
                        waitedHalf = false;
                        continue;
                    } else if (waitState == WAITING) {
                        // still waiting but within their configured intervals; back off and recheck
                        continue;
                    } else if (waitState == WAITED_HALF) {
                        if (!waitedHalf) {
                            if (DEBUG) Slog.d(TAG, "WAITED_HALF");
                            // We've waited half the deadlock-detection interval.  Pull a stack
                            // trace and wait another half.
                            ArrayList<Integer> pids = new ArrayList<Integer>();
                            pids.add(Process.myPid());
<<<<<<< HEAD
                            initialStack = ActivityManagerService.dumpStackTraces(pids,
                                    null, null, getInterestingNativePids());
=======
                            ActivityManagerService.dumpStackTraces(pids, null, null,
                                getInterestingNativePids());
>>>>>>> de843449
                            waitedHalf = true;
                        }
                        continue;
                    }

                    // something is overdue!
                    blockedCheckers = getBlockedCheckersLocked();
                    subject = describeCheckersLocked(blockedCheckers);
                } else {
                    blockedCheckers = Collections.emptyList();
                    subject = "Open FD high water mark reached";
                }
                allowRestart = mAllowRestart;
            }

            // If we got here, that means that the system is most likely hung.
            // First collect stack traces from all threads of the system process.
            // Then kill this process so that the system will restart.
            EventLog.writeEvent(EventLogTags.WATCHDOG, subject);

            ArrayList<Integer> pids = new ArrayList<>();
            pids.add(Process.myPid());
            if (mPhonePid > 0) pids.add(mPhonePid);

<<<<<<< HEAD
            final File finalStack = ActivityManagerService.dumpStackTraces(
=======
            final File stack = ActivityManagerService.dumpStackTraces(
>>>>>>> de843449
                    pids, null, null, getInterestingNativePids());

            // Give some extra time to make sure the stack traces get written.
            // The system's been hanging for a minute, another second or two won't hurt much.
            SystemClock.sleep(5000);
<<<<<<< HEAD

            final String tracesDirProp = SystemProperties.get("dalvik.vm.stack-trace-dir", "");
            File watchdogTraces;
            String newTracesPath = "traces_SystemServer_WDT"
                    + mTraceDateFormat.format(new Date()) + "_pid"
                    + String.valueOf(Process.myPid());
            boolean oldTraceMechanism = false;

            if (tracesDirProp.isEmpty()) {
                // the old trace dumping mechanism
                // in which case, finalStack has 2 sets of traces contained
                String tracesPath = SystemProperties.get("dalvik.vm.stack-trace-file", null);
                int lpos = tracesPath.lastIndexOf ("/"); //essentially, till the parent dir
                if (-1 != lpos) {
                    watchdogTraces = new
                            File(tracesPath.substring(0, lpos + 1) + newTracesPath);
                } else {
                    watchdogTraces = new File(newTracesPath);
                }
                oldTraceMechanism = true;
            } else {
                // the new trace dumping mechanism
                File tracesDir = new File(tracesDirProp);
                watchdogTraces = new File(tracesDir, newTracesPath);
            }
            try {
                if (watchdogTraces.createNewFile()) {
                    FileUtils.setPermissions(watchdogTraces.getAbsolutePath(),
                            0600, -1, -1); // -rw------- permissions

                    // Append both traces from the first and second half
                    // to a new file, making it easier to debug Watchdog timeouts
                    // dumpStackTraces() can return a null instance, so check the same
                    if ((initialStack != null) && !oldTraceMechanism) {
                        // check the last-modified time of this file.
                        // we are interested in this only it was written to in the
                        // last 5 minutes or so
                        final long age = System.currentTimeMillis()
                                - initialStack.lastModified();
                        final long FIVE_MINUTES_IN_MILLIS = 1000 * 60 * 5;
                        if (age < FIVE_MINUTES_IN_MILLIS) {
                            Slog.e(TAG, "First set of traces taken from "
                                    + initialStack.getAbsolutePath());
                            appendFile(watchdogTraces, initialStack);
                        } else {
                            Slog.e(TAG, "First set of traces were collected more than "
                                    + "5 minutes ago, ignoring ...");
                        }
                    } else {
                        Slog.e(TAG, "First set of traces are empty!");
                    }
=======
>>>>>>> de843449

                    if (finalStack != null) {
                        Slog.e(TAG, "Second set of traces taken from "
                                + finalStack.getAbsolutePath());
                        appendFile(watchdogTraces, finalStack);
                    } else {
                        Slog.e(TAG, "Second set of traces are empty!");
                    }
                } else {
                    Slog.w(TAG, "Unable to create Watchdog dump file: createNewFile failed");
                }
            } catch (Exception e) {
                // catch any exception that happens here;
                // why kill the system when it is going to die anyways?
                Slog.e(TAG, "Exception creating Watchdog dump file:", e);
            }

            // Try to add the error to the dropbox, but assuming that the ActivityManager
            // itself may be deadlocked.  (which has happened, causing this statement to
            // deadlock and the watchdog as a whole to be ineffective)
            Thread dropboxThread = new Thread("watchdogWriteToDropbox") {
                    public void run() {
                        mActivity.addErrorToDropBox(
                                "watchdog", null, "system_server", null, null, null,
<<<<<<< HEAD
                                subject, null, finalStack, null);
=======
                                subject, null, stack, null);
>>>>>>> de843449
                    }
            };
            dropboxThread.start();
            try {
                dropboxThread.join(2000);  // wait up to 2 seconds for it to return.
            } catch (InterruptedException ignored) {}

            // At times, when user space watchdog traces don't give an indication on
            // which component held a lock, because of which other threads are blocked,
            // (thereby causing Watchdog), trigger kernel panic
            boolean crashOnWatchdog = SystemProperties
                                        .getBoolean("persist.sys.crashOnWatchdog", false);
            if (crashOnWatchdog) {
                // Trigger the kernel to dump all blocked threads, and backtraces
                // on all CPUs to the kernel log
                Slog.e(TAG, "Triggering SysRq for system_server watchdog");
                doSysRq('w');
                doSysRq('l');

                // wait until the above blocked threads be dumped into kernel log
                SystemClock.sleep(3000);

                doSysRq('c');
            }

            IActivityController controller;
            synchronized (this) {
                controller = mController;
            }
            if (controller != null) {
                Slog.i(TAG, "Reporting stuck state to activity controller");
                try {
                    Binder.setDumpDisabled("Service dumps disabled due to hung system process.");
                    // 1 = keep waiting, -1 = kill system
                    int res = controller.systemNotResponding(subject);
                    if (res >= 0) {
                        Slog.i(TAG, "Activity controller requested to coninue to wait");
                        waitedHalf = false;
                        continue;
                    }
                } catch (RemoteException e) {
                }
            }

            // Only kill the process if the debugger is not attached.
            if (Debug.isDebuggerConnected()) {
                debuggerWasConnected = 2;
            }
            if (debuggerWasConnected >= 2) {
                Slog.w(TAG, "Debugger connected: Watchdog is *not* killing the system process");
            } else if (debuggerWasConnected > 0) {
                Slog.w(TAG, "Debugger was connected: Watchdog is *not* killing the system process");
            } else if (!allowRestart) {
                Slog.w(TAG, "Restart not allowed: Watchdog is *not* killing the system process");
            } else {
                Slog.w(TAG, "*** WATCHDOG KILLING SYSTEM PROCESS: " + subject);
                WatchdogDiagnostics.diagnoseCheckers(blockedCheckers);
                Slog.w(TAG, "*** GOODBYE!");
                Process.killProcess(Process.myPid());
                System.exit(10);
            }

            waitedHalf = false;
        }
    }

    private void doSysRq(char c) {
        try {
            FileWriter sysrq_trigger = new FileWriter("/proc/sysrq-trigger");
            sysrq_trigger.write(c);
            sysrq_trigger.close();
        } catch (IOException e) {
            Slog.w(TAG, "Failed to write to /proc/sysrq-trigger", e);
        }
    }

    private void appendFile (File writeTo, File copyFrom) {
        try {
            BufferedReader in = new BufferedReader(new FileReader(copyFrom));
            FileWriter out = new FileWriter(writeTo, true);
            String line = null;

            // Write line-by-line from "copyFrom" to "writeTo"
            while ((line = in.readLine()) != null) {
                out.write(line);
                out.write('\n');
            }
            in.close();
            out.close();
        } catch (IOException e) {
            Slog.e(TAG, "Exception while writing watchdog traces to new file!");
            e.printStackTrace();
        }
    }

    private void binderStateRead() {
        try {
            Slog.i(TAG,"Collecting Binder Transaction Status Information");
            BufferedReader in =
                    new BufferedReader(new FileReader("/sys/kernel/debug/binder/state"));
            FileWriter out = new FileWriter("/data/anr/BinderTraces_pid" +
                    String.valueOf(Process.myPid()) + ".txt");
            String line = null;

            // Write line-by-line
            while ((line = in.readLine()) != null) {
                out.write(line);
                out.write('\n');
            }
            in.close();
            out.close();
        } catch (IOException e) {
            Slog.w(TAG, "Failed to collect state file", e);
        }
    }

    public static final class OpenFdMonitor {
        /**
         * Number of FDs below the soft limit that we trigger a runtime restart at. This was
         * chosen arbitrarily, but will need to be at least 6 in order to have a sufficient number
         * of FDs in reserve to complete a dump.
         */
        private static final int FD_HIGH_WATER_MARK = 12;

        private final File mDumpDir;
        private final File mFdHighWaterMark;

        public static OpenFdMonitor create() {
            // Only run the FD monitor on debuggable builds (such as userdebug and eng builds).
            if (!Build.IS_DEBUGGABLE) {
                return null;
            }

            final StructRlimit rlimit;
            try {
                rlimit = android.system.Os.getrlimit(OsConstants.RLIMIT_NOFILE);
            } catch (ErrnoException errno) {
                Slog.w(TAG, "Error thrown from getrlimit(RLIMIT_NOFILE)", errno);
                return null;
            }

            // The assumption we're making here is that FD numbers are allocated (more or less)
            // sequentially, which is currently (and historically) true since open is currently
            // specified to always return the lowest-numbered non-open file descriptor for the
            // current process.
            //
            // We do this to avoid having to enumerate the contents of /proc/self/fd in order to
            // count the number of descriptors open in the process.
            final File fdThreshold = new File("/proc/self/fd/" + (rlimit.rlim_cur - FD_HIGH_WATER_MARK));
            return new OpenFdMonitor(new File("/data/anr"), fdThreshold);
        }

        OpenFdMonitor(File dumpDir, File fdThreshold) {
            mDumpDir = dumpDir;
            mFdHighWaterMark = fdThreshold;
        }

        /**
         * Dumps open file descriptors and their full paths to a temporary file in {@code mDumpDir}.
         */
        private void dumpOpenDescriptors() {
            // We cannot exec lsof to get more info about open file descriptors because a newly
            // forked process will not have the permissions to readlink. Instead list all open
            // descriptors from /proc/pid/fd and resolve them.
            List<String> dumpInfo = new ArrayList<>();
            String fdDirPath = String.format("/proc/%d/fd/", Process.myPid());
            File[] fds = new File(fdDirPath).listFiles();
            if (fds == null) {
                dumpInfo.add("Unable to list " + fdDirPath);
            } else {
                for (File f : fds) {
                    String fdSymLink = f.getAbsolutePath();
                    String resolvedPath = "";
                    try {
                        resolvedPath = Os.readlink(fdSymLink);
                    } catch (ErrnoException ex) {
                        resolvedPath = ex.getMessage();
                    }
                    dumpInfo.add(fdSymLink + "\t" + resolvedPath);
                }
            }

            // Dump the fds & paths to a temp file.
            try {
                File dumpFile = File.createTempFile("anr_fd_", "", mDumpDir);
                Path out = Paths.get(dumpFile.getAbsolutePath());
                Files.write(out, dumpInfo, StandardCharsets.UTF_8);
            } catch (IOException ex) {
                Slog.w(TAG, "Unable to write open descriptors to file: " + ex);
            }
        }

        /**
         * @return {@code true} if the high water mark was breached and a dump was written,
         *     {@code false} otherwise.
         */
        public boolean monitor() {
            if (mFdHighWaterMark.exists()) {
                dumpOpenDescriptors();
                return true;
            }

            return false;
        }
    }
}<|MERGE_RESOLUTION|>--- conflicted
+++ resolved
@@ -34,10 +34,7 @@
 import android.os.RemoteException;
 import android.os.ServiceManager;
 import android.os.SystemClock;
-<<<<<<< HEAD
 import android.os.SystemProperties;
-=======
->>>>>>> de843449
 import android.system.ErrnoException;
 import android.system.Os;
 import android.system.OsConstants;
@@ -54,10 +51,7 @@
 import java.io.FileWriter;
 import java.io.FileReader;
 import java.io.IOException;
-<<<<<<< HEAD
 import java.io.BufferedReader;
-=======
->>>>>>> de843449
 import java.nio.charset.StandardCharsets;
 import java.nio.file.Files;
 import java.nio.file.Path;
@@ -508,13 +502,8 @@
                             // trace and wait another half.
                             ArrayList<Integer> pids = new ArrayList<Integer>();
                             pids.add(Process.myPid());
-<<<<<<< HEAD
                             initialStack = ActivityManagerService.dumpStackTraces(pids,
                                     null, null, getInterestingNativePids());
-=======
-                            ActivityManagerService.dumpStackTraces(pids, null, null,
-                                getInterestingNativePids());
->>>>>>> de843449
                             waitedHalf = true;
                         }
                         continue;
@@ -539,17 +528,12 @@
             pids.add(Process.myPid());
             if (mPhonePid > 0) pids.add(mPhonePid);
 
-<<<<<<< HEAD
             final File finalStack = ActivityManagerService.dumpStackTraces(
-=======
-            final File stack = ActivityManagerService.dumpStackTraces(
->>>>>>> de843449
                     pids, null, null, getInterestingNativePids());
 
             // Give some extra time to make sure the stack traces get written.
             // The system's been hanging for a minute, another second or two won't hurt much.
             SystemClock.sleep(5000);
-<<<<<<< HEAD
 
             final String tracesDirProp = SystemProperties.get("dalvik.vm.stack-trace-dir", "");
             File watchdogTraces;
@@ -601,8 +585,6 @@
                     } else {
                         Slog.e(TAG, "First set of traces are empty!");
                     }
-=======
->>>>>>> de843449
 
                     if (finalStack != null) {
                         Slog.e(TAG, "Second set of traces taken from "
@@ -627,11 +609,7 @@
                     public void run() {
                         mActivity.addErrorToDropBox(
                                 "watchdog", null, "system_server", null, null, null,
-<<<<<<< HEAD
                                 subject, null, finalStack, null);
-=======
-                                subject, null, stack, null);
->>>>>>> de843449
                     }
             };
             dropboxThread.start();
