/*
 * Copyright (C) 2014 The Android Open Source Project
 *
 * Licensed under the Apache License, Version 2.0 (the "License");
 * you may not use this file except in compliance with the License.
 * You may obtain a copy of the License at
 *
 *      http://www.apache.org/licenses/LICENSE-2.0
 *
 * Unless required by applicable law or agreed to in writing, software
 * distributed under the License is distributed on an "AS IS" BASIS,
 * WITHOUT WARRANTIES OR CONDITIONS OF ANY KIND, either express or implied.
 * See the License for the specific language governing permissions and
 * limitations under the License.
 */

package com.android.server.pm;

import static android.content.pm.PackageManager.INSTALL_FAILED_ABORTED;
import static android.content.pm.PackageManager.INSTALL_FAILED_CONTAINER_ERROR;
import static android.content.pm.PackageManager.INSTALL_FAILED_INSUFFICIENT_STORAGE;
import static android.content.pm.PackageManager.INSTALL_FAILED_INTERNAL_ERROR;
import static android.content.pm.PackageManager.INSTALL_FAILED_INVALID_APK;
import static android.system.OsConstants.O_CREAT;
import static android.system.OsConstants.O_RDONLY;
import static android.system.OsConstants.O_WRONLY;

import static com.android.internal.util.XmlUtils.readBitmapAttribute;
import static com.android.internal.util.XmlUtils.readBooleanAttribute;
import static com.android.internal.util.XmlUtils.readIntAttribute;
import static com.android.internal.util.XmlUtils.readLongAttribute;
import static com.android.internal.util.XmlUtils.readStringAttribute;
import static com.android.internal.util.XmlUtils.readUriAttribute;
import static com.android.internal.util.XmlUtils.writeBooleanAttribute;
import static com.android.internal.util.XmlUtils.writeIntAttribute;
import static com.android.internal.util.XmlUtils.writeLongAttribute;
import static com.android.internal.util.XmlUtils.writeStringAttribute;
import static com.android.internal.util.XmlUtils.writeUriAttribute;
import static com.android.server.pm.PackageInstallerService.prepareExternalStageCid;
import static com.android.server.pm.PackageInstallerService.prepareStageDir;

import android.Manifest;
import android.annotation.NonNull;
import android.annotation.Nullable;
import android.app.admin.DevicePolicyManager;
import android.content.Context;
import android.content.Intent;
import android.content.IntentSender;
import android.content.pm.ApplicationInfo;
import android.content.pm.IPackageInstallObserver2;
import android.content.pm.IPackageInstallerSession;
import android.content.pm.PackageInfo;
import android.content.pm.PackageInstaller;
import android.content.pm.PackageInstaller.SessionInfo;
import android.content.pm.PackageInstaller.SessionParams;
import android.content.pm.PackageManager;
import android.content.pm.PackageParser;
import android.content.pm.PackageParser.ApkLite;
import android.content.pm.PackageParser.PackageLite;
import android.content.pm.PackageParser.PackageParserException;
import android.content.pm.Signature;
import android.graphics.Bitmap;
import android.graphics.BitmapFactory;
import android.os.Binder;
import android.os.Bundle;
import android.os.FileBridge;
import android.os.FileUtils;
import android.os.Handler;
import android.os.Looper;
import android.os.Message;
import android.os.ParcelFileDescriptor;
import android.os.ParcelableException;
import android.os.Process;
import android.os.RemoteException;
import android.os.RevocableFileDescriptor;
import android.os.UserHandle;
import android.os.storage.StorageManager;
import android.system.ErrnoException;
import android.system.Os;
import android.system.OsConstants;
import android.system.StructStat;
import android.text.TextUtils;
import android.util.ArraySet;
import android.util.ExceptionUtils;
import android.util.MathUtils;
import android.util.Slog;

import com.android.internal.annotations.GuardedBy;
import com.android.internal.content.NativeLibraryHelper;
import com.android.internal.content.PackageHelper;
import com.android.internal.util.ArrayUtils;
import com.android.internal.util.IndentingPrintWriter;
import com.android.internal.util.Preconditions;
import com.android.server.pm.Installer.InstallerException;
import com.android.server.pm.PackageInstallerService.PackageInstallObserverAdapter;

import libcore.io.IoUtils;

import org.xmlpull.v1.XmlPullParser;
import org.xmlpull.v1.XmlPullParserException;
import org.xmlpull.v1.XmlSerializer;

import java.io.File;
import java.io.FileDescriptor;
import java.io.FileFilter;
import java.io.FileOutputStream;
import java.io.IOException;
import java.security.cert.Certificate;
import java.util.ArrayList;
import java.util.Arrays;
import java.util.List;
import java.util.concurrent.atomic.AtomicInteger;

public class PackageInstallerSession extends IPackageInstallerSession.Stub {
    private static final String TAG = "PackageInstaller";
    private static final boolean LOGD = true;
    private static final String REMOVE_SPLIT_MARKER_EXTENSION = ".removed";

    private static final int MSG_COMMIT = 0;
    private static final int MSG_SESSION_FINISHED_WITH_EXCEPTION = 1;

    /** XML constants used for persisting a session */
    static final String TAG_SESSION = "session";
    private static final String TAG_GRANTED_RUNTIME_PERMISSION = "granted-runtime-permission";
    private static final String ATTR_SESSION_ID = "sessionId";
    private static final String ATTR_USER_ID = "userId";
    private static final String ATTR_INSTALLER_PACKAGE_NAME = "installerPackageName";
    private static final String ATTR_INSTALLER_UID = "installerUid";
    private static final String ATTR_CREATED_MILLIS = "createdMillis";
    private static final String ATTR_SESSION_STAGE_DIR = "sessionStageDir";
    private static final String ATTR_SESSION_STAGE_CID = "sessionStageCid";
    private static final String ATTR_PREPARED = "prepared";
    private static final String ATTR_SEALED = "sealed";
    private static final String ATTR_MODE = "mode";
    private static final String ATTR_INSTALL_FLAGS = "installFlags";
    private static final String ATTR_INSTALL_LOCATION = "installLocation";
    private static final String ATTR_SIZE_BYTES = "sizeBytes";
    private static final String ATTR_APP_PACKAGE_NAME = "appPackageName";
    @Deprecated
    private static final String ATTR_APP_ICON = "appIcon";
    private static final String ATTR_APP_LABEL = "appLabel";
    private static final String ATTR_ORIGINATING_URI = "originatingUri";
    private static final String ATTR_ORIGINATING_UID = "originatingUid";
    private static final String ATTR_REFERRER_URI = "referrerUri";
    private static final String ATTR_ABI_OVERRIDE = "abiOverride";
    private static final String ATTR_VOLUME_UUID = "volumeUuid";
    private static final String ATTR_NAME = "name";
    private static final String ATTR_INSTALL_REASON = "installRason";

    // TODO: enforce INSTALL_ALLOW_TEST
    // TODO: enforce INSTALL_ALLOW_DOWNGRADE

    private final PackageInstallerService.InternalCallback mCallback;
    private final Context mContext;
    private final PackageManagerService mPm;
    private final Handler mHandler;

    final int sessionId;
    final int userId;
    final SessionParams params;
    final long createdMillis;
    final int defaultContainerGid;

    /** Staging location where client data is written. */
    final File stageDir;
    final String stageCid;

    private final AtomicInteger mActiveCount = new AtomicInteger();

    private final Object mLock = new Object();

    /** Uid of the creator of this session. */
    private final int mOriginalInstallerUid;

    /** Package of the owner of the installer session */
    @GuardedBy("mLock")
    private String mInstallerPackageName;

    /** Uid of the owner of the installer session */
    @GuardedBy("mLock")
    private int mInstallerUid;

    @GuardedBy("mLock")
    private float mClientProgress = 0;
    @GuardedBy("mLock")
    private float mInternalProgress = 0;

    @GuardedBy("mLock")
    private float mProgress = 0;
    @GuardedBy("mLock")
    private float mReportedProgress = -1;

    /** State of the session. */
    @GuardedBy("mLock")
    private boolean mPrepared = false;
    @GuardedBy("mLock")
    private boolean mSealed = false;
    @GuardedBy("mLock")
    private boolean mCommitted = false;
    @GuardedBy("mLock")
    private boolean mRelinquished = false;
    @GuardedBy("mLock")
    private boolean mDestroyed = false;

    /** Permissions have been accepted by the user (see {@link #setPermissionsResult}) */
    @GuardedBy("mLock")
    private boolean mPermissionsManuallyAccepted = false;

    @GuardedBy("mLock")
    private int mFinalStatus;
    @GuardedBy("mLock")
    private String mFinalMessage;

    @GuardedBy("mLock")
    private final ArrayList<RevocableFileDescriptor> mFds = new ArrayList<>();
    @GuardedBy("mLock")
    private final ArrayList<FileBridge> mBridges = new ArrayList<>();

    @GuardedBy("mLock")
    private IPackageInstallObserver2 mRemoteObserver;

    /** Fields derived from commit parsing */
    @GuardedBy("mLock")
    private String mPackageName;
    @GuardedBy("mLock")
    private int mVersionCode;
    @GuardedBy("mLock")
    private Signature[] mSignatures;
    @GuardedBy("mLock")
    private Certificate[][] mCertificates;

    /**
     * Path to the validated base APK for this session, which may point at an
     * APK inside the session (when the session defines the base), or it may
     * point at the existing base APK (when adding splits to an existing app).
     * <p>
     * This is used when confirming permissions, since we can't fully stage the
     * session inside an ASEC before confirming with user.
     */
    @GuardedBy("mLock")
    private File mResolvedBaseFile;

    @GuardedBy("mLock")
    private File mResolvedStageDir;

    @GuardedBy("mLock")
    private final List<File> mResolvedStagedFiles = new ArrayList<>();
    @GuardedBy("mLock")
    private final List<File> mResolvedInheritedFiles = new ArrayList<>();
    @GuardedBy("mLock")
    private final List<String> mResolvedInstructionSets = new ArrayList<>();
    @GuardedBy("mLock")
    private File mInheritedFilesBase;

    private static final FileFilter sAddedFilter = new FileFilter() {
        @Override
        public boolean accept(File file) {
            // Installers can't stage directories, so it's fine to ignore
            // entries like "lost+found".
            if (file.isDirectory()) return false;
            if (file.getName().endsWith(REMOVE_SPLIT_MARKER_EXTENSION)) return false;
            return true;
        }
    };
    private static final FileFilter sRemovedFilter = new FileFilter() {
        @Override
        public boolean accept(File file) {
            if (file.isDirectory()) return false;
            if (!file.getName().endsWith(REMOVE_SPLIT_MARKER_EXTENSION)) return false;
            return true;
        }
    };

    private final Handler.Callback mHandlerCallback = new Handler.Callback() {
        @Override
        public boolean handleMessage(Message msg) {
            switch (msg.what) {
                case MSG_COMMIT:
                    synchronized (mLock) {
                        try {
                            commitLocked();
                        } catch (PackageManagerException e) {
                            final String completeMsg = ExceptionUtils.getCompleteMessage(e);
                            Slog.e(TAG,
                                    "Commit of session " + sessionId + " failed: " + completeMsg);
                            destroyInternal();
                            dispatchSessionFinished(e.error, completeMsg, null);
                        }
                    }

                    break;
                case MSG_SESSION_FINISHED_WITH_EXCEPTION:
                    PackageManagerException e = (PackageManagerException) msg.obj;

                    dispatchSessionFinished(e.error, ExceptionUtils.getCompleteMessage(e),
                            null);
                    break;
            }

            return true;
        }
    };

    /**
     * @return {@code true} iff the installing is app an device owner?
     */
    private boolean isInstallerDeviceOwnerLocked() {
        DevicePolicyManager dpm = (DevicePolicyManager) mContext.getSystemService(
                Context.DEVICE_POLICY_SERVICE);

        return (dpm != null) && dpm.isDeviceOwnerAppOnCallingUser(
                mInstallerPackageName);
    }

    /**
     * Checks if the permissions still need to be confirmed.
     *
     * <p>This is dependant on the identity of the installer, hence this cannot be cached if the
     * installer might still {@link #transfer(String) change}.
     *
     * @return {@code true} iff we need to ask to confirm the permissions?
     */
    private boolean needToAskForPermissionsLocked() {
        if (mPermissionsManuallyAccepted) {
            return false;
        }

        final boolean isPermissionGranted =
                (mPm.checkUidPermission(android.Manifest.permission.INSTALL_PACKAGES,
                        mInstallerUid) == PackageManager.PERMISSION_GRANTED);
        final boolean isInstallerRoot = (mInstallerUid == Process.ROOT_UID);
        final boolean forcePermissionPrompt =
                (params.installFlags & PackageManager.INSTALL_FORCE_PERMISSION_PROMPT) != 0;

        // Device owners are allowed to silently install packages, so the permission check is
        // waived if the installer is the device owner.
        return forcePermissionPrompt || !(isPermissionGranted || isInstallerRoot
                || isInstallerDeviceOwnerLocked());
    }

    public PackageInstallerSession(PackageInstallerService.InternalCallback callback,
            Context context, PackageManagerService pm, Looper looper, int sessionId, int userId,
            String installerPackageName, int installerUid, SessionParams params, long createdMillis,
            File stageDir, String stageCid, boolean prepared, boolean sealed) {
        mCallback = callback;
        mContext = context;
        mPm = pm;
        mHandler = new Handler(looper, mHandlerCallback);

        this.sessionId = sessionId;
        this.userId = userId;
        mOriginalInstallerUid = installerUid;
        mInstallerPackageName = installerPackageName;
        mInstallerUid = installerUid;
        this.params = params;
        this.createdMillis = createdMillis;
        this.stageDir = stageDir;
        this.stageCid = stageCid;

        if ((stageDir == null) == (stageCid == null)) {
            throw new IllegalArgumentException(
                    "Exactly one of stageDir or stageCid stage must be set");
        }

        mPrepared = prepared;

        if (sealed) {
            synchronized (mLock) {
                try {
                    sealAndValidateLocked();
                } catch (PackageManagerException | IOException e) {
                    destroyInternal();
                    throw new IllegalArgumentException(e);
                }
            }
        }

        final long identity = Binder.clearCallingIdentity();
        try {
            final int uid = mPm.getPackageUid(PackageManagerService.DEFAULT_CONTAINER_PACKAGE,
                    PackageManager.MATCH_SYSTEM_ONLY, UserHandle.USER_SYSTEM);
            defaultContainerGid = UserHandle.getSharedAppGid(uid);
        } finally {
            Binder.restoreCallingIdentity(identity);
        }
    }

    public SessionInfo generateInfo() {
        return generateInfo(true);
    }

    public SessionInfo generateInfo(boolean includeIcon) {
        final SessionInfo info = new SessionInfo();
        synchronized (mLock) {
            info.sessionId = sessionId;
            info.installerPackageName = mInstallerPackageName;
            info.resolvedBaseCodePath = (mResolvedBaseFile != null) ?
                    mResolvedBaseFile.getAbsolutePath() : null;
            info.progress = mProgress;
            info.sealed = mSealed;
            info.active = mActiveCount.get() > 0;

            info.mode = params.mode;
            info.installReason = params.installReason;
            info.sizeBytes = params.sizeBytes;
            info.appPackageName = params.appPackageName;
            if (includeIcon) {
                info.appIcon = params.appIcon;
            }
            info.appLabel = params.appLabel;

            info.installLocation = params.installLocation;
            info.originatingUri = params.originatingUri;
            info.originatingUid = params.originatingUid;
            info.referrerUri = params.referrerUri;
            info.grantedRuntimePermissions = params.grantedRuntimePermissions;
            info.installFlags = params.installFlags;
        }
        return info;
    }

    public boolean isPrepared() {
        synchronized (mLock) {
            return mPrepared;
        }
    }

    public boolean isSealed() {
        synchronized (mLock) {
            return mSealed;
        }
    }

    private void assertPreparedAndNotSealedLocked(String cookie) {
        assertPreparedAndNotCommittedOrDestroyedLocked(cookie);
        if (mSealed) {
            throw new SecurityException(cookie + " not allowed after sealing");
        }
    }

    private void assertPreparedAndNotCommittedOrDestroyedLocked(String cookie) {
        assertPreparedAndNotDestroyedLocked(cookie);
        if (mCommitted) {
            throw new SecurityException(cookie + " not allowed after commit");
        }
    }

    private void assertPreparedAndNotDestroyedLocked(String cookie) {
        if (!mPrepared) {
            throw new IllegalStateException(cookie + " before prepared");
        }
        if (mDestroyed) {
            throw new SecurityException(cookie + " not allowed after destruction");
        }
    }

    /**
     * Resolve the actual location where staged data should be written. This
     * might point at an ASEC mount point, which is why we delay path resolution
     * until someone actively works with the session.
     */
    private File resolveStageDirLocked() throws IOException {
        if (mResolvedStageDir == null) {
            if (stageDir != null) {
                mResolvedStageDir = stageDir;
            } else {
                final String path = PackageHelper.getSdDir(stageCid);
                if (path != null) {
                    mResolvedStageDir = new File(path);
                } else {
                    throw new IOException("Failed to resolve path to container " + stageCid);
                }
            }
        }
        return mResolvedStageDir;
    }

    @Override
    public void setClientProgress(float progress) {
        synchronized (mLock) {
            assertCallerIsOwnerOrRootLocked();

            // Always publish first staging movement
            final boolean forcePublish = (mClientProgress == 0);
            mClientProgress = progress;
            computeProgressLocked(forcePublish);
        }
    }

    @Override
    public void addClientProgress(float progress) {
        synchronized (mLock) {
            assertCallerIsOwnerOrRootLocked();

            setClientProgress(mClientProgress + progress);
        }
    }

    private void computeProgressLocked(boolean forcePublish) {
        mProgress = MathUtils.constrain(mClientProgress * 0.8f, 0f, 0.8f)
                + MathUtils.constrain(mInternalProgress * 0.2f, 0f, 0.2f);

        // Only publish when meaningful change
        if (forcePublish || Math.abs(mProgress - mReportedProgress) >= 0.01) {
            mReportedProgress = mProgress;
            mCallback.onSessionProgressChanged(this, mProgress);
        }
    }

    @Override
    public String[] getNames() {
        synchronized (mLock) {
            assertCallerIsOwnerOrRootLocked();
            assertPreparedAndNotCommittedOrDestroyedLocked("getNames");

            try {
                return resolveStageDirLocked().list();
            } catch (IOException e) {
                throw ExceptionUtils.wrap(e);
            }
        }
    }

    @Override
    public void removeSplit(String splitName) {
        if (TextUtils.isEmpty(params.appPackageName)) {
            throw new IllegalStateException("Must specify package name to remove a split");
        }

        synchronized (mLock) {
            assertCallerIsOwnerOrRootLocked();
            assertPreparedAndNotCommittedOrDestroyedLocked("removeSplit");

            try {
                createRemoveSplitMarkerLocked(splitName);
            } catch (IOException e) {
                throw ExceptionUtils.wrap(e);
            }
        }
    }

    private void createRemoveSplitMarkerLocked(String splitName) throws IOException {
        try {
            final String markerName = splitName + REMOVE_SPLIT_MARKER_EXTENSION;
            if (!FileUtils.isValidExtFilename(markerName)) {
                throw new IllegalArgumentException("Invalid marker: " + markerName);
            }
            final File target = new File(resolveStageDirLocked(), markerName);
            target.createNewFile();
            Os.chmod(target.getAbsolutePath(), 0 /*mode*/);
        } catch (ErrnoException e) {
            throw e.rethrowAsIOException();
        }
    }

    @Override
    public ParcelFileDescriptor openWrite(String name, long offsetBytes, long lengthBytes) {
        try {
            return openWriteInternal(name, offsetBytes, lengthBytes);
        } catch (IOException e) {
            throw ExceptionUtils.wrap(e);
        }
    }

    private ParcelFileDescriptor openWriteInternal(String name, long offsetBytes, long lengthBytes)
            throws IOException {
        // Quick sanity check of state, and allocate a pipe for ourselves. We
        // then do heavy disk allocation outside the lock, but this open pipe
        // will block any attempted install transitions.
        final RevocableFileDescriptor fd;
        final FileBridge bridge;
        final File stageDir;
        synchronized (mLock) {
            assertCallerIsOwnerOrRootLocked();
            assertPreparedAndNotSealedLocked("openWrite");

            if (PackageInstaller.ENABLE_REVOCABLE_FD) {
                fd = new RevocableFileDescriptor();
                bridge = null;
                mFds.add(fd);
            } else {
                fd = null;
                bridge = new FileBridge();
                mBridges.add(bridge);
            }

            stageDir = resolveStageDirLocked();
        }

        try {
            // Use installer provided name for now; we always rename later
            if (!FileUtils.isValidExtFilename(name)) {
                throw new IllegalArgumentException("Invalid name: " + name);
            }
            final File target;
            final long identity = Binder.clearCallingIdentity();
            try {
                target = new File(stageDir, name);
            } finally {
                Binder.restoreCallingIdentity(identity);
            }

            // TODO: this should delegate to DCS so the system process avoids
            // holding open FDs into containers.
            final FileDescriptor targetFd = Os.open(target.getAbsolutePath(),
                    O_CREAT | O_WRONLY, 0644);
            Os.chmod(target.getAbsolutePath(), 0644);

            // If caller specified a total length, allocate it for them. Free up
            // cache space to grow, if needed.
            if (stageDir != null && lengthBytes > 0) {
                mContext.getSystemService(StorageManager.class).allocateBytes(targetFd, lengthBytes,
                        PackageHelper.translateAllocateFlags(params.installFlags));
            }

            if (offsetBytes > 0) {
                Os.lseek(targetFd, offsetBytes, OsConstants.SEEK_SET);
            }

            if (PackageInstaller.ENABLE_REVOCABLE_FD) {
                fd.init(mContext, targetFd);
                return fd.getRevocableFileDescriptor();
            } else {
                bridge.setTargetFile(targetFd);
                bridge.start();
                return new ParcelFileDescriptor(bridge.getClientSocket());
            }

        } catch (ErrnoException e) {
            throw e.rethrowAsIOException();
        }
    }

    @Override
    public ParcelFileDescriptor openRead(String name) {
        synchronized (mLock) {
            assertCallerIsOwnerOrRootLocked();
            assertPreparedAndNotCommittedOrDestroyedLocked("openRead");
            try {
                return openReadInternalLocked(name);
            } catch (IOException e) {
                throw ExceptionUtils.wrap(e);
            }
        }
    }

    private ParcelFileDescriptor openReadInternalLocked(String name) throws IOException {
        try {
            if (!FileUtils.isValidExtFilename(name)) {
                throw new IllegalArgumentException("Invalid name: " + name);
            }
<<<<<<< HEAD
            final File target = new File(resolveStageDir(), name);

            final FileDescriptor targetFd = Os.open(target.getAbsolutePath(), O_RDONLY, 0);
=======
            final File target = new File(resolveStageDirLocked(), name);
            final FileDescriptor targetFd = Libcore.os.open(target.getAbsolutePath(), O_RDONLY, 0);
>>>>>>> 98e12851
            return new ParcelFileDescriptor(targetFd);
        } catch (ErrnoException e) {
            throw e.rethrowAsIOException();
        }
    }

    /**
     * Check if the caller is the owner of this session. Otherwise throw a
     * {@link SecurityException}.
     */
    private void assertCallerIsOwnerOrRootLocked() {
        final int callingUid = Binder.getCallingUid();
        if (callingUid != Process.ROOT_UID && callingUid != mInstallerUid) {
            throw new SecurityException("Session does not belong to uid " + callingUid);
        }
    }

    /**
     * If anybody is reading or writing data of the session, throw an {@link SecurityException}.
     */
    private void assertNoWriteFileTransfersOpenLocked() {
        // Verify that all writers are hands-off
        for (RevocableFileDescriptor fd : mFds) {
            if (!fd.isRevoked()) {
                throw new SecurityException("Files still open");
            }
        }
        for (FileBridge bridge : mBridges) {
            if (!bridge.isClosed()) {
                throw new SecurityException("Files still open");
            }
        }
    }

    @Override
    public void commit(@NonNull IntentSender statusReceiver, boolean forTransfer) {
        Preconditions.checkNotNull(statusReceiver);

        final boolean wasSealed;
        synchronized (mLock) {
            assertCallerIsOwnerOrRootLocked();
            assertPreparedAndNotDestroyedLocked("commit");

            final PackageInstallObserverAdapter adapter = new PackageInstallObserverAdapter(
                    mContext, statusReceiver, sessionId, isInstallerDeviceOwnerLocked(), userId);
            mRemoteObserver = adapter.getBinder();

            if (forTransfer) {
                mContext.enforceCallingOrSelfPermission(Manifest.permission.INSTALL_PACKAGES, null);

                if (mInstallerUid == mOriginalInstallerUid) {
                    throw new IllegalArgumentException("Session has not been transferred");
                }
            } else {
                if (mInstallerUid != mOriginalInstallerUid) {
                    throw new IllegalArgumentException("Session has been transferred");
                }
            }

            wasSealed = mSealed;
            if (!mSealed) {
                try {
                    sealAndValidateLocked();
                } catch (IOException e) {
                    throw new IllegalArgumentException(e);
                } catch (PackageManagerException e) {
                    destroyInternal();

                    // Cannot call dispatchFinal synchronous as this might be called from inside the
                    // system server on the main thread. Hence the call back scheduled in
                    // dispachFinal has to be scheduled on a different thread.
                    mHandler.obtainMessage(MSG_SESSION_FINISHED_WITH_EXCEPTION, e).sendToTarget();

                    return;
                }
            }

            // Client staging is fully done at this point
            mClientProgress = 1f;
            computeProgressLocked(true);

            // This ongoing commit should keep session active, even though client
            // will probably close their end.
            mActiveCount.incrementAndGet();

            mCommitted = true;
            mHandler.obtainMessage(MSG_COMMIT).sendToTarget();
        }

        if (!wasSealed) {
            // Persist the fact that we've sealed ourselves to prevent
            // mutations of any hard links we create. We do this without holding
            // the session lock, since otherwise it's a lock inversion.
            mCallback.onSessionSealedBlocking(this);
        }
    }

    /**
     * Seal the session to prevent further modification and validate the contents of it.
     *
     * <p>The session will be sealed after calling this method even if it failed.
     *
     * @throws PackageManagerException if the session was sealed but something went wrong. If the
     *                                 session was sealed this is the only possible exception.
     */
    private void sealAndValidateLocked() throws PackageManagerException, IOException {
        assertNoWriteFileTransfersOpenLocked();
        assertPreparedAndNotDestroyedLocked("sealing of session");

        final PackageInfo pkgInfo = mPm.getPackageInfo(
                params.appPackageName, PackageManager.GET_SIGNATURES
                        | PackageManager.MATCH_STATIC_SHARED_LIBRARIES /*flags*/, userId);

        resolveStageDirLocked();

        mSealed = true;

        // Verify that stage looks sane with respect to existing application.
        // This currently only ensures packageName, versionCode, and certificate
        // consistency.
        try {
            validateInstallLocked(pkgInfo);
        } catch (PackageManagerException e) {
            throw e;
        } catch (Throwable e) {
            // Convert all exceptions into package manager exceptions as only those are handled
            // in the code above
            throw new PackageManagerException(e);
        }

        // Read transfers from the original owner stay open, but as the session's data
        // cannot be modified anymore, there is no leak of information.
    }

    @Override
    public void transfer(String packageName) {
        Preconditions.checkNotNull(packageName);

        ApplicationInfo newOwnerAppInfo = mPm.getApplicationInfo(packageName, 0, userId);
        if (newOwnerAppInfo == null) {
            throw new ParcelableException(new PackageManager.NameNotFoundException(packageName));
        }

        if (PackageManager.PERMISSION_GRANTED != mPm.checkUidPermission(
                Manifest.permission.INSTALL_PACKAGES, newOwnerAppInfo.uid)) {
            throw new SecurityException("Destination package " + packageName + " does not have "
                    + "the " + Manifest.permission.INSTALL_PACKAGES + " permission");
        }

        // Only install flags that can be verified by the app the session is transferred to are
        // allowed. The parameters can be read via PackageInstaller.SessionInfo.
        if (!params.areHiddenOptionsSet()) {
            throw new SecurityException("Can only transfer sessions that use public options");
        }

        synchronized (mLock) {
            assertCallerIsOwnerOrRootLocked();
            assertPreparedAndNotSealedLocked("transfer");

            try {
                sealAndValidateLocked();
            } catch (IOException e) {
                throw new IllegalStateException(e);
            } catch (PackageManagerException e) {
                // Session is sealed but could not be verified, we need to destroy it
                destroyInternal();
                dispatchSessionFinished(e.error, ExceptionUtils.getCompleteMessage(e), null);

                throw new IllegalArgumentException("Package is not valid", e);
            }

            if (!mPackageName.equals(mInstallerPackageName)) {
                throw new SecurityException("Can only transfer sessions that update the original "
                        + "installer");
            }

            mInstallerPackageName = packageName;
            mInstallerUid = newOwnerAppInfo.uid;
        }

        // Persist the fact that we've sealed ourselves to prevent
        // mutations of any hard links we create. We do this without holding
        // the session lock, since otherwise it's a lock inversion.
        mCallback.onSessionSealedBlocking(this);
    }

    private void commitLocked()
            throws PackageManagerException {
        if (mDestroyed) {
            throw new PackageManagerException(INSTALL_FAILED_INTERNAL_ERROR, "Session destroyed");
        }
        if (!mSealed) {
            throw new PackageManagerException(INSTALL_FAILED_INTERNAL_ERROR, "Session not sealed");
        }

        Preconditions.checkNotNull(mPackageName);
        Preconditions.checkNotNull(mSignatures);
        Preconditions.checkNotNull(mResolvedBaseFile);

        if (needToAskForPermissionsLocked()) {
            // User needs to accept permissions; give installer an intent they
            // can use to involve user.
            final Intent intent = new Intent(PackageInstaller.ACTION_CONFIRM_PERMISSIONS);
            intent.setPackage(mContext.getPackageManager().getPermissionControllerPackageName());
            intent.putExtra(PackageInstaller.EXTRA_SESSION_ID, sessionId);
            try {
                mRemoteObserver.onUserActionRequired(intent);
            } catch (RemoteException ignored) {
            }

            // Commit was keeping session marked as active until now; release
            // that extra refcount so session appears idle.
            closeInternal(false);
            return;
        }

        if (stageCid != null) {
            // Figure out the final installed size and resize the container once
            // and for all. Internally the parser handles straddling between two
            // locations when inheriting.
            final long finalSize = calculateInstalledSize();
            resizeContainer(stageCid, finalSize);
        }

        // Inherit any packages and native libraries from existing install that
        // haven't been overridden.
        if (params.mode == SessionParams.MODE_INHERIT_EXISTING) {
            try {
                final List<File> fromFiles = mResolvedInheritedFiles;
                final File toDir = resolveStageDirLocked();

                if (LOGD) Slog.d(TAG, "Inherited files: " + mResolvedInheritedFiles);
                if (!mResolvedInheritedFiles.isEmpty() && mInheritedFilesBase == null) {
                    throw new IllegalStateException("mInheritedFilesBase == null");
                }

                if (isLinkPossible(fromFiles, toDir)) {
                    if (!mResolvedInstructionSets.isEmpty()) {
                        final File oatDir = new File(toDir, "oat");
                        createOatDirs(mResolvedInstructionSets, oatDir);
                    }
                    linkFiles(fromFiles, toDir, mInheritedFilesBase);
                } else {
                    // TODO: this should delegate to DCS so the system process
                    // avoids holding open FDs into containers.
                    copyFiles(fromFiles, toDir);
                }
            } catch (IOException e) {
                throw new PackageManagerException(INSTALL_FAILED_INSUFFICIENT_STORAGE,
                        "Failed to inherit existing install", e);
            }
        }

        // TODO: surface more granular state from dexopt
        mInternalProgress = 0.5f;
        computeProgressLocked(true);

        // Unpack native libraries
        extractNativeLibraries(mResolvedStageDir, params.abiOverride);

        // Container is ready to go, let's seal it up!
        if (stageCid != null) {
            finalizeAndFixContainer(stageCid);
        }

        // We've reached point of no return; call into PMS to install the stage.
        // Regardless of success or failure we always destroy session.
        final IPackageInstallObserver2 localObserver = new IPackageInstallObserver2.Stub() {
            @Override
            public void onUserActionRequired(Intent intent) {
                throw new IllegalStateException();
            }

            @Override
            public void onPackageInstalled(String basePackageName, int returnCode, String msg,
                    Bundle extras) {
                destroyInternal();
                dispatchSessionFinished(returnCode, msg, extras);
            }
        };

        final UserHandle user;
        if ((params.installFlags & PackageManager.INSTALL_ALL_USERS) != 0) {
            user = UserHandle.ALL;
        } else {
            user = new UserHandle(userId);
        }

        mRelinquished = true;
        mPm.installStage(mPackageName, stageDir, stageCid, localObserver, params,
                mInstallerPackageName, mInstallerUid, user, mCertificates);
    }

    /**
     * Validate install by confirming that all application packages are have
     * consistent package name, version code, and signing certificates.
     * <p>
     * Clears and populates {@link #mResolvedBaseFile},
     * {@link #mResolvedStagedFiles}, and {@link #mResolvedInheritedFiles}.
     * <p>
     * Renames package files in stage to match split names defined inside.
     * <p>
     * Note that upgrade compatibility is still performed by
     * {@link PackageManagerService}.
     */
    private void validateInstallLocked(@Nullable PackageInfo pkgInfo)
            throws PackageManagerException {
        mPackageName = null;
        mVersionCode = -1;
        mSignatures = null;

        mResolvedBaseFile = null;
        mResolvedStagedFiles.clear();
        mResolvedInheritedFiles.clear();

        try {
            resolveStageDirLocked();
        } catch (IOException e) {
            throw new PackageManagerException(INSTALL_FAILED_CONTAINER_ERROR,
                    "Failed to resolve stage location", e);
        }

        final File[] removedFiles = mResolvedStageDir.listFiles(sRemovedFilter);
        final List<String> removeSplitList = new ArrayList<>();
        if (!ArrayUtils.isEmpty(removedFiles)) {
            for (File removedFile : removedFiles) {
                final String fileName = removedFile.getName();
                final String splitName = fileName.substring(
                        0, fileName.length() - REMOVE_SPLIT_MARKER_EXTENSION.length());
                removeSplitList.add(splitName);
            }
        }

        final File[] addedFiles = mResolvedStageDir.listFiles(sAddedFilter);
        if (ArrayUtils.isEmpty(addedFiles) && removeSplitList.size() == 0) {
            throw new PackageManagerException(INSTALL_FAILED_INVALID_APK, "No packages staged");
        }
        // Verify that all staged packages are internally consistent
        final ArraySet<String> stagedSplits = new ArraySet<>();
        for (File addedFile : addedFiles) {
            final ApkLite apk;
            try {
                int flags = PackageParser.PARSE_COLLECT_CERTIFICATES;
                if ((params.installFlags & PackageManager.INSTALL_INSTANT_APP) != 0) {
                    flags |= PackageParser.PARSE_IS_EPHEMERAL;
                }
                apk = PackageParser.parseApkLite(addedFile, flags);
            } catch (PackageParserException e) {
                throw PackageManagerException.from(e);
            }

            if (!stagedSplits.add(apk.splitName)) {
                throw new PackageManagerException(INSTALL_FAILED_INVALID_APK,
                        "Split " + apk.splitName + " was defined multiple times");
            }

            // Use first package to define unknown values
            if (mPackageName == null) {
                mPackageName = apk.packageName;
                mVersionCode = apk.versionCode;
            }
            if (mSignatures == null) {
                mSignatures = apk.signatures;
                mCertificates = apk.certificates;
            }

            assertApkConsistentLocked(String.valueOf(addedFile), apk);

            // Take this opportunity to enforce uniform naming
            final String targetName;
            if (apk.splitName == null) {
                targetName = "base.apk";
            } else {
                targetName = "split_" + apk.splitName + ".apk";
            }
            if (!FileUtils.isValidExtFilename(targetName)) {
                throw new PackageManagerException(INSTALL_FAILED_INVALID_APK,
                        "Invalid filename: " + targetName);
            }

            final File targetFile = new File(mResolvedStageDir, targetName);
            if (!addedFile.equals(targetFile)) {
                addedFile.renameTo(targetFile);
            }

            // Base is coming from session
            if (apk.splitName == null) {
                mResolvedBaseFile = targetFile;
            }

            mResolvedStagedFiles.add(targetFile);
        }

        if (removeSplitList.size() > 0) {
            if (pkgInfo == null) {
                throw new PackageManagerException(INSTALL_FAILED_INVALID_APK,
                        "Missing existing base package for " + mPackageName);
            }

            // validate split names marked for removal
            for (String splitName : removeSplitList) {
                if (!ArrayUtils.contains(pkgInfo.splitNames, splitName)) {
                    throw new PackageManagerException(INSTALL_FAILED_INVALID_APK,
                            "Split not found: " + splitName);
                }
            }

            // ensure we've got appropriate package name, version code and signatures
            if (mPackageName == null) {
                mPackageName = pkgInfo.packageName;
                mVersionCode = pkgInfo.versionCode;
            }
            if (mSignatures == null) {
                mSignatures = pkgInfo.signatures;
            }
        }

        if (params.mode == SessionParams.MODE_FULL_INSTALL) {
            // Full installs must include a base package
            if (!stagedSplits.contains(null)) {
                throw new PackageManagerException(INSTALL_FAILED_INVALID_APK,
                        "Full install must include a base package");
            }

        } else {
            // Partial installs must be consistent with existing install
            if (pkgInfo == null || pkgInfo.applicationInfo == null) {
                throw new PackageManagerException(INSTALL_FAILED_INVALID_APK,
                        "Missing existing base package for " + mPackageName);
            }

            final PackageLite existing;
            final ApkLite existingBase;
            ApplicationInfo appInfo = pkgInfo.applicationInfo;
            try {
                existing = PackageParser.parsePackageLite(new File(appInfo.getCodePath()), 0);
                existingBase = PackageParser.parseApkLite(new File(appInfo.getBaseCodePath()),
                        PackageParser.PARSE_COLLECT_CERTIFICATES);
            } catch (PackageParserException e) {
                throw PackageManagerException.from(e);
            }

            assertApkConsistentLocked("Existing base", existingBase);

            // Inherit base if not overridden
            if (mResolvedBaseFile == null) {
                mResolvedBaseFile = new File(appInfo.getBaseCodePath());
                mResolvedInheritedFiles.add(mResolvedBaseFile);
            }

            // Inherit splits if not overridden
            if (!ArrayUtils.isEmpty(existing.splitNames)) {
                for (int i = 0; i < existing.splitNames.length; i++) {
                    final String splitName = existing.splitNames[i];
                    final File splitFile = new File(existing.splitCodePaths[i]);
                    final boolean splitRemoved = removeSplitList.contains(splitName);
                    if (!stagedSplits.contains(splitName) && !splitRemoved) {
                        mResolvedInheritedFiles.add(splitFile);
                    }
                }
            }

            // Inherit compiled oat directory.
            final File packageInstallDir = (new File(appInfo.getBaseCodePath())).getParentFile();
            mInheritedFilesBase = packageInstallDir;
            final File oatDir = new File(packageInstallDir, "oat");
            if (oatDir.exists()) {
                final File[] archSubdirs = oatDir.listFiles();

                // Keep track of all instruction sets we've seen compiled output for.
                // If we're linking (and not copying) inherited files, we can recreate the
                // instruction set hierarchy and link compiled output.
                if (archSubdirs != null && archSubdirs.length > 0) {
                    final String[] instructionSets = InstructionSets.getAllDexCodeInstructionSets();
                    for (File archSubDir : archSubdirs) {
                        // Skip any directory that isn't an ISA subdir.
                        if (!ArrayUtils.contains(instructionSets, archSubDir.getName())) {
                            continue;
                        }

                        mResolvedInstructionSets.add(archSubDir.getName());
                        List<File> oatFiles = Arrays.asList(archSubDir.listFiles());
                        if (!oatFiles.isEmpty()) {
                            mResolvedInheritedFiles.addAll(oatFiles);
                        }
                    }
                }
            }
        }
    }

    private void assertApkConsistentLocked(String tag, ApkLite apk)
            throws PackageManagerException {
        if (!mPackageName.equals(apk.packageName)) {
            throw new PackageManagerException(INSTALL_FAILED_INVALID_APK, tag + " package "
                    + apk.packageName + " inconsistent with " + mPackageName);
        }
        if (params.appPackageName != null && !params.appPackageName.equals(apk.packageName)) {
            throw new PackageManagerException(INSTALL_FAILED_INVALID_APK, tag
                    + " specified package " + params.appPackageName
                    + " inconsistent with " + apk.packageName);
        }
        if (mVersionCode != apk.versionCode) {
            throw new PackageManagerException(INSTALL_FAILED_INVALID_APK, tag
                    + " version code " + apk.versionCode + " inconsistent with "
                    + mVersionCode);
        }
        if (!Signature.areExactMatch(mSignatures, apk.signatures)) {
            throw new PackageManagerException(INSTALL_FAILED_INVALID_APK,
                    tag + " signatures are inconsistent");
        }
    }

    /**
     * Calculate the final install footprint size, combining both staged and
     * existing APKs together and including unpacked native code from both.
     */
    private long calculateInstalledSize() throws PackageManagerException {
        Preconditions.checkNotNull(mResolvedBaseFile);

        final ApkLite baseApk;
        try {
            baseApk = PackageParser.parseApkLite(mResolvedBaseFile, 0);
        } catch (PackageParserException e) {
            throw PackageManagerException.from(e);
        }

        final List<String> splitPaths = new ArrayList<>();
        for (File file : mResolvedStagedFiles) {
            if (mResolvedBaseFile.equals(file)) continue;
            splitPaths.add(file.getAbsolutePath());
        }
        for (File file : mResolvedInheritedFiles) {
            if (mResolvedBaseFile.equals(file)) continue;
            splitPaths.add(file.getAbsolutePath());
        }

        // This is kind of hacky; we're creating a half-parsed package that is
        // straddled between the inherited and staged APKs.
        final PackageLite pkg = new PackageLite(null, baseApk, null, null, null, null,
                splitPaths.toArray(new String[splitPaths.size()]), null);
        final boolean isForwardLocked =
                (params.installFlags & PackageManager.INSTALL_FORWARD_LOCK) != 0;

        try {
            return PackageHelper.calculateInstalledSize(pkg, isForwardLocked, params.abiOverride);
        } catch (IOException e) {
            throw new PackageManagerException(INSTALL_FAILED_INVALID_APK,
                    "Failed to calculate install size", e);
        }
    }

    /**
     * Determine if creating hard links between source and destination is
     * possible. That is, do they all live on the same underlying device.
     */
    private boolean isLinkPossible(List<File> fromFiles, File toDir) {
        try {
            final StructStat toStat = Os.stat(toDir.getAbsolutePath());
            for (File fromFile : fromFiles) {
                final StructStat fromStat = Os.stat(fromFile.getAbsolutePath());
                if (fromStat.st_dev != toStat.st_dev) {
                    return false;
                }
            }
        } catch (ErrnoException e) {
            Slog.w(TAG, "Failed to detect if linking possible: " + e);
            return false;
        }
        return true;
    }

    /**
     * @return the uid of the owner this session
     */
    public int getInstallerUid() {
        synchronized (mLock) {
            return mInstallerUid;
        }
    }

    private static String getRelativePath(File file, File base) throws IOException {
        final String pathStr = file.getAbsolutePath();
        final String baseStr = base.getAbsolutePath();
        // Don't allow relative paths.
        if (pathStr.contains("/.") ) {
            throw new IOException("Invalid path (was relative) : " + pathStr);
        }

        if (pathStr.startsWith(baseStr)) {
            return pathStr.substring(baseStr.length());
        }

        throw new IOException("File: " + pathStr + " outside base: " + baseStr);
    }

    private void createOatDirs(List<String> instructionSets, File fromDir)
            throws PackageManagerException {
        for (String instructionSet : instructionSets) {
            try {
                mPm.mInstaller.createOatDir(fromDir.getAbsolutePath(), instructionSet);
            } catch (InstallerException e) {
                throw PackageManagerException.from(e);
            }
        }
    }

    private void linkFiles(List<File> fromFiles, File toDir, File fromDir)
            throws IOException {
        for (File fromFile : fromFiles) {
            final String relativePath = getRelativePath(fromFile, fromDir);
            try {
                mPm.mInstaller.linkFile(relativePath, fromDir.getAbsolutePath(),
                        toDir.getAbsolutePath());
            } catch (InstallerException e) {
                throw new IOException("failed linkOrCreateDir(" + relativePath + ", "
                        + fromDir + ", " + toDir + ")", e);
            }
        }

        Slog.d(TAG, "Linked " + fromFiles.size() + " files into " + toDir);
    }

    private static void copyFiles(List<File> fromFiles, File toDir) throws IOException {
        // Remove any partial files from previous attempt
        for (File file : toDir.listFiles()) {
            if (file.getName().endsWith(".tmp")) {
                file.delete();
            }
        }

        for (File fromFile : fromFiles) {
            final File tmpFile = File.createTempFile("inherit", ".tmp", toDir);
            if (LOGD) Slog.d(TAG, "Copying " + fromFile + " to " + tmpFile);
            if (!FileUtils.copyFile(fromFile, tmpFile)) {
                throw new IOException("Failed to copy " + fromFile + " to " + tmpFile);
            }
            try {
                Os.chmod(tmpFile.getAbsolutePath(), 0644);
            } catch (ErrnoException e) {
                throw new IOException("Failed to chmod " + tmpFile);
            }
            final File toFile = new File(toDir, fromFile.getName());
            if (LOGD) Slog.d(TAG, "Renaming " + tmpFile + " to " + toFile);
            if (!tmpFile.renameTo(toFile)) {
                throw new IOException("Failed to rename " + tmpFile + " to " + toFile);
            }
        }
        Slog.d(TAG, "Copied " + fromFiles.size() + " files into " + toDir);
    }

    private static void extractNativeLibraries(File packageDir, String abiOverride)
            throws PackageManagerException {
        // Always start from a clean slate
        final File libDir = new File(packageDir, NativeLibraryHelper.LIB_DIR_NAME);
        NativeLibraryHelper.removeNativeBinariesFromDirLI(libDir, true);

        NativeLibraryHelper.Handle handle = null;
        try {
            handle = NativeLibraryHelper.Handle.create(packageDir);
            final int res = NativeLibraryHelper.copyNativeBinariesWithOverride(handle, libDir,
                    abiOverride);
            if (res != PackageManager.INSTALL_SUCCEEDED) {
                throw new PackageManagerException(res,
                        "Failed to extract native libraries, res=" + res);
            }
        } catch (IOException e) {
            throw new PackageManagerException(INSTALL_FAILED_INTERNAL_ERROR,
                    "Failed to extract native libraries", e);
        } finally {
            IoUtils.closeQuietly(handle);
        }
    }

    private static void resizeContainer(String cid, long targetSize)
            throws PackageManagerException {
        String path = PackageHelper.getSdDir(cid);
        if (path == null) {
            throw new PackageManagerException(INSTALL_FAILED_CONTAINER_ERROR,
                    "Failed to find mounted " + cid);
        }

        final long currentSize = new File(path).getTotalSpace();
        if (currentSize > targetSize) {
            Slog.w(TAG, "Current size " + currentSize + " is larger than target size "
                    + targetSize + "; skipping resize");
            return;
        }

        if (!PackageHelper.unMountSdDir(cid)) {
            throw new PackageManagerException(INSTALL_FAILED_CONTAINER_ERROR,
                    "Failed to unmount " + cid + " before resize");
        }

        if (!PackageHelper.resizeSdDir(targetSize, cid,
                PackageManagerService.getEncryptKey())) {
            throw new PackageManagerException(INSTALL_FAILED_CONTAINER_ERROR,
                    "Failed to resize " + cid + " to " + targetSize + " bytes");
        }

        path = PackageHelper.mountSdDir(cid, PackageManagerService.getEncryptKey(),
                Process.SYSTEM_UID, false);
        if (path == null) {
            throw new PackageManagerException(INSTALL_FAILED_CONTAINER_ERROR,
                    "Failed to mount " + cid + " after resize");
        }
    }

    private void finalizeAndFixContainer(String cid) throws PackageManagerException {
        if (!PackageHelper.finalizeSdDir(cid)) {
            throw new PackageManagerException(INSTALL_FAILED_CONTAINER_ERROR,
                    "Failed to finalize container " + cid);
        }

        if (!PackageHelper.fixSdPermissions(cid, defaultContainerGid, null)) {
            throw new PackageManagerException(INSTALL_FAILED_CONTAINER_ERROR,
                    "Failed to fix permissions on container " + cid);
        }
    }

    void setPermissionsResult(boolean accepted) {
        if (!mSealed) {
            throw new SecurityException("Must be sealed to accept permissions");
        }

        if (accepted) {
            // Mark and kick off another install pass
            synchronized (mLock) {
                mPermissionsManuallyAccepted = true;
                mHandler.obtainMessage(MSG_COMMIT).sendToTarget();
            }
        } else {
            destroyInternal();
            dispatchSessionFinished(INSTALL_FAILED_ABORTED, "User rejected permissions", null);
        }
    }

    public void open() throws IOException {
        if (mActiveCount.getAndIncrement() == 0) {
            mCallback.onSessionActiveChanged(this, true);
        }

        boolean wasPrepared;
        synchronized (mLock) {
            wasPrepared = mPrepared;
            if (!mPrepared) {
                if (stageDir != null) {
                    prepareStageDir(stageDir);
                } else if (stageCid != null) {
                    final long identity = Binder.clearCallingIdentity();
                    try {
                        prepareExternalStageCid(stageCid, params.sizeBytes);
                    } finally {
                        Binder.restoreCallingIdentity(identity);
                    }

                    // TODO: deliver more granular progress for ASEC allocation
                    mInternalProgress = 0.25f;
                    computeProgressLocked(true);
                } else {
                    throw new IllegalArgumentException(
                            "Exactly one of stageDir or stageCid stage must be set");
                }

                mPrepared = true;
            }
        }

        if (!wasPrepared) {
            mCallback.onSessionPrepared(this);
        }
    }

    @Override
    public void close() {
        closeInternal(true);
    }

    private void closeInternal(boolean checkCaller) {
        int activeCount;
        synchronized (mLock) {
            if (checkCaller) {
                assertCallerIsOwnerOrRootLocked();
            }

            activeCount = mActiveCount.decrementAndGet();
        }

        if (activeCount == 0) {
            mCallback.onSessionActiveChanged(this, false);
        }
    }

    @Override
    public void abandon() {
        synchronized (mLock) {
            assertCallerIsOwnerOrRootLocked();

            if (mRelinquished) {
                Slog.d(TAG, "Ignoring abandon after commit relinquished control");
                return;
            }
            destroyInternal();
        }

        dispatchSessionFinished(INSTALL_FAILED_ABORTED, "Session was abandoned", null);
    }

    private void dispatchSessionFinished(int returnCode, String msg, Bundle extras) {
        final IPackageInstallObserver2 observer;
        final String packageName;
        synchronized (mLock) {
            mFinalStatus = returnCode;
            mFinalMessage = msg;

            observer = mRemoteObserver;
            packageName = mPackageName;
        }

        if (observer != null) {
            try {
                observer.onPackageInstalled(packageName, returnCode, msg, extras);
            } catch (RemoteException ignored) {
            }
        }

        final boolean success = (returnCode == PackageManager.INSTALL_SUCCEEDED);

        // Send broadcast to default launcher only if it's a new install
        final boolean isNewInstall = extras == null || !extras.getBoolean(Intent.EXTRA_REPLACING);
        if (success && isNewInstall) {
            mPm.sendSessionCommitBroadcast(generateInfo(), userId);
        }

        mCallback.onSessionFinished(this, success);
    }

    private void destroyInternal() {
        synchronized (mLock) {
            mSealed = true;
            mDestroyed = true;

            // Force shut down all bridges
            for (RevocableFileDescriptor fd : mFds) {
                fd.revoke();
            }
            for (FileBridge bridge : mBridges) {
                bridge.forceClose();
            }
        }
        if (stageDir != null) {
            try {
                mPm.mInstaller.rmPackageDir(stageDir.getAbsolutePath());
            } catch (InstallerException ignored) {
            }
        }
        if (stageCid != null) {
            PackageHelper.destroySdDir(stageCid);
        }
    }

    void dump(IndentingPrintWriter pw) {
        synchronized (mLock) {
            dumpLocked(pw);
        }
    }

    private void dumpLocked(IndentingPrintWriter pw) {
        pw.println("Session " + sessionId + ":");
        pw.increaseIndent();

        pw.printPair("userId", userId);
        pw.printPair("mOriginalInstallerUid", mOriginalInstallerUid);
        pw.printPair("mInstallerPackageName", mInstallerPackageName);
        pw.printPair("mInstallerUid", mInstallerUid);
        pw.printPair("createdMillis", createdMillis);
        pw.printPair("stageDir", stageDir);
        pw.printPair("stageCid", stageCid);
        pw.println();

        params.dump(pw);

        pw.printPair("mClientProgress", mClientProgress);
        pw.printPair("mProgress", mProgress);
        pw.printPair("mSealed", mSealed);
        pw.printPair("mPermissionsManuallyAccepted", mPermissionsManuallyAccepted);
        pw.printPair("mRelinquished", mRelinquished);
        pw.printPair("mDestroyed", mDestroyed);
        pw.printPair("mFds", mFds.size());
        pw.printPair("mBridges", mBridges.size());
        pw.printPair("mFinalStatus", mFinalStatus);
        pw.printPair("mFinalMessage", mFinalMessage);
        pw.println();

        pw.decreaseIndent();
    }

    private static void writeGrantedRuntimePermissionsLocked(XmlSerializer out,
            String[] grantedRuntimePermissions) throws IOException {
        if (grantedRuntimePermissions != null) {
            for (String permission : grantedRuntimePermissions) {
                out.startTag(null, TAG_GRANTED_RUNTIME_PERMISSION);
                writeStringAttribute(out, ATTR_NAME, permission);
                out.endTag(null, TAG_GRANTED_RUNTIME_PERMISSION);
            }
        }
    }

    private static File buildAppIconFile(int sessionId, @NonNull File sessionsDir) {
        return new File(sessionsDir, "app_icon." + sessionId + ".png");
    }

    /**
     * Write this session to a {@link XmlSerializer}.
     *
     * @param out Where to write the session to
     * @param sessionsDir The directory containing the sessions
     */
    void write(@NonNull XmlSerializer out, @NonNull File sessionsDir) throws IOException {
        synchronized (mLock) {
            if (mDestroyed) {
                return;
            }

            out.startTag(null, TAG_SESSION);

            writeIntAttribute(out, ATTR_SESSION_ID, sessionId);
            writeIntAttribute(out, ATTR_USER_ID, userId);
            writeStringAttribute(out, ATTR_INSTALLER_PACKAGE_NAME,
                    mInstallerPackageName);
            writeIntAttribute(out, ATTR_INSTALLER_UID, mInstallerUid);
            writeLongAttribute(out, ATTR_CREATED_MILLIS, createdMillis);
            if (stageDir != null) {
                writeStringAttribute(out, ATTR_SESSION_STAGE_DIR,
                        stageDir.getAbsolutePath());
            }
            if (stageCid != null) {
                writeStringAttribute(out, ATTR_SESSION_STAGE_CID, stageCid);
            }
            writeBooleanAttribute(out, ATTR_PREPARED, isPrepared());
            writeBooleanAttribute(out, ATTR_SEALED, isSealed());

            writeIntAttribute(out, ATTR_MODE, params.mode);
            writeIntAttribute(out, ATTR_INSTALL_FLAGS, params.installFlags);
            writeIntAttribute(out, ATTR_INSTALL_LOCATION, params.installLocation);
            writeLongAttribute(out, ATTR_SIZE_BYTES, params.sizeBytes);
            writeStringAttribute(out, ATTR_APP_PACKAGE_NAME, params.appPackageName);
            writeStringAttribute(out, ATTR_APP_LABEL, params.appLabel);
            writeUriAttribute(out, ATTR_ORIGINATING_URI, params.originatingUri);
            writeIntAttribute(out, ATTR_ORIGINATING_UID, params.originatingUid);
            writeUriAttribute(out, ATTR_REFERRER_URI, params.referrerUri);
            writeStringAttribute(out, ATTR_ABI_OVERRIDE, params.abiOverride);
            writeStringAttribute(out, ATTR_VOLUME_UUID, params.volumeUuid);
            writeIntAttribute(out, ATTR_INSTALL_REASON, params.installReason);

            // Persist app icon if changed since last written
            File appIconFile = buildAppIconFile(sessionId, sessionsDir);
            if (params.appIcon == null && appIconFile.exists()) {
                appIconFile.delete();
            } else if (params.appIcon != null
                    && appIconFile.lastModified() != params.appIconLastModified) {
                if (LOGD) Slog.w(TAG, "Writing changed icon " + appIconFile);
                FileOutputStream os = null;
                try {
                    os = new FileOutputStream(appIconFile);
                    params.appIcon.compress(Bitmap.CompressFormat.PNG, 90, os);
                } catch (IOException e) {
                    Slog.w(TAG, "Failed to write icon " + appIconFile + ": " + e.getMessage());
                } finally {
                    IoUtils.closeQuietly(os);
                }

                params.appIconLastModified = appIconFile.lastModified();
            }

            writeGrantedRuntimePermissionsLocked(out, params.grantedRuntimePermissions);
        }

        out.endTag(null, TAG_SESSION);
    }

    private static String[] readGrantedRuntimePermissions(XmlPullParser in)
            throws IOException, XmlPullParserException {
        List<String> permissions = null;

        final int outerDepth = in.getDepth();
        int type;
        while ((type = in.next()) != XmlPullParser.END_DOCUMENT
                && (type != XmlPullParser.END_TAG || in.getDepth() > outerDepth)) {
            if (type == XmlPullParser.END_TAG || type == XmlPullParser.TEXT) {
                continue;
            }
            if (TAG_GRANTED_RUNTIME_PERMISSION.equals(in.getName())) {
                String permission = readStringAttribute(in, ATTR_NAME);
                if (permissions == null) {
                    permissions = new ArrayList<>();
                }
                permissions.add(permission);
            }
        }

        if (permissions == null) {
            return null;
        }

        String[] permissionsArray = new String[permissions.size()];
        permissions.toArray(permissionsArray);
        return permissionsArray;
    }

    /**
     * Read new session from a {@link XmlPullParser xml description} and create it.
     *
     * @param in The source of the description
     * @param callback Callback the session uses to notify about changes of it's state
     * @param context Context to be used by the session
     * @param pm PackageManager to use by the session
     * @param installerThread Thread to be used for callbacks of this session
     * @param sessionsDir The directory the sessions are stored in
     *
     * @return The newly created session
     */
    public static PackageInstallerSession readFromXml(@NonNull XmlPullParser in,
            @NonNull PackageInstallerService.InternalCallback callback, @NonNull Context context,
            @NonNull PackageManagerService pm, Looper installerThread, @NonNull File sessionsDir)
            throws IOException, XmlPullParserException {
        final int sessionId = readIntAttribute(in, ATTR_SESSION_ID);
        final int userId = readIntAttribute(in, ATTR_USER_ID);
        final String installerPackageName = readStringAttribute(in, ATTR_INSTALLER_PACKAGE_NAME);
        final int installerUid = readIntAttribute(in, ATTR_INSTALLER_UID, pm.getPackageUid(
                installerPackageName, PackageManager.MATCH_UNINSTALLED_PACKAGES, userId));
        final long createdMillis = readLongAttribute(in, ATTR_CREATED_MILLIS);
        final String stageDirRaw = readStringAttribute(in, ATTR_SESSION_STAGE_DIR);
        final File stageDir = (stageDirRaw != null) ? new File(stageDirRaw) : null;
        final String stageCid = readStringAttribute(in, ATTR_SESSION_STAGE_CID);
        final boolean prepared = readBooleanAttribute(in, ATTR_PREPARED, true);
        final boolean sealed = readBooleanAttribute(in, ATTR_SEALED);

        final SessionParams params = new SessionParams(
                SessionParams.MODE_INVALID);
        params.mode = readIntAttribute(in, ATTR_MODE);
        params.installFlags = readIntAttribute(in, ATTR_INSTALL_FLAGS);
        params.installLocation = readIntAttribute(in, ATTR_INSTALL_LOCATION);
        params.sizeBytes = readLongAttribute(in, ATTR_SIZE_BYTES);
        params.appPackageName = readStringAttribute(in, ATTR_APP_PACKAGE_NAME);
        params.appIcon = readBitmapAttribute(in, ATTR_APP_ICON);
        params.appLabel = readStringAttribute(in, ATTR_APP_LABEL);
        params.originatingUri = readUriAttribute(in, ATTR_ORIGINATING_URI);
        params.originatingUid =
                readIntAttribute(in, ATTR_ORIGINATING_UID, SessionParams.UID_UNKNOWN);
        params.referrerUri = readUriAttribute(in, ATTR_REFERRER_URI);
        params.abiOverride = readStringAttribute(in, ATTR_ABI_OVERRIDE);
        params.volumeUuid = readStringAttribute(in, ATTR_VOLUME_UUID);
        params.grantedRuntimePermissions = readGrantedRuntimePermissions(in);
        params.installReason = readIntAttribute(in, ATTR_INSTALL_REASON);

        final File appIconFile = buildAppIconFile(sessionId, sessionsDir);
        if (appIconFile.exists()) {
            params.appIcon = BitmapFactory.decodeFile(appIconFile.getAbsolutePath());
            params.appIconLastModified = appIconFile.lastModified();
        }

        return new PackageInstallerSession(callback, context, pm,
                installerThread, sessionId, userId, installerPackageName, installerUid,
                params, createdMillis, stageDir, stageCid, prepared, sealed);
    }
}<|MERGE_RESOLUTION|>--- conflicted
+++ resolved
@@ -649,14 +649,8 @@
             if (!FileUtils.isValidExtFilename(name)) {
                 throw new IllegalArgumentException("Invalid name: " + name);
             }
-<<<<<<< HEAD
-            final File target = new File(resolveStageDir(), name);
-
+            final File target = new File(resolveStageDirLocked(), name);
             final FileDescriptor targetFd = Os.open(target.getAbsolutePath(), O_RDONLY, 0);
-=======
-            final File target = new File(resolveStageDirLocked(), name);
-            final FileDescriptor targetFd = Libcore.os.open(target.getAbsolutePath(), O_RDONLY, 0);
->>>>>>> 98e12851
             return new ParcelFileDescriptor(targetFd);
         } catch (ErrnoException e) {
             throw e.rethrowAsIOException();
