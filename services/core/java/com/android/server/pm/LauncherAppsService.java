--- conflicted
+++ resolved
@@ -45,8 +45,6 @@
 import android.content.pm.ShortcutInfo;
 import android.content.pm.ShortcutServiceInternal;
 import android.content.pm.ShortcutServiceInternal.ShortcutChangeListener;
-import android.content.pm.Signature;
-import android.content.pm.SigningInfo;
 import android.content.pm.UserInfo;
 import android.graphics.Rect;
 import android.net.Uri;
@@ -62,35 +60,21 @@
 import android.os.UserManager;
 import android.os.UserManagerInternal;
 import android.provider.Settings;
-import android.util.ByteStringUtils;
 import android.util.Log;
 import android.util.Slog;
 
 import com.android.internal.annotations.VisibleForTesting;
 import com.android.internal.content.PackageMonitor;
 import com.android.internal.os.BackgroundThread;
-import com.android.internal.util.DumpUtils;
 import com.android.internal.util.Preconditions;
-import com.android.internal.util.StatLogger;
 import com.android.server.LocalServices;
 import com.android.server.SystemService;
 import com.android.server.wm.ActivityTaskManagerInternal;
 
-<<<<<<< HEAD
-import java.io.FileDescriptor;
-import java.io.PrintWriter;
-import java.security.MessageDigest;
-import java.security.NoSuchAlgorithmException;
 import java.util.ArrayList;
-import java.util.Arrays;
-=======
-import java.util.ArrayList;
->>>>>>> 825827da
 import java.util.Collections;
 import java.util.HashSet;
 import java.util.List;
-import java.util.Set;
-import java.util.concurrent.ConcurrentHashMap;
 
 /**
  * Service that manages requests and callbacks for launchers that support
@@ -129,19 +113,6 @@
         private static final boolean DEBUG = false;
         private static final String TAG = "LauncherAppsService";
 
-<<<<<<< HEAD
-        // Stats
-        @VisibleForTesting
-        interface Stats {
-            int INIT_VOUCHED_SIGNATURES = 0;
-            int COUNT = INIT_VOUCHED_SIGNATURES + 1;
-        }
-        private final StatLogger mStatLogger = new StatLogger(new String[] {
-                "initVouchedSignatures"
-        });
-
-=======
->>>>>>> 825827da
         private final Context mContext;
         private final UserManager mUm;
         private final UserManagerInternal mUserManagerInternal;
@@ -152,22 +123,11 @@
         private final PackageCallbackList<IOnAppsChangedListener> mListeners
                 = new PackageCallbackList<IOnAppsChangedListener>();
         private final DevicePolicyManager mDpm;
-<<<<<<< HEAD
-        private final ConcurrentHashMap<UserHandle, Set<String>> mVouchedSignaturesByUser;
-        private final Set<String> mVouchProviders;
-=======
->>>>>>> 825827da
 
         private final MyPackageMonitor mPackageMonitor = new MyPackageMonitor();
-        private final VouchesChangedMonitor mVouchesChangedMonitor = new VouchesChangedMonitor();
 
         private final Handler mCallbackHandler;
 
-<<<<<<< HEAD
-        private final Object mVouchedSignaturesLocked = new Object();
-
-=======
->>>>>>> 825827da
         private PackageInstallerService mPackageInstallerService;
 
         public LauncherAppsImpl(Context context) {
@@ -186,12 +146,6 @@
             mShortcutServiceInternal.addListener(mPackageMonitor);
             mCallbackHandler = BackgroundThread.getHandler();
             mDpm = (DevicePolicyManager) mContext.getSystemService(Context.DEVICE_POLICY_SERVICE);
-<<<<<<< HEAD
-            mVouchedSignaturesByUser = new ConcurrentHashMap<>();
-            mVouchProviders = Collections.newSetFromMap(new ConcurrentHashMap<String, Boolean>());
-            mVouchesChangedMonitor.register(mContext, UserHandle.ALL, true, mCallbackHandler);
-=======
->>>>>>> 825827da
         }
 
         @VisibleForTesting
@@ -448,11 +402,7 @@
                     }
                     ApplicationInfo appInfo = pmInt.getApplicationInfo(packageName, /*flags*/ 0,
                             callingUid, user.getIdentifier());
-<<<<<<< HEAD
-                    if (shouldShowHiddenApp(user, appInfo)) {
-=======
                     if (shouldShowSyntheticActivity(user, appInfo)) {
->>>>>>> 825827da
                         ResolveInfo info = getHiddenAppActivityInfo(packageName, callingUid, user);
                         if (info != null) {
                             result.add(info);
@@ -468,11 +418,7 @@
                         user.getIdentifier(), callingUid);
                 for (ApplicationInfo applicationInfo : installedPackages) {
                     if (!visiblePackages.contains(applicationInfo.packageName)) {
-<<<<<<< HEAD
-                        if (!shouldShowHiddenApp(user, applicationInfo)) {
-=======
                         if (!shouldShowSyntheticActivity(user, applicationInfo)) {
->>>>>>> 825827da
                             continue;
                         }
                         ResolveInfo info = getHiddenAppActivityInfo(applicationInfo.packageName,
@@ -488,38 +434,6 @@
             }
         }
 
-<<<<<<< HEAD
-        private boolean shouldShowHiddenApp(UserHandle user, ApplicationInfo appInfo) {
-            if (appInfo == null || appInfo.isSystemApp() || appInfo.isUpdatedSystemApp()) {
-                return false;
-            }
-            if (!mVouchedSignaturesByUser.containsKey(user)) {
-                initVouchedSignatures(user);
-            }
-            if (isManagedProfileAdmin(user, appInfo.packageName)) {
-                return false;
-            }
-            if (mVouchProviders.contains(appInfo.packageName)) {
-                // If it's a vouching packages then we must show hidden app
-                return true;
-            }
-            // If app's signature is in vouch list, do not show hidden app
-            final Set<String> vouches = mVouchedSignaturesByUser.get(user);
-            try {
-                final PackageInfo pkgInfo = mContext.getPackageManager().getPackageInfo(
-                        appInfo.packageName, PackageManager.GET_SIGNING_CERTIFICATES);
-                final Signature[] signatures = getLatestSignatures(pkgInfo.signingInfo);
-                // If any of the signatures appears in vouches, then we don't show hidden app
-                for (Signature signature : signatures) {
-                    final String certDigest = computePackageCertDigest(signature);
-                    if (vouches.contains(certDigest)) {
-                        return false;
-                    }
-                }
-            } catch (PackageManager.NameNotFoundException e) {
-                // Should not happen
-            }
-=======
         private boolean shouldShowSyntheticActivity(UserHandle user, ApplicationInfo appInfo) {
             if (appInfo == null || appInfo.isSystemApp() || appInfo.isUpdatedSystemApp()) {
                 return false;
@@ -527,7 +441,6 @@
             if (isManagedProfileAdmin(user, appInfo.packageName)) {
                 return false;
             }
->>>>>>> 825827da
             return true;
         }
 
@@ -547,103 +460,6 @@
                 }
             }
             return false;
-<<<<<<< HEAD
-        }
-
-        @VisibleForTesting
-        static String computePackageCertDigest(Signature signature) {
-            MessageDigest messageDigest;
-            try {
-                messageDigest = MessageDigest.getInstance("SHA1");
-            } catch (NoSuchAlgorithmException e) {
-                // Should not happen
-                return null;
-            }
-            messageDigest.update(signature.toByteArray());
-            final byte[] digest = messageDigest.digest();
-            return ByteStringUtils.toHexString(digest);
-        }
-
-        @VisibleForTesting
-        static Signature[] getLatestSignatures(SigningInfo signingInfo) {
-            if (signingInfo.hasMultipleSigners()) {
-                return signingInfo.getApkContentsSigners();
-            } else {
-                final Signature[] signatures = signingInfo.getSigningCertificateHistory();
-                return new Signature[]{signatures[0]};
-            }
-        }
-
-        private void updateVouches(String packageName, UserHandle user) {
-            final PackageManagerInternal pmInt =
-                    LocalServices.getService(PackageManagerInternal.class);
-            ApplicationInfo appInfo = pmInt.getApplicationInfo(packageName,
-                    PackageManager.GET_META_DATA, Binder.getCallingUid(), user.getIdentifier());
-            if (appInfo == null) {
-                Log.w(TAG, "appInfo " + packageName + " is null");
-                return;
-            }
-            updateVouches(appInfo, user);
-        }
-
-        private void updateVouches(ApplicationInfo appInfo, UserHandle user) {
-            if (appInfo == null || appInfo.metaData == null) {
-                // No meta-data
-                return;
-            }
-            int tokenResourceId = appInfo.metaData.getInt(LauncherApps.VOUCHED_CERTS_KEY);
-            if (tokenResourceId == 0) {
-                // No xml file
-                return;
-            }
-            mVouchProviders.add(appInfo.packageName);
-            Set<String> vouches = mVouchedSignaturesByUser.get(user);
-            try {
-                List<String> signatures = Arrays.asList(
-                        mContext.getPackageManager().getResourcesForApplication(
-                                appInfo.packageName).getStringArray(tokenResourceId));
-                for (String signature : signatures) {
-                    vouches.add(signature.toUpperCase());
-                }
-            } catch (PackageManager.NameNotFoundException e) {
-                // Should not happen
-            }
-        }
-
-        private void initVouchedSignatures(UserHandle user) {
-            synchronized (mVouchedSignaturesLocked) {
-                if (mVouchedSignaturesByUser.contains(user)) {
-                    return;
-                }
-                final long startTime = mStatLogger.getTime();
-
-                Set<String> vouches = Collections.newSetFromMap(
-                        new ConcurrentHashMap<String, Boolean>());
-
-                final int callingUid = injectBinderCallingUid();
-                long ident = Binder.clearCallingIdentity();
-                try {
-                    final PackageManagerInternal pmInt =
-                            LocalServices.getService(PackageManagerInternal.class);
-                    List<ApplicationInfo> installedPackages = pmInt.getInstalledApplications(
-                            PackageManager.GET_META_DATA, user.getIdentifier(), callingUid);
-                    for (ApplicationInfo appInfo : installedPackages) {
-                        updateVouches(appInfo, user);
-                    }
-                } finally {
-                    Binder.restoreCallingIdentity(ident);
-                }
-                mVouchedSignaturesByUser.putIfAbsent(user, vouches);
-                mStatLogger.logDurationStat(Stats.INIT_VOUCHED_SIGNATURES, startTime);
-            }
-        }
-
-        @Override
-        public void dump(FileDescriptor fd, PrintWriter pw, String[] args) {
-            if (!DumpUtils.checkDumpAndUsageStatsPermission(mContext, TAG, pw)) return;
-            mStatLogger.dump(pw, "  ");
-=======
->>>>>>> 825827da
         }
 
         @Override
@@ -1059,18 +875,6 @@
             mCallbackHandler.post(r);
         }
 
-        private class VouchesChangedMonitor extends PackageMonitor {
-            @Override
-            public void onPackageAdded(String packageName, int uid) {
-                updateVouches(packageName, new UserHandle(getChangingUserId()));
-            }
-
-            @Override
-            public void onPackageModified(String packageName) {
-                updateVouches(packageName, new UserHandle(getChangingUserId()));
-            }
-        }
-
         private class MyPackageMonitor extends PackageMonitor implements ShortcutChangeListener {
 
             // TODO Simplify with lambdas.
