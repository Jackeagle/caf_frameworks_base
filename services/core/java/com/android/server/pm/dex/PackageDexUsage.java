--- conflicted
+++ resolved
@@ -42,10 +42,7 @@
 import java.util.Collections;
 import java.util.HashMap;
 import java.util.HashSet;
-<<<<<<< HEAD
-=======
 import java.util.Iterator;
->>>>>>> de843449
 import java.util.Map;
 import java.util.Objects;
 import java.util.Set;
@@ -90,8 +87,6 @@
     private static final String UNSUPPORTED_CLASS_LOADER_CONTEXT =
             "=UnsupportedClassLoaderContext=";
 
-<<<<<<< HEAD
-=======
     /**
      * Limit on how many secondary DEX paths we store for a single owner, to avoid one app causing
      * unbounded memory consumption.
@@ -99,7 +94,6 @@
     @VisibleForTesting
     /* package */ static final int MAX_SECONDARY_FILES_PER_OWNER = 100;
 
->>>>>>> de843449
     // Map which structures the information we have on a package.
     // Maps package name to package data (which stores info about UsedByOtherApps and
     // secondary dex files.).
@@ -881,19 +875,13 @@
 
         public String getClassLoaderContext() { return mClassLoaderContext; }
 
-<<<<<<< HEAD
-        @VisibleForTesting
-        /* package */ boolean isUnknownClassLoaderContext() {
-=======
         public boolean isUnknownClassLoaderContext() {
->>>>>>> de843449
             // The class loader context may be unknown if we loaded the data from a previous version
             // which didn't save the context.
             return UNKNOWN_CLASS_LOADER_CONTEXT.equals(mClassLoaderContext);
         }
 
-        @VisibleForTesting
-        /* package */ boolean isVariableClassLoaderContext() {
+        public boolean isVariableClassLoaderContext() {
             return VARIABLE_CLASS_LOADER_CONTEXT.equals(mClassLoaderContext);
         }
     }
