--- conflicted
+++ resolved
@@ -27,10 +27,7 @@
 
 LOCAL_STATIC_JAVA_LIBRARIES := \
     bmgrlib \
-<<<<<<< HEAD
-=======
     bu \
->>>>>>> de843449
     services.backup \
     services.core \
     services.net
@@ -44,12 +41,8 @@
 
 LOCAL_MODULE := FrameworksServicesRoboTests
 
-<<<<<<< HEAD
-LOCAL_SRC_FILES := $(call all-java-files-under, src)
-=======
 LOCAL_SRC_FILES := $(call all-java-files-under, src) \
     $(call all-java-files-under, backup/src)
->>>>>>> de843449
 
 LOCAL_RESOURCE_DIR := \
     $(LOCAL_PATH)/res
@@ -89,9 +82,6 @@
 
 LOCAL_TEST_PACKAGE := FrameworksServicesLib
 
-<<<<<<< HEAD
-include external/robolectric-shadows/run_robotests.mk
-=======
 LOCAL_ROBOTEST_FILES := $(call find-files-in-subdirs,$(LOCAL_PATH)/src,*Test.java,.) \
     $(call find-files-in-subdirs,$(LOCAL_PATH)/backup/src,*Test.java,.)
 
@@ -101,5 +91,4 @@
 # include subdir Android.mk files
 ###################################################################
 include $(CLEAR_VARS)
-include $(call all-makefiles-under,$(LOCAL_PATH))
->>>>>>> de843449
+include $(call all-makefiles-under,$(LOCAL_PATH))