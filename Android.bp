// Copyright (C) 2016 The Android Open Source Project
//
// Licensed under the Apache License, Version 2.0 (the "License");
// you may not use this file except in compliance with the License.
// You may obtain a copy of the License at
//
//      http://www.apache.org/licenses/LICENSE-2.0
//
// Unless required by applicable law or agreed to in writing, software
// distributed under the License is distributed on an "AS IS" BASIS,
// WITHOUT WARRANTIES OR CONDITIONS OF ANY KIND, either express or implied.
// See the License for the specific language governing permissions and
// limitations under the License.

// Build the master framework library.

// READ ME: ########################################################
//
// When updating this list of aidl files, consider if that aidl is
// part of the SDK API.  If it is, also add it to the list in Android.mk
// that is preprocessed and distributed with the SDK.  This list should
// not contain any aidl files for parcelables, but the one below should
// if you intend for 3rd parties to be able to send those objects
// across process boundaries.
//
// READ ME: ########################################################

java_defaults {
    name: "framework-defaults",
    installable: true,

    srcs: [
        // From build/make/core/pathmap.mk FRAMEWORK_BASE_SUBDIRS
        "core/java/**/*.java",
        "graphics/java/**/*.java",
        "location/java/**/*.java",
        "lowpan/java/**/*.java",
        "media/java/**/*.java",
        "media/mca/effect/java/**/*.java",
        "media/mca/filterfw/java/**/*.java",
        "media/mca/filterpacks/java/**/*.java",
        "drm/java/**/*.java",
        "opengl/java/**/*.java",
        "sax/java/**/*.java",
        "telecomm/java/**/*.java",
        "telephony/java/**/*.java",
        "wifi/java/**/*.java",
        "keystore/java/**/*.java",
        "rs/java/**/*.java",

        ":framework-javastream-protos",

        "core/java/android/accessibilityservice/IAccessibilityServiceConnection.aidl",
        "core/java/android/accessibilityservice/IAccessibilityServiceClient.aidl",
        "core/java/android/accounts/IAccountManager.aidl",
        "core/java/android/accounts/IAccountManagerResponse.aidl",
        "core/java/android/accounts/IAccountAuthenticator.aidl",
        "core/java/android/accounts/IAccountAuthenticatorResponse.aidl",
        "core/java/android/app/IActivityController.aidl",
        "core/java/android/app/IActivityManager.aidl",
        "core/java/android/app/IActivityPendingResult.aidl",
        "core/java/android/app/IActivityTaskManager.aidl",
        "core/java/android/app/IAlarmCompleteListener.aidl",
        "core/java/android/app/IAlarmListener.aidl",
        "core/java/android/app/IAlarmManager.aidl",
        "core/java/android/app/IAppTask.aidl",
        "core/java/android/app/IApplicationThread.aidl",
        "core/java/android/app/IAssistDataReceiver.aidl",
        "core/java/android/app/ITaskStackListener.aidl",
        "core/java/android/app/IBackupAgent.aidl",
        "core/java/android/app/IEphemeralResolver.aidl",
        "core/java/android/app/IInputForwarder.aidl",
        "core/java/android/app/IInstantAppResolver.aidl",
        "core/java/android/app/IInstrumentationWatcher.aidl",
        "core/java/android/app/INotificationManager.aidl",
        "core/java/android/app/IProcessObserver.aidl",
        "core/java/android/app/ISearchManager.aidl",
        "core/java/android/app/ISearchManagerCallback.aidl",
        "core/java/android/app/IServiceConnection.aidl",
        "core/java/android/app/ISmsAppService.aidl",
        "core/java/android/app/IStopUserCallback.aidl",
        "core/java/android/app/job/IJobCallback.aidl",
        "core/java/android/app/job/IJobScheduler.aidl",
        "core/java/android/app/job/IJobService.aidl",
        "core/java/android/app/ITransientNotification.aidl",
        "core/java/android/app/IUidObserver.aidl",
        "core/java/android/app/IUiAutomationConnection.aidl",
        "core/java/android/app/IUiModeManager.aidl",
        "core/java/android/app/IUriGrantsManager.aidl",
        "core/java/android/app/IUserSwitchObserver.aidl",
        "core/java/android/app/IWallpaperManager.aidl",
        "core/java/android/app/IWallpaperManagerCallback.aidl",
        "core/java/android/app/admin/IDeviceAdminService.aidl",
        "core/java/android/app/admin/IDevicePolicyManager.aidl",
        "core/java/android/app/admin/StartInstallingUpdateCallback.aidl",
        "core/java/android/app/trust/IStrongAuthTracker.aidl",
        "core/java/android/app/trust/ITrustManager.aidl",
        "core/java/android/app/trust/ITrustListener.aidl",
        "core/java/android/app/backup/IBackupCallback.aidl",
        "core/java/android/app/backup/IBackupManager.aidl",
        "core/java/android/app/backup/IBackupObserver.aidl",
        "core/java/android/app/backup/IBackupManagerMonitor.aidl",
        "core/java/android/app/backup/IFullBackupRestoreObserver.aidl",
        "core/java/android/app/backup/IRestoreObserver.aidl",
        "core/java/android/app/backup/IRestoreSession.aidl",
        "core/java/android/app/backup/ISelectBackupTransportCallback.aidl",
<<<<<<< HEAD
=======
        "core/java/android/app/role/IOnRoleHoldersChangedListener.aidl",
>>>>>>> de843449
        "core/java/android/app/role/IRoleManager.aidl",
        "core/java/android/app/role/IRoleManagerCallback.aidl",
        "core/java/android/app/slice/ISliceManager.aidl",
        "core/java/android/app/slice/ISliceListener.aidl",
        "core/java/android/app/timedetector/ITimeDetectorService.aidl",
        "core/java/android/app/timezone/ICallback.aidl",
        "core/java/android/app/timezone/IRulesManager.aidl",
        "core/java/android/app/timezonedetector/ITimeZoneDetectorService.aidl",
        "core/java/android/app/usage/ICacheQuotaService.aidl",
        "core/java/android/app/usage/IStorageStatsManager.aidl",
        "core/java/android/app/usage/IUsageStatsManager.aidl",
        ":libbluetooth-binder-aidl",
        "core/java/android/content/IClipboard.aidl",
        "core/java/android/content/IContentService.aidl",
        "core/java/android/content/IIntentReceiver.aidl",
        "core/java/android/content/IIntentSender.aidl",
        "core/java/android/content/IOnPrimaryClipChangedListener.aidl",
        "core/java/android/content/IRestrictionsManager.aidl",
        "core/java/android/content/ISyncAdapter.aidl",
        "core/java/android/content/ISyncAdapterUnsyncableAccountCallback.aidl",
        "core/java/android/content/ISyncContext.aidl",
        "core/java/android/content/ISyncServiceAdapter.aidl",
        "core/java/android/content/ISyncStatusObserver.aidl",
        "core/java/android/content/om/IOverlayManager.aidl",
        "core/java/android/content/pm/ICrossProfileApps.aidl",
        "core/java/android/content/pm/IDexModuleRegisterCallback.aidl",
        "core/java/android/content/pm/ILauncherApps.aidl",
        "core/java/android/content/pm/IOnAppsChangedListener.aidl",
        "core/java/android/content/pm/IOnPermissionsChangeListener.aidl",
        "core/java/android/content/pm/IOtaDexopt.aidl",
        "core/java/android/content/pm/IPackageDataObserver.aidl",
        "core/java/android/content/pm/IPackageDeleteObserver.aidl",
        "core/java/android/content/pm/IPackageDeleteObserver2.aidl",
        "core/java/android/content/pm/IPackageInstallObserver2.aidl",
        "core/java/android/content/pm/IPackageInstaller.aidl",
        "core/java/android/content/pm/IPackageInstallerCallback.aidl",
        "core/java/android/content/pm/IPackageInstallerSession.aidl",
        "core/java/android/content/pm/IPackageManager.aidl",
        ":libbinder_aidl",
        "core/java/android/content/pm/IPackageMoveObserver.aidl",
        "core/java/android/content/pm/IPackageStatsObserver.aidl",
        "core/java/android/content/pm/IPinItemRequest.aidl",
        "core/java/android/content/pm/IShortcutService.aidl",
        "core/java/android/content/pm/dex/IArtManager.aidl",
        "core/java/android/content/pm/dex/ISnapshotRuntimeProfileCallback.aidl",
        "core/java/android/content/pm/permission/IRuntimePermissionPresenter.aidl",
        "core/java/android/content/rollback/IRollbackManager.aidl",
        "core/java/android/database/IContentObserver.aidl",
        "core/java/android/debug/IAdbManager.aidl",
        "core/java/android/debug/IAdbTransport.aidl",
        ":libcamera_client_aidl",
        ":libcamera_client_framework_aidl",
        "core/java/android/hardware/IConsumerIrService.aidl",
        "core/java/android/hardware/ISerialManager.aidl",
        "core/java/android/hardware/biometrics/IBiometricEnabledOnKeyguardCallback.aidl",
        "core/java/android/hardware/biometrics/IBiometricService.aidl",
        "core/java/android/hardware/biometrics/IBiometricServiceReceiver.aidl",
        "core/java/android/hardware/biometrics/IBiometricServiceReceiverInternal.aidl",
        "core/java/android/hardware/biometrics/IBiometricServiceLockoutResetCallback.aidl",
<<<<<<< HEAD
=======
        "core/java/android/hardware/display/IColorDisplayManager.aidl",
>>>>>>> de843449
        "core/java/android/hardware/display/IDisplayManager.aidl",
        "core/java/android/hardware/display/IDisplayManagerCallback.aidl",
        "core/java/android/hardware/display/IVirtualDisplayCallback.aidl",
        "core/java/android/hardware/fingerprint/IFingerprintClientActiveCallback.aidl",
        "core/java/android/hardware/face/IFaceService.aidl",
        "core/java/android/hardware/face/IFaceServiceReceiver.aidl",
        "core/java/android/hardware/fingerprint/IFingerprintService.aidl",
        "core/java/android/hardware/fingerprint/IFingerprintServiceReceiver.aidl",
        "core/java/android/hardware/hdmi/IHdmiControlCallback.aidl",
        "core/java/android/hardware/hdmi/IHdmiControlService.aidl",
        "core/java/android/hardware/hdmi/IHdmiDeviceEventListener.aidl",
        "core/java/android/hardware/hdmi/IHdmiHotplugEventListener.aidl",
        "core/java/android/hardware/hdmi/IHdmiInputChangeListener.aidl",
        "core/java/android/hardware/hdmi/IHdmiMhlVendorCommandListener.aidl",
        "core/java/android/hardware/hdmi/IHdmiRecordListener.aidl",
        "core/java/android/hardware/hdmi/IHdmiSystemAudioModeChangeListener.aidl",
        "core/java/android/hardware/hdmi/IHdmiVendorCommandListener.aidl",
        "core/java/android/hardware/input/IInputManager.aidl",
        "core/java/android/hardware/input/IInputDevicesChangedListener.aidl",
        "core/java/android/hardware/input/ITabletModeChangedListener.aidl",
        "core/java/android/hardware/iris/IIrisService.aidl",
        "core/java/android/hardware/location/IActivityRecognitionHardware.aidl",
        "core/java/android/hardware/location/IActivityRecognitionHardwareClient.aidl",
        "core/java/android/hardware/location/IActivityRecognitionHardwareSink.aidl",
        "core/java/android/hardware/location/IActivityRecognitionHardwareWatcher.aidl",
        "core/java/android/hardware/location/IGeofenceHardware.aidl",
        "core/java/android/hardware/location/IGeofenceHardwareCallback.aidl",
        "core/java/android/hardware/location/IGeofenceHardwareMonitorCallback.aidl",
        "core/java/android/hardware/location/IContextHubCallback.aidl",
        "core/java/android/hardware/location/IContextHubClient.aidl",
        "core/java/android/hardware/location/IContextHubClientCallback.aidl",
        "core/java/android/hardware/location/IContextHubService.aidl",
        "core/java/android/hardware/location/IContextHubTransactionCallback.aidl",
        "core/java/android/hardware/radio/IAnnouncementListener.aidl",
        "core/java/android/hardware/radio/ICloseHandle.aidl",
        "core/java/android/hardware/radio/IRadioService.aidl",
        "core/java/android/hardware/radio/ITuner.aidl",
        "core/java/android/hardware/radio/ITunerCallback.aidl",
        "core/java/android/hardware/soundtrigger/IRecognitionStatusCallback.aidl",
        "core/java/android/hardware/usb/IUsbManager.aidl",
        "core/java/android/hardware/usb/IUsbSerialReader.aidl",
        "core/java/android/net/ICaptivePortal.aidl",
        "core/java/android/net/IConnectivityManager.aidl",
        "core/java/android/hardware/ISensorPrivacyListener.aidl",
        "core/java/android/hardware/ISensorPrivacyManager.aidl",
        "core/java/android/net/IIpConnectivityMetrics.aidl",
        "core/java/android/net/IEthernetManager.aidl",
        "core/java/android/net/IEthernetServiceListener.aidl",
        "core/java/android/net/INetdEventCallback.aidl",
        "core/java/android/net/IIpSecService.aidl",
        "core/java/android/net/INetworkManagementEventObserver.aidl",
        "core/java/android/net/INetworkPolicyListener.aidl",
        "core/java/android/net/INetworkPolicyManager.aidl",
        "core/java/android/net/INetworkRecommendationProvider.aidl",
        "core/java/android/net/INetworkScoreCache.aidl",
        "core/java/android/net/INetworkScoreService.aidl",
        "core/java/android/net/INetworkStatsService.aidl",
        "core/java/android/net/INetworkStatsSession.aidl",
        "core/java/android/net/ITetheringStatsProvider.aidl",
        "core/java/android/net/nsd/INsdManager.aidl",
        "core/java/android/nfc/IAppCallback.aidl",
        "core/java/android/nfc/INfcAdapter.aidl",
        "core/java/android/nfc/INfcAdapterExtras.aidl",
        "core/java/android/nfc/INfcTag.aidl",
        "core/java/android/nfc/INfcCardEmulation.aidl",
        "core/java/android/nfc/INfcFCardEmulation.aidl",
        "core/java/android/nfc/INfcUnlockHandler.aidl",
        "core/java/android/nfc/INfcDta.aidl",
        "core/java/android/nfc/ITagRemovedCallback.aidl",
        "core/java/android/se/omapi/ISecureElementService.aidl",
        "core/java/android/se/omapi/ISecureElementListener.aidl",
        "core/java/android/se/omapi/ISecureElementChannel.aidl",
        "core/java/android/se/omapi/ISecureElementReader.aidl",
        "core/java/android/se/omapi/ISecureElementSession.aidl",
        "core/java/android/os/IBatteryPropertiesRegistrar.aidl",
        "core/java/android/os/ICancellationSignal.aidl",
        "core/java/android/os/IDeviceIdentifiersPolicyService.aidl",
        "core/java/android/os/IDeviceIdleController.aidl",
        "core/java/android/os/IHardwarePropertiesManager.aidl",
        ":libincident_aidl",
        "core/java/android/os/IMaintenanceActivityListener.aidl",
        "core/java/android/os/IMessenger.aidl",
        "core/java/android/os/INetworkActivityListener.aidl",
        "core/java/android/os/INetworkManagementService.aidl",
        "core/java/android/os/IPermissionController.aidl",
        "core/java/android/os/IProcessInfoService.aidl",
        "core/java/android/os/IProgressListener.aidl",
        "core/java/android/os/IPowerManager.aidl",
        "core/java/android/os/IRecoverySystem.aidl",
        "core/java/android/os/IRecoverySystemProgressListener.aidl",
        "core/java/android/os/IRemoteCallback.aidl",
        "core/java/android/os/ISchedulingPolicyService.aidl",
        ":statsd_aidl",
        "core/java/android/os/ISystemUpdateManager.aidl",
        "core/java/android/os/IThermalEventListener.aidl",
        "core/java/android/os/IThermalStatusListener.aidl",
        "core/java/android/os/IThermalService.aidl",
        "core/java/android/os/IUpdateLock.aidl",
        "core/java/android/os/IUserManager.aidl",
        "core/java/android/os/IVibratorService.aidl",
        "core/java/android/os/storage/IStorageManager.aidl",
        "core/java/android/os/storage/IStorageEventListener.aidl",
        "core/java/android/os/storage/IStorageShutdownObserver.aidl",
        "core/java/android/os/storage/IObbActionListener.aidl",
<<<<<<< HEAD
=======
        "core/java/android/permission/IPermissionController.aidl",
>>>>>>> de843449
        "core/java/android/rolecontrollerservice/IRoleControllerService.aidl",
        ":keystore_aidl",
        "core/java/android/security/keymaster/IKeyAttestationApplicationIdProvider.aidl",
        "core/java/android/service/autofill/augmented/IAugmentedAutofillService.aidl",
        "core/java/android/service/autofill/augmented/IFillCallback.aidl",
        "core/java/android/service/autofill/IAutoFillService.aidl",
        "core/java/android/service/autofill/IAutofillFieldClassificationService.aidl",
        "core/java/android/service/autofill/IFillCallback.aidl",
        "core/java/android/service/autofill/ISaveCallback.aidl",
        "core/java/android/service/carrier/ICarrierService.aidl",
        "core/java/android/service/carrier/ICarrierMessagingCallback.aidl",
        "core/java/android/service/carrier/ICarrierMessagingService.aidl",
        "core/java/android/service/euicc/IDeleteSubscriptionCallback.aidl",
        "core/java/android/service/euicc/IDownloadSubscriptionCallback.aidl",
        "core/java/android/service/euicc/IEraseSubscriptionsCallback.aidl",
        "core/java/android/service/euicc/IEuiccService.aidl",
        "core/java/android/service/euicc/IGetDefaultDownloadableSubscriptionListCallback.aidl",
        "core/java/android/service/euicc/IGetDownloadableSubscriptionMetadataCallback.aidl",
        "core/java/android/service/euicc/IGetEidCallback.aidl",
        "core/java/android/service/euicc/IGetEuiccInfoCallback.aidl",
        "core/java/android/service/euicc/IGetEuiccProfileInfoListCallback.aidl",
        "core/java/android/service/euicc/IGetOtaStatusCallback.aidl",
        "core/java/android/service/euicc/IOtaStatusChangedCallback.aidl",
        "core/java/android/service/euicc/IRetainSubscriptionsForFactoryResetCallback.aidl",
        "core/java/android/service/euicc/ISwitchToSubscriptionCallback.aidl",
        "core/java/android/service/euicc/IUpdateSubscriptionNicknameCallback.aidl",
        "core/java/android/service/gatekeeper/IGateKeeperService.aidl",
<<<<<<< HEAD
        "core/java/android/service/intelligence/IIntelligenceService.aidl",

=======
        "core/java/android/service/contentcapture/IContentCaptureService.aidl",
>>>>>>> de843449
        "core/java/android/service/notification/INotificationListener.aidl",
        "core/java/android/service/notification/IStatusBarNotificationHolder.aidl",
        "core/java/android/service/notification/IConditionListener.aidl",
        "core/java/android/service/notification/IConditionProvider.aidl",
        "core/java/android/service/settings/suggestions/ISuggestionService.aidl",
        "core/java/android/service/sms/IFinancialSmsService.aidl",
        "core/java/android/service/vr/IPersistentVrStateCallbacks.aidl",
        "core/java/android/service/vr/IVrListener.aidl",
        "core/java/android/service/vr/IVrManager.aidl",
        "core/java/android/service/vr/IVrStateCallbacks.aidl",
        "core/java/android/print/ILayoutResultCallback.aidl",
        "core/java/android/print/IPrinterDiscoveryObserver.aidl",
        "core/java/android/print/IPrintDocumentAdapter.aidl",
        "core/java/android/print/IPrintDocumentAdapterObserver.aidl",
        "core/java/android/print/IPrintJobStateChangeListener.aidl",
        "core/java/android/print/IPrintServicesChangeListener.aidl",
        "core/java/android/printservice/recommendation/IRecommendationsChangeListener.aidl",
        "core/java/android/print/IPrintManager.aidl",
        "core/java/android/print/IPrintSpooler.aidl",
        "core/java/android/print/IPrintSpoolerCallbacks.aidl",
        "core/java/android/print/IPrintSpoolerClient.aidl",
        "core/java/android/printservice/recommendation/IRecommendationServiceCallbacks.aidl",
        "core/java/android/printservice/recommendation/IRecommendationService.aidl",
        "core/java/android/print/IWriteResultCallback.aidl",
        "core/java/android/printservice/IPrintService.aidl",
        "core/java/android/printservice/IPrintServiceClient.aidl",
        "core/java/android/companion/ICompanionDeviceManager.aidl",
        "core/java/android/companion/ICompanionDeviceDiscoveryService.aidl",
        "core/java/android/companion/ICompanionDeviceDiscoveryServiceCallback.aidl",
        "core/java/android/companion/IFindDeviceCallback.aidl",
        "core/java/android/service/dreams/IDreamManager.aidl",
        "core/java/android/service/dreams/IDreamService.aidl",
        "core/java/android/service/oemlock/IOemLockService.aidl",
        "core/java/android/service/persistentdata/IPersistentDataBlockService.aidl",
        "core/java/android/service/trust/ITrustAgentService.aidl",
        "core/java/android/service/trust/ITrustAgentServiceCallback.aidl",
        "core/java/android/service/voice/IVoiceInteractionService.aidl",
        "core/java/android/service/voice/IVoiceInteractionSession.aidl",
        "core/java/android/service/voice/IVoiceInteractionSessionService.aidl",
        "core/java/android/service/wallpaper/IWallpaperConnection.aidl",
        "core/java/android/service/wallpaper/IWallpaperEngine.aidl",
        "core/java/android/service/wallpaper/IWallpaperService.aidl",
        "core/java/android/service/chooser/IChooserTargetService.aidl",
        "core/java/android/service/chooser/IChooserTargetResult.aidl",
        "core/java/android/service/resolver/IResolverRankerService.aidl",
        "core/java/android/service/resolver/IResolverRankerResult.aidl",
        "core/java/android/service/textclassifier/IConversationActionsCallback.aidl",
        "core/java/android/service/textclassifier/ITextClassificationCallback.aidl",
        "core/java/android/service/textclassifier/ITextClassifierService.aidl",
        "core/java/android/service/textclassifier/ITextLanguageCallback.aidl",
        "core/java/android/service/textclassifier/ITextLinksCallback.aidl",
        "core/java/android/service/textclassifier/ITextSelectionCallback.aidl",
        "core/java/android/view/accessibility/IAccessibilityInteractionConnection.aidl",
        "core/java/android/view/accessibility/IAccessibilityInteractionConnectionCallback.aidl",
        "core/java/android/view/accessibility/IAccessibilityManager.aidl",
        "core/java/android/view/accessibility/IAccessibilityManagerClient.aidl",
        "core/java/android/view/autofill/IAutoFillManager.aidl",
        "core/java/android/view/autofill/IAutoFillManagerClient.aidl",
        "core/java/android/view/autofill/IAugmentedAutofillManagerClient.aidl",
        "core/java/android/view/autofill/IAutofillWindowPresenter.aidl",
<<<<<<< HEAD
        "core/java/android/view/intelligence/IIntelligenceManager.aidl",
=======
        "core/java/android/view/contentcapture/IContentCaptureDirectManager.aidl",
        "core/java/android/view/contentcapture/IContentCaptureManager.aidl",
>>>>>>> de843449
        "core/java/android/view/IApplicationToken.aidl",
        "core/java/android/view/IAppTransitionAnimationSpecsFuture.aidl",
        "core/java/android/view/IDockedStackListener.aidl",
        "core/java/android/view/IGraphicsStats.aidl",
        "core/java/android/view/IGraphicsStatsCallback.aidl",
        "core/java/android/view/IInputFilter.aidl",
        "core/java/android/view/IInputFilterHost.aidl",
        "core/java/android/view/IOnKeyguardExitResult.aidl",
        "core/java/android/view/IPinnedStackController.aidl",
        "core/java/android/view/IPinnedStackListener.aidl",
        "core/java/android/view/IRemoteAnimationRunner.aidl",
        "core/java/android/view/IRecentsAnimationController.aidl",
        "core/java/android/view/IRecentsAnimationRunner.aidl",
        "core/java/android/view/IRemoteAnimationFinishedCallback.aidl",
        "core/java/android/view/IRotationWatcher.aidl",
        "core/java/android/view/IWallpaperVisibilityListener.aidl",
        "core/java/android/view/IWindow.aidl",
        "core/java/android/view/IWindowFocusObserver.aidl",
        "core/java/android/view/IWindowId.aidl",
        "core/java/android/view/IWindowManager.aidl",
        "core/java/android/view/IWindowSession.aidl",
        "core/java/android/view/IWindowSessionCallback.aidl",
        "core/java/android/webkit/IWebViewUpdateService.aidl",
        "core/java/android/speech/IRecognitionListener.aidl",
        "core/java/android/speech/IRecognitionService.aidl",
        "core/java/android/speech/tts/ITextToSpeechCallback.aidl",
        "core/java/android/speech/tts/ITextToSpeechService.aidl",
        "core/java/com/android/internal/app/IAppOpsActiveCallback.aidl",
        "core/java/com/android/internal/app/IAppOpsCallback.aidl",
        "core/java/com/android/internal/app/IAppOpsNotedCallback.aidl",
        "core/java/com/android/internal/app/IAppOpsService.aidl",
        "core/java/com/android/internal/app/IBatteryStats.aidl",
        "core/java/com/android/internal/app/ISoundTriggerService.aidl",
        "core/java/com/android/internal/app/IVoiceActionCheckCallback.aidl",
        "core/java/com/android/internal/app/IVoiceInteractionManagerService.aidl",
        "core/java/com/android/internal/app/IVoiceInteractionSessionListener.aidl",
        "core/java/com/android/internal/app/IVoiceInteractionSessionShowCallback.aidl",
        "core/java/com/android/internal/app/IVoiceInteractor.aidl",
        "core/java/com/android/internal/app/IVoiceInteractorCallback.aidl",
        "core/java/com/android/internal/app/IVoiceInteractorRequest.aidl",
        "core/java/com/android/internal/app/IMediaContainerService.aidl",
        "core/java/com/android/internal/app/procstats/IProcessStats.aidl",
        "core/java/com/android/internal/appwidget/IAppWidgetService.aidl",
        "core/java/com/android/internal/appwidget/IAppWidgetHost.aidl",
        "core/java/com/android/internal/backup/IBackupTransport.aidl",
        "core/java/com/android/internal/backup/IObbBackupService.aidl",
        "core/java/com/android/internal/inputmethod/IInputContentUriToken.aidl",
        "core/java/com/android/internal/inputmethod/IInputMethodPrivilegedOperations.aidl",
        "core/java/com/android/internal/inputmethod/IMultiClientInputMethod.aidl",
        "core/java/com/android/internal/inputmethod/IMultiClientInputMethodPrivilegedOperations.aidl",
        "core/java/com/android/internal/inputmethod/IMultiClientInputMethodSession.aidl",
        "core/java/com/android/internal/net/INetworkWatchlistManager.aidl",
        "core/java/com/android/internal/policy/IKeyguardDrawnCallback.aidl",
        "core/java/com/android/internal/policy/IKeyguardDismissCallback.aidl",
        "core/java/com/android/internal/policy/IKeyguardExitCallback.aidl",
        "core/java/com/android/internal/policy/IKeyguardService.aidl",
        "core/java/com/android/internal/policy/IKeyguardStateCallback.aidl",
        "core/java/com/android/internal/policy/IShortcutService.aidl",
        "core/java/com/android/internal/os/IDropBoxManagerService.aidl",
        "core/java/com/android/internal/os/IParcelFileDescriptorFactory.aidl",
        "core/java/com/android/internal/os/IRegionalizationService.aidl",
        "core/java/com/android/internal/os/IResultReceiver.aidl",
        "core/java/com/android/internal/os/IShellCallback.aidl",
        "core/java/com/android/internal/statusbar/IStatusBar.aidl",
        "core/java/com/android/internal/statusbar/IStatusBarService.aidl",
        "core/java/com/android/internal/textservice/ISpellCheckerService.aidl",
        "core/java/com/android/internal/textservice/ISpellCheckerServiceCallback.aidl",
        "core/java/com/android/internal/textservice/ISpellCheckerSession.aidl",
        "core/java/com/android/internal/textservice/ISpellCheckerSessionListener.aidl",
        "core/java/com/android/internal/textservice/ITextServicesManager.aidl",
        "core/java/com/android/internal/textservice/ITextServicesSessionListener.aidl",
        "core/java/com/android/internal/view/IDragAndDropPermissions.aidl",
        "core/java/com/android/internal/view/IInputContext.aidl",
        "core/java/com/android/internal/view/IInputContextCallback.aidl",
        "core/java/com/android/internal/view/IInputMethod.aidl",
        "core/java/com/android/internal/view/IInputMethodClient.aidl",
        "core/java/com/android/internal/view/IInputMethodManager.aidl",
        "core/java/com/android/internal/view/IInputMethodSession.aidl",
        "core/java/com/android/internal/view/IInputSessionCallback.aidl",
        "core/java/com/android/internal/widget/ICheckCredentialProgressCallback.aidl",
        "core/java/com/android/internal/widget/ILockSettings.aidl",
        "core/java/com/android/internal/widget/IRemoteViewsFactory.aidl",
        "keystore/java/android/security/IKeyChainAliasCallback.aidl",
        "keystore/java/android/security/IKeyChainService.aidl",
        "location/java/android/location/IBatchedLocationCallback.aidl",
        "location/java/android/location/ICountryDetector.aidl",
        "location/java/android/location/ICountryListener.aidl",
        "location/java/android/location/IGeocodeProvider.aidl",
        "location/java/android/location/IGeofenceProvider.aidl",
        "location/java/android/location/IGnssStatusListener.aidl",
        "location/java/android/location/IGnssMeasurementsListener.aidl",
        "location/java/android/location/IGnssNavigationMessageListener.aidl",
        "location/java/android/location/ILocationListener.aidl",
        "location/java/android/location/ILocationManager.aidl",
        "location/java/android/location/IFusedGeofenceHardware.aidl",
        "location/java/android/location/IGpsGeofenceHardware.aidl",
        "location/java/android/location/INetInitiatedListener.aidl",
        "location/java/com/android/internal/location/ILocationProvider.aidl",
        "location/java/com/android/internal/location/ILocationProviderManager.aidl",
        "media/java/android/media/IAudioFocusDispatcher.aidl",
        "media/java/android/media/IAudioRoutesObserver.aidl",
        "media/java/android/media/IAudioService.aidl",
        "media/java/android/media/IAudioServerStateDispatcher.aidl",
        "media/java/android/media/IMediaController2.aidl",
        "media/java/android/media/IMediaHTTPConnection.aidl",
        "media/java/android/media/IMediaHTTPService.aidl",
        "media/java/android/media/IMediaResourceMonitor.aidl",
        "media/java/android/media/IMediaRouterClient.aidl",
        "media/java/android/media/IMediaRouterService.aidl",
        "media/java/android/media/IMediaSession2.aidl",
        "media/java/android/media/IMediaScannerListener.aidl",
        "media/java/android/media/IMediaScannerService.aidl",
        "media/java/android/media/IPlaybackConfigDispatcher.aidl",
        ":libaudioclient_aidl",
        "media/java/android/media/IRecordingConfigDispatcher.aidl",
        "media/java/android/media/IRemoteDisplayCallback.aidl",
        "media/java/android/media/IRemoteDisplayProvider.aidl",
        "media/java/android/media/IRemoteVolumeController.aidl",
        "media/java/android/media/IRemoteVolumeObserver.aidl",
        "media/java/android/media/IRingtonePlayer.aidl",
        "media/java/android/media/IVolumeController.aidl",
        "media/java/android/media/audiopolicy/IAudioPolicyCallback.aidl",
        "media/java/android/media/midi/IBluetoothMidiService.aidl",
        "media/java/android/media/midi/IMidiDeviceListener.aidl",
        "media/java/android/media/midi/IMidiDeviceOpenCallback.aidl",
        "media/java/android/media/midi/IMidiDeviceServer.aidl",
        "media/java/android/media/midi/IMidiManager.aidl",
        "media/java/android/media/projection/IMediaProjection.aidl",
        "media/java/android/media/projection/IMediaProjectionCallback.aidl",
        "media/java/android/media/projection/IMediaProjectionManager.aidl",
        "media/java/android/media/projection/IMediaProjectionWatcherCallback.aidl",
        "media/java/android/media/session/IActiveSessionsListener.aidl",
        "media/java/android/media/session/ICallback.aidl",
        "media/java/android/media/session/IOnMediaKeyListener.aidl",
        "media/java/android/media/session/IOnVolumeKeyLongPressListener.aidl",
        "media/java/android/media/session/ISession.aidl",
        "media/java/android/media/session/ISessionCallback.aidl",
        "media/java/android/media/session/ISessionController.aidl",
        "media/java/android/media/session/ISessionControllerCallback.aidl",
        "media/java/android/media/session/ISessionManager.aidl",
        "media/java/android/media/soundtrigger/ISoundTriggerDetectionService.aidl",
        "media/java/android/media/soundtrigger/ISoundTriggerDetectionServiceClient.aidl",
        "media/java/android/media/tv/ITvInputClient.aidl",
        "media/java/android/media/tv/ITvInputHardware.aidl",
        "media/java/android/media/tv/ITvInputHardwareCallback.aidl",
        "media/java/android/media/tv/ITvInputManager.aidl",
        "media/java/android/media/tv/ITvInputManagerCallback.aidl",
        "media/java/android/media/tv/ITvInputService.aidl",
        "media/java/android/media/tv/ITvInputServiceCallback.aidl",
        "media/java/android/media/tv/ITvInputSession.aidl",
        "media/java/android/media/tv/ITvInputSessionCallback.aidl",
        "media/java/android/media/tv/ITvRemoteProvider.aidl",
        "media/java/android/media/tv/ITvRemoteServiceInput.aidl",
        "media/java/android/service/media/IMediaBrowserService.aidl",
        "media/java/android/service/media/IMediaBrowserServiceCallbacks.aidl",
        "telecomm/java/com/android/internal/telecom/ICallRedirectionAdapter.aidl",
        "telecomm/java/com/android/internal/telecom/ICallRedirectionService.aidl",
        "telecomm/java/com/android/internal/telecom/ICallScreeningAdapter.aidl",
        "telecomm/java/com/android/internal/telecom/ICallScreeningService.aidl",
        "telecomm/java/com/android/internal/telecom/IVideoCallback.aidl",
        "telecomm/java/com/android/internal/telecom/IVideoProvider.aidl",
        "telecomm/java/com/android/internal/telecom/IConnectionService.aidl",
        "telecomm/java/com/android/internal/telecom/IConnectionServiceAdapter.aidl",
        "telecomm/java/com/android/internal/telecom/IInCallAdapter.aidl",
        "telecomm/java/com/android/internal/telecom/IInCallService.aidl",
        "telecomm/java/com/android/internal/telecom/IPhoneAccountSuggestionCallback.aidl",
        "telecomm/java/com/android/internal/telecom/IPhoneAccountSuggestionService.aidl",
        "telecomm/java/com/android/internal/telecom/ITelecomService.aidl",
        "telecomm/java/com/android/internal/telecom/RemoteServiceCallback.aidl",
        "telephony/java/android/telephony/data/IDataService.aidl",
        "telephony/java/android/telephony/data/IDataServiceCallback.aidl",
        "telephony/java/android/telephony/data/IQualifiedNetworksService.aidl",
        "telephony/java/android/telephony/data/IQualifiedNetworksServiceCallback.aidl",
        "telephony/java/android/telephony/ims/aidl/IImsCallSessionListener.aidl",
        "telephony/java/android/telephony/ims/aidl/IImsCapabilityCallback.aidl",
        "telephony/java/android/telephony/ims/aidl/IImsConfig.aidl",
        "telephony/java/android/telephony/ims/aidl/IImsConfigCallback.aidl",
        "telephony/java/android/telephony/ims/aidl/IImsMmTelFeature.aidl",
        "telephony/java/android/telephony/ims/aidl/IImsMmTelListener.aidl",
        "telephony/java/android/telephony/ims/aidl/IImsRegistration.aidl",
        "telephony/java/android/telephony/ims/aidl/IImsRegistrationCallback.aidl",
        "telephony/java/android/telephony/ims/aidl/IImsRcsFeature.aidl",
        "telephony/java/android/telephony/ims/aidl/IImsServiceController.aidl",
        "telephony/java/android/telephony/ims/aidl/IImsServiceControllerListener.aidl",
        "telephony/java/android/telephony/ims/aidl/IImsSmsListener.aidl",
        "telephony/java/android/telephony/ims/aidl/IRcs.aidl",
        "telephony/java/android/telephony/mbms/IMbmsDownloadSessionCallback.aidl",
        "telephony/java/android/telephony/mbms/IMbmsStreamingSessionCallback.aidl",
        "telephony/java/android/telephony/mbms/IMbmsGroupCallSessionCallback.aidl",
        "telephony/java/android/telephony/mbms/IDownloadStatusListener.aidl",
        "telephony/java/android/telephony/mbms/IDownloadProgressListener.aidl",
        "telephony/java/android/telephony/mbms/IStreamingServiceCallback.aidl",
        "telephony/java/android/telephony/mbms/IGroupCallCallback.aidl",
        "telephony/java/android/telephony/mbms/vendor/IMbmsDownloadService.aidl",
        "telephony/java/android/telephony/mbms/vendor/IMbmsStreamingService.aidl",
        "telephony/java/android/telephony/mbms/vendor/IMbmsGroupCallService.aidl",
        "telephony/java/android/telephony/ICellInfoCallback.aidl",
        "telephony/java/android/telephony/INetworkService.aidl",
        "telephony/java/android/telephony/INetworkServiceCallback.aidl",
        "telephony/java/com/android/ims/internal/IImsCallSession.aidl",
        "telephony/java/com/android/ims/internal/IImsCallSessionListener.aidl",
        "telephony/java/com/android/ims/internal/IImsConfig.aidl",
        "telephony/java/com/android/ims/internal/IImsRegistrationListener.aidl",
        "telephony/java/com/android/ims/internal/IImsEcbm.aidl",
        "telephony/java/com/android/ims/internal/IImsEcbmListener.aidl",
        "telephony/java/com/android/ims/internal/IImsExternalCallStateListener.aidl",
        "telephony/java/com/android/ims/internal/IImsFeatureStatusCallback.aidl",
        "telephony/java/com/android/ims/internal/IImsMMTelFeature.aidl",
        "telephony/java/com/android/ims/internal/IImsMultiEndpoint.aidl",
        "telephony/java/com/android/ims/internal/IImsRcsFeature.aidl",
        "telephony/java/com/android/ims/internal/IImsService.aidl",
        "telephony/java/com/android/ims/internal/IImsServiceController.aidl",
        "telephony/java/com/android/ims/internal/IImsServiceFeatureCallback.aidl",
        "telephony/java/com/android/ims/internal/IImsStreamMediaSession.aidl",
        "telephony/java/com/android/ims/internal/IImsUt.aidl",
        "telephony/java/com/android/ims/internal/IImsUtListener.aidl",
        "telephony/java/com/android/ims/internal/IImsVideoCallCallback.aidl",
        "telephony/java/com/android/ims/internal/IImsVideoCallProvider.aidl",
        "telephony/java/com/android/ims/internal/uce/uceservice/IUceService.aidl",
        "telephony/java/com/android/ims/internal/uce/uceservice/IUceListener.aidl",
        "telephony/java/com/android/ims/internal/uce/options/IOptionsService.aidl",
        "telephony/java/com/android/ims/internal/uce/options/IOptionsListener.aidl",
        "telephony/java/com/android/ims/internal/uce/presence/IPresenceService.aidl",
        "telephony/java/com/android/ims/internal/uce/presence/IPresenceListener.aidl",
        "telephony/java/com/android/ims/ImsConfigListener.aidl",
        "telephony/java/com/android/internal/telephony/IApnSourceService.aidl",
        "telephony/java/com/android/internal/telephony/ICarrierConfigLoader.aidl",
        "telephony/java/com/android/internal/telephony/IMms.aidl",
        "telephony/java/com/android/internal/telephony/INumberVerificationCallback.aidl",
        "telephony/java/com/android/internal/telephony/IOnSubscriptionsChangedListener.aidl",
        "telephony/java/com/android/internal/telephony/IPhoneStateListener.aidl",
        "telephony/java/com/android/internal/telephony/IPhoneSubInfo.aidl",
        "telephony/java/com/android/internal/telephony/ISms.aidl",
        "telephony/java/com/android/internal/telephony/ISub.aidl",
        "telephony/java/com/android/internal/telephony/IAns.aidl",
        "telephony/java/com/android/internal/telephony/ITelephony.aidl",
        "telephony/java/com/android/internal/telephony/ITelephonyRegistry.aidl",
        "telephony/java/com/android/internal/telephony/IWapPushManager.aidl",
        "telephony/java/com/android/internal/telephony/euicc/IAuthenticateServerCallback.aidl",
        "telephony/java/com/android/internal/telephony/euicc/ICancelSessionCallback.aidl",
        "telephony/java/com/android/internal/telephony/euicc/IDeleteProfileCallback.aidl",
        "telephony/java/com/android/internal/telephony/euicc/IDisableProfileCallback.aidl",
        "telephony/java/com/android/internal/telephony/euicc/IEuiccCardController.aidl",
        "telephony/java/com/android/internal/telephony/euicc/IEuiccController.aidl",
        "telephony/java/com/android/internal/telephony/euicc/IGetAllProfilesCallback.aidl",
        "telephony/java/com/android/internal/telephony/euicc/IGetDefaultSmdpAddressCallback.aidl",
        "telephony/java/com/android/internal/telephony/euicc/IGetEuiccChallengeCallback.aidl",
        "telephony/java/com/android/internal/telephony/euicc/IGetEuiccInfo1Callback.aidl",
        "telephony/java/com/android/internal/telephony/euicc/IGetEuiccInfo2Callback.aidl",
        "telephony/java/com/android/internal/telephony/euicc/IGetProfileCallback.aidl",
        "telephony/java/com/android/internal/telephony/euicc/IGetRulesAuthTableCallback.aidl",
        "telephony/java/com/android/internal/telephony/euicc/IGetSmdsAddressCallback.aidl",
        "telephony/java/com/android/internal/telephony/euicc/IListNotificationsCallback.aidl",
        "telephony/java/com/android/internal/telephony/euicc/ILoadBoundProfilePackageCallback.aidl",
        "telephony/java/com/android/internal/telephony/euicc/IPrepareDownloadCallback.aidl",
        "telephony/java/com/android/internal/telephony/euicc/IRemoveNotificationFromListCallback.aidl",
        "telephony/java/com/android/internal/telephony/euicc/IResetMemoryCallback.aidl",
        "telephony/java/com/android/internal/telephony/euicc/IRetrieveNotificationCallback.aidl",
        "telephony/java/com/android/internal/telephony/euicc/IRetrieveNotificationListCallback.aidl",
        "telephony/java/com/android/internal/telephony/euicc/ISetDefaultSmdpAddressCallback.aidl",
        "telephony/java/com/android/internal/telephony/euicc/ISetNicknameCallback.aidl",
        "telephony/java/com/android/internal/telephony/euicc/ISwitchToProfileCallback.aidl",
<<<<<<< HEAD
        "telephony/java/com/android/internal/telephony/rcs/IRcs.aidl",
=======
>>>>>>> de843449
        "wifi/java/android/net/wifi/INetworkRequestMatchCallback.aidl",
        "wifi/java/android/net/wifi/INetworkRequestUserSelectionCallback.aidl",
        "wifi/java/android/net/wifi/ISoftApCallback.aidl",
        "wifi/java/android/net/wifi/ITrafficStateCallback.aidl",
        "wifi/java/android/net/wifi/IWifiManager.aidl",
        "wifi/java/android/net/wifi/aware/IWifiAwareDiscoverySessionCallback.aidl",
        "wifi/java/android/net/wifi/aware/IWifiAwareEventCallback.aidl",
        "wifi/java/android/net/wifi/aware/IWifiAwareMacAddressProvider.aidl",
        "wifi/java/android/net/wifi/aware/IWifiAwareManager.aidl",
        "wifi/java/android/net/wifi/p2p/IWifiP2pManager.aidl",
        "wifi/java/android/net/wifi/rtt/IRttCallback.aidl",
        "wifi/java/android/net/wifi/rtt/IWifiRttManager.aidl",
        "wifi/java/android/net/wifi/hotspot2/IProvisioningCallback.aidl",
        "wifi/java/android/net/wifi/IDppCallback.aidl",
        "wifi/java/android/net/wifi/IWifiScanner.aidl",
        "packages/services/PacProcessor/com/android/net/IProxyService.aidl",
        "packages/services/Proxy/com/android/net/IProxyCallback.aidl",
        "packages/services/Proxy/com/android/net/IProxyPortListener.aidl",
        "core/java/android/service/quicksettings/IQSService.aidl",
        "core/java/android/service/quicksettings/IQSTileService.aidl",
        "telephony/java/com/android/internal/telephony/ISmsSecurityService.aidl",
        "telephony/java/com/android/internal/telephony/ISmsSecurityAgent.aidl",

        ":libupdate_engine_aidl",

        ":storaged_aidl",
        ":vold_aidl",
        ":installd_aidl",
        ":dumpstate_aidl",

        "lowpan/java/android/net/lowpan/ILowpanEnergyScanCallback.aidl",
        "lowpan/java/android/net/lowpan/ILowpanNetScanCallback.aidl",
        "lowpan/java/android/net/lowpan/ILowpanInterfaceListener.aidl",
        "lowpan/java/android/net/lowpan/ILowpanInterface.aidl",
        "lowpan/java/android/net/lowpan/ILowpanManagerListener.aidl",
        "lowpan/java/android/net/lowpan/ILowpanManager.aidl",

        "core/java/android/app/admin/SecurityLogTags.logtags",
        "core/java/android/content/EventLogTags.logtags",
        "core/java/android/speech/tts/EventLogTags.logtags",
        "core/java/android/net/EventLogTags.logtags",
        "core/java/android/os/EventLogTags.logtags",
        "core/java/android/webkit/EventLogTags.logtags",
        "core/java/com/android/internal/app/EventLogTags.logtags",
        "core/java/com/android/internal/logging/EventLogTags.logtags",
        "core/java/com/android/server/DropboxLogTags.logtags",
        "core/java/org/chromium/arc/EventLogTags.logtags",

        ":platform-properties",

        ":framework-statslog-gen",
    ],

    aidl: {
        export_include_dirs: [
            // From build/make/core/pathmap.mk FRAMEWORK_BASE_SUBDIRS
            "core/java",
            "graphics/java",
            "location/java",
            "lowpan/java",
            "media/java",
            "media/mca/effect/java",
            "media/mca/filterfw/java",
            "media/mca/filterpacks/java",
            "drm/java",
            "opengl/java",
            "sax/java",
            "telecomm/java",
            "telephony/java",
            "wifi/java",
            "keystore/java",
            "rs/java",
        ],

        include_dirs: [
            "system/update_engine/binder_bindings",
            "frameworks/native/aidl/binder",
            "frameworks/native/cmds/dumpstate/binder",
            "frameworks/av/camera/aidl",
            "frameworks/av/media/libaudioclient/aidl",
            "frameworks/native/aidl/gui",
            "system/core/storaged/binder",
            "system/vold/binder",
            "system/bt/binder",
            "system/security/keystore/binder",
        ],

        generate_get_transaction_name: true
    },

    exclude_srcs: [
        // See comment on framework-atb-backward-compatibility module below
        "core/java/android/content/pm/AndroidTestBaseUpdater.java",
        // See comment on framework-oahl-backward-compatibility module below
        "core/java/android/content/pm/OrgApacheHttpLegacyUpdater.java",
    ],

    no_framework_libs: true,
    libs: [
        "ext",
    ],

    static_libs: [
        "apex_aidl_interface-java",
<<<<<<< HEAD
=======
        "networkstack-aidl-interfaces-java",
>>>>>>> de843449
        "framework-protos",
        "mediaplayer2-protos",
        "android.hidl.base-V1.0-java",
        "android.hardware.cas-V1.0-java",
        "android.hardware.contexthub-V1.0-java",
        "android.hardware.health-V1.0-java-constants",
        "android.hardware.thermal-V1.0-java-constants",
        "android.hardware.thermal-V1.1-java",
        "android.hardware.thermal-V2.0-java",
        "android.hardware.tv.input-V1.0-java-constants",
        "android.hardware.usb-V1.0-java-constants",
        "android.hardware.usb-V1.1-java-constants",
        "android.hardware.vibrator-V1.0-java",
        "android.hardware.vibrator-V1.1-java",
        "android.hardware.vibrator-V1.2-java",
        "android.hardware.wifi-V1.0-java-constants",
        "android.hardware.radio-V1.0-java",
        "android.hardware.radio-V1.3-java",
        "android.hardware.radio-V1.4-java",
        "android.hardware.usb.gadget-V1.0-java",
        "netd_aidl_interface-java",
<<<<<<< HEAD
=======
        "devicepolicyprotosnano",
>>>>>>> de843449
    ],

    required: [
        // TODO: remove gps_debug when the build system propagates "required" properly.
        "gps_debug.conf",
        // Loaded with System.loadLibrary by android.view.textclassifier
        "libmedia2_jni",
    ],

    dxflags: [
        "--core-library",
        "--multi-dex",
    ],

}

filegroup {
    name: "libincident_aidl",
    srcs: [
        "core/java/android/os/IIncidentManager.aidl",
        "core/java/android/os/IIncidentReportStatusListener.aidl",
    ],
}

filegroup {
    name: "statsd_aidl",
    srcs: [
        "core/java/android/os/IStatsCompanionService.aidl",
        "core/java/android/os/IStatsManager.aidl",
    ],
}

java_library {
    name: "framework",
    defaults: ["framework-defaults"],
    javac_shard_size: 150,
}

java_library {
    name: "framework-annotation-proc",
    defaults: ["framework-defaults"],
    // Use UsedByApps annotation processor
    annotation_processors: ["unsupportedappusage-annotation-processor"],
    // b/25860419: annotation processors must be explicitly specified for grok
    annotation_processor_classes: [
        "android.processor.unsupportedappusage.UsedByAppsProcessor",
    ],
}

<<<<<<< HEAD
// A host library containing the inspector annotations for inspector-annotation-processor.
java_library_host {
    name: "inspector-annotation",
    srcs: [
        "core/java/android/view/inspector/InspectableChildren.java",
        "core/java/android/view/inspector/InspectableNodeName.java",
        "core/java/android/view/inspector/InspectableProperty.java",
    ],
}

=======
>>>>>>> de843449
// A host library including just UnsupportedAppUsage.java so that the annotation
// processor can also use this annotation.
java_library_host {
    name: "unsupportedappusage-annotation",
    srcs: [
        "core/java/android/annotation/IntDef.java",
        "core/java/android/annotation/UnsupportedAppUsage.java",
    ],
}

// A temporary build target that is conditionally included on the bootclasspath if
// org.apache.http.legacy library has been removed and which provides support for
// maintaining backwards compatibility for APKs that target pre-P and depend on
// org.apache.http.legacy classes. This is used iff REMOVE_OAHL_FROM_BCP=true is
// specified on the build command line.
java_library {
    name: "framework-oahl-backward-compatibility",
    installable: true,
    srcs: [
        "core/java/android/content/pm/OrgApacheHttpLegacyUpdater.java",
    ],
}

// A temporary build target that is conditionally included on the bootclasspath if
// android.test.base library has been removed and which provides support for
// maintaining backwards compatibility for APKs that target pre-P and depend on
// android.test.base classes. This is used iff REMOVE_ATB_FROM_BCP=true is
// specified on the build command line.
java_library {
    name: "framework-atb-backward-compatibility",
    srcs: [
        "core/java/android/content/pm/AndroidTestBaseUpdater.java",
    ],
}

genrule {
    name: "framework-statslog-gen",
    tools: ["stats-log-api-gen"],
    cmd: "$(location stats-log-api-gen) --java $(out)",
    out: ["android/util/StatsLogInternal.java"],
}

gensrcs {
    name: "framework-javastream-protos",
    depfile: true,

    tool_files: [ "tools/genprotos.sh", ],
    tools: [
        "aprotoc",
        "protoc-gen-javastream",
        "soong_zip",
    ],

    // TODO This should not be needed. If you set a custom OUT_DIR or OUT_DIR_COMMON_BASE you can
    // end up with a command that is extremely long, potentially going passed MAX_ARG_STRLEN due to
    // the way sbox rewrites the command. See b/70221552.
    cmd: "$(location tools/genprotos.sh) " +
              " $(location aprotoc) " +
              " $(location protoc-gen-javastream) " +
              " $(location soong_zip) " +
              " $(genDir) " +
              " $(depfile) " +
              " $(in) " +
              " $(out)",
    srcs: [
        "core/proto/**/*.proto",
        "libs/incident/**/*.proto",
    ],
    output_extension: "srcjar",
}

// AIDL interfaces between the core system and the networking mainline module.
aidl_interface {
    name: "networkstack-aidl-interfaces",
    local_include_dir: "core/java",
    srcs: [
        "core/java/android/net/INetworkStackConnector.aidl",
    ],
    api_dir: "aidl/networkstack",
}

// Build ext.jar
// ============================================================
java_library {
    name: "ext",
    installable: true,
    no_framework_libs: true,
    static_libs: [
        "libphonenumber-platform",
        "nist-sip",
        "tagsoup",
        "rappor",
        "libtextclassifier-java",
    ],
    required: [
        "libtextclassifier",
    ],
    dxflags: ["--core-library"],
}

// ====  java proto host library  ==============================
java_library_host {
    name: "platformprotos",
    srcs: [
        "cmds/am/proto/instrumentation_data.proto",
        "cmds/statsd/src/**/*.proto",
        "core/proto/**/*.proto",
        "libs/incident/proto/**/*.proto",
    ],
    proto: {
        include_dirs: ["external/protobuf/src"],
        type: "full",
    },
    errorprone: {
        javacflags: ["-Xep:MissingOverride:OFF"],  // b/72714520
    },
}

// ====  java proto device library (for test only)  ==============================
java_library {
    name: "platformprotosnano",
    proto: {
        type: "nano",
        output_params: ["store_unknown_fields=true"],
        include_dirs: ["external/protobuf/src"],
    },

    sdk_version: "current",
    srcs: [
        "core/proto/**/*.proto",
        "libs/incident/proto/android/os/**/*.proto",
    ],
}

// ====  java proto device library (for test only)  ==============================
java_library {
    name: "platformprotoslite",
    proto: {
        type: "lite",
        include_dirs: ["external/protobuf/src"],
    },

    srcs: [
        "core/proto/**/*.proto",
        "libs/incident/proto/android/os/**/*.proto",
    ],
    // Protos have lots of MissingOverride and similar.
    errorprone: {
        javacflags: ["-XepDisableAllChecks"],
    },
}

// ====  c++ proto device library  ==============================
cc_library {
    name: "libplatformprotos",
    host_supported: true,
    proto: {
        export_proto_headers: true,
        include_dirs: ["external/protobuf/src"],
    },

    cflags: [
        "-Wall",
        "-Werror",
        "-Wno-unused-parameter",
    ],

    srcs: [
        "core/proto/**/*.proto",
        "libs/incident/**/*.proto",
    ],

    target: {
        host: {
            proto: {
                type: "full",
            },
        },
        android: {
            proto: {
                type: "lite",
            },
            shared: {
                enabled: false,
            },
        },
    },
}

gensrcs {
    name: "gen-platform-proto-constants",
    depfile: true,

    tools: [
        "aprotoc",
        "protoc-gen-cppstream",
    ],

    srcs: [
        "core/proto/android/os/backtrace.proto",
        "core/proto/android/os/batterytype.proto",
        "core/proto/android/os/cpufreq.proto",
        "core/proto/android/os/cpuinfo.proto",
        "core/proto/android/os/data.proto",
        "core/proto/android/os/kernelwake.proto",
        "core/proto/android/os/pagetypeinfo.proto",
        "core/proto/android/os/procrank.proto",
        "core/proto/android/os/ps.proto",
        "core/proto/android/os/system_properties.proto",
        "core/proto/android/util/event_log_tags.proto",
        "core/proto/android/util/log.proto",
    ],

    // Append protoc-gen-cppstream tool's PATH otherwise aprotoc can't find the plugin tool
    cmd: "mkdir -p $(genDir) " +
        "&& $(location aprotoc) " +
        "  --plugin=$(location protoc-gen-cppstream) " +
        "  --dependency_out=$(depfile) " +
        "  --cppstream_out=$(genDir) " +
        "  -Iexternal/protobuf/src " +
        "  -I . " +
        "  $(in)",

    output_extension: "proto.h",
}

subdirs = [
    "cmds/*",
    "core/*",
    "libs/*",
    "media/*",
    "proto",
    "tools/*",
    "native/android",
    "native/graphics/jni",
]

optional_subdirs = [
    "core/tests/utiltests/jni",
]

// TODO(b/77285514): remove this once the last few hidl interfaces have been
// updated to use hwbinder.stubs.
java_library {
    name: "hwbinder",
    no_framework_libs: true,

    srcs: [
        "core/java/android/os/HidlSupport.java",
        "core/java/android/annotation/IntDef.java",
        "core/java/android/annotation/NonNull.java",
        "core/java/android/annotation/SystemApi.java",
        "core/java/android/os/HwBinder.java",
        "core/java/android/os/HwBlob.java",
        "core/java/android/os/HwParcel.java",
        "core/java/android/os/IHwBinder.java",
        "core/java/android/os/IHwInterface.java",
        "core/java/android/os/DeadObjectException.java",
        "core/java/android/os/DeadSystemException.java",
        "core/java/android/os/NativeHandle.java",
        "core/java/android/os/RemoteException.java",
        "core/java/android/util/AndroidException.java",
    ],

    dxflags: ["--core-library"],
    installable: false,
}

python_defaults {
    name: "base_default",
    version: {
        py2: {
            enabled: true,
            embedded_launcher: true,
        },
        py3: {
            enabled: false,
            embedded_launcher: false,
        },
    },
}

python_binary_host {
    name: "fontchain_linter",
    defaults: ["base_default"],
    main: "tools/fonts/fontchain_linter.py",
    srcs: [
        "tools/fonts/fontchain_linter.py",
    ],
    libs: [
        "fontTools",
    ],
}

// TODO: Don't rely on this list once droiddoc can take a list of packages to document
frameworks_base_subdirs = [
    "core/java",
    "graphics/java",
    "location/java",
    "media/java",
    "media/mca/effect/java",
    "media/mca/filterfw/java",
    "media/mca/filterpacks/java",
    "drm/java",
    "opengl/java",
    "sax/java",
    "telecomm/java",
    "telephony/java",
    "wifi/java",
    "lowpan/java",
    "keystore/java",
    "rs/java",
]

packages_to_document = [
    "android",
    "javax/microedition/khronos",
    "org/apache/http/conn",
    "org/apache/http/params",
]

// The since flag (-since N.xml API_LEVEL) is used to add API Level information
// to the reference documentation. Must be in order of oldest to newest.
//
// Conscrypt (com.android.org.conscrypt) is an implementation detail and should
// not be referenced in the documentation.
framework_docs_args = "-android -manifest $(location core/res/AndroidManifest.xml) " +
     "-hidePackage com.android.internal " +
     "-hidePackage com.android.internal.util " +
     "-hidePackage com.android.okhttp " +
     "-hidePackage com.android.org.conscrypt " +
     "-hidePackage com.android.server " +
     "-since $(location 1/public/api/android.xml) 1 " +
     "-since $(location 2/public/api/android.xml) 2 " +
     "-since $(location 3/public/api/android.xml) 3 " +
     "-since $(location 4/public/api/android.xml) 4 " +
     "-since $(location 5/public/api/android.xml) 5 " +
     "-since $(location 6/public/api/android.xml) 6 " +
     "-since $(location 7/public/api/android.xml) 7 " +
     "-since $(location 8/public/api/android.xml) 8 " +
     "-since $(location 9/public/api/android.xml) 9 " +
     "-since $(location 10/public/api/android.xml) 10 " +
     "-since $(location 11/public/api/android.xml) 11 " +
     "-since $(location 12/public/api/android.xml) 12 " +
     "-since $(location 13/public/api/android.xml) 13 " +
     "-since $(location 14/public/api/android.txt) 14 " +
     "-since $(location 15/public/api/android.txt) 15 " +
     "-since $(location 16/public/api/android.txt) 16 " +
     "-since $(location 17/public/api/android.txt) 17 " +
     "-since $(location 18/public/api/android.txt) 18 " +
     "-since $(location 19/public/api/android.txt) 19 " +
     "-since $(location 20/public/api/android.txt) 20 " +
     "-since $(location 21/public/api/android.txt) 21 " +
     "-since $(location 22/public/api/android.txt) 22 " +
     "-since $(location 23/public/api/android.txt) 23 " +
     "-since $(location 24/public/api/android.txt) 24 " +
     "-since $(location 25/public/api/android.txt) 25 " +
     "-since $(location 26/public/api/android.txt) 26 " +
     "-since $(location 27/public/api/android.txt) 27 " +
     "-since $(location 28/public/api/android.txt) 28 " +
     "-since $(location api/current.txt) Q " +
     "-werror -lerror -hide 111 -hide 113 -hide 125 -hide 126 -hide 127 -hide 128 " +
     "-overview $(location core/java/overview.html) " +
     // Federate Support Library references against local API file.
     "-federate SupportLib https://developer.android.com " +
     "-federationapi SupportLib $(location current/support-api.txt) "

framework_docs_only_args = " -android -manifest $(location core/res/AndroidManifest.xml) " +
     "-werror -lerror -hide 111 -hide 113 -hide 125 -hide 126 -hide 127 -hide 128 " +
     "-overview $(location core/java/overview.html) " +
     // Federate Support Library references against local API file.
     "-federate SupportLib https://developer.android.com " +
     "-federationapi SupportLib $(location current/support-api.txt) "

framework_docs_only_libs = [
    "voip-common",
    "android.test.mock",
    "android-support-annotations",
    "android-support-compat",
    "android-support-core-ui",
    "android-support-core-utils",
    "android-support-customtabs",
    "android-support-design",
    "android-support-dynamic-animation",
    "android-support-exifinterface",
    "android-support-fragment",
    "android-support-media-compat",
    "android-support-percent",
    "android-support-recommendation",
    "android-support-transition",
    "android-support-tv-provider",
    "android-support-v7-cardview",
    "android-support-v7-gridlayout",
    "android-support-v7-mediarouter",
    "android-support-v7-palette",
    "android-support-v7-preference",
    "android-support-v13",
    "android-support-v14-preference",
    "android-support-v17-leanback",
    "android-support-v17-preference-leanback",
    "android-support-wear",
    "android-support-vectordrawable",
    "android-support-animatedvectordrawable",
    "android-support-v7-appcompat",
    "android-support-v7-recyclerview",
    "android-support-emoji",
    "android-support-emoji-appcompat",
    "android-support-emoji-bundled",
    "android-support-v8-renderscript",
    "android-support-multidex",
    "android-support-multidex-instrumentation",
]

metalava_framework_docs_args = "--manifest $(location core/res/AndroidManifest.xml) " +
    "--hide-package com.android.okhttp " +
    "--hide-package com.android.org.conscrypt --hide-package com.android.server " +
<<<<<<< HEAD
=======
    "--error UnhiddenSystemApi " +
>>>>>>> de843449
    "--hide RequiresPermission " +
    "--hide MissingPermission --hide BroadcastBehavior " +
    "--hide HiddenSuperclass --hide DeprecationMismatch --hide UnavailableSymbol " +
    "--hide SdkConstant --hide HiddenTypeParameter --hide Todo --hide Typo"

stubs_defaults {
    name: "framework-doc-stubs-default",
    srcs: [
        "test-base/src/**/*.java",
        ":opt-telephony-srcs",
        ":opt-net-voip-srcs",
        ":openjdk_javadoc_files",
        ":non_openjdk_javadoc_files",
        ":android_icu4j_src_files_for_docs",
        ":conscrypt_public_api_files",
        "test-mock/src/**/*.java",
        "test-runner/src/**/*.java",
    ],
    srcs_lib: "framework",
    srcs_lib_whitelist_dirs: frameworks_base_subdirs,
    srcs_lib_whitelist_pkgs: packages_to_document,
    libs: framework_docs_only_libs,
    local_sourcepaths: frameworks_base_subdirs,
    create_doc_stubs: true,
    annotations_enabled: true,
    api_levels_annotations_enabled: true,
    api_levels_annotations_dirs: [
        "sdk-dir",
        "api-versions-jars-dir",
    ],
    previous_api: ":last-released-public-api",
    merge_annotations_dirs: [
        "metalava-manual",
        "ojluni-annotated-sdk-stubs",
    ],
}

doc_defaults {
    name: "framework-docs-default",
    libs: framework_docs_only_libs +
         ["stub-annotations"],
    html_dirs: [
        "docs/html",
    ],
    knowntags: [
        "docs/knowntags.txt",
        ":known-oj-tags",
    ],
    custom_template: "droiddoc-templates-sdk",
    resourcesdir: "docs/html/reference/images/",
    resourcesoutdir: "reference/android/images/",
    hdf: [
        "dac true",
        "sdk.codename O",
        "sdk.preview.version 1",
        "sdk.version 7.0",
        "sdk.rel.id 1",
        "sdk.preview 0",
    ],
    arg_files: [
        "core/res/AndroidManifest.xml",
        "core/java/overview.html",
        ":current-support-api",
    ],
    create_stubs: false,
}

stubs_defaults {
    name: "metalava-api-stubs-default",
    srcs: [
        ":opt-telephony-srcs",
        ":opt-net-voip-srcs",
        ":openjdk_javadoc_files",
        ":non_openjdk_javadoc_files",
        ":android_icu4j_src_files_for_docs",
        ":conscrypt_public_api_files",
    ],
    srcs_lib: "framework",
    srcs_lib_whitelist_dirs: frameworks_base_subdirs,
    srcs_lib_whitelist_pkgs: packages_to_document,
    libs: [
        "ext",
        "framework",
        "voip-common",
        "android.test.mock.impl",
    ],
    local_sourcepaths: frameworks_base_subdirs,
    installable: false,
    annotations_enabled: true,
    previous_api: ":last-released-public-api",
    merge_annotations_dirs: [
        "metalava-manual",
        "ojluni-annotated-sdk-stubs",
    ],
    api_levels_annotations_enabled: true,
    api_levels_annotations_dirs: [
        "sdk-dir",
        "api-versions-jars-dir",
    ],
}

droidstubs {
    name: "framework-doc-stubs",
    defaults: ["framework-doc-stubs-default"],
    arg_files: [
        "core/res/AndroidManifest.xml",
    ],
    args: metalava_framework_docs_args,
}

droidstubs {
    name: "framework-doc-system-stubs",
    defaults: ["framework-doc-stubs-default"],
    arg_files: [
        "core/res/AndroidManifest.xml",
    ],
    args: metalava_framework_docs_args + " --show-annotation android.annotation.SystemApi ",
}

droiddoc {
    name: "doc-comment-check-docs",
    defaults: ["framework-docs-default"],
    srcs: [
        ":framework-doc-stubs",
    ],
    args: framework_docs_only_args + " -referenceonly -parsecomments",
    installable: false,
}

droiddoc {
    name: "offline-sdk-docs",
    defaults: ["framework-docs-default"],
    srcs: [
        ":framework-doc-stubs",
    ],
    hdf: [
        "android.whichdoc offline",
    ],
    proofread_file: "offline-sdk-docs-proofrerad.txt",
    args: framework_docs_only_args + " -offlinemode -title \"Android SDK\"",
    write_sdk_values: true,
    static_doc_index_redirect: "docs/docs-preview-index.html",
}

droiddoc {
    // Please sync with android-api-council@ before making any changes for the name property below.
    // Since there's cron jobs that fetch offline-sdk-referenceonly-docs-docs.zip periodically.
    // See b/116221385 for reference.
    name: "offline-sdk-referenceonly-docs",
    defaults: ["framework-docs-default"],
    srcs: [
        ":framework-doc-stubs",
    ],
    hdf: [
        "android.whichdoc offline",
    ],
    proofread_file: "offline-sdk-referenceonly-docs-proofrerad.txt",
    args: framework_docs_only_args + " -offlinemode -title \"Android SDK\" -referenceonly",
    write_sdk_values: true,
    static_doc_index_redirect: "docs/docs-documentation-redirect.html",
    static_doc_properties: "docs/source.properties",
}

droiddoc {
    // Please sync with android-api-council@ before making any changes for the name property below.
    // Since there's cron jobs that fetch offline-system-sdk-referenceonly-docs-docs.zip periodically.
    // See b/116221385 for reference.
    name: "offline-system-sdk-referenceonly-docs",
    defaults: ["framework-docs-default"],
    srcs: [
        ":framework-doc-system-stubs",
    ],
    hdf: [
        "android.whichdoc offline",
    ],
    proofread_file: "offline-system-sdk-referenceonly-docs-proofrerad.txt",
    args: framework_docs_only_args  + " -hide 101 -hide 104 -hide 108" +
        " -offlinemode -title \"Android System SDK\" -referenceonly",
    write_sdk_values: true,
    static_doc_index_redirect: "docs/docs-documentation-redirect.html",
    static_doc_properties: "docs/source.properties",
}

droiddoc {
    name: "online-sdk-docs",
    defaults: ["framework-docs-default"],
    srcs: [
        ":framework-doc-stubs",
    ],
    hdf: [
        "android.whichdoc online",
        "android.hasSamples true",
    ],
    proofread_file: "online-sdk-docs-proofrerad.txt",
    args: framework_docs_only_args  +
        " -toroot / -samplegroup Admin " +
        " -samplegroup Background " +
        " -samplegroup Connectivity " +
        " -samplegroup Content " +
        " -samplegroup Input " +
        " -samplegroup Media " +
        " -samplegroup Notification " +
        " -samplegroup RenderScript " +
        " -samplegroup Security " +
        " -samplegroup Sensors " +
        " -samplegroup System " +
        " -samplegroup Testing " +
        " -samplegroup UI " +
        " -samplegroup Views " +
        " -samplegroup Wearable -samplesdir development/samples/browseable ",
}

droiddoc {
    name: "online-system-api-sdk-docs",
    defaults: ["framework-docs-default"],
    srcs: [
        ":framework-doc-system-stubs",
    ],
    hdf: [
        "android.whichdoc online",
        "android.hasSamples true",
    ],
    proofread_file: "online-system-api-sdk-docs-proofrerad.txt",
    args: framework_docs_only_args +
        " -referenceonly " +
        " -title \"Android SDK - Including system APIs.\" " +
        " -hide 101 " +
        " -hide 104 " +
        " -hide 108 " +
        " -toroot / -samplegroup Admin " +
        " -samplegroup Background " +
        " -samplegroup Connectivity " +
        " -samplegroup Content " +
        " -samplegroup Input " +
        " -samplegroup Media " +
        " -samplegroup Notification " +
        " -samplegroup RenderScript " +
        " -samplegroup Security " +
        " -samplegroup Sensors " +
        " -samplegroup System " +
        " -samplegroup Testing " +
        " -samplegroup UI " +
        " -samplegroup Views " +
        " -samplegroup Wearable -samplesdir development/samples/browseable ",
    installable: false,
}

droiddoc {
    name: "ds-docs",
    defaults: ["framework-docs-default"],
    srcs: [
        ":framework-doc-stubs",
    ],
    hdf: [
        "android.whichdoc online",
        "android.hasSamples true",
    ],
    proofread_file: "ds-docs-proofrerad.txt",
    args: framework_docs_only_args +
        " -toroot / -samplegroup Admin " +
        " -samplegroup Background " +
        " -samplegroup Connectivity " +
        " -samplegroup Content " +
        " -samplegroup Input " +
        " -samplegroup Media " +
        " -samplegroup Notification " +
        " -samplegroup RenderScript " +
        " -samplegroup Security " +
        " -samplegroup Sensors " +
        " -samplegroup System " +
        " -samplegroup Testing " +
        " -samplegroup UI " +
        " -samplegroup Views " +
        " -samplegroup Wearable -devsite -samplesdir development/samples/browseable ",
}

droiddoc {
    name: "ds-static-docs",
    defaults: ["framework-docs-default"],
    srcs: [
        ":framework-doc-stubs",
    ],
    hdf: [
        "android.whichdoc online",
    ],
    proofread_file: "ds-static-docs-proofrerad.txt",
    args: framework_docs_only_args +
          " -staticonly " +
          " -toroot / " +
          " -devsite " +
          " -ignoreJdLinks ",
}

droiddoc {
    name: "ds-ref-navtree-docs",
    defaults: ["framework-docs-default"],
    srcs: [
        ":framework-doc-stubs",
    ],
    hdf: [
        "android.whichdoc online",
    ],
    proofread_file: "ds-ref-navtree-docs-proofrerad.txt",
    args: framework_docs_only_args +
          " -toroot / " +
          " -atLinksNavtree " +
          " -navtreeonly ",
}

droiddoc {
    name: "online-sdk-dev-docs",
    defaults: ["framework-docs-default"],
    srcs: [
        ":framework-doc-stubs",
    ],
    hdf: [
        "android.whichdoc online",
        "android.hasSamples true",
    ],
    proofread_file: "online-sdk-dev-docs-proofrerad.txt",
    args: framework_docs_only_args +
        " -toroot / -samplegroup Admin " +
        " -samplegroup Background " +
        " -samplegroup Connectivity " +
        " -samplegroup Content " +
        " -samplegroup Input " +
        " -samplegroup Media " +
        " -samplegroup Notification " +
        " -samplegroup RenderScript " +
        " -samplegroup Security " +
        " -samplegroup Sensors " +
        " -samplegroup System " +
        " -samplegroup Testing " +
        " -samplegroup UI " +
        " -samplegroup Views " +
        " -samplegroup Wearable -samplesdir development/samples/browseable ",
}

droiddoc {
    name: "hidden-docs",
    defaults: ["framework-docs-default"],
    srcs: [
        ":framework-doc-stubs",
    ],
    proofread_file: "hidden-docs-proofrerad.txt",
    args: framework_docs_only_args +
          " -referenceonly " +
          " -title \"Android SDK - Including hidden APIs.\"",
}

droidstubs {
    name: "hwbinder-stubs-docs",
    srcs: [
        "core/java/android/os/HidlSupport.java",
        "core/java/android/annotation/IntDef.java",
        "core/java/android/annotation/NonNull.java",
        "core/java/android/annotation/SystemApi.java",
        "core/java/android/os/HwBinder.java",
        "core/java/android/os/HwBlob.java",
        "core/java/android/os/HwParcel.java",
        "core/java/android/os/IHwBinder.java",
        "core/java/android/os/IHwInterface.java",
        "core/java/android/os/DeadObjectException.java",
        "core/java/android/os/DeadSystemException.java",
        "core/java/android/os/NativeHandle.java",
        "core/java/android/os/RemoteException.java",
        "core/java/android/util/AndroidException.java",
    ],
    installable: false,
    no_framework_libs: true,
    annotations_enabled: true,
    previous_api: ":last-released-public-api",
    merge_annotations_dirs: [
        "metalava-manual",
        "ojluni-annotated-sdk-stubs",
    ],
    args: " --show-annotation android.annotation.SystemApi",
}

java_library_static {
    name: "hwbinder.stubs",
    sdk_version: "core_current",
    srcs: [
        ":hwbinder-stubs-docs",
    ],
}

droidstubs {
    name: "hiddenapi-lists-docs",
    defaults: ["metalava-api-stubs-default"],
    arg_files: [
        "core/res/AndroidManifest.xml",
    ],
    dex_api_filename: "public-dex.txt",
    private_dex_api_filename: "private-dex.txt",
    removed_dex_api_filename: "removed-dex.txt",
    args: metalava_framework_docs_args +
        " --show-unannotated " +
        " --show-annotation android.annotation.SystemApi " +
        " --show-annotation android.annotation.TestApi "
}


droidstubs {
    name: "hiddenapi-mappings",
    defaults: ["metalava-api-stubs-default"],
    srcs: [
        ":openjdk_java_files",
        ":non_openjdk_java_files",
    ],
    arg_files: [
        "core/res/AndroidManifest.xml",
    ],
    dex_mapping_filename: "dex-mapping.txt",
    args: metalava_framework_docs_args +
<<<<<<< HEAD
=======
        " --hide ReferencesHidden " +
        " --hide UnhiddenSystemApi " +
>>>>>>> de843449
        " --show-unannotated " +
        " --show-annotation android.annotation.SystemApi " +
        " --show-annotation android.annotation.TestApi "
}

filegroup {
    name: "apache-http-stubs-sources",
    srcs: [
        "core/java/org/apache/http/conn/ConnectTimeoutException.java",
        "core/java/org/apache/http/conn/scheme/HostNameResolver.java",
        "core/java/org/apache/http/conn/scheme/LayeredSocketFactory.java",
        "core/java/org/apache/http/conn/scheme/SocketFactory.java",
        "core/java/org/apache/http/conn/ssl/AbstractVerifier.java",
        "core/java/org/apache/http/conn/ssl/AllowAllHostnameVerifier.java",
        "core/java/org/apache/http/conn/ssl/AndroidDistinguishedNameParser.java",
        "core/java/org/apache/http/conn/ssl/BrowserCompatHostnameVerifier.java",
        "core/java/org/apache/http/conn/ssl/SSLSocketFactory.java",
        "core/java/org/apache/http/conn/ssl/StrictHostnameVerifier.java",
        "core/java/org/apache/http/conn/ssl/X509HostnameVerifier.java",
        "core/java/org/apache/http/params/CoreConnectionPNames.java",
        "core/java/org/apache/http/params/HttpConnectionParams.java",
        "core/java/org/apache/http/params/HttpParams.java",
        "core/java/android/net/http/SslCertificate.java",
        "core/java/android/net/http/SslError.java",
        "core/java/com/android/internal/util/HexDump.java",
    ],
}

droidstubs {
    name: "api-stubs-docs",
    defaults: ["metalava-api-stubs-default"],
    api_filename: "public_api.txt",
    private_api_filename: "private.txt",
    removed_api_filename: "removed.txt",
    arg_files: [
        "core/res/AndroidManifest.xml",
    ],
    args: metalava_framework_docs_args,
    check_api: {
        current: {
            api_file: "api/current.txt",
            removed_api_file: "api/removed.txt",
        },
        last_released: {
            api_file: ":last-released-public-api",
            removed_api_file: "api/removed.txt",
        },
    },
    jdiff_enabled: true,
}

droidstubs {
    name: "system-api-stubs-docs",
    defaults: ["metalava-api-stubs-default"],
    api_tag_name: "SYSTEM",
    api_filename: "system-api.txt",
    private_api_filename: "system-private.txt",
    private_dex_api_filename: "system-private-dex.txt",
    removed_api_filename: "system-removed.txt",
    arg_files: [
        "core/res/AndroidManifest.xml",
    ],
    args: metalava_framework_docs_args + " --show-annotation android.annotation.SystemApi",
    check_api: {
        current: {
            api_file: "api/system-current.txt",
            removed_api_file: "api/system-removed.txt",
        },
        last_released: {
            api_file: ":last-released-system-api",
            removed_api_file: "api/system-removed.txt",
        },
    },
    jdiff_enabled: true,
}

droidstubs {
    name: "test-api-stubs-docs",
    defaults: ["metalava-api-stubs-default"],
    api_tag_name: "TEST",
    api_filename: "test-api.txt",
    removed_api_filename: "test-removed.txt",
    arg_files: [
        "core/res/AndroidManifest.xml",
    ],
    args: metalava_framework_docs_args + " --show-annotation android.annotation.TestApi",
    check_api: {
        current: {
            api_file: "api/test-current.txt",
            removed_api_file: "api/test-removed.txt",
        },
    },
}

filegroup {
    name: "framework-annotation-nonnull-srcs",
    srcs: [
        "core/java/android/annotation/NonNull.java",
    ],
}

filegroup {
    name: "framework-media-annotation-srcs",
    srcs: [
        "core/java/android/annotation/CallbackExecutor.java",
        "core/java/android/annotation/DrawableRes.java",
        "core/java/android/annotation/IntDef.java",
        "core/java/android/annotation/LongDef.java",
        "core/java/android/annotation/NonNull.java",
        "core/java/android/annotation/Nullable.java",
        "core/java/android/annotation/RequiresPermission.java",
        "core/java/android/annotation/SdkConstant.java",
        "core/java/android/annotation/StringDef.java",
        "core/java/android/annotation/TestApi.java",
        "core/java/android/annotation/UnsupportedAppUsage.java",
        "core/java/com/android/internal/annotations/GuardedBy.java",
    ],
}
<|MERGE_RESOLUTION|>--- conflicted
+++ resolved
@@ -104,10 +104,7 @@
         "core/java/android/app/backup/IRestoreObserver.aidl",
         "core/java/android/app/backup/IRestoreSession.aidl",
         "core/java/android/app/backup/ISelectBackupTransportCallback.aidl",
-<<<<<<< HEAD
-=======
         "core/java/android/app/role/IOnRoleHoldersChangedListener.aidl",
->>>>>>> de843449
         "core/java/android/app/role/IRoleManager.aidl",
         "core/java/android/app/role/IRoleManagerCallback.aidl",
         "core/java/android/app/slice/ISliceManager.aidl",
@@ -167,10 +164,7 @@
         "core/java/android/hardware/biometrics/IBiometricServiceReceiver.aidl",
         "core/java/android/hardware/biometrics/IBiometricServiceReceiverInternal.aidl",
         "core/java/android/hardware/biometrics/IBiometricServiceLockoutResetCallback.aidl",
-<<<<<<< HEAD
-=======
         "core/java/android/hardware/display/IColorDisplayManager.aidl",
->>>>>>> de843449
         "core/java/android/hardware/display/IDisplayManager.aidl",
         "core/java/android/hardware/display/IDisplayManagerCallback.aidl",
         "core/java/android/hardware/display/IVirtualDisplayCallback.aidl",
@@ -275,10 +269,7 @@
         "core/java/android/os/storage/IStorageEventListener.aidl",
         "core/java/android/os/storage/IStorageShutdownObserver.aidl",
         "core/java/android/os/storage/IObbActionListener.aidl",
-<<<<<<< HEAD
-=======
         "core/java/android/permission/IPermissionController.aidl",
->>>>>>> de843449
         "core/java/android/rolecontrollerservice/IRoleControllerService.aidl",
         ":keystore_aidl",
         "core/java/android/security/keymaster/IKeyAttestationApplicationIdProvider.aidl",
@@ -306,12 +297,7 @@
         "core/java/android/service/euicc/ISwitchToSubscriptionCallback.aidl",
         "core/java/android/service/euicc/IUpdateSubscriptionNicknameCallback.aidl",
         "core/java/android/service/gatekeeper/IGateKeeperService.aidl",
-<<<<<<< HEAD
-        "core/java/android/service/intelligence/IIntelligenceService.aidl",
-
-=======
         "core/java/android/service/contentcapture/IContentCaptureService.aidl",
->>>>>>> de843449
         "core/java/android/service/notification/INotificationListener.aidl",
         "core/java/android/service/notification/IStatusBarNotificationHolder.aidl",
         "core/java/android/service/notification/IConditionListener.aidl",
@@ -372,12 +358,8 @@
         "core/java/android/view/autofill/IAutoFillManagerClient.aidl",
         "core/java/android/view/autofill/IAugmentedAutofillManagerClient.aidl",
         "core/java/android/view/autofill/IAutofillWindowPresenter.aidl",
-<<<<<<< HEAD
-        "core/java/android/view/intelligence/IIntelligenceManager.aidl",
-=======
         "core/java/android/view/contentcapture/IContentCaptureDirectManager.aidl",
         "core/java/android/view/contentcapture/IContentCaptureManager.aidl",
->>>>>>> de843449
         "core/java/android/view/IApplicationToken.aidl",
         "core/java/android/view/IAppTransitionAnimationSpecsFuture.aidl",
         "core/java/android/view/IDockedStackListener.aidl",
@@ -640,10 +622,6 @@
         "telephony/java/com/android/internal/telephony/euicc/ISetDefaultSmdpAddressCallback.aidl",
         "telephony/java/com/android/internal/telephony/euicc/ISetNicknameCallback.aidl",
         "telephony/java/com/android/internal/telephony/euicc/ISwitchToProfileCallback.aidl",
-<<<<<<< HEAD
-        "telephony/java/com/android/internal/telephony/rcs/IRcs.aidl",
-=======
->>>>>>> de843449
         "wifi/java/android/net/wifi/INetworkRequestMatchCallback.aidl",
         "wifi/java/android/net/wifi/INetworkRequestUserSelectionCallback.aidl",
         "wifi/java/android/net/wifi/ISoftApCallback.aidl",
@@ -748,10 +726,7 @@
 
     static_libs: [
         "apex_aidl_interface-java",
-<<<<<<< HEAD
-=======
         "networkstack-aidl-interfaces-java",
->>>>>>> de843449
         "framework-protos",
         "mediaplayer2-protos",
         "android.hidl.base-V1.0-java",
@@ -773,10 +748,7 @@
         "android.hardware.radio-V1.4-java",
         "android.hardware.usb.gadget-V1.0-java",
         "netd_aidl_interface-java",
-<<<<<<< HEAD
-=======
         "devicepolicyprotosnano",
->>>>>>> de843449
     ],
 
     required: [
@@ -826,19 +798,6 @@
     ],
 }
 
-<<<<<<< HEAD
-// A host library containing the inspector annotations for inspector-annotation-processor.
-java_library_host {
-    name: "inspector-annotation",
-    srcs: [
-        "core/java/android/view/inspector/InspectableChildren.java",
-        "core/java/android/view/inspector/InspectableNodeName.java",
-        "core/java/android/view/inspector/InspectableProperty.java",
-    ],
-}
-
-=======
->>>>>>> de843449
 // A host library including just UnsupportedAppUsage.java so that the annotation
 // processor can also use this annotation.
 java_library_host {
@@ -1255,10 +1214,7 @@
 metalava_framework_docs_args = "--manifest $(location core/res/AndroidManifest.xml) " +
     "--hide-package com.android.okhttp " +
     "--hide-package com.android.org.conscrypt --hide-package com.android.server " +
-<<<<<<< HEAD
-=======
     "--error UnhiddenSystemApi " +
->>>>>>> de843449
     "--hide RequiresPermission " +
     "--hide MissingPermission --hide BroadcastBehavior " +
     "--hide HiddenSuperclass --hide DeprecationMismatch --hide UnavailableSymbol " +
@@ -1674,11 +1630,8 @@
     ],
     dex_mapping_filename: "dex-mapping.txt",
     args: metalava_framework_docs_args +
-<<<<<<< HEAD
-=======
         " --hide ReferencesHidden " +
         " --hide UnhiddenSystemApi " +
->>>>>>> de843449
         " --show-unannotated " +
         " --show-annotation android.annotation.SystemApi " +
         " --show-annotation android.annotation.TestApi "
