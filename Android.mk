#
# Copyright (C) 2008 The Android Open Source Project
#
# Licensed under the Apache License, Version 2.0 (the "License");
# you may not use this file except in compliance with the License.
# You may obtain a copy of the License at
#
#      http://www.apache.org/licenses/LICENSE-2.0
#
# Unless required by applicable law or agreed to in writing, software
# distributed under the License is distributed on an "AS IS" BASIS,
# WITHOUT WARRANTIES OR CONDITIONS OF ANY KIND, either express or implied.
# See the License for the specific language governing permissions and
# limitations under the License.
#
LOCAL_PATH := $(call my-dir)

# Load framework-specific path mappings used later in the build.
include $(LOCAL_PATH)/pathmap.mk

# Build the master framework library.
# The framework contains too many method references (>64K) for poor old DEX.
# So we first build the framework as a monolithic static library then split it
# up into smaller pieces.
# ============================================================

# embedded builds use nothing in frameworks/base
ifneq ($(ANDROID_BUILD_EMBEDDED),true)

# Copy AIDL files to be preprocessed and included in the SDK,
# specified relative to the root of the build tree.
# ============================================================
include $(CLEAR_VARS)

aidl_parcelables :=
define stubs-to-aidl-parcelables
  gen := $(TARGET_OUT_COMMON_INTERMEDIATES)/$1.aidl
  aidl_parcelables += $$(gen)
  $$(gen): $(call java-lib-header-files,$1) $(HOST_OUT_EXECUTABLES)/sdkparcelables
	@echo Extract SDK parcelables: $$@
	rm -f $$@
	$(HOST_OUT_EXECUTABLES)/sdkparcelables $$< $$@
endef

$(foreach stubs,android_stubs_current android_test_stubs_current android_system_stubs_current,\
  $(eval $(call stubs-to-aidl-parcelables,$(stubs))))

gen := $(TARGET_OUT_COMMON_INTERMEDIATES)/framework.aidl
.KATI_RESTAT: $(gen)
$(gen): $(aidl_parcelables)
	@echo Combining SDK parcelables: $@
	rm -f $@.tmp
	cat $^ | sort -u > $@.tmp
	$(call commit-change-for-toc,$@)

# This is used by ide.mk as the list of source files that are
# always included.
INTERNAL_SDK_SOURCE_DIRS := $(addprefix $(LOCAL_PATH)/,$(dirs_to_document))

$(call dist-for-goals,sdk,$(INTERNAL_PLATFORM_API_FILE))
$(call dist-for-goals,sdk,$(INTERNAL_PLATFORM_SYSTEM_API_FILE))
$(call dist-for-goals,sdk,$(INTERNAL_PLATFORM_TEST_API_FILE))
$(call dist-for-goals,sdk,$(INTERNAL_PLATFORM_API_FILE):apistubs/android/public/api/android.txt)
$(call dist-for-goals,sdk,$(INTERNAL_PLATFORM_SYSTEM_API_FILE):apistubs/android/system/api/android.txt)
$(call dist-for-goals,sdk,$(INTERNAL_PLATFORM_TEST_API_FILE):apistubs/android/test/api/android.txt)

# sdk.atree needs to copy the whole dir: $(OUT_DOCS)/offline-sdk to the final zip.
# So keep offline-sdk-timestamp target here, and unzip offline-sdk-docs.zip to
# $(OUT_DOCS)/offline-sdk.
$(OUT_DOCS)/offline-sdk-timestamp: $(OUT_DOCS)/offline-sdk-docs-docs.zip
	$(hide) rm -rf $(OUT_DOCS)/offline-sdk
	$(hide) mkdir -p $(OUT_DOCS)/offline-sdk
	( unzip -qo $< -d $(OUT_DOCS)/offline-sdk && touch -f $@ ) || exit 1

<<<<<<< HEAD
# ==== hiddenapi lists =======================================
.KATI_RESTAT: \
	$(INTERNAL_PLATFORM_HIDDENAPI_WHITELIST) \
	$(INTERNAL_PLATFORM_HIDDENAPI_LIGHT_GREYLIST) \
	$(INTERNAL_PLATFORM_HIDDENAPI_DARK_GREYLIST) \
	$(INTERNAL_PLATFORM_HIDDENAPI_BLACKLIST)
$(INTERNAL_PLATFORM_HIDDENAPI_WHITELIST): \
    .KATI_IMPLICIT_OUTPUTS := \
        $(INTERNAL_PLATFORM_HIDDENAPI_LIGHT_GREYLIST) \
        $(INTERNAL_PLATFORM_HIDDENAPI_DARK_GREYLIST) \
        $(INTERNAL_PLATFORM_HIDDENAPI_BLACKLIST)
$(INTERNAL_PLATFORM_HIDDENAPI_WHITELIST): \
    frameworks/base/tools/hiddenapi/generate_hiddenapi_lists.py \
    frameworks/base/config/hiddenapi-light-greylist.txt \
    frameworks/base/config/hiddenapi-vendor-list.txt \
    frameworks/base/config/hiddenapi-max-sdk-p-blacklist.txt \
=======
# Run this for checkbuild
checkbuild: doc-comment-check-docs
# Check comment when you are updating the API
update-api: doc-comment-check-docs

# ==== hiddenapi lists =======================================
.KATI_RESTAT: $(INTERNAL_PLATFORM_HIDDENAPI_FLAGS)
$(INTERNAL_PLATFORM_HIDDENAPI_FLAGS): \
    frameworks/base/tools/hiddenapi/generate_hiddenapi_lists.py \
    frameworks/base/config/hiddenapi-greylist.txt \
    frameworks/base/config/hiddenapi-greylist-max-p.txt \
    frameworks/base/config/hiddenapi-greylist-max-o.txt \
>>>>>>> de843449
    frameworks/base/config/hiddenapi-force-blacklist.txt \
    $(INTERNAL_PLATFORM_HIDDENAPI_PUBLIC_LIST) \
    $(INTERNAL_PLATFORM_HIDDENAPI_PRIVATE_LIST) \
    $(INTERNAL_PLATFORM_REMOVED_DEX_API_FILE)
	frameworks/base/tools/hiddenapi/generate_hiddenapi_lists.py \
<<<<<<< HEAD
	    --input-public $(INTERNAL_PLATFORM_HIDDENAPI_PUBLIC_LIST) \
	    --input-private $(INTERNAL_PLATFORM_HIDDENAPI_PRIVATE_LIST) \
	    --input-whitelists $(PRIVATE_WHITELIST_INPUTS) \
	    --input-greylists \
	        frameworks/base/config/hiddenapi-light-greylist.txt \
	        frameworks/base/config/hiddenapi-vendor-list.txt \
	        frameworks/base/config/hiddenapi-max-sdk-p-blacklist.txt \
	        <(comm -12 <(sort $(INTERNAL_PLATFORM_REMOVED_DEX_API_FILE)) \
	                   $(INTERNAL_PLATFORM_HIDDENAPI_PRIVATE_LIST)) \
	        $(PRIVATE_GREYLIST_INPUTS) \
	    --input-blacklists frameworks/base/config/hiddenapi-force-blacklist.txt \
	    --output-whitelist $(INTERNAL_PLATFORM_HIDDENAPI_WHITELIST).tmp \
	    --output-light-greylist $(INTERNAL_PLATFORM_HIDDENAPI_LIGHT_GREYLIST).tmp \
	    --output-dark-greylist $(INTERNAL_PLATFORM_HIDDENAPI_DARK_GREYLIST).tmp \
	    --output-blacklist $(INTERNAL_PLATFORM_HIDDENAPI_BLACKLIST).tmp
	$(call commit-change-for-toc,$(INTERNAL_PLATFORM_HIDDENAPI_WHITELIST))
	$(call commit-change-for-toc,$(INTERNAL_PLATFORM_HIDDENAPI_LIGHT_GREYLIST))
	$(call commit-change-for-toc,$(INTERNAL_PLATFORM_HIDDENAPI_DARK_GREYLIST))
	$(call commit-change-for-toc,$(INTERNAL_PLATFORM_HIDDENAPI_BLACKLIST))
=======
	    --public $(INTERNAL_PLATFORM_HIDDENAPI_PUBLIC_LIST) \
	    --private $(INTERNAL_PLATFORM_HIDDENAPI_PRIVATE_LIST) \
	    --csv $(PRIVATE_FLAGS_INPUTS) \
	    --greylist frameworks/base/config/hiddenapi-greylist.txt \
	    --greylist-ignore-conflicts $(INTERNAL_PLATFORM_REMOVED_DEX_API_FILE) \
	    --greylist-max-p frameworks/base/config/hiddenapi-greylist-max-p.txt \
	    --greylist-max-o-ignore-conflicts \
	        frameworks/base/config/hiddenapi-greylist-max-o.txt \
	    --blacklist frameworks/base/config/hiddenapi-force-blacklist.txt \
	    --output $@.tmp
	$(call commit-change-for-toc,$@)
>>>>>>> de843449

$(INTERNAL_PLATFORM_HIDDENAPI_GREYLIST_METADATA): \
    frameworks/base/tools/hiddenapi/merge_csv.py \
    $(PRIVATE_METADATA_INPUTS)
	frameworks/base/tools/hiddenapi/merge_csv.py $(PRIVATE_METADATA_INPUTS) > $@

<<<<<<< HEAD
$(call dist-for-goals,droidcore,$(INTERNAL_PLATFORM_HIDDENAPI_WHITELIST))
$(call dist-for-goals,droidcore,$(INTERNAL_PLATFORM_HIDDENAPI_LIGHT_GREYLIST))
$(call dist-for-goals,droidcore,$(INTERNAL_PLATFORM_HIDDENAPI_DARK_GREYLIST))
$(call dist-for-goals,droidcore,$(INTERNAL_PLATFORM_HIDDENAPI_BLACKLIST))
=======
$(call dist-for-goals,droidcore,$(INTERNAL_PLATFORM_HIDDENAPI_FLAGS))
>>>>>>> de843449
$(call dist-for-goals,droidcore,$(INTERNAL_PLATFORM_HIDDENAPI_GREYLIST_METADATA))

# Include subdirectory makefiles
# ============================================================

# If we're building with ONE_SHOT_MAKEFILE (mm, mmm), then what the framework
# team really wants is to build the stuff defined by this makefile.
ifeq (,$(ONE_SHOT_MAKEFILE))
include $(call first-makefiles-under,$(LOCAL_PATH))
endif

endif # ANDROID_BUILD_EMBEDDED<|MERGE_RESOLUTION|>--- conflicted
+++ resolved
@@ -72,24 +72,6 @@
 	$(hide) mkdir -p $(OUT_DOCS)/offline-sdk
 	( unzip -qo $< -d $(OUT_DOCS)/offline-sdk && touch -f $@ ) || exit 1
 
-<<<<<<< HEAD
-# ==== hiddenapi lists =======================================
-.KATI_RESTAT: \
-	$(INTERNAL_PLATFORM_HIDDENAPI_WHITELIST) \
-	$(INTERNAL_PLATFORM_HIDDENAPI_LIGHT_GREYLIST) \
-	$(INTERNAL_PLATFORM_HIDDENAPI_DARK_GREYLIST) \
-	$(INTERNAL_PLATFORM_HIDDENAPI_BLACKLIST)
-$(INTERNAL_PLATFORM_HIDDENAPI_WHITELIST): \
-    .KATI_IMPLICIT_OUTPUTS := \
-        $(INTERNAL_PLATFORM_HIDDENAPI_LIGHT_GREYLIST) \
-        $(INTERNAL_PLATFORM_HIDDENAPI_DARK_GREYLIST) \
-        $(INTERNAL_PLATFORM_HIDDENAPI_BLACKLIST)
-$(INTERNAL_PLATFORM_HIDDENAPI_WHITELIST): \
-    frameworks/base/tools/hiddenapi/generate_hiddenapi_lists.py \
-    frameworks/base/config/hiddenapi-light-greylist.txt \
-    frameworks/base/config/hiddenapi-vendor-list.txt \
-    frameworks/base/config/hiddenapi-max-sdk-p-blacklist.txt \
-=======
 # Run this for checkbuild
 checkbuild: doc-comment-check-docs
 # Check comment when you are updating the API
@@ -102,33 +84,11 @@
     frameworks/base/config/hiddenapi-greylist.txt \
     frameworks/base/config/hiddenapi-greylist-max-p.txt \
     frameworks/base/config/hiddenapi-greylist-max-o.txt \
->>>>>>> de843449
     frameworks/base/config/hiddenapi-force-blacklist.txt \
     $(INTERNAL_PLATFORM_HIDDENAPI_PUBLIC_LIST) \
     $(INTERNAL_PLATFORM_HIDDENAPI_PRIVATE_LIST) \
     $(INTERNAL_PLATFORM_REMOVED_DEX_API_FILE)
 	frameworks/base/tools/hiddenapi/generate_hiddenapi_lists.py \
-<<<<<<< HEAD
-	    --input-public $(INTERNAL_PLATFORM_HIDDENAPI_PUBLIC_LIST) \
-	    --input-private $(INTERNAL_PLATFORM_HIDDENAPI_PRIVATE_LIST) \
-	    --input-whitelists $(PRIVATE_WHITELIST_INPUTS) \
-	    --input-greylists \
-	        frameworks/base/config/hiddenapi-light-greylist.txt \
-	        frameworks/base/config/hiddenapi-vendor-list.txt \
-	        frameworks/base/config/hiddenapi-max-sdk-p-blacklist.txt \
-	        <(comm -12 <(sort $(INTERNAL_PLATFORM_REMOVED_DEX_API_FILE)) \
-	                   $(INTERNAL_PLATFORM_HIDDENAPI_PRIVATE_LIST)) \
-	        $(PRIVATE_GREYLIST_INPUTS) \
-	    --input-blacklists frameworks/base/config/hiddenapi-force-blacklist.txt \
-	    --output-whitelist $(INTERNAL_PLATFORM_HIDDENAPI_WHITELIST).tmp \
-	    --output-light-greylist $(INTERNAL_PLATFORM_HIDDENAPI_LIGHT_GREYLIST).tmp \
-	    --output-dark-greylist $(INTERNAL_PLATFORM_HIDDENAPI_DARK_GREYLIST).tmp \
-	    --output-blacklist $(INTERNAL_PLATFORM_HIDDENAPI_BLACKLIST).tmp
-	$(call commit-change-for-toc,$(INTERNAL_PLATFORM_HIDDENAPI_WHITELIST))
-	$(call commit-change-for-toc,$(INTERNAL_PLATFORM_HIDDENAPI_LIGHT_GREYLIST))
-	$(call commit-change-for-toc,$(INTERNAL_PLATFORM_HIDDENAPI_DARK_GREYLIST))
-	$(call commit-change-for-toc,$(INTERNAL_PLATFORM_HIDDENAPI_BLACKLIST))
-=======
 	    --public $(INTERNAL_PLATFORM_HIDDENAPI_PUBLIC_LIST) \
 	    --private $(INTERNAL_PLATFORM_HIDDENAPI_PRIVATE_LIST) \
 	    --csv $(PRIVATE_FLAGS_INPUTS) \
@@ -140,21 +100,13 @@
 	    --blacklist frameworks/base/config/hiddenapi-force-blacklist.txt \
 	    --output $@.tmp
 	$(call commit-change-for-toc,$@)
->>>>>>> de843449
 
 $(INTERNAL_PLATFORM_HIDDENAPI_GREYLIST_METADATA): \
     frameworks/base/tools/hiddenapi/merge_csv.py \
     $(PRIVATE_METADATA_INPUTS)
 	frameworks/base/tools/hiddenapi/merge_csv.py $(PRIVATE_METADATA_INPUTS) > $@
 
-<<<<<<< HEAD
-$(call dist-for-goals,droidcore,$(INTERNAL_PLATFORM_HIDDENAPI_WHITELIST))
-$(call dist-for-goals,droidcore,$(INTERNAL_PLATFORM_HIDDENAPI_LIGHT_GREYLIST))
-$(call dist-for-goals,droidcore,$(INTERNAL_PLATFORM_HIDDENAPI_DARK_GREYLIST))
-$(call dist-for-goals,droidcore,$(INTERNAL_PLATFORM_HIDDENAPI_BLACKLIST))
-=======
 $(call dist-for-goals,droidcore,$(INTERNAL_PLATFORM_HIDDENAPI_FLAGS))
->>>>>>> de843449
 $(call dist-for-goals,droidcore,$(INTERNAL_PLATFORM_HIDDENAPI_GREYLIST_METADATA))
 
 # Include subdirectory makefiles
