--- conflicted
+++ resolved
@@ -468,10 +468,8 @@
             LOGV("kWhatReset");
             Mutex::Autolock autoLock(mLock);
 
-<<<<<<< HEAD
-            if ( (mAudioDecoder != NULL && IsFlushingState(mFlushingAudio)) ||
-                 (mVideoDecoder != NULL && IsFlushingState(mFlushingVideo)) ) {
-=======
+            /*TODO We have to evaluate if this fix is required from google */
+            
             if (mRenderer != NULL) {
                 // There's an edge case where the renderer owns all output
                 // buffers and is paused, therefore the decoder will not read
@@ -483,9 +481,9 @@
                     mRenderer->resume();
                 }
             }
-
-            if (mFlushingAudio != NONE || mFlushingVideo != NONE) {
->>>>>>> 94180377
+            if ( (mAudioDecoder != NULL && IsFlushingState(mFlushingAudio)) ||
+                 (mVideoDecoder != NULL && IsFlushingState(mFlushingVideo)) ) {
+
                 // We're currently flushing, postpone the reset until that's
                 // completed.
 
@@ -647,9 +645,6 @@
     ++mScanSourcesGeneration;
     mScanSourcesPending = false;
 
-    ++mScanSourcesGeneration;
-    mScanSourcesPending = false;
-
     mRenderer.clear();
 
     if (mSource != NULL) {
