/*
 * Copyright (C) 2010 The Android Open Source Project
 *
 * Licensed under the Apache License, Version 2.0 (the "License");
 * you may not use this file except in compliance with the License.
 * You may obtain a copy of the License at
 *
 *      http://www.apache.org/licenses/LICENSE-2.0
 *
 * Unless required by applicable law or agreed to in writing, software
 * distributed under the License is distributed on an "AS IS" BASIS,
 * WITHOUT WARRANTIES OR CONDITIONS OF ANY KIND, either express or implied.
 * See the License for the specific language governing permissions and
 * limitations under the License.
 */

//#define LOG_NDEBUG 0
#define LOG_TAG "NuCachedSource2"
#include <utils/Log.h>

#include "include/NuCachedSource2.h"

#include <media/stagefright/foundation/ADebug.h>
#include <media/stagefright/foundation/AMessage.h>
#include <media/stagefright/MediaErrors.h>

namespace android {

struct PageCache {
    PageCache(size_t pageSize);
    ~PageCache();

    struct Page {
        void *mData;
        size_t mSize;
    };

    Page *acquirePage();
    void releasePage(Page *page);

    void appendPage(Page *page);
    size_t releaseFromStart(size_t maxBytes);

    size_t totalSize() const {
        return mTotalSize;
    }

    void copy(size_t from, void *data, size_t size);

private:
    size_t mPageSize;
    size_t mTotalSize;

    List<Page *> mActivePages;
    List<Page *> mFreePages;

    void freePages(List<Page *> *list);

    DISALLOW_EVIL_CONSTRUCTORS(PageCache);
};

PageCache::PageCache(size_t pageSize)
    : mPageSize(pageSize),
      mTotalSize(0) {
}

PageCache::~PageCache() {
    freePages(&mActivePages);
    freePages(&mFreePages);
}

void PageCache::freePages(List<Page *> *list) {
    List<Page *>::iterator it = list->begin();
    while (it != list->end()) {
        Page *page = *it;

        free(page->mData);
        delete page;
        page = NULL;

        ++it;
    }
}

PageCache::Page *PageCache::acquirePage() {
    if (!mFreePages.empty()) {
        List<Page *>::iterator it = mFreePages.begin();
        Page *page = *it;
        mFreePages.erase(it);

        return page;
    }

    Page *page = new Page;
    page->mData = malloc(mPageSize);
    page->mSize = 0;

    return page;
}

void PageCache::releasePage(Page *page) {
    page->mSize = 0;
    mFreePages.push_back(page);
}

void PageCache::appendPage(Page *page) {
    mTotalSize += page->mSize;
    mActivePages.push_back(page);
}

size_t PageCache::releaseFromStart(size_t maxBytes) {
    size_t bytesReleased = 0;

    while (maxBytes > 0 && !mActivePages.empty()) {
        List<Page *>::iterator it = mActivePages.begin();

        Page *page = *it;

        if (maxBytes < page->mSize) {
            break;
        }

        mActivePages.erase(it);

        maxBytes -= page->mSize;
        bytesReleased += page->mSize;

        releasePage(page);
    }

    mTotalSize -= bytesReleased;
    LOGV("Size of cache after release %d", mTotalSize);
    return bytesReleased;
}

void PageCache::copy(size_t from, void *data, size_t size) {
    LOGV("copy from %d size %d", from, size);

    CHECK_LE(from + size, mTotalSize);

    size_t offset = 0;
    List<Page *>::iterator it = mActivePages.begin();
    while (from >= offset + (*it)->mSize) {
        offset += (*it)->mSize;
        ++it;
    }

    size_t delta = from - offset;
    size_t avail = (*it)->mSize - delta;

    if (avail >= size) {
        memcpy(data, (const uint8_t *)(*it)->mData + delta, size);
        return;
    }

    memcpy(data, (const uint8_t *)(*it)->mData + delta, avail);
    ++it;
    data = (uint8_t *)data + avail;
    size -= avail;

    while (size > 0) {
        size_t copy = (*it)->mSize;
        if (copy > size) {
            copy = size;
        }
        memcpy(data, (*it)->mData, copy);
        data = (uint8_t *)data + copy;
        size -= copy;
        ++it;
    }
}

////////////////////////////////////////////////////////////////////////////////

NuCachedSource2::NuCachedSource2(const sp<DataSource> &source)
    : mSource(source),
      mReflector(new AHandlerReflector<NuCachedSource2>(this)),
      mLooper(new ALooper),
      mCache(new PageCache(kPageSize)),
      mCacheOffset(0),
      mFinalStatus(OK),
      mLastAccessPos(0),
      mFetching(true),
      mLastFetchTimeUs(-1),
      mSuspended(false),
      mAVOffset(kMinAVInterleavingOffset){
    mLooper->setName("NuCachedSource2");
    mLooper->registerHandler(mReflector);
    mLooper->start();

    Mutex::Autolock autoLock(mLock);
    (new AMessage(kWhatFetchMore, mReflector->id()))->post();
}

NuCachedSource2::~NuCachedSource2() {
    mLooper->stop();
    mLooper->unregisterHandler(mReflector->id());

    delete mCache;
    mCache = NULL;
}

status_t NuCachedSource2::initCheck() const {
    return mSource->initCheck();
}

status_t NuCachedSource2::getSize(off64_t *size) {
    return mSource->getSize(size);
}

uint32_t NuCachedSource2::flags() {
    return (mSource->flags() & ~kWantsPrefetching) | kIsCachingDataSource;
}

void NuCachedSource2::setAVInterleavingOffset(int64_t av_offset){
    Mutex::Autolock autoLock(mLock);

    mAVOffset = av_offset > kMaxAVInterleavingOffset ? kMaxAVInterleavingOffset: av_offset;
    mAVOffset = mAVOffset < kMinAVInterleavingOffset ? kMinAVInterleavingOffset: mAVOffset;

    LOGV("setAVOffset %lld", mAVOffset);
}

void NuCachedSource2::onMessageReceived(const sp<AMessage> &msg) {
    switch (msg->what()) {
        case kWhatFetchMore:
        {
            onFetch();
            break;
        }

        case kWhatRead:
        {
            onRead(msg);
            break;
        }

        case kWhatSuspend:
        {
            onSuspend();
            break;
        }

        default:
            TRESPASS();
    }
}

void NuCachedSource2::fetchInternal() {
    LOGV("fetchInternal");

    CHECK_EQ(mFinalStatus, (status_t)OK);

    PageCache::Page *page = mCache->acquirePage();

    ssize_t n = mSource->readAt(
            mCacheOffset + mCache->totalSize(), page->mData, kPageSize);

    Mutex::Autolock autoLock(mLock);

    if (n < 0) {
        LOGE("source returned error %ld", n);
        mFinalStatus = n;
        mCache->releasePage(page);
    } else if (n == 0) {
        LOGI("ERROR_END_OF_STREAM");
        mFinalStatus = ERROR_END_OF_STREAM;
        mCache->releasePage(page);
    } else {
        page->mSize = n;
        mCache->appendPage(page);
    }
}

void NuCachedSource2::onFetch() {
    LOGV("onFetch");

    if (mFinalStatus != OK) {
        LOGV("EOS reached, done prefetching for now");
        mFetching = false;
    }

    bool keepAlive =
        !mFetching
            && !mSuspended
            && mFinalStatus == OK
            && ALooper::GetNowUs() >= mLastFetchTimeUs + kKeepAliveIntervalUs;

    if (mFetching || keepAlive) {
        if (keepAlive) {
            LOGI("Keep alive");
        }

        fetchInternal();

        mLastFetchTimeUs = ALooper::GetNowUs();

        if (mFetching && mCache->totalSize() >= kHighWaterThreshold) {
            LOGI("Cache full, done prefetching for now");
            mFetching = false;
        }
    } else if (!mSuspended) {
        Mutex::Autolock autoLock(mLock);
        restartPrefetcherIfNecessary_l();
    }

    (new AMessage(kWhatFetchMore, mReflector->id()))->post(
            mFetching ? 0 : 100000ll);
}

void NuCachedSource2::onRead(const sp<AMessage> &msg) {
    LOGV("onRead");

    int64_t offset;
    CHECK(msg->findInt64("offset", &offset));

    void *data;
    CHECK(msg->findPointer("data", &data));

    size_t size;
    CHECK(msg->findSize("size", &size));

    ssize_t result = readInternal(offset, data, size);

    if (result == -EAGAIN) {
        msg->post(50000);
        return;
    }

    Mutex::Autolock autoLock(mLock);

    CHECK(mAsyncResult == NULL);

    mAsyncResult = new AMessage;
    mAsyncResult->setInt32("result", result);

    mCondition.signal();
}

void NuCachedSource2::restartPrefetcherIfNecessary_l(bool force) {
<<<<<<< HEAD
=======
    static const size_t kGrayArea = 256 * 1024;
>>>>>>> 724ffc36

    if ((!force && mFetching) || mFinalStatus != OK) {
        return;
    }

    size_t maxBytes;

    if (!force) {
<<<<<<< HEAD
        int64_t cacheLeft = mCacheOffset + mCache->totalSize() - mLastAccessPos;
        if ( cacheLeft >= kLowWaterThreshold + mAVOffset ) {
            LOGV("Dont restart prefetcher last access %lld, cache left %d", mLastAccessPos, cacheLeft);
            return;
        }

        maxBytes = mLastAccessPos - mCacheOffset;
    } else {
        // Empty it all out.
        maxBytes = mLastAccessPos - mCacheOffset;
        LOGV("Forcefully empty cache %d cache offset %lld", maxBytes, mCacheOffset);
=======
        if (mCacheOffset + mCache->totalSize() - mLastAccessPos
                >= kLowWaterThreshold) {
            return;
        }

        maxBytes = mLastAccessPos - mCacheOffset;
        if (maxBytes < kGrayArea) {
            return;
        }

        maxBytes -= kGrayArea;
    } else {
        // Empty it all out.
        maxBytes = mLastAccessPos - mCacheOffset;
>>>>>>> 724ffc36
    }

    maxBytes = (maxBytes > mAVOffset) ? maxBytes - mAVOffset : maxBytes;
    size_t actualBytes = mCache->releaseFromStart(maxBytes);
    mCacheOffset += actualBytes;

    LOGI("restarting prefetcher, totalSize = %d, offset %lld", mCache->totalSize(), mCacheOffset);
    mFetching = true;
}

ssize_t NuCachedSource2::readAt(off64_t offset, void *data, size_t size) {
    Mutex::Autolock autoSerializer(mSerializer);

    LOGV("readAt offset %lld, size %d", offset, size);

    Mutex::Autolock autoLock(mLock);

    // If the request can be completely satisfied from the cache, do so.

    if (offset >= mCacheOffset
            && offset + size <= mCacheOffset + mCache->totalSize()) {
        size_t delta = offset - mCacheOffset;
        mCache->copy(delta, data, size);

        mLastAccessPos = offset + size;

        return size;
    }

    sp<AMessage> msg = new AMessage(kWhatRead, mReflector->id());
    msg->setInt64("offset", offset);
    msg->setPointer("data", data);
    msg->setSize("size", size);

    CHECK(mAsyncResult == NULL);
    msg->post();

    while (mAsyncResult == NULL) {
        mCondition.wait(mLock);
    }

    int32_t result;
    CHECK(mAsyncResult->findInt32("result", &result));

    mAsyncResult.clear();

    if (result > 0) {
        mLastAccessPos = offset + result;
    }

    return (ssize_t)result;
}

size_t NuCachedSource2::cachedSize() {
    Mutex::Autolock autoLock(mLock);
    return mCacheOffset + mCache->totalSize();
}

size_t NuCachedSource2::approxDataRemaining(bool *eos) {
    Mutex::Autolock autoLock(mLock);
    return approxDataRemaining_l(eos);
}

size_t NuCachedSource2::approxDataRemaining_l(bool *eos) {
    *eos = (mFinalStatus != OK);
    off64_t lastBytePosCached = mCacheOffset + mCache->totalSize() + mAVOffset;
    if (mLastAccessPos < lastBytePosCached) {
        return lastBytePosCached - mLastAccessPos;
    }
    return 0;
}

<<<<<<< HEAD
bool NuCachedSource2::isCacheFull() {
    Mutex::Autolock autoLock(mLock);
    return (mCache->totalSize() >= kHighWaterThreshold);
}

ssize_t NuCachedSource2::readInternal(off64_t offset, void *data, size_t size) {
=======
ssize_t NuCachedSource2::readInternal(off_t offset, void *data, size_t size) {
>>>>>>> 724ffc36
    CHECK(size <= kHighWaterThreshold);

    LOGV("readInternal offset %ld size %d", offset, size);

    Mutex::Autolock autoLock(mLock);

    if (!mFetching) {
        mLastAccessPos = offset;
        restartPrefetcherIfNecessary_l(true /* force */);
    }

    if (offset < mCacheOffset
            || offset >= (off64_t)(mCacheOffset + mCache->totalSize())) {

        // In the presence of multiple decoded streams, once of them will
        // trigger this seek request, the other one will request data "nearby"
        // soon, adjust the seek position so that that subsequent request
        // does not trigger another seek.
        off64_t seekOffset = (offset > mAVOffset) ? offset - mAVOffset : 0;

        seekInternal_l(seekOffset);
    }

    size_t delta = offset - mCacheOffset;

    if (mFinalStatus != OK) {
        if (delta >= mCache->totalSize()) {
            return mFinalStatus;
        }

        size_t avail = mCache->totalSize() - delta;
        avail = (avail > size) ? size : avail;
        mCache->copy(delta, data, avail);
        return avail;
    }

    if (offset + size <= mCacheOffset + mCache->totalSize()) {
        mCache->copy(delta, data, size);

        return size;
    }

    LOGV("deferring read");

    return -EAGAIN;
}

status_t NuCachedSource2::seekInternal_l(off64_t offset) {
    mLastAccessPos = offset;

    if (offset >= mCacheOffset
            && offset <= (off64_t)(mCacheOffset + mCache->totalSize())) {
        return OK;
    }

    LOGI("new range: offset= %lld", offset);

    mCacheOffset = offset;

    size_t totalSize = mCache->totalSize();
    CHECK_EQ(mCache->releaseFromStart(totalSize), totalSize);

    mFinalStatus = OK;
    mFetching = true;

    return OK;
}

void NuCachedSource2::clearCacheAndResume() {
    LOGV("clearCacheAndResume");

    Mutex::Autolock autoLock(mLock);

    CHECK(mSuspended);

    mCacheOffset = 0;
    mFinalStatus = OK;
    mLastAccessPos = 0;
    mLastFetchTimeUs = -1;

    size_t totalSize = mCache->totalSize();
    CHECK_EQ(mCache->releaseFromStart(totalSize), totalSize);

    mFetching = true;
    mSuspended = false;
}

void NuCachedSource2::resumeFetchingIfNecessary() {
    LOGV("resumeFetchingIfNecessary");
    Mutex::Autolock autoLock(mLock);
    //This API will be called when app goes to underflow
    //Resume fetching forcefully
    restartPrefetcherIfNecessary_l(true);
}

void NuCachedSource2::suspend() {
    (new AMessage(kWhatSuspend, mReflector->id()))->post();

    while (!mSuspended) {
        usleep(10000);
    }
}

void NuCachedSource2::onSuspend() {
    Mutex::Autolock autoLock(mLock);

    mFetching = false;
    mSuspended = true;
}

}  // namespace android
<|MERGE_RESOLUTION|>--- conflicted
+++ resolved
@@ -338,10 +338,7 @@
 }
 
 void NuCachedSource2::restartPrefetcherIfNecessary_l(bool force) {
-<<<<<<< HEAD
-=======
     static const size_t kGrayArea = 256 * 1024;
->>>>>>> 724ffc36
 
     if ((!force && mFetching) || mFinalStatus != OK) {
         return;
@@ -350,19 +347,6 @@
     size_t maxBytes;
 
     if (!force) {
-<<<<<<< HEAD
-        int64_t cacheLeft = mCacheOffset + mCache->totalSize() - mLastAccessPos;
-        if ( cacheLeft >= kLowWaterThreshold + mAVOffset ) {
-            LOGV("Dont restart prefetcher last access %lld, cache left %d", mLastAccessPos, cacheLeft);
-            return;
-        }
-
-        maxBytes = mLastAccessPos - mCacheOffset;
-    } else {
-        // Empty it all out.
-        maxBytes = mLastAccessPos - mCacheOffset;
-        LOGV("Forcefully empty cache %d cache offset %lld", maxBytes, mCacheOffset);
-=======
         if (mCacheOffset + mCache->totalSize() - mLastAccessPos
                 >= kLowWaterThreshold) {
             return;
@@ -377,7 +361,6 @@
     } else {
         // Empty it all out.
         maxBytes = mLastAccessPos - mCacheOffset;
->>>>>>> 724ffc36
     }
 
     maxBytes = (maxBytes > mAVOffset) ? maxBytes - mAVOffset : maxBytes;
@@ -450,16 +433,12 @@
     return 0;
 }
 
-<<<<<<< HEAD
 bool NuCachedSource2::isCacheFull() {
     Mutex::Autolock autoLock(mLock);
     return (mCache->totalSize() >= kHighWaterThreshold);
 }
 
 ssize_t NuCachedSource2::readInternal(off64_t offset, void *data, size_t size) {
-=======
-ssize_t NuCachedSource2::readInternal(off_t offset, void *data, size_t size) {
->>>>>>> 724ffc36
     CHECK(size <= kHighWaterThreshold);
 
     LOGV("readInternal offset %ld size %d", offset, size);
