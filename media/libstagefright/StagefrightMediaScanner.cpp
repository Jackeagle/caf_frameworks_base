--- conflicted
+++ resolved
@@ -37,13 +37,8 @@
         ".mp3", ".mp4", ".m4a", ".3gp", ".3gpp", ".3g2", ".3gpp2",
         ".mpeg", ".ogg", ".mid", ".smf", ".imy", ".wma", ".aac",
         ".wav", ".amr", ".midi", ".xmf", ".rtttl", ".rtx", ".ota",
-<<<<<<< HEAD
-        ".mkv", ".mka", ".webm", ".ts", ".mpg", ".fl", ".flac", ".mxmf",
-        ".avi", ".qcp", ".awb",
-=======
         ".mkv", ".mka", ".webm", ".ts", ".fl", ".flac", ".mxmf",
-        ".avi", ".mpeg", ".mpg"
->>>>>>> 94180377
+        ".avi", ".mpeg", ".mpg", ".qcp", ".awb"
     };
     static const size_t kNumValidExtensions =
         sizeof(kValidExtensions) / sizeof(kValidExtensions[0]);
