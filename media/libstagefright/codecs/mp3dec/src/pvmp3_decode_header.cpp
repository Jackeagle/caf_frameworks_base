/* ------------------------------------------------------------------
 * Copyright (C) 1998-2009 PacketVideo
 *
 * Licensed under the Apache License, Version 2.0 (the "License");
 * you may not use this file except in compliance with the License.
 * You may obtain a copy of the License at
 *
 *      http://www.apache.org/licenses/LICENSE-2.0
 *
 * Unless required by applicable law or agreed to in writing, software
 * distributed under the License is distributed on an "AS IS" BASIS,
 * WITHOUT WARRANTIES OR CONDITIONS OF ANY KIND, either
 * express or implied.
 * See the License for the specific language governing permissions
 * and limitations under the License.
 * -------------------------------------------------------------------
 */
/*
------------------------------------------------------------------------------

   PacketVideo Corp.
   MP3 Decoder Library

   Filename: pvmp3_decode_header.cpp

     Date: 09/21/2007

------------------------------------------------------------------------------
 REVISION HISTORY


 Description:

------------------------------------------------------------------------------
 INPUT AND OUTPUT DEFINITIONS

Input
    tbits  *inputStream,        bit stream
    mp3Header  *info,
    uint32 *crc
 Returns

    mp3Header  *info,           structure holding the parsed mp3 header info
    uint32 *crc                 initialized crc computation


------------------------------------------------------------------------------
 FUNCTION DESCRIPTION

    gets mp3 header information

------------------------------------------------------------------------------
 REQUIREMENTS


------------------------------------------------------------------------------
 REFERENCES

 [1] ISO MPEG Audio Subgroup Software Simulation Group (1996)
     ISO 13818-3 MPEG-2 Audio Decoder - Lower Sampling Frequency Extension

------------------------------------------------------------------------------
 PSEUDO-CODE

------------------------------------------------------------------------------
*/


/*----------------------------------------------------------------------------
; INCLUDES
----------------------------------------------------------------------------*/

#include "pvmp3_decode_header.h"
#include "pvmp3_crc.h"
#include "pvmp3_getbits.h"
#include "pvmp3_seek_synch.h"


/*----------------------------------------------------------------------------
; MACROS
; Define module specific macros here
----------------------------------------------------------------------------*/


/*----------------------------------------------------------------------------
; DEFINES
; Include all pre-processor statements here. Include conditional
; compile variables also.
----------------------------------------------------------------------------*/

/*----------------------------------------------------------------------------
; LOCAL FUNCTION DEFINITIONS
; Function Prototype declaration
----------------------------------------------------------------------------*/

/*----------------------------------------------------------------------------
; LOCAL STORE/BUFFER/POINTER DEFINITIONS
; Variable declaration - defined here and used outside this module
----------------------------------------------------------------------------*/

/*----------------------------------------------------------------------------
; EXTERNAL FUNCTION REFERENCES
; Declare functions defined elsewhere and referenced in this module
----------------------------------------------------------------------------*/

/*----------------------------------------------------------------------------
; EXTERNAL GLOBAL STORE/BUFFER/POINTER REFERENCES
; Declare variables used in this module but defined elsewhere
----------------------------------------------------------------------------*/

/*----------------------------------------------------------------------------
; FUNCTION CODE
----------------------------------------------------------------------------*/

ERROR_CODE pvmp3_decode_header(tmp3Bits  *inputStream,
                               mp3Header  *info,
                               uint32 *crc)
{

    ERROR_CODE err = NO_DECODING_ERROR;
    uint32  temp;

    /*
     * Verify that at least the header is complete
     * Note that SYNC_WORD_LNGTH is in unit of bits, but inputBufferCurrentLength
     * is in unit of bytes.
     */
<<<<<<< HEAD
    if (inputStream->inputBufferCurrentLength < (SYNC_WORD_LNGTH + 25))
=======
    if (inputStream->inputBufferCurrentLength < ((SYNC_WORD_LNGTH + 21) >> 3))
>>>>>>> 54d3e905
    {
        return NO_ENOUGH_MAIN_DATA_ERROR;
    }

    /*
     *  MPEG Audio Version ID
     */
    temp = getUpTo17bits(inputStream, SYNC_WORD_LNGTH);
    if ((temp & SYNC_WORD) != SYNC_WORD)
    {
        err = pvmp3_header_sync(inputStream);

        if (err != NO_DECODING_ERROR)
        {
            return err;
        }
    }

    temp = getNbits(inputStream, 21);   // to avoid multiple bitstream accesses


    switch (temp >> 19)  /* 2 */
    {
        case 0:
            info->version_x = MPEG_2_5;
            break;
        case 2:
            info->version_x = MPEG_2;
            break;
        case 3:
            info->version_x = MPEG_1;
            break;
        default:
            info->version_x = INVALID_VERSION;
            err = UNSUPPORTED_LAYER;
            break;
    }

    info->layer_description  = 4 - ((temp << 13) >> 30);  /* 2 */
    info->error_protection   =  !((temp << 15) >> 31);  /* 1 */

    if (info->error_protection)
    {
        *crc = 0xffff;           /* CRC start value */
        calculate_crc((temp << 16) >> 16, 16, crc);
    }

    info->bitrate_index      = (temp << 16) >> 28;  /* 4 */
    info->sampling_frequency = (temp << 20) >> 30;  /* 2 */
    info->padding            = (temp << 22) >> 31;  /* 1 */
    info->extension          = (temp << 23) >> 31;  /* 1 */
    info->mode               = (temp << 24) >> 30;  /* 2 */
    info->mode_ext           = (temp << 26) >> 30;  /* 2 */
    info->copyright          = (temp << 27) >> 31;  /* 1 */
    info->original           = (temp << 28) >> 31;  /* 1 */
    info->emphasis           = (temp << 30) >> 30;  /* 2 */


    if (!info->bitrate_index || info->sampling_frequency == 3)
    {
        err = UNSUPPORTED_FREE_BITRATE;
    }

    return(err);
}
<|MERGE_RESOLUTION|>--- conflicted
+++ resolved
@@ -125,11 +125,7 @@
      * Note that SYNC_WORD_LNGTH is in unit of bits, but inputBufferCurrentLength
      * is in unit of bytes.
      */
-<<<<<<< HEAD
-    if (inputStream->inputBufferCurrentLength < (SYNC_WORD_LNGTH + 25))
-=======
-    if (inputStream->inputBufferCurrentLength < ((SYNC_WORD_LNGTH + 21) >> 3))
->>>>>>> 54d3e905
+    if (inputStream->inputBufferCurrentLength < ((SYNC_WORD_LNGTH + 25) >> 3))
     {
         return NO_ENOUGH_MAIN_DATA_ERROR;
     }
