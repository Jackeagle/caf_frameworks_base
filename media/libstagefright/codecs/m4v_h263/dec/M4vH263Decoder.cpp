/*
 * Copyright (C) 2009 The Android Open Source Project
 *
 * Licensed under the Apache License, Version 2.0 (the "License");
 * you may not use this file except in compliance with the License.
 * You may obtain a copy of the License at
 *
 *      http://www.apache.org/licenses/LICENSE-2.0
 *
 * Unless required by applicable law or agreed to in writing, software
 * distributed under the License is distributed on an "AS IS" BASIS,
 * WITHOUT WARRANTIES OR CONDITIONS OF ANY KIND, either express or implied.
 * See the License for the specific language governing permissions and
 * limitations under the License.
 */
//#define LOG_NDEBUG 0
#define LOG_TAG "M4vH263Decoder"
#include <utils/Log.h>
#include <stdlib.h> // for free
#include "ESDS.h"
#include "M4vH263Decoder.h"

#include "mp4dec_api.h"

#include <OMX_Component.h>
#include <media/stagefright/foundation/ADebug.h>
#include <media/stagefright/MediaBufferGroup.h>
#include <media/stagefright/MediaDefs.h>
#include <media/stagefright/MediaErrors.h>
#include <media/stagefright/MetaData.h>
#include <media/stagefright/Utils.h>

namespace android {

M4vH263Decoder::M4vH263Decoder(const sp<MediaSource> &source)
    : mSource(source),
      mStarted(false),
      mHandle(new tagvideoDecControls),
      mInputBuffer(NULL),
      mNumSamplesOutput(0),
      mTargetTimeUs(-1) {

    LOGV("M4vH263Decoder");
    memset(mHandle, 0, sizeof(tagvideoDecControls));
    mFormat = new MetaData;
    mFormat->setCString(kKeyMIMEType, MEDIA_MIMETYPE_VIDEO_RAW);

    // CHECK(mSource->getFormat()->findInt32(kKeyWidth, &mWidth));
    // CHECK(mSource->getFormat()->findInt32(kKeyHeight, &mHeight));

    // We'll ignore the dimension advertised by the source, the decoder
    // appears to require us to always start with the default dimensions
    // of 352 x 288 to operate correctly and later react to changes in
    // the dimensions as needed.
    mWidth = 352;
    mHeight = 288;

    mFormat->setInt32(kKeyWidth, mWidth);
    mFormat->setInt32(kKeyHeight, mHeight);
    mFormat->setInt32(kKeyColorFormat, OMX_COLOR_FormatYUV420Planar);
    mFormat->setCString(kKeyDecoderComponent, "M4vH263Decoder");
}

M4vH263Decoder::~M4vH263Decoder() {
    if (mStarted) {
        stop();
    }

    delete mHandle;
    mHandle = NULL;
}

void M4vH263Decoder::allocateFrames(int32_t width, int32_t height) {
    size_t frameSize =
        (((width + 15) & - 16) * ((height + 15) & - 16) * 3) / 2;

    for (uint32_t i = 0; i < 2; ++i) {
        mFrames[i] = new MediaBuffer(frameSize);
        mFrames[i]->setObserver(this);
    }

    PVSetReferenceYUV(
            mHandle,
            (uint8_t *)mFrames[1]->data());
}

status_t M4vH263Decoder::start(MetaData *) {
    CHECK(!mStarted);

    const char *mime = NULL;
    sp<MetaData> meta = mSource->getFormat();
    CHECK(meta->findCString(kKeyMIMEType, &mime));

    MP4DecodingMode mode;
    if (!strcasecmp(MEDIA_MIMETYPE_VIDEO_MPEG4, mime)) {
        mode = MPEG4_MODE;
    } else {
        CHECK(!strcasecmp(MEDIA_MIMETYPE_VIDEO_H263, mime));
        mode = H263_MODE;
    }

    uint32_t type;
    const void *data = NULL;
    size_t size = 0;
    uint8_t *vol_data[1] = {0};
    int32_t vol_size = 0;
    if (meta->findData(kKeyESDS, &type, &data, &size)) {
        ESDS esds((const uint8_t *)data, size);
        CHECK_EQ(esds.InitCheck(), (status_t)OK);

        const void *codec_specific_data;
        size_t codec_specific_data_size;
        esds.getCodecSpecificInfo(
                &codec_specific_data, &codec_specific_data_size);

        vol_data[0] = (uint8_t *) malloc(codec_specific_data_size);
        memcpy(vol_data[0], codec_specific_data, codec_specific_data_size);
        vol_size = codec_specific_data_size;
    } else {
        vol_data[0] = NULL;
        vol_size = 0;

    }

    Bool success = PVInitVideoDecoder(
            mHandle, vol_data, &vol_size, 1, mWidth, mHeight, mode);
    if (vol_data[0]) free(vol_data[0]);

    if (success != PV_TRUE) {
        LOGW("PVInitVideoDecoder failed. Unsupported content?");
        return ERROR_UNSUPPORTED;
    }

    MP4DecodingMode actualMode = PVGetDecBitstreamMode(mHandle);
<<<<<<< HEAD
    if(mode != actualMode){
        if((mode == MPEG4_MODE && actualMode == H263_MODE )){
            LOGI("MPEG4 with Short Header is in use");
        }
        else{
            LOGI("Mode Mismatch,mode from meta is %d,actualmode is %d", mode,actualMode);
            CHECK_EQ(mode, actualMode);
        }
    }
=======
    CHECK_EQ((int)mode, (int)actualMode);

>>>>>>> b4173374
    PVSetPostProcType((VideoDecControls *) mHandle, 0);

    int32_t width, height;
    PVGetVideoDimensions(mHandle, &width, &height);
    if (mode == H263_MODE && (width == 0 || height == 0)) {
        width = 352;
        height = 288;
    }
    allocateFrames(width, height);

    mSource->start();

    mNumSamplesOutput = 0;
    mTargetTimeUs = -1;
    mStarted = true;

    return OK;
}

status_t M4vH263Decoder::stop() {
    CHECK(mStarted);

    if (mInputBuffer) {
        mInputBuffer->release();
        mInputBuffer = NULL;
    }

    mSource->stop();

    releaseFrames();

    mStarted = false;
    return (PVCleanUpVideoDecoder(mHandle) == PV_TRUE)? OK: UNKNOWN_ERROR;
}

sp<MetaData> M4vH263Decoder::getFormat() {
    return mFormat;
}

status_t M4vH263Decoder::read(
        MediaBuffer **out, const ReadOptions *options) {
    *out = NULL;

    bool seeking = false;
    int64_t seekTimeUs;
    ReadOptions::SeekMode mode;
    if (options && options->getSeekTo(&seekTimeUs, &mode)) {
        seeking = true;
        CHECK_EQ((int)PVResetVideoDecoder(mHandle), PV_TRUE);
    }

    MediaBuffer *inputBuffer = NULL;
    status_t err = mSource->read(&inputBuffer, options);
    if (err != OK) {
        return err;
    }

    if (seeking) {
        int64_t targetTimeUs;
        if (inputBuffer->meta_data()->findInt64(kKeyTargetTime, &targetTimeUs)
                && targetTimeUs >= 0) {
            mTargetTimeUs = targetTimeUs;
        } else {
            mTargetTimeUs = -1;
        }
    }

    uint8_t *bitstream =
        (uint8_t *) inputBuffer->data() + inputBuffer->range_offset();

    uint32_t timestamp = 0xFFFFFFFF;
    int32_t bufferSize = inputBuffer->range_length();
    uint32_t useExtTimestamp = 0;
    if (PVDecodeVideoFrame(
                mHandle, &bitstream, &timestamp, &bufferSize,
                &useExtTimestamp,
                (uint8_t *)mFrames[mNumSamplesOutput & 0x01]->data())
            != PV_TRUE) {
        LOGE("failed to decode video frame.");

        inputBuffer->release();
        inputBuffer = NULL;

        return UNKNOWN_ERROR;
    }

    int32_t disp_width, disp_height;
    PVGetVideoDimensions(mHandle, &disp_width, &disp_height);

    int32_t buf_width, buf_height;
    PVGetBufferDimensions(mHandle, &buf_width, &buf_height);

    if (buf_width != mWidth || buf_height != mHeight) {
        ++mNumSamplesOutput;  // The client will never get to see this frame.

        inputBuffer->release();
        inputBuffer = NULL;

        mWidth = buf_width;
        mHeight = buf_height;
        mFormat->setInt32(kKeyWidth, mWidth);
        mFormat->setInt32(kKeyHeight, mHeight);

        CHECK_LE(disp_width, buf_width);
        CHECK_LE(disp_height, buf_height);

        return INFO_FORMAT_CHANGED;
    }

    int64_t timeUs;
    CHECK(inputBuffer->meta_data()->findInt64(kKeyTime, &timeUs));

    inputBuffer->release();
    inputBuffer = NULL;

    bool skipFrame = false;

    if (mTargetTimeUs >= 0) {
        CHECK(timeUs <= mTargetTimeUs);

        if (timeUs < mTargetTimeUs) {
            // We're still waiting for the frame with the matching
            // timestamp and we won't return the current one.
            skipFrame = true;

            LOGV("skipping frame at %lld us", timeUs);
        } else {
            LOGV("found target frame at %lld us", timeUs);

            mTargetTimeUs = -1;
        }
    }
    if (skipFrame) {
        *out = new MediaBuffer(0);
    } else {
        *out = mFrames[mNumSamplesOutput & 0x01];
        (*out)->add_ref();
        (*out)->meta_data()->setInt64(kKeyTime, timeUs);
    }

    ++mNumSamplesOutput;

    return OK;
}

void M4vH263Decoder::releaseFrames() {
    for (size_t i = 0; i < sizeof(mFrames) / sizeof(mFrames[0]); ++i) {
        MediaBuffer *buffer = mFrames[i];

        buffer->setObserver(NULL);
        buffer->release();

        mFrames[i] = NULL;
    }
}

void M4vH263Decoder::signalBufferReturned(MediaBuffer *buffer) {
    LOGV("signalBufferReturned");
}


}  // namespace android<|MERGE_RESOLUTION|>--- conflicted
+++ resolved
@@ -132,7 +132,6 @@
     }
 
     MP4DecodingMode actualMode = PVGetDecBitstreamMode(mHandle);
-<<<<<<< HEAD
     if(mode != actualMode){
         if((mode == MPEG4_MODE && actualMode == H263_MODE )){
             LOGI("MPEG4 with Short Header is in use");
@@ -142,10 +141,6 @@
             CHECK_EQ(mode, actualMode);
         }
     }
-=======
-    CHECK_EQ((int)mode, (int)actualMode);
-
->>>>>>> b4173374
     PVSetPostProcType((VideoDecControls *) mHandle, 0);
 
     int32_t width, height;
