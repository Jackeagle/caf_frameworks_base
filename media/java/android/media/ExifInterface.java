--- conflicted
+++ resolved
@@ -679,14 +679,14 @@
             if (value instanceof long[]) {
                 long[] array = (long[]) value;
                 if (array.length == 1) {
-                    return (double) array[0];
+                    return array[0];
                 }
                 throw new NumberFormatException("There are more than one component");
             }
             if (value instanceof int[]) {
                 int[] array = (int[]) value;
                 if (array.length == 1) {
-                    return (double) array[0];
+                    return array[0];
                 }
                 throw new NumberFormatException("There are more than one component");
             }
@@ -1083,6 +1083,7 @@
     private int mThumbnailOffset;
     private int mThumbnailLength;
     private byte[] mThumbnailBytes;
+    private boolean mIsSupportedFile;
 
     // Pattern to check non zero timestamp
     private static final Pattern sNonZeroTimePattern = Pattern.compile(".*[1-9].*");
@@ -1472,9 +1473,11 @@
 
             // Process JPEG input stream
             getJpegAttributes(in);
+            mIsSupportedFile = true;
         } catch (IOException e) {
             // Ignore exceptions in order to keep the compatibility with the old versions of
             // ExifInterface.
+            mIsSupportedFile = false;
             Log.w(TAG, "Invalid image: ExifInterface got an unsupported image format file"
                     + "(ExifInterface supports JPEG and some RAW image formats only) "
                     + "or a corrupted JPEG file to ExifInterface.", e);
@@ -1556,14 +1559,9 @@
      * </p>
      */
     public void saveAttributes() throws IOException {
-<<<<<<< HEAD
-        if (mIsRaw) {
-            throw new UnsupportedOperationException(
-                    "ExifInterface does not support saving attributes on RAW formats.");
-=======
         if (!mIsSupportedFile || mIsRaw) {
-            throw new IOException("ExifInterface only supports saving attributes on JPEG formats.");
->>>>>>> 2dbe1668
+            throw new IOException(
+                    "ExifInterface only supports saving attributes on JPEG formats.");
         }
         if (mIsInputStream || (mSeekableFileDescriptor == null && mFilename == null)) {
             throw new IOException(
@@ -2360,7 +2358,7 @@
         for (int i = 0; i < EXIF_TAGS.length; ++i) {
             int sum = 0;
             for (Map.Entry entry : (Set<Map.Entry>) mAttributes[i].entrySet()) {
-                final ExifAttribute exifAttribute = (ExifAttribute) ((Map.Entry) entry).getValue();
+                final ExifAttribute exifAttribute = (ExifAttribute) entry.getValue();
                 final int size = exifAttribute.size();
                 if (size > 4) {
                     sum += size;
