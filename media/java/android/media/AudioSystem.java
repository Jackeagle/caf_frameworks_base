--- conflicted
+++ resolved
@@ -154,10 +154,7 @@
     public static final int AUDIO_FORMAT_LDAC           = 0x23000000;
     public static final int AUDIO_FORMAT_CELT           = 0x26000000;
     public static final int AUDIO_FORMAT_APTX_ADAPTIVE  = 0x27000000;
-<<<<<<< HEAD
-=======
     public static final int AUDIO_FORMAT_APTX_TWSP      = 0x2A000000;
->>>>>>> 4ea77ac0
 
     /**
      * Convert audio format enum values to Bluetooth codec values
@@ -172,11 +169,8 @@
             case AUDIO_FORMAT_CELT: return BluetoothCodecConfig.SOURCE_CODEC_TYPE_CELT;
             case AUDIO_FORMAT_APTX_ADAPTIVE:
                      return BluetoothCodecConfig.SOURCE_CODEC_TYPE_APTX_ADAPTIVE;
-<<<<<<< HEAD
-=======
             case AUDIO_FORMAT_APTX_TWSP:
                      return BluetoothCodecConfig.SOURCE_CODEC_TYPE_APTX_TWSP;
->>>>>>> 4ea77ac0
             default: return BluetoothCodecConfig.SOURCE_CODEC_TYPE_INVALID;
         }
     }
