--- conflicted
+++ resolved
@@ -460,7 +460,7 @@
     private void notifyTopOfAudioFocusStack() {
         // notify the top of the stack it gained focus
         if (!mFocusStack.empty()) {
-            if (canReassignAudioFocus(mFocusStack.peek().getClientId())) {
+            if (canReassignAudioFocus()) {
                 mFocusStack.peek().handleFocusGain(AudioManager.AUDIOFOCUS_GAIN);
             }
         }
@@ -566,9 +566,6 @@
         }
     }
 
-    /* Constant to identify focus stack entry clientid for QCHAT client */
-    private static final String CLIENT_ID_QCHAT = "QCHAT";
-
     /**
      * Helper function:
      * Returns true if the system is in a state where the focus can be reevaluated, false otherwise.
@@ -577,34 +574,10 @@
      * Modifications to the implementation that break this assumption will cause focus requests to
      * misbehave when honoring the AudioManager.AUDIOFOCUS_FLAG_DELAY_OK flag.
      */
-    private boolean canReassignAudioFocus(String clientId) {
+    private boolean canReassignAudioFocus() {
         // focus requests are rejected during a phone call or when the phone is ringing
         // this is equivalent to IN_VOICE_COMM_FOCUS_ID having the focus
-<<<<<<< HEAD
-        // Also focus request is granted to QCHAT client even when voice call is active. QCHAT
-        // client will first check if any voice calls are in CALL_INACTIVE/CALL_HOLD state
-        if (!mFocusStack.isEmpty() && mFocusStack.peek().hasSameClient(IN_VOICE_COMM_FOCUS_ID)) {
-            if (clientId.contains(CLIENT_ID_QCHAT))
-                return true;
-            else
-                return false;
-        }
-        return true;
-    }
-
-     /**
-     * Helper function:
-     * Returns true if the system is in a state where the focus can be reevaluated , false otherwise.
-     */
-    private boolean canReassignAudioFocusFromQchat(int streamType, String clientId) {
-        // Focus request is rejected for Music Player and for QChat client if the focus is already
-        // acquired by a QChat client
-        if (!mFocusStack.isEmpty() &&
-            mFocusStack.peek().getClientId().contains(CLIENT_ID_QCHAT) &&
-            (clientId.contains(CLIENT_ID_QCHAT) || (streamType == AudioManager.STREAM_MUSIC))) {
-=======
         if (!mFocusStack.isEmpty() && isLockedFocusOwner(mFocusStack.peek())) {
->>>>>>> 23a90283
             return false;
         }
         return true;
@@ -774,14 +747,6 @@
         }
 
         synchronized(mAudioFocusLock) {
-<<<<<<< HEAD
-            if (!canReassignAudioFocus(clientId)) {
-                return AudioManager.AUDIOFOCUS_REQUEST_FAILED;
-            }
-
-            if (!canReassignAudioFocusFromQchat(mainStreamType, clientId)) {
-                return AudioManager.AUDIOFOCUS_REQUEST_FAILED;
-=======
             boolean focusGrantDelayed = false;
             if (!canReassignAudioFocus()) {
                 if ((flags & AudioManager.AUDIOFOCUS_FLAG_DELAY_OK) == 0) {
@@ -792,7 +757,6 @@
                     // to receive focus later
                     focusGrantDelayed = true;
                 }
->>>>>>> 23a90283
             }
 
             // handle the potential premature death of the new holder of the focus
