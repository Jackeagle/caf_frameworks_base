/*
 * Copyright (C) 2007 The Android Open Source Project
 *
 * Licensed under the Apache License, Version 2.0 (the "License");
 * you may not use this file except in compliance with the License.
 * You may obtain a copy of the License at
 *
 *      http://www.apache.org/licenses/LICENSE-2.0
 *
 * Unless required by applicable law or agreed to in writing, software
 * distributed under the License is distributed on an "AS IS" BASIS,
 * WITHOUT WARRANTIES OR CONDITIONS OF ANY KIND, either express or implied.
 * See the License for the specific language governing permissions and
 * limitations under the License.
 */

package android.media;

import android.Manifest;
import android.annotation.NonNull;
import android.annotation.Nullable;
import android.annotation.RequiresPermission;
import android.annotation.SdkConstant;
import android.annotation.SdkConstant.SdkConstantType;
import android.annotation.UnsupportedAppUsage;
import android.annotation.WorkerThread;
import android.app.Activity;
import android.content.ContentProvider;
import android.content.ContentResolver;
import android.content.ContentUris;
import android.content.Context;
import android.content.pm.PackageManager;
import android.content.pm.PackageManager.NameNotFoundException;
import android.content.pm.UserInfo;
import android.content.res.AssetFileDescriptor;
import android.database.Cursor;
import android.media.MediaScannerConnection.MediaScannerConnectionClient;
import android.net.Uri;
import android.os.Environment;
import android.os.FileUtils;
import android.os.IBinder;
import android.os.ParcelFileDescriptor;
import android.os.Process;
import android.os.RemoteException;
import android.os.ServiceManager;
import android.os.UserHandle;
import android.os.UserManager;
import android.provider.MediaStore;
import android.provider.Settings;
import android.provider.Settings.System;
import android.util.Log;

import com.android.internal.database.SortCursor;

import java.io.Closeable;
import java.io.File;
import java.io.FileNotFoundException;
import java.io.FileOutputStream;
import java.io.IOException;
import java.io.InputStream;
import java.io.OutputStream;
import java.util.ArrayList;
import java.util.List;
import java.util.concurrent.LinkedBlockingQueue;

/**
 * RingtoneManager provides access to ringtones, notification, and other types
 * of sounds. It manages querying the different media providers and combines the
 * results into a single cursor. It also provides a {@link Ringtone} for each
 * ringtone. We generically call these sounds ringtones, however the
 * {@link #TYPE_RINGTONE} refers to the type of sounds that are suitable for the
 * phone ringer.
 * <p>
 * To show a ringtone picker to the user, use the
 * {@link #ACTION_RINGTONE_PICKER} intent to launch the picker as a subactivity.
 * 
 * @see Ringtone
 */
public class RingtoneManager {

    private static final String TAG = "RingtoneManager";

    // Make sure these are in sync with attrs.xml:
    // <attr name="ringtoneType">
    
    /**
     * Type that refers to sounds that are used for the phone ringer.
     */
    public static final int TYPE_RINGTONE = 1;
    
    /**
     * Type that refers to sounds that are used for notifications.
     */
    public static final int TYPE_NOTIFICATION = 2;
    
    /**
     * Type that refers to sounds that are used for the alarm.
     */
    public static final int TYPE_ALARM = 4;
    
    /**
     * All types of sounds.
     */
    public static final int TYPE_ALL = TYPE_RINGTONE | TYPE_NOTIFICATION | TYPE_ALARM;

    // </attr>
    
    /**
     * Activity Action: Shows a ringtone picker.
     * <p>
     * Input: {@link #EXTRA_RINGTONE_EXISTING_URI},
     * {@link #EXTRA_RINGTONE_SHOW_DEFAULT},
     * {@link #EXTRA_RINGTONE_SHOW_SILENT}, {@link #EXTRA_RINGTONE_TYPE},
     * {@link #EXTRA_RINGTONE_DEFAULT_URI}, {@link #EXTRA_RINGTONE_TITLE},
     * <p>
     * Output: {@link #EXTRA_RINGTONE_PICKED_URI}.
     */
    @SdkConstant(SdkConstantType.ACTIVITY_INTENT_ACTION)
    public static final String ACTION_RINGTONE_PICKER = "android.intent.action.RINGTONE_PICKER";

    /**
     * Given to the ringtone picker as a boolean. Whether to show an item for
     * "Default".
     * 
     * @see #ACTION_RINGTONE_PICKER
     */
    public static final String EXTRA_RINGTONE_SHOW_DEFAULT =
            "android.intent.extra.ringtone.SHOW_DEFAULT";
    
    /**
     * Given to the ringtone picker as a boolean. Whether to show an item for
     * "Silent". If the "Silent" item is picked,
     * {@link #EXTRA_RINGTONE_PICKED_URI} will be null.
     * 
     * @see #ACTION_RINGTONE_PICKER
     */
    public static final String EXTRA_RINGTONE_SHOW_SILENT =
            "android.intent.extra.ringtone.SHOW_SILENT";

    /**
     * Given to the ringtone picker as a boolean. Whether to include DRM ringtones.
     * @deprecated DRM ringtones are no longer supported
     */
    @Deprecated
    public static final String EXTRA_RINGTONE_INCLUDE_DRM =
            "android.intent.extra.ringtone.INCLUDE_DRM";
    
    /**
     * Given to the ringtone picker as a {@link Uri}. The {@link Uri} of the
     * current ringtone, which will be used to show a checkmark next to the item
     * for this {@link Uri}. If showing an item for "Default" (@see
     * {@link #EXTRA_RINGTONE_SHOW_DEFAULT}), this can also be one of
     * {@link System#DEFAULT_RINGTONE_URI},
     * {@link System#DEFAULT_NOTIFICATION_URI}, or
     * {@link System#DEFAULT_ALARM_ALERT_URI} to have the "Default" item
     * checked.
     * 
     * @see #ACTION_RINGTONE_PICKER
     */
    public static final String EXTRA_RINGTONE_EXISTING_URI =
            "android.intent.extra.ringtone.EXISTING_URI";
    
    /**
     * Given to the ringtone picker as a {@link Uri}. The {@link Uri} of the
     * ringtone to play when the user attempts to preview the "Default"
     * ringtone. This can be one of {@link System#DEFAULT_RINGTONE_URI},
     * {@link System#DEFAULT_NOTIFICATION_URI}, or
     * {@link System#DEFAULT_ALARM_ALERT_URI} to have the "Default" point to
     * the current sound for the given default sound type. If you are showing a
     * ringtone picker for some other type of sound, you are free to provide any
     * {@link Uri} here.
     */
    public static final String EXTRA_RINGTONE_DEFAULT_URI =
            "android.intent.extra.ringtone.DEFAULT_URI";
    
    /**
     * Given to the ringtone picker as an int. Specifies which ringtone type(s) should be
     * shown in the picker. One or more of {@link #TYPE_RINGTONE},
     * {@link #TYPE_NOTIFICATION}, {@link #TYPE_ALARM}, or {@link #TYPE_ALL}
     * (bitwise-ored together).
     */
    public static final String EXTRA_RINGTONE_TYPE = "android.intent.extra.ringtone.TYPE";

    /**
     * Given to the ringtone picker as a {@link CharSequence}. The title to
     * show for the ringtone picker. This has a default value that is suitable
     * in most cases.
     */
    public static final String EXTRA_RINGTONE_TITLE = "android.intent.extra.ringtone.TITLE";

    /**
     * @hide
     * Given to the ringtone picker as an int. Additional AudioAttributes flags to use
     * when playing the ringtone in the picker.
     * @see #ACTION_RINGTONE_PICKER
     */
    public static final String EXTRA_RINGTONE_AUDIO_ATTRIBUTES_FLAGS =
            "android.intent.extra.ringtone.AUDIO_ATTRIBUTES_FLAGS";

    /**
     * Returned from the ringtone picker as a {@link Uri}.
     * <p>
     * It will be one of:
     * <li> the picked ringtone,
     * <li> a {@link Uri} that equals {@link System#DEFAULT_RINGTONE_URI},
     * {@link System#DEFAULT_NOTIFICATION_URI}, or
     * {@link System#DEFAULT_ALARM_ALERT_URI} if the default was chosen,
     * <li> null if the "Silent" item was picked.
     * 
     * @see #ACTION_RINGTONE_PICKER
     */
    public static final String EXTRA_RINGTONE_PICKED_URI =
            "android.intent.extra.ringtone.PICKED_URI";
    
    // Make sure the column ordering and then ..._COLUMN_INDEX are in sync
    
    private static final String[] INTERNAL_COLUMNS = new String[] {
        MediaStore.Audio.Media._ID,
        MediaStore.Audio.Media.TITLE,
        MediaStore.Audio.Media.TITLE,
        MediaStore.Audio.Media.TITLE_KEY,
    };

    private static final String[] MEDIA_COLUMNS = new String[] {
        MediaStore.Audio.Media._ID,
        MediaStore.Audio.Media.TITLE,
        MediaStore.Audio.Media.TITLE,
        MediaStore.Audio.Media.TITLE_KEY,
    };

    /**
     * The column index (in the cursor returned by {@link #getCursor()} for the
     * row ID.
     */
    public static final int ID_COLUMN_INDEX = 0;

    /**
     * The column index (in the cursor returned by {@link #getCursor()} for the
     * title.
     */
    public static final int TITLE_COLUMN_INDEX = 1;

    /**
     * The column index (in the cursor returned by {@link #getCursor()} for the
     * media provider's URI.
     */
    public static final int URI_COLUMN_INDEX = 2;

    private final Activity mActivity;
    private final Context mContext;

    @UnsupportedAppUsage
    private Cursor mCursor;

    private int mType = TYPE_RINGTONE;
    
    /**
     * If a column (item from this list) exists in the Cursor, its value must
     * be true (value of 1) for the row to be returned.
     */
    private final List<String> mFilterColumns = new ArrayList<String>();
    
    private boolean mStopPreviousRingtone = true;
    private Ringtone mPreviousRingtone;

    private boolean mIncludeParentRingtones;

    /**
     * Constructs a RingtoneManager. This constructor is recommended as its
     * constructed instance manages cursor(s).
     * 
     * @param activity The activity used to get a managed cursor.
     */
    public RingtoneManager(Activity activity) {
        this(activity, /* includeParentRingtones */ false);
    }

    /**
     * Constructs a RingtoneManager. This constructor is recommended if there's the need to also
     * list ringtones from the user's parent.
     *
     * @param activity The activity used to get a managed cursor.
     * @param includeParentRingtones if true, this ringtone manager's cursor will also retrieve
     *            ringtones from the parent of the user specified in the given activity
     *
     * @hide
     */
    public RingtoneManager(Activity activity, boolean includeParentRingtones) {
        mActivity = activity;
        mContext = activity;
        setType(mType);
        mIncludeParentRingtones = includeParentRingtones;
    }

    /**
     * Constructs a RingtoneManager. The instance constructed by this
     * constructor will not manage the cursor(s), so the client should handle
     * this itself.
     * 
     * @param context The context to used to get a cursor.
     */
    public RingtoneManager(Context context) {
        this(context, /* includeParentRingtones */ false);
    }

    /**
     * Constructs a RingtoneManager.
     *
     * @param context The context to used to get a cursor.
     * @param includeParentRingtones if true, this ringtone manager's cursor will also retrieve
     *            ringtones from the parent of the user specified in the given context
     *
     * @hide
     */
    public RingtoneManager(Context context, boolean includeParentRingtones) {
        mActivity = null;
        mContext = context;
        setType(mType);
        mIncludeParentRingtones = includeParentRingtones;
    }

    /**
     * Sets which type(s) of ringtones will be listed by this.
     * 
     * @param type The type(s), one or more of {@link #TYPE_RINGTONE},
     *            {@link #TYPE_NOTIFICATION}, {@link #TYPE_ALARM},
     *            {@link #TYPE_ALL}.
     * @see #EXTRA_RINGTONE_TYPE           
     */
    public void setType(int type) {
        if (mCursor != null) {
            throw new IllegalStateException(
                    "Setting filter columns should be done before querying for ringtones.");
        }
        
        mType = type;
        setFilterColumnsList(type);
    }

    /**
     * Infers the volume stream type based on what type of ringtones this
     * manager is returning.
     * 
     * @return The stream type.
     */
    public int inferStreamType() {
        switch (mType) {
            
            case TYPE_ALARM:
                return AudioManager.STREAM_ALARM;
                
            case TYPE_NOTIFICATION:
                return AudioManager.STREAM_NOTIFICATION;
                
            default:
                return AudioManager.STREAM_RING;
        }
    }

    /**
     * Whether retrieving another {@link Ringtone} will stop playing the
     * previously retrieved {@link Ringtone}.
     * <p>
     * If this is false, make sure to {@link Ringtone#stop()} any previous
     * ringtones to free resources.
     * 
     * @param stopPreviousRingtone If true, the previously retrieved
     *            {@link Ringtone} will be stopped.
     */
    public void setStopPreviousRingtone(boolean stopPreviousRingtone) {
        mStopPreviousRingtone = stopPreviousRingtone;
    }

    /**
     * @see #setStopPreviousRingtone(boolean)
     */
    public boolean getStopPreviousRingtone() {
        return mStopPreviousRingtone;
    }

    /**
     * Stops playing the last {@link Ringtone} retrieved from this.
     */
    public void stopPreviousRingtone() {
        if (mPreviousRingtone != null) {
            mPreviousRingtone.stop();
        }
    }
    
    /**
     * Returns whether DRM ringtones will be included.
     * 
     * @return Whether DRM ringtones will be included.
     * @see #setIncludeDrm(boolean)
     * Obsolete - always returns false
     * @deprecated DRM ringtones are no longer supported
     */
    @Deprecated
    public boolean getIncludeDrm() {
        return false;
    }

    /**
     * Sets whether to include DRM ringtones.
     * 
     * @param includeDrm Whether to include DRM ringtones.
     * Obsolete - no longer has any effect
     * @deprecated DRM ringtones are no longer supported
     */
    @Deprecated
    public void setIncludeDrm(boolean includeDrm) {
        if (includeDrm) {
            Log.w(TAG, "setIncludeDrm no longer supported");
        }
    }

    /**
     * Returns a {@link Cursor} of all the ringtones available. The returned
     * cursor will be the same cursor returned each time this method is called,
     * so do not {@link Cursor#close()} the cursor. The cursor can be
     * {@link Cursor#deactivate()} safely.
     * <p>
     * If {@link RingtoneManager#RingtoneManager(Activity)} was not used, the
     * caller should manage the returned cursor through its activity's life
     * cycle to prevent leaking the cursor.
     * <p>
     * Note that the list of ringtones available will differ depending on whether the caller
     * has the {@link android.Manifest.permission#READ_EXTERNAL_STORAGE} permission.
     *
     * @return A {@link Cursor} of all the ringtones available.
     * @see #ID_COLUMN_INDEX
     * @see #TITLE_COLUMN_INDEX
     * @see #URI_COLUMN_INDEX
     */
    public Cursor getCursor() {
        if (mCursor != null && mCursor.requery()) {
            return mCursor;
        }

        ArrayList<Cursor> ringtoneCursors = new ArrayList<Cursor>();
        ringtoneCursors.add(getInternalRingtones());
        ringtoneCursors.add(getMediaRingtones());

        if (mIncludeParentRingtones) {
            Cursor parentRingtonesCursor = getParentProfileRingtones();
            if (parentRingtonesCursor != null) {
                ringtoneCursors.add(parentRingtonesCursor);
            }
        }

        return mCursor = new SortCursor(ringtoneCursors.toArray(new Cursor[ringtoneCursors.size()]),
                MediaStore.Audio.Media.DEFAULT_SORT_ORDER);
    }

    private Cursor getParentProfileRingtones() {
        final UserManager um = UserManager.get(mContext);
        final UserInfo parentInfo = um.getProfileParent(mContext.getUserId());
        if (parentInfo != null && parentInfo.id != mContext.getUserId()) {
            final Context parentContext = createPackageContextAsUser(mContext, parentInfo.id);
            if (parentContext != null) {
                // We don't need to re-add the internal ringtones for the work profile since
                // they are the same as the personal profile. We just need the external
                // ringtones.
                final Cursor res = getMediaRingtones(parentContext);
                return new ExternalRingtonesCursorWrapper(res, ContentProvider.maybeAddUserId(
                        MediaStore.Audio.Media.EXTERNAL_CONTENT_URI, parentInfo.id));
            }
        }
        return null;
    }

    /**
     * Gets a {@link Ringtone} for the ringtone at the given position in the
     * {@link Cursor}.
     * 
     * @param position The position (in the {@link Cursor}) of the ringtone.
     * @return A {@link Ringtone} pointing to the ringtone.
     */
    public Ringtone getRingtone(int position) {
        if (mStopPreviousRingtone && mPreviousRingtone != null) {
            mPreviousRingtone.stop();
        }
        
        mPreviousRingtone = getRingtone(mContext, getRingtoneUri(position), inferStreamType());
        return mPreviousRingtone;
    }

    /**
     * Gets a {@link Uri} for the ringtone at the given position in the {@link Cursor}.
     * 
     * @param position The position (in the {@link Cursor}) of the ringtone.
     * @return A {@link Uri} pointing to the ringtone.
     */
    public Uri getRingtoneUri(int position) {
        // use cursor directly instead of requerying it, which could easily
        // cause position to shuffle.
        if (mCursor == null || !mCursor.moveToPosition(position)) {
            return null;
        }
        
        return getUriFromCursor(mCursor);
    }

    private static Uri getUriFromCursor(Cursor cursor) {
        return ContentUris.withAppendedId(Uri.parse(cursor.getString(URI_COLUMN_INDEX)), cursor
                .getLong(ID_COLUMN_INDEX));
    }
    
    /**
     * Gets the position of a {@link Uri} within this {@link RingtoneManager}.
     * 
     * @param ringtoneUri The {@link Uri} to retreive the position of.
     * @return The position of the {@link Uri}, or -1 if it cannot be found.
     */
    public int getRingtonePosition(Uri ringtoneUri) {
        
        if (ringtoneUri == null) return -1;
        
        final Cursor cursor = getCursor();
        final int cursorCount = cursor.getCount();
        
        if (!cursor.moveToFirst()) {
            return -1;
        }
        
        // Only create Uri objects when the actual URI changes
        Uri currentUri = null;
        String previousUriString = null;
        for (int i = 0; i < cursorCount; i++) {
            String uriString = cursor.getString(URI_COLUMN_INDEX);
            if (currentUri == null || !uriString.equals(previousUriString)) {
                currentUri = Uri.parse(uriString);
            }
            
            if (ringtoneUri.equals(ContentUris.withAppendedId(currentUri, cursor
                    .getLong(ID_COLUMN_INDEX)))) {
                return i;
            }
            
            cursor.move(1);
            
            previousUriString = uriString;
        }
        
        return -1;
    }

    /**
     * Returns a valid ringtone URI. No guarantees on which it returns. If it
     * cannot find one, returns null. If it can only find one on external storage and the caller
     * doesn't have the {@link android.Manifest.permission#READ_EXTERNAL_STORAGE} permission,
     * returns null.
     *
     * @param context The context to use for querying.
     * @return A ringtone URI, or null if one cannot be found.
     */
    public static Uri getValidRingtoneUri(Context context) {
        final RingtoneManager rm = new RingtoneManager(context);
        
        Uri uri = getValidRingtoneUriFromCursorAndClose(context, rm.getInternalRingtones());

        if (uri == null) {
            uri = getValidRingtoneUriFromCursorAndClose(context, rm.getMediaRingtones());
        }
        
        return uri;
    }
    
    private static Uri getValidRingtoneUriFromCursorAndClose(Context context, Cursor cursor) {
        if (cursor != null) {
            Uri uri = null;
            
            if (cursor.moveToFirst()) {
                uri = getUriFromCursor(cursor);
            }
            cursor.close();
            
            return uri;
        } else {
            return null;
        }
    }

    @UnsupportedAppUsage
    private Cursor getInternalRingtones() {
        final Cursor res = query(
                MediaStore.Audio.Media.INTERNAL_CONTENT_URI, INTERNAL_COLUMNS,
                constructBooleanTrueWhereClause(mFilterColumns),
                null, MediaStore.Audio.Media.DEFAULT_SORT_ORDER);
        return new ExternalRingtonesCursorWrapper(res, MediaStore.Audio.Media.INTERNAL_CONTENT_URI);
    }

    private Cursor getMediaRingtones() {
        final Cursor res = getMediaRingtones(mContext);
        return new ExternalRingtonesCursorWrapper(res, MediaStore.Audio.Media.EXTERNAL_CONTENT_URI);
    }

    @UnsupportedAppUsage
    private Cursor getMediaRingtones(Context context) {
        if (PackageManager.PERMISSION_GRANTED != context.checkPermission(
                android.Manifest.permission.READ_EXTERNAL_STORAGE,
                Process.myPid(), Process.myUid())) {
            Log.w(TAG, "No READ_EXTERNAL_STORAGE permission, ignoring ringtones on ext storage");
            return null;
        }
         // Get the external media cursor. First check to see if it is mounted.
        final String status = Environment.getExternalStorageState();
        
        return (status.equals(Environment.MEDIA_MOUNTED) ||
                    status.equals(Environment.MEDIA_MOUNTED_READ_ONLY))
                ? query(
                    MediaStore.Audio.Media.EXTERNAL_CONTENT_URI, MEDIA_COLUMNS,
                    constructBooleanTrueWhereClause(mFilterColumns), null,
                    MediaStore.Audio.Media.DEFAULT_SORT_ORDER, context)
                : null;
    }
    
    private void setFilterColumnsList(int type) {
        List<String> columns = mFilterColumns;
        columns.clear();
        
        if ((type & TYPE_RINGTONE) != 0) {
            columns.add(MediaStore.Audio.AudioColumns.IS_RINGTONE);
        }
        
        if ((type & TYPE_NOTIFICATION) != 0) {
            columns.add(MediaStore.Audio.AudioColumns.IS_NOTIFICATION);
        }
        
        if ((type & TYPE_ALARM) != 0) {
            columns.add(MediaStore.Audio.AudioColumns.IS_ALARM);
        }
    }
    
    /**
     * Constructs a where clause that consists of at least one column being 1
     * (true). This is used to find all matching sounds for the given sound
     * types (ringtone, notifications, etc.)
     * 
     * @param columns The columns that must be true.
     * @return The where clause.
     */
    private static String constructBooleanTrueWhereClause(List<String> columns) {
        
        if (columns == null) return null;
        
        StringBuilder sb = new StringBuilder();
        sb.append("(");

        for (int i = columns.size() - 1; i >= 0; i--) {
            sb.append(columns.get(i)).append("=1 or ");
        }
        
        if (columns.size() > 0) {
            // Remove last ' or '
            sb.setLength(sb.length() - 4);
        }

        sb.append(")");

        return sb.toString();
    }
    
    private Cursor query(Uri uri,
            String[] projection,
            String selection,
            String[] selectionArgs,
            String sortOrder) {
        return query(uri, projection, selection, selectionArgs, sortOrder, mContext);
    }

    private Cursor query(Uri uri,
            String[] projection,
            String selection,
            String[] selectionArgs,
            String sortOrder,
            Context context) {
        if (mActivity != null) {
            return mActivity.managedQuery(uri, projection, selection, selectionArgs, sortOrder);
        } else {
            return context.getContentResolver().query(uri, projection, selection, selectionArgs,
                    sortOrder);
        }
    }
    
    /**
     * Returns a {@link Ringtone} for a given sound URI.
     * <p>
     * If the given URI cannot be opened for any reason, this method will
     * attempt to fallback on another sound. If it cannot find any, it will
     * return null.
     * 
     * @param context A context used to query.
     * @param ringtoneUri The {@link Uri} of a sound or ringtone.
     * @return A {@link Ringtone} for the given URI, or null.
     */
    public static Ringtone getRingtone(final Context context, Uri ringtoneUri) {
        // Don't set the stream type
        return getRingtone(context, ringtoneUri, -1);
    }

    /**
     * Returns a {@link Ringtone} with {@link VolumeShaper} if required for a given sound URI.
     * <p>
     * If the given URI cannot be opened for any reason, this method will
     * attempt to fallback on another sound. If it cannot find any, it will
     * return null.
     *
     * @param context A context used to query.
     * @param ringtoneUri The {@link Uri} of a sound or ringtone.
     * @param volumeShaperConfig config for volume shaper of the ringtone if applied.
     * @return A {@link Ringtone} for the given URI, or null.
     *
     * @hide
     */
    public static Ringtone getRingtone(
            final Context context, Uri ringtoneUri,
            @Nullable VolumeShaper.Configuration volumeShaperConfig) {
        // Don't set the stream type
        return getRingtone(context, ringtoneUri, -1 /* streamType */, volumeShaperConfig);
    }

    //FIXME bypass the notion of stream types within the class
    /**
     * Returns a {@link Ringtone} for a given sound URI on the given stream
     * type. Normally, if you change the stream type on the returned
     * {@link Ringtone}, it will re-create the {@link MediaPlayer}. This is just
     * an optimized route to avoid that.
     * 
     * @param streamType The stream type for the ringtone, or -1 if it should
     *            not be set (and the default used instead).
     * @see #getRingtone(Context, Uri)
     */
    @UnsupportedAppUsage
    private static Ringtone getRingtone(final Context context, Uri ringtoneUri, int streamType) {
        return getRingtone(context, ringtoneUri, streamType, null /* volumeShaperConfig */);
    }

    //FIXME bypass the notion of stream types within the class
    /**
     * Returns a {@link Ringtone} with {@link VolumeShaper} if required for a given sound URI on
     * the given stream type. Normally, if you change the stream type on the returned
     * {@link Ringtone}, it will re-create the {@link MediaPlayer}. This is just
     * an optimized route to avoid that.
     *
     * @param streamType The stream type for the ringtone, or -1 if it should
     *            not be set (and the default used instead).
     * @param volumeShaperConfig config for volume shaper of the ringtone if applied.
     * @see #getRingtone(Context, Uri)
     */
    @UnsupportedAppUsage
    private static Ringtone getRingtone(
            final Context context, Uri ringtoneUri, int streamType,
            @Nullable VolumeShaper.Configuration volumeShaperConfig) {
        try {
            final Ringtone r = new Ringtone(context, true);
            if (streamType >= 0) {
                //FIXME deprecated call
                r.setStreamType(streamType);
            }
            r.setUri(ringtoneUri, volumeShaperConfig);
            return r;
        } catch (Exception ex) {
            Log.e(TAG, "Failed to open ringtone " + ringtoneUri + ": " + ex);
        }

        return null;
    }

    /**
     * Disables Settings.System.SYNC_PARENT_SOUNDS.
     *
     * @hide
     */
    public static void disableSyncFromParent(Context userContext) {
        IBinder b = ServiceManager.getService(Context.AUDIO_SERVICE);
        IAudioService audioService = IAudioService.Stub.asInterface(b);
        try {
            audioService.disableRingtoneSync(userContext.getUserId());
        } catch (RemoteException e) {
            Log.e(TAG, "Unable to disable ringtone sync.");
        }
    }

    /**
     * Enables Settings.System.SYNC_PARENT_SOUNDS for the content's user
     *
     * @hide
     */
    @RequiresPermission(Manifest.permission.WRITE_SECURE_SETTINGS)
    public static void enableSyncFromParent(Context userContext) {
        Settings.Secure.putIntForUser(userContext.getContentResolver(),
                Settings.Secure.SYNC_PARENT_SOUNDS, 1 /* true */, userContext.getUserId());
    }

    /**
     * Gets the current default sound's {@link Uri}. This will give the actual
     * sound {@link Uri}, instead of using this, most clients can use
     * {@link System#DEFAULT_RINGTONE_URI}.
     * 
     * @param context A context used for querying.
     * @param type The type whose default sound should be returned. One of
     *            {@link #TYPE_RINGTONE}, {@link #TYPE_NOTIFICATION}, or
     *            {@link #TYPE_ALARM}.
     * @return A {@link Uri} pointing to the default sound for the sound type.
     * @see #setActualDefaultRingtoneUri(Context, int, Uri)
     */
    public static Uri getActualDefaultRingtoneUri(Context context, int type) {
        String setting = getSettingForType(type);
        if (setting == null) return null;
        final String uriString = Settings.System.getStringForUser(context.getContentResolver(),
                setting, context.getUserId());
        Uri ringtoneUri = uriString != null ? Uri.parse(uriString) : null;

        // If this doesn't verify, the user id must be kept in the uri to ensure it resolves in the
        // correct user storage
        if (ringtoneUri != null
                && ContentProvider.getUserIdFromUri(ringtoneUri) == context.getUserId()) {
            ringtoneUri = ContentProvider.getUriWithoutUserId(ringtoneUri);
        }

        return ringtoneUri;
    }
    
    /**
     * Sets the {@link Uri} of the default sound for a given sound type.
     * 
     * @param context A context used for querying.
     * @param type The type whose default sound should be set. One of
     *            {@link #TYPE_RINGTONE}, {@link #TYPE_NOTIFICATION}, or
     *            {@link #TYPE_ALARM}.
     * @param ringtoneUri A {@link Uri} pointing to the default sound to set.
     * @see #getActualDefaultRingtoneUri(Context, int)
     */
    public static void setActualDefaultRingtoneUri(Context context, int type, Uri ringtoneUri) {
        String setting = getSettingForType(type);
        if (setting == null) return;

        final ContentResolver resolver = context.getContentResolver();
        if (Settings.Secure.getIntForUser(resolver, Settings.Secure.SYNC_PARENT_SOUNDS, 0,
                    context.getUserId()) == 1) {
            // Parent sound override is enabled. Disable it using the audio service.
            disableSyncFromParent(context);
        }
        if(!isInternalRingtoneUri(ringtoneUri)) {
            ringtoneUri = ContentProvider.maybeAddUserId(ringtoneUri, context.getUserId());
        }
        Settings.System.putStringForUser(resolver, setting,
                ringtoneUri != null ? ringtoneUri.toString() : null, context.getUserId());

        // Stream selected ringtone into cache so it's available for playback
        // when CE storage is still locked
        if (ringtoneUri != null) {
            final Uri cacheUri = getCacheForType(type, context.getUserId());
            try (InputStream in = openRingtone(context, ringtoneUri);
                    OutputStream out = resolver.openOutputStream(cacheUri)) {
                FileUtils.copy(in, out);
            } catch (IOException e) {
                Log.w(TAG, "Failed to cache ringtone: " + e);
            }
        }
    }

    private static boolean isInternalRingtoneUri(Uri uri) {
        return isRingtoneUriInStorage(uri, MediaStore.Audio.Media.INTERNAL_CONTENT_URI);
    }

    private static boolean isExternalRingtoneUri(Uri uri) {
        return isRingtoneUriInStorage(uri, MediaStore.Audio.Media.EXTERNAL_CONTENT_URI);
    }

    private static boolean isRingtoneUriInStorage(Uri ringtone, Uri storage) {
        Uri uriWithoutUserId = ContentProvider.getUriWithoutUserId(ringtone);
        return uriWithoutUserId == null ? false
                : uriWithoutUserId.toString().startsWith(storage.toString());
    }

    /**
     * Adds an audio file to the list of ringtones.
     *
     * After making sure the given file is an audio file, copies the file to the ringtone storage,
     * and asks the {@link android.media.MediaScanner} to scan that file. This call will block until
     * the scan is completed.
     *
     * The directory where the copied file is stored is the directory that matches the ringtone's
     * type, which is one of: {@link android.is.Environment#DIRECTORY_RINGTONES};
     * {@link android.is.Environment#DIRECTORY_NOTIFICATIONS};
     * {@link android.is.Environment#DIRECTORY_ALARMS}.
     *
     * This does not allow modifying the type of an existing ringtone file. To change type, use the
     * APIs in {@link android.content.ContentResolver} to update the corresponding columns.
     *
     * @param fileUri Uri of the file to be added as ringtone. Must be a media file.
     * @param type The type of the ringtone to be added. Must be one of {@link #TYPE_RINGTONE},
     *            {@link #TYPE_NOTIFICATION}, or {@link #TYPE_ALARM}.
     *
     * @return The Uri of the installed ringtone, which may be the Uri of {@param fileUri} if it is
     *         already in ringtone storage.
     *
     * @throws FileNotFoundexception if an appropriate unique filename to save the new ringtone file
     *         as cannot be found, for example if the unique name is too long.
     * @throws IllegalArgumentException if {@param fileUri} does not point to an existing audio
     *         file, or if the {@param type} is not one of the accepted ringtone types.
     * @throws IOException if the audio file failed to copy to ringtone storage; for example, if
     *         external storage was not available, or if the file was copied but the media scanner
     *         did not recognize it as a ringtone.
     *
     * @hide
     */
    @WorkerThread
    public Uri addCustomExternalRingtone(@NonNull final Uri fileUri, final int type)
            throws FileNotFoundException, IllegalArgumentException, IOException {
        if (!Environment.getExternalStorageState().equals(Environment.MEDIA_MOUNTED)) {
            throw new IOException("External storage is not mounted. Unable to install ringtones.");
        }

        // Sanity-check: are we actually being asked to install an audio file?
        final String mimeType = mContext.getContentResolver().getType(fileUri);
        if(mimeType == null ||
                !(mimeType.startsWith("audio/") || mimeType.equals("application/ogg"))) {
            throw new IllegalArgumentException("Ringtone file must have MIME type \"audio/*\"."
                    + " Given file has MIME type \"" + mimeType + "\"");
        }

        // Choose a directory to save the ringtone. Only one type of installation at a time is
        // allowed. Throws IllegalArgumentException if anything else is given.
        final String subdirectory = getExternalDirectoryForType(type);

        // Find a filename. Throws FileNotFoundException if none can be found.
        final File outFile = Utils.getUniqueExternalFile(mContext, subdirectory,
                FileUtils.buildValidFatFilename(Utils.getFileDisplayNameFromUri(mContext, fileUri)),
                        mimeType);

        // Copy contents to external ringtone storage. Throws IOException if the copy fails.
        try (final InputStream input = mContext.getContentResolver().openInputStream(fileUri);
                final OutputStream output = new FileOutputStream(outFile)) {
            FileUtils.copy(input, output);
        }

        // Tell MediaScanner about the new file. Wait for it to assign a {@link Uri}.
        try (NewRingtoneScanner scanner =  new NewRingtoneScanner(outFile)) {
            return scanner.take();
        } catch (InterruptedException e) {
            throw new IOException("Audio file failed to scan as a ringtone", e);
        }
    }

    private static final String getExternalDirectoryForType(final int type) {
        switch (type) {
            case TYPE_RINGTONE:
                return Environment.DIRECTORY_RINGTONES;
            case TYPE_NOTIFICATION:
                return Environment.DIRECTORY_NOTIFICATIONS;
            case TYPE_ALARM:
                return Environment.DIRECTORY_ALARMS;
            default:
                throw new IllegalArgumentException("Unsupported ringtone type: " + type);
        }
    }

    /**
     * Try opening the given ringtone locally first, but failover to
     * {@link IRingtonePlayer} if we can't access it directly. Typically happens
     * when process doesn't hold
     * {@link android.Manifest.permission#READ_EXTERNAL_STORAGE}.
     */
    private static InputStream openRingtone(Context context, Uri uri) throws IOException {
        final ContentResolver resolver = context.getContentResolver();
        try {
            return resolver.openInputStream(uri);
        } catch (SecurityException | IOException e) {
            Log.w(TAG, "Failed to open directly; attempting failover: " + e);
            final IRingtonePlayer player = context.getSystemService(AudioManager.class)
                    .getRingtonePlayer();
            try {
                return new ParcelFileDescriptor.AutoCloseInputStream(player.openRingtone(uri));
            } catch (Exception e2) {
                throw new IOException(e2);
            }
        }
    }

    private static String getSettingForType(int type) {
        if ((type & TYPE_RINGTONE) != 0) {
            return Settings.System.RINGTONE;
        } else if ((type & TYPE_NOTIFICATION) != 0) {
            return Settings.System.NOTIFICATION_SOUND;
        } else if ((type & TYPE_ALARM) != 0) {
            return Settings.System.ALARM_ALERT;
        } else {
            return null;
        }
    }

    /** {@hide} */
    public static Uri getCacheForType(int type) {
        return getCacheForType(type, UserHandle.getCallingUserId());
    }

    /** {@hide} */
    public static Uri getCacheForType(int type, int userId) {
        if ((type & TYPE_RINGTONE) != 0) {
            return ContentProvider.maybeAddUserId(Settings.System.RINGTONE_CACHE_URI, userId);
        } else if ((type & TYPE_NOTIFICATION) != 0) {
            return ContentProvider.maybeAddUserId(Settings.System.NOTIFICATION_SOUND_CACHE_URI,
                    userId);
        } else if ((type & TYPE_ALARM) != 0) {
            return ContentProvider.maybeAddUserId(Settings.System.ALARM_ALERT_CACHE_URI, userId);
        }
        return null;
    }

    /**
     * Returns whether the given {@link Uri} is one of the default ringtones.
     * 
     * @param ringtoneUri The ringtone {@link Uri} to be checked.
     * @return Whether the {@link Uri} is a default.
     */
    public static boolean isDefault(Uri ringtoneUri) {
        return getDefaultType(ringtoneUri) != -1;
    }
    
    /**
     * Returns the type of a default {@link Uri}.
     * 
     * @param defaultRingtoneUri The default {@link Uri}. For example,
     *            {@link System#DEFAULT_RINGTONE_URI},
     *            {@link System#DEFAULT_NOTIFICATION_URI}, or
     *            {@link System#DEFAULT_ALARM_ALERT_URI}.
     * @return The type of the defaultRingtoneUri, or -1.
     */
    public static int getDefaultType(Uri defaultRingtoneUri) {
        defaultRingtoneUri = ContentProvider.getUriWithoutUserId(defaultRingtoneUri);
        if (defaultRingtoneUri == null) {
            return -1;
        } else if (defaultRingtoneUri.equals(Settings.System.DEFAULT_RINGTONE_URI)) {
            return TYPE_RINGTONE;
        } else if (defaultRingtoneUri.equals(Settings.System.DEFAULT_NOTIFICATION_URI)) {
            return TYPE_NOTIFICATION;
        } else if (defaultRingtoneUri.equals(Settings.System.DEFAULT_ALARM_ALERT_URI)) {
            return TYPE_ALARM;
        } else {
            return -1;
        }
    }
 
    /**
     * Returns the {@link Uri} for the default ringtone of a particular type.
     * Rather than returning the actual ringtone's sound {@link Uri}, this will
     * return the symbolic {@link Uri} which will resolved to the actual sound
     * when played.
     * 
     * @param type The ringtone type whose default should be returned.
     * @return The {@link Uri} of the default ringtone for the given type.
     */
    public static Uri getDefaultUri(int type) {
        if ((type & TYPE_RINGTONE) != 0) {
            return Settings.System.DEFAULT_RINGTONE_URI;
        } else if ((type & TYPE_NOTIFICATION) != 0) {
            return Settings.System.DEFAULT_NOTIFICATION_URI;
        } else if ((type & TYPE_ALARM) != 0) {
            return Settings.System.DEFAULT_ALARM_ALERT_URI;
        } else {
            return null;
        }
    }

    /**
     * Opens a raw file descriptor to read the data under the given default URI.
     *
     * @param context the Context to use when resolving the Uri.
     * @param uri The desired default URI to open.
     * @return a new AssetFileDescriptor pointing to the file. You own this descriptor
     * and are responsible for closing it when done. This value may be {@code null}.
     * @throws FileNotFoundException if the provided URI could not be opened.
     * @see #getDefaultUri
     */
    public static @Nullable AssetFileDescriptor openDefaultRingtoneUri(
            @NonNull Context context, @NonNull Uri uri) throws FileNotFoundException {
        // Try cached ringtone first since the actual provider may not be
        // encryption aware, or it may be stored on CE media storage
        final int type = getDefaultType(uri);
        final Uri cacheUri = getCacheForType(type, context.getUserId());
        final Uri actualUri = getActualDefaultRingtoneUri(context, type);
        final ContentResolver resolver = context.getContentResolver();

        AssetFileDescriptor afd = null;
        if (cacheUri != null) {
            afd = resolver.openAssetFileDescriptor(cacheUri, "r");
            if (afd != null) {
                return afd;
            }
        }
        if (actualUri != null) {
            afd = resolver.openAssetFileDescriptor(actualUri, "r");
        }
        return afd;
    }

    /**
<<<<<<< HEAD
=======
     * Returns if the {@link Ringtone} at the given position in the
     * {@link Cursor} contains haptic channels.
     *
     * @param position The position (in the {@link Cursor}) of the ringtone.
     * @return true if the ringtone contains haptic channels.
     */
    public boolean hasHapticChannels(int position) {
        return hasHapticChannels(getRingtoneUri(position));
    }

    /**
     * Returns if the {@link Ringtone} from a given sound URI contains
     * haptic channels or not.
     *
     * @param ringtoneUri The {@link Uri} of a sound or ringtone.
     * @return true if the ringtone contains haptic channels.
     */
    public static boolean hasHapticChannels(@NonNull Uri ringtoneUri) {
        return AudioManager.hasHapticChannels(ringtoneUri);
    }

    /**
>>>>>>> 825827da
     * Creates a {@link android.media.MediaScannerConnection} to scan a ringtone file and add its
     * information to the internal database.
     *
     * It uses a {@link java.util.concurrent.LinkedBlockingQueue} so that the caller can block until
     * the scan is completed.
     */
    private class NewRingtoneScanner implements Closeable, MediaScannerConnectionClient {
        private MediaScannerConnection mMediaScannerConnection;
        private File mFile;
        private LinkedBlockingQueue<Uri> mQueue = new LinkedBlockingQueue<>(1);

        public NewRingtoneScanner(File file) {
            mFile = file;
            mMediaScannerConnection = new MediaScannerConnection(mContext, this);
            mMediaScannerConnection.connect();
        }

        @Override
        public void close() {
            mMediaScannerConnection.disconnect();
        }

        @Override
        public void onMediaScannerConnected() {
            mMediaScannerConnection.scanFile(mFile.getAbsolutePath(), null);
        }

        @Override
        public void onScanCompleted(String path, Uri uri) {
            if (uri == null) {
                // There was some issue with scanning. Delete the copied file so it is not oprhaned.
                mFile.delete();
                return;
            }
            try {
                mQueue.put(uri);
            } catch (InterruptedException e) {
                Log.e(TAG, "Unable to put new ringtone Uri in queue", e);
            }
        }

        public Uri take() throws InterruptedException {
            return mQueue.take();
        }
    }

    /**
     * Attempts to create a context for the given user.
     *
     * @return created context, or null if package does not exist
     * @hide
     */
    private static Context createPackageContextAsUser(Context context, int userId) {
        try {
            return context.createPackageContextAsUser(context.getPackageName(), 0 /* flags */,
                    UserHandle.of(userId));
        } catch (NameNotFoundException e) {
            Log.e(TAG, "Unable to create package context", e);
            return null;
        }
    }
}<|MERGE_RESOLUTION|>--- conflicted
+++ resolved
@@ -1098,8 +1098,6 @@
     }
 
     /**
-<<<<<<< HEAD
-=======
      * Returns if the {@link Ringtone} at the given position in the
      * {@link Cursor} contains haptic channels.
      *
@@ -1122,7 +1120,6 @@
     }
 
     /**
->>>>>>> 825827da
      * Creates a {@link android.media.MediaScannerConnection} to scan a ringtone file and add its
      * information to the internal database.
      *
