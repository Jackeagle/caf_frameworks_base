--- conflicted
+++ resolved
@@ -131,16 +131,9 @@
         return mGrantFlags;
     }
 
-<<<<<<< HEAD
-    String getClientId() {
-        return mClientId;
-    }
-
-=======
     AudioAttributes getAudioAttributes() {
         return mAttributes;
     }
->>>>>>> 073b8a01
 
     private static String focusChangeToString(int focus) {
         switch(focus) {
