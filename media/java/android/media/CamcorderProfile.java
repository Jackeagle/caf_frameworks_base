--- conflicted
+++ resolved
@@ -570,11 +570,7 @@
     }
 
     // Methods implemented by JNI
-<<<<<<< HEAD
-    @UnsupportedAppUsage
-=======
     @UnsupportedAppUsage(maxTargetSdk = Build.VERSION_CODES.P, trackingBug = 115609023)
->>>>>>> de843449
     private static native final void native_init();
     @UnsupportedAppUsage
     private static native final CamcorderProfile native_get_camcorder_profile(
