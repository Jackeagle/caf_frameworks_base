<?xml version="1.0" encoding="utf-8"?>
<!--
  ~ Copyright (C) 2016 The Android Open Source Project
  ~
  ~ Licensed under the Apache License, Version 2.0 (the "License");
  ~ you may not use this file except in compliance with the License.
  ~ You may obtain a copy of the License at
  ~
  ~      http://www.apache.org/licenses/LICENSE-2.0
  ~
  ~ Unless required by applicable law or agreed to in writing, software
  ~ distributed under the License is distributed on an "AS IS" BASIS,
  ~ WITHOUT WARRANTIES OR CONDITIONS OF ANY KIND, either express or implied.
  ~ See the License for the specific language governing permissions and
  ~ limitations under the License
  -->

<!--
This XML file declares which signature|privileged permissions should be granted to privileged
applications that come with the platform
-->
<permissions>
    <privapp-permissions package="android.ext.services">
        <permission name="android.permission.PROVIDE_RESOLVER_RANKER_SERVICE" />
    </privapp-permissions>

    <privapp-permissions package="com.android.apps.tag">
        <permission name="android.permission.WRITE_SECURE_SETTINGS"/>
    </privapp-permissions>

    <privapp-permissions package="com.android.backupconfirm">
        <permission name="android.permission.BACKUP"/>
        <permission name="android.permission.CRYPT_KEEPER"/>
    </privapp-permissions>

    <privapp-permissions package="com.android.carrierconfig">
        <permission name="android.permission.READ_PRIVILEGED_PHONE_STATE"/>
    </privapp-permissions>

    <privapp-permissions package="com.android.cellbroadcastreceiver">
        <permission name="android.permission.INTERACT_ACROSS_USERS"/>
        <permission name="android.permission.MANAGE_USERS"/>
        <permission name="android.permission.MODIFY_PHONE_STATE"/>
        <permission name="android.permission.READ_PRIVILEGED_PHONE_STATE"/>
        <permission name="android.permission.RECEIVE_EMERGENCY_BROADCAST"/>
    </privapp-permissions>

    <privapp-permissions package="com.android.contacts">
        <permission name="android.permission.GET_ACCOUNTS_PRIVILEGED"/>
        <permission name="com.android.voicemail.permission.READ_VOICEMAIL"/>
    </privapp-permissions>

    <privapp-permissions package="com.android.defcontainer">
        <permission name="android.permission.ACCESS_CACHE_FILESYSTEM"/>
        <permission name="android.permission.ALLOCATE_AGGRESSIVE"/>
        <permission name="android.permission.INTERACT_ACROSS_USERS"/>
        <permission name="android.permission.WRITE_MEDIA_STORAGE"/>
    </privapp-permissions>

    <privapp-permissions package="com.android.dialer">
        <permission name="android.permission.ALLOW_ANY_CODEC_FOR_PLAYBACK"/>
        <permission name="android.permission.CONTROL_INCALL_EXPERIENCE"/>
        <permission name="android.permission.GET_ACCOUNTS_PRIVILEGED"/>
        <permission name="android.permission.MODIFY_PHONE_STATE"/>
        <permission name="android.permission.STATUS_BAR"/>
        <permission name="android.permission.STOP_APP_SWITCHES"/>
        <permission name="com.android.voicemail.permission.READ_VOICEMAIL"/>
        <permission name="com.android.voicemail.permission.WRITE_VOICEMAIL"/>
    </privapp-permissions>

    <privapp-permissions package="com.android.emergency">
        <!-- Required to place emergency calls from emergency info screen. -->
        <permission name="android.permission.CALL_PRIVILEGED"/>
        <permission name="android.permission.MANAGE_USERS"/>
    </privapp-permissions>

    <privapp-permissions package="com.android.externalstorage">
        <permission name="android.permission.MOUNT_UNMOUNT_FILESYSTEMS"/>
        <permission name="android.permission.WRITE_MEDIA_STORAGE"/>
    </privapp-permissions>

    <privapp-permissions package="com.android.launcher3">
        <permission name="android.permission.BIND_APPWIDGET"/>
        <permission name="android.permission.CONTROL_REMOTE_APP_TRANSITION_ANIMATIONS"/>
        <permission name="android.permission.GET_ACCOUNTS_PRIVILEGED"/>
    </privapp-permissions>

    <privapp-permissions package="com.android.location.fused">
        <permission name="android.permission.INSTALL_LOCATION_PROVIDER"/>
    </privapp-permissions>

    <privapp-permissions package="com.android.managedprovisioning">
        <permission name="android.permission.CHANGE_COMPONENT_ENABLED_STATE"/>
        <permission name="android.permission.CHANGE_CONFIGURATION"/>
        <permission name="android.permission.CONNECTIVITY_INTERNAL"/>
        <permission name="android.permission.CRYPT_KEEPER"/>
        <permission name="android.permission.DELETE_PACKAGES"/>
        <permission name="android.permission.INSTALL_PACKAGES"/>
        <permission name="android.permission.INTERACT_ACROSS_USERS"/>
        <permission name="android.permission.MANAGE_DEVICE_ADMINS"/>
        <permission name="android.permission.MANAGE_USERS"/>
        <permission name="android.permission.MASTER_CLEAR"/>
        <permission name="android.permission.NETWORK_MANAGED_PROVISIONING"/>
        <permission name="android.permission.PERFORM_CDMA_PROVISIONING"/>
        <permission name="android.permission.SET_TIME"/>
        <permission name="android.permission.SET_TIME_ZONE"/>
        <permission name="android.permission.SHUTDOWN"/>
        <permission name="android.permission.WRITE_SECURE_SETTINGS"/>
    </privapp-permissions>

    <privapp-permissions package="com.android.mms.service">
        <permission name="android.permission.BIND_CARRIER_MESSAGING_SERVICE"/>
        <permission name="android.permission.BIND_CARRIER_SERVICES"/>
        <permission name="android.permission.INTERACT_ACROSS_USERS"/>
    </privapp-permissions>

    <privapp-permissions package="com.android.mtp">
        <permission name="android.permission.MANAGE_USB"/>
    </privapp-permissions>

    <privapp-permissions package="com.android.musicfx">
        <permission name="android.permission.CHANGE_COMPONENT_ENABLED_STATE"/>
    </privapp-permissions>

    <privapp-permissions package="com.android.networkrecommendation">
        <permission name="android.permission.SCORE_NETWORKS"/>
        <permission name="android.permission.SUBSTITUTE_NOTIFICATION_APP_NAME"/>
        <permission name="android.permission.WRITE_SECURE_SETTINGS"/>
    </privapp-permissions>

    <privapp-permissions package="com.android.omadm.service">
        <permission name="android.permission.CHANGE_CONFIGURATION"/>
        <permission name="android.permission.CONNECTIVITY_INTERNAL"/>
        <permission name="android.permission.CONNECTIVITY_USE_RESTRICTED_NETWORKS"/>
        <permission name="android.permission.MODIFY_PHONE_STATE"/>
        <permission name="android.permission.READ_PRIVILEGED_PHONE_STATE"/>
        <permission name="android.permission.WRITE_APN_SETTINGS"/>
        <permission name="android.permission.WRITE_SECURE_SETTINGS"/>
    </privapp-permissions>

    <privapp-permissions package="com.android.packageinstaller">
        <permission name="android.permission.DELETE_PACKAGES"/>
        <permission name="android.permission.INSTALL_PACKAGES"/>
        <permission name="android.permission.USE_RESERVED_DISK"/>
        <permission name="android.permission.MANAGE_USERS"/>
        <permission name="android.permission.UPDATE_APP_OPS_STATS"/>
        <permission name="android.permission.SUBSTITUTE_NOTIFICATION_APP_NAME"/>
<<<<<<< HEAD
=======
        <permission name="android.permission.CLEAR_APP_USER_DATA"/>
        <permission name="android.permission.PACKAGE_USAGE_STATS"/>
>>>>>>> de843449
    </privapp-permissions>

    <privapp-permissions package="com.android.permissioncontroller">
        <permission name="android.permission.CLEAR_APP_CACHE"/>
        <permission name="android.permission.MANAGE_USERS"/>
        <permission name="android.permission.OBSERVE_GRANT_REVOKE_PERMISSIONS"/>
        <permission name="android.permission.GET_APP_OPS_STATS"/>
        <permission name="android.permission.UPDATE_APP_OPS_STATS"/>
    </privapp-permissions>

    <privapp-permissions package="com.android.phone">
        <permission name="android.permission.ACCESS_IMS_CALL_SERVICE"/>
        <permission name="android.permission.BIND_CARRIER_MESSAGING_SERVICE"/>
        <permission name="android.permission.BIND_CARRIER_SERVICES"/>
        <permission name="android.permission.BIND_IMS_SERVICE"/>
        <permission name="android.permission.BIND_TELEPHONY_DATA_SERVICE"/>
        <permission name="android.permission.BIND_VISUAL_VOICEMAIL_SERVICE"/>
        <permission name="android.permission.CALL_PRIVILEGED"/>
        <permission name="android.permission.CHANGE_COMPONENT_ENABLED_STATE"/>
        <permission name="android.permission.CHANGE_CONFIGURATION"/>
        <permission name="android.permission.CHANGE_DEVICE_IDLE_TEMP_WHITELIST"/>
        <permission name="android.permission.CONNECTIVITY_INTERNAL"/>
        <permission name="android.permission.CONTROL_INCALL_EXPERIENCE"/>
        <permission name="android.permission.DUMP"/>
        <permission name="android.permission.INTERACT_ACROSS_USERS"/>
        <permission name="android.permission.LOCAL_MAC_ADDRESS"/>
        <permission name="android.permission.MANAGE_USERS"/>
        <permission name="android.permission.MODIFY_PHONE_STATE"/>
        <permission name="android.permission.PACKAGE_USAGE_STATS"/>
        <permission name="android.permission.PERFORM_CDMA_PROVISIONING"/>
        <permission name="android.permission.READ_NETWORK_USAGE_HISTORY"/>
        <permission name="android.permission.READ_PRIVILEGED_PHONE_STATE"/>
        <permission name="android.permission.READ_SEARCH_INDEXABLES"/>
        <permission name="android.permission.REBOOT"/>
        <permission name="android.permission.REGISTER_CALL_PROVIDER"/>
        <permission name="android.permission.REGISTER_SIM_SUBSCRIPTION"/>
        <permission name="android.permission.SEND_RESPOND_VIA_MESSAGE"/>
        <permission name="android.permission.SET_TIME"/>
        <permission name="android.permission.SET_TIME_ZONE"/>
        <permission name="android.permission.SHUTDOWN"/>
        <permission name="android.permission.STATUS_BAR"/>
        <permission name="android.permission.STOP_APP_SWITCHES"/>
        <permission name="android.permission.UPDATE_APP_OPS_STATS"/>
        <permission name="android.permission.UPDATE_DEVICE_STATS"/>
        <permission name="android.permission.UPDATE_LOCK"/>
        <permission name="android.permission.WRITE_APN_SETTINGS"/>
        <permission name="android.permission.WRITE_SECURE_SETTINGS"/>
        <permission name="android.permission.WRITE_EMBEDDED_SUBSCRIPTIONS"/>
        <permission name="com.android.voicemail.permission.READ_VOICEMAIL"/>
        <permission name="com.android.voicemail.permission.WRITE_VOICEMAIL"/>
    </privapp-permissions>

    <privapp-permissions package="com.android.providers.calendar">
        <permission name="android.permission.GET_ACCOUNTS_PRIVILEGED"/>
        <permission name="android.permission.INTERACT_ACROSS_USERS" />
        <permission name="android.permission.MANAGE_USERS" />
        <permission name="android.permission.UPDATE_APP_OPS_STATS"/>
        <permission name="android.permission.USE_RESERVED_DISK"/>
    </privapp-permissions>

    <privapp-permissions package="com.android.providers.contacts">
        <permission name="android.permission.BIND_DIRECTORY_SEARCH"/>
        <permission name="android.permission.GET_ACCOUNTS_PRIVILEGED"/>
        <permission name="android.permission.INTERACT_ACROSS_USERS"/>
        <permission name="android.permission.MANAGE_USERS"/>
        <permission name="android.permission.UPDATE_APP_OPS_STATS"/>
        <permission name="android.permission.USE_RESERVED_DISK"/>
    </privapp-permissions>

    <privapp-permissions package="com.android.providers.downloads">
        <permission name="android.permission.ACCESS_CACHE_FILESYSTEM"/>
        <permission name="android.permission.CLEAR_APP_CACHE"/>
        <permission name="android.permission.CONNECTIVITY_INTERNAL"/>
        <permission name="android.permission.UPDATE_APP_OPS_STATS"/>
        <permission name="android.permission.UPDATE_DEVICE_STATS"/>
    </privapp-permissions>

    <privapp-permissions package="com.android.providers.media">
        <permission name="android.permission.ACCESS_MTP"/>
        <permission name="android.permission.INTERACT_ACROSS_USERS"/>
        <permission name="android.permission.MANAGE_USERS"/>
        <permission name="android.permission.USE_RESERVED_DISK"/>
        <permission name="android.permission.WRITE_MEDIA_STORAGE"/>
    </privapp-permissions>

    <privapp-permissions package="com.android.providers.telephony">
        <permission name="android.permission.INTERACT_ACROSS_USERS"/>
        <permission name="android.permission.MODIFY_PHONE_STATE"/>
        <permission name="android.permission.USE_RESERVED_DISK"/>
    </privapp-permissions>

    <privapp-permissions package="com.android.provision">
        <permission name="android.permission.WRITE_SECURE_SETTINGS"/>
    </privapp-permissions>

    <privapp-permissions package="com.android.server.telecom">
        <permission name="android.permission.BIND_CONNECTION_SERVICE"/>
        <permission name="android.permission.BIND_INCALL_SERVICE"/>
        <permission name="android.permission.CALL_PRIVILEGED"/>
        <permission name="android.permission.INTERACT_ACROSS_USERS"/>
        <permission name="android.permission.MANAGE_USERS"/>
        <permission name="android.permission.MODIFY_AUDIO_ROUTING" />
        <permission name="android.permission.MODIFY_PHONE_STATE"/>
        <permission name="android.permission.STOP_APP_SWITCHES"/>
        <permission name="android.permission.SUBSTITUTE_NOTIFICATION_APP_NAME"/>
    </privapp-permissions>

<<<<<<< HEAD
    <privapp-permissions package="com.android.settings">
        <permission name="android.permission.ACCESS_CHECKIN_PROPERTIES"/>
        <permission name="android.permission.ACCESS_NOTIFICATIONS"/>
        <permission name="android.permission.BACKUP"/>
        <permission name="android.permission.BATTERY_STATS"/>
        <permission name="android.permission.BLUETOOTH_PRIVILEGED"/>
        <permission name="android.permission.CHANGE_APP_IDLE_STATE"/>
        <permission name="android.permission.CHANGE_CONFIGURATION"/>
        <permission name="android.permission.DELETE_PACKAGES"/>
        <permission name="android.permission.FORCE_STOP_PACKAGES"/>
        <permission name="android.permission.LOCAL_MAC_ADDRESS"/>
        <permission name="android.permission.MANAGE_DEBUGGING"/>
        <permission name="android.permission.MANAGE_DEVICE_ADMINS"/>
        <permission name="android.permission.MANAGE_FINGERPRINT"/>
        <permission name="android.permission.MANAGE_USB"/>
        <permission name="android.permission.MANAGE_USERS"/>
        <permission name="android.permission.MANAGE_USER_OEM_UNLOCK_STATE" />
        <permission name="android.permission.MASTER_CLEAR"/>
        <permission name="android.permission.MODIFY_PHONE_STATE"/>
        <permission name="android.permission.MOUNT_UNMOUNT_FILESYSTEMS"/>
        <permission name="android.permission.MOVE_PACKAGE"/>
        <permission name="android.permission.OVERRIDE_WIFI_CONFIG"/>
        <permission name="android.permission.PACKAGE_USAGE_STATS"/>
        <permission name="android.permission.READ_SEARCH_INDEXABLES"/>
        <permission name="android.permission.REBOOT"/>
        <permission name="android.permission.SET_TIME"/>
        <permission name="android.permission.STATUS_BAR"/>
        <permission name="android.permission.TETHER_PRIVILEGED"/>
        <permission name="android.permission.USE_RESERVED_DISK"/>
        <permission name="android.permission.USER_ACTIVITY"/>
        <permission name="android.permission.WRITE_APN_SETTINGS"/>
        <permission name="android.permission.WRITE_MEDIA_STORAGE"/>
        <permission name="android.permission.WRITE_SECURE_SETTINGS"/>
    </privapp-permissions>

=======
>>>>>>> de843449
    <privapp-permissions package="com.android.settings.intelligence">
        <permission name="android.permission.MANAGE_FINGERPRINT"/>
        <permission name="android.permission.MODIFY_PHONE_STATE"/>
        <permission name="android.permission.READ_SEARCH_INDEXABLES"/>
        <permission name="android.permission.WRITE_SETTINGS_HOMEPAGE_DATA"/>
    </privapp-permissions>

    <privapp-permissions package="com.android.sharedstoragebackup">
        <permission name="android.permission.WRITE_MEDIA_STORAGE"/>
    </privapp-permissions>

    <privapp-permissions package="com.android.shell">
        <permission name="android.permission.ACCESS_LOWPAN_STATE"/>
        <permission name="android.permission.BACKUP"/>
        <permission name="android.permission.BATTERY_STATS"/>
        <permission name="android.permission.BIND_APPWIDGET"/>
        <permission name="android.permission.CHANGE_APP_IDLE_STATE"/>
        <permission name="android.permission.CHANGE_COMPONENT_ENABLED_STATE"/>
        <permission name="android.permission.CHANGE_CONFIGURATION"/>
        <permission name="android.permission.CHANGE_DEVICE_IDLE_TEMP_WHITELIST" />
        <permission name="android.permission.CHANGE_LOWPAN_STATE"/>
        <permission name="android.permission.CHANGE_OVERLAY_PACKAGES"/>
        <permission name="android.permission.CLEAR_APP_CACHE"/>
        <permission name="android.permission.CONNECTIVITY_INTERNAL"/>
        <permission name="android.permission.DELETE_CACHE_FILES"/>
        <permission name="android.permission.DELETE_PACKAGES"/>
        <permission name="android.permission.DUMP"/>
        <permission name="android.permission.ACTIVITY_EMBEDDING"/>
        <permission name="android.permission.FORCE_STOP_PACKAGES"/>
        <permission name="android.permission.GET_APP_OPS_STATS"/>
        <permission name="android.permission.INSTALL_LOCATION_PROVIDER"/>
        <permission name="android.permission.INSTALL_PACKAGES"/>
        <permission name="android.permission.INTERACT_ACROSS_USERS"/>
        <permission name="android.permission.LOCAL_MAC_ADDRESS"/>
        <permission name="android.permission.MANAGE_ACCESSIBILITY"/>
        <permission name="android.permission.MANAGE_ACTIVITY_STACKS"/>
        <permission name="android.permission.MANAGE_DEVICE_ADMINS"/>
        <permission name="android.permission.MANAGE_USB"/>
        <permission name="android.permission.MODIFY_APPWIDGET_BIND_PERMISSIONS"/>
        <permission name="android.permission.MODIFY_PHONE_STATE"/>
        <permission name="android.permission.MOUNT_FORMAT_FILESYSTEMS"/>
        <permission name="android.permission.MOUNT_UNMOUNT_FILESYSTEMS"/>
        <permission name="android.permission.MOVE_PACKAGE"/>
        <permission name="android.permission.PACKAGE_USAGE_STATS" />
        <permission name="android.permission.POWER_SAVER" />
        <permission name="android.permission.READ_FRAME_BUFFER"/>
        <permission name="android.permission.READ_LOWPAN_CREDENTIAL"/>
<<<<<<< HEAD
=======
        <!-- Needed for test only -->
        <permission name="android.permission.READ_PRECISE_PHONE_STATE" />
>>>>>>> de843449
        <permission name="android.permission.READ_PRIVILEGED_PHONE_STATE"/>
        <permission name="android.permission.REAL_GET_TASKS"/>
        <permission name="android.permission.READ_PRIVILEGED_PHONE_STATE"/>
        <permission name="android.permission.REGISTER_CALL_PROVIDER"/>
        <permission name="android.permission.REGISTER_CONNECTION_MANAGER"/>
        <permission name="android.permission.REGISTER_SIM_SUBSCRIPTION"/>
        <permission name="android.permission.RETRIEVE_WINDOW_CONTENT"/>
        <permission name="android.permission.SET_ALWAYS_FINISH"/>
        <permission name="android.permission.SET_ANIMATION_SCALE"/>
        <permission name="android.permission.SET_DEBUG_APP"/>
        <permission name="android.permission.SET_PROCESS_LIMIT"/>
        <permission name="android.permission.SET_TIME"/>
        <permission name="android.permission.SET_TIME_ZONE"/>
        <permission name="android.permission.SIGNAL_PERSISTENT_PROCESSES"/>
        <permission name="android.permission.START_TASKS_FROM_RECENTS" />
        <permission name="android.permission.STOP_APP_SWITCHES"/>
        <permission name="android.permission.SUBSTITUTE_NOTIFICATION_APP_NAME"/>
        <permission name="android.permission.SUSPEND_APPS" />
        <permission name="android.permission.UPDATE_APP_OPS_STATS"/>
        <permission name="android.permission.USE_RESERVED_DISK"/>
        <permission name="android.permission.WRITE_MEDIA_STORAGE"/>
        <permission name="android.permission.WRITE_SECURE_SETTINGS"/>
    </privapp-permissions>

    <privapp-permissions package="com.android.statementservice">
        <permission name="android.permission.INTENT_FILTER_VERIFICATION_AGENT"/>
    </privapp-permissions>

    <privapp-permissions package="com.android.storagemanager">
        <permission name="android.permission.DELETE_PACKAGES"/>
        <permission name="android.permission.INTERACT_ACROSS_USERS"/>
        <permission name="android.permission.MANAGE_USERS"/>
        <permission name="android.permission.PACKAGE_USAGE_STATS"/>
        <permission name="android.permission.USE_RESERVED_DISK"/>
        <permission name="android.permission.WRITE_SECURE_SETTINGS"/>
    </privapp-permissions>

<<<<<<< HEAD
    <privapp-permissions package="com.android.systemui">
        <permission name="android.permission.BATTERY_STATS"/>
        <permission name="android.permission.BIND_APPWIDGET"/>
        <permission name="android.permission.BLUETOOTH_PRIVILEGED"/>
        <permission name="android.permission.CHANGE_COMPONENT_ENABLED_STATE"/>
        <permission name="android.permission.CHANGE_DEVICE_IDLE_TEMP_WHITELIST"/>
        <permission name="android.permission.CHANGE_OVERLAY_PACKAGES"/>
        <permission name="android.permission.CONNECTIVITY_INTERNAL"/>
        <permission name="android.permission.CONTROL_KEYGUARD_SECURE_NOTIFICATIONS"/>
        <permission name="android.permission.CONTROL_REMOTE_APP_TRANSITION_ANIMATIONS"/>
        <permission name="android.permission.CONTROL_VPN"/>
        <permission name="android.permission.DUMP"/>
        <permission name="android.permission.GET_APP_OPS_STATS"/>
        <permission name="android.permission.INTERACT_ACROSS_USERS"/>
        <permission name="android.permission.MANAGE_ACTIVITY_STACKS"/>
        <permission name="android.permission.MANAGE_DEBUGGING"/>
        <permission name="android.permission.MANAGE_USB"/>
        <permission name="android.permission.MANAGE_USERS"/>
        <permission name="android.permission.MASTER_CLEAR"/>
        <permission name="android.permission.MEDIA_CONTENT_CONTROL"/>
        <permission name="android.permission.MODIFY_PHONE_STATE"/>
        <permission name="android.permission.MOUNT_UNMOUNT_FILESYSTEMS"/>
        <permission name="android.permission.OVERRIDE_WIFI_CONFIG"/>
        <permission name="android.permission.READ_DREAM_STATE"/>
        <permission name="android.permission.READ_FRAME_BUFFER"/>
        <permission name="android.permission.READ_NETWORK_USAGE_HISTORY"/>
        <permission name="android.permission.READ_PRIVILEGED_PHONE_STATE"/>
        <permission name="android.permission.REAL_GET_TASKS"/>
        <permission name="android.permission.RECEIVE_MEDIA_RESOURCE_USAGE"/>
        <permission name="android.permission.START_ACTIVITY_AS_CALLER"/>
        <permission name="android.permission.START_TASKS_FROM_RECENTS"/>
        <permission name="android.permission.STATUS_BAR"/>
        <permission name="android.permission.STOP_APP_SWITCHES"/>
        <permission name="android.permission.SUBSTITUTE_NOTIFICATION_APP_NAME"/>
        <permission name="android.permission.TETHER_PRIVILEGED"/>
        <permission name="android.permission.UPDATE_APP_OPS_STATS"/>
        <permission name="android.permission.USE_RESERVED_DISK"/>
        <permission name="android.permission.WRITE_DREAM_STATE"/>
        <permission name="android.permission.WRITE_MEDIA_STORAGE"/>
        <permission name="android.permission.WRITE_SECURE_SETTINGS"/>
        <permission name="android.permission.WRITE_EMBEDDED_SUBSCRIPTIONS"/>
    </privapp-permissions>

=======
>>>>>>> de843449
    <privapp-permissions package="com.android.tv">
        <permission name="android.permission.CHANGE_HDMI_CEC_ACTIVE_SOURCE"/>
        <permission name="android.permission.DVB_DEVICE"/>
        <permission name="android.permission.GLOBAL_SEARCH"/>
        <permission name="android.permission.HDMI_CEC"/>
        <permission name="android.permission.MODIFY_PARENTAL_CONTROLS"/>
        <permission name="android.permission.READ_CONTENT_RATING_SYSTEMS"/>
        <permission name="com.android.providers.tv.permission.ACCESS_ALL_EPG_DATA"/>
        <permission name="com.android.providers.tv.permission.ACCESS_WATCHED_PROGRAMS"/>
    </privapp-permissions>

    <privapp-permissions package="com.android.vpndialogs">
        <permission name="android.permission.CONNECTIVITY_INTERNAL"/>
        <permission name="android.permission.CONTROL_VPN"/>
    </privapp-permissions>

</permissions><|MERGE_RESOLUTION|>--- conflicted
+++ resolved
@@ -145,11 +145,8 @@
         <permission name="android.permission.MANAGE_USERS"/>
         <permission name="android.permission.UPDATE_APP_OPS_STATS"/>
         <permission name="android.permission.SUBSTITUTE_NOTIFICATION_APP_NAME"/>
-<<<<<<< HEAD
-=======
         <permission name="android.permission.CLEAR_APP_USER_DATA"/>
         <permission name="android.permission.PACKAGE_USAGE_STATS"/>
->>>>>>> de843449
     </privapp-permissions>
 
     <privapp-permissions package="com.android.permissioncontroller">
@@ -257,44 +254,6 @@
         <permission name="android.permission.SUBSTITUTE_NOTIFICATION_APP_NAME"/>
     </privapp-permissions>
 
-<<<<<<< HEAD
-    <privapp-permissions package="com.android.settings">
-        <permission name="android.permission.ACCESS_CHECKIN_PROPERTIES"/>
-        <permission name="android.permission.ACCESS_NOTIFICATIONS"/>
-        <permission name="android.permission.BACKUP"/>
-        <permission name="android.permission.BATTERY_STATS"/>
-        <permission name="android.permission.BLUETOOTH_PRIVILEGED"/>
-        <permission name="android.permission.CHANGE_APP_IDLE_STATE"/>
-        <permission name="android.permission.CHANGE_CONFIGURATION"/>
-        <permission name="android.permission.DELETE_PACKAGES"/>
-        <permission name="android.permission.FORCE_STOP_PACKAGES"/>
-        <permission name="android.permission.LOCAL_MAC_ADDRESS"/>
-        <permission name="android.permission.MANAGE_DEBUGGING"/>
-        <permission name="android.permission.MANAGE_DEVICE_ADMINS"/>
-        <permission name="android.permission.MANAGE_FINGERPRINT"/>
-        <permission name="android.permission.MANAGE_USB"/>
-        <permission name="android.permission.MANAGE_USERS"/>
-        <permission name="android.permission.MANAGE_USER_OEM_UNLOCK_STATE" />
-        <permission name="android.permission.MASTER_CLEAR"/>
-        <permission name="android.permission.MODIFY_PHONE_STATE"/>
-        <permission name="android.permission.MOUNT_UNMOUNT_FILESYSTEMS"/>
-        <permission name="android.permission.MOVE_PACKAGE"/>
-        <permission name="android.permission.OVERRIDE_WIFI_CONFIG"/>
-        <permission name="android.permission.PACKAGE_USAGE_STATS"/>
-        <permission name="android.permission.READ_SEARCH_INDEXABLES"/>
-        <permission name="android.permission.REBOOT"/>
-        <permission name="android.permission.SET_TIME"/>
-        <permission name="android.permission.STATUS_BAR"/>
-        <permission name="android.permission.TETHER_PRIVILEGED"/>
-        <permission name="android.permission.USE_RESERVED_DISK"/>
-        <permission name="android.permission.USER_ACTIVITY"/>
-        <permission name="android.permission.WRITE_APN_SETTINGS"/>
-        <permission name="android.permission.WRITE_MEDIA_STORAGE"/>
-        <permission name="android.permission.WRITE_SECURE_SETTINGS"/>
-    </privapp-permissions>
-
-=======
->>>>>>> de843449
     <privapp-permissions package="com.android.settings.intelligence">
         <permission name="android.permission.MANAGE_FINGERPRINT"/>
         <permission name="android.permission.MODIFY_PHONE_STATE"/>
@@ -342,11 +301,8 @@
         <permission name="android.permission.POWER_SAVER" />
         <permission name="android.permission.READ_FRAME_BUFFER"/>
         <permission name="android.permission.READ_LOWPAN_CREDENTIAL"/>
-<<<<<<< HEAD
-=======
         <!-- Needed for test only -->
         <permission name="android.permission.READ_PRECISE_PHONE_STATE" />
->>>>>>> de843449
         <permission name="android.permission.READ_PRIVILEGED_PHONE_STATE"/>
         <permission name="android.permission.REAL_GET_TASKS"/>
         <permission name="android.permission.READ_PRIVILEGED_PHONE_STATE"/>
@@ -384,52 +340,6 @@
         <permission name="android.permission.WRITE_SECURE_SETTINGS"/>
     </privapp-permissions>
 
-<<<<<<< HEAD
-    <privapp-permissions package="com.android.systemui">
-        <permission name="android.permission.BATTERY_STATS"/>
-        <permission name="android.permission.BIND_APPWIDGET"/>
-        <permission name="android.permission.BLUETOOTH_PRIVILEGED"/>
-        <permission name="android.permission.CHANGE_COMPONENT_ENABLED_STATE"/>
-        <permission name="android.permission.CHANGE_DEVICE_IDLE_TEMP_WHITELIST"/>
-        <permission name="android.permission.CHANGE_OVERLAY_PACKAGES"/>
-        <permission name="android.permission.CONNECTIVITY_INTERNAL"/>
-        <permission name="android.permission.CONTROL_KEYGUARD_SECURE_NOTIFICATIONS"/>
-        <permission name="android.permission.CONTROL_REMOTE_APP_TRANSITION_ANIMATIONS"/>
-        <permission name="android.permission.CONTROL_VPN"/>
-        <permission name="android.permission.DUMP"/>
-        <permission name="android.permission.GET_APP_OPS_STATS"/>
-        <permission name="android.permission.INTERACT_ACROSS_USERS"/>
-        <permission name="android.permission.MANAGE_ACTIVITY_STACKS"/>
-        <permission name="android.permission.MANAGE_DEBUGGING"/>
-        <permission name="android.permission.MANAGE_USB"/>
-        <permission name="android.permission.MANAGE_USERS"/>
-        <permission name="android.permission.MASTER_CLEAR"/>
-        <permission name="android.permission.MEDIA_CONTENT_CONTROL"/>
-        <permission name="android.permission.MODIFY_PHONE_STATE"/>
-        <permission name="android.permission.MOUNT_UNMOUNT_FILESYSTEMS"/>
-        <permission name="android.permission.OVERRIDE_WIFI_CONFIG"/>
-        <permission name="android.permission.READ_DREAM_STATE"/>
-        <permission name="android.permission.READ_FRAME_BUFFER"/>
-        <permission name="android.permission.READ_NETWORK_USAGE_HISTORY"/>
-        <permission name="android.permission.READ_PRIVILEGED_PHONE_STATE"/>
-        <permission name="android.permission.REAL_GET_TASKS"/>
-        <permission name="android.permission.RECEIVE_MEDIA_RESOURCE_USAGE"/>
-        <permission name="android.permission.START_ACTIVITY_AS_CALLER"/>
-        <permission name="android.permission.START_TASKS_FROM_RECENTS"/>
-        <permission name="android.permission.STATUS_BAR"/>
-        <permission name="android.permission.STOP_APP_SWITCHES"/>
-        <permission name="android.permission.SUBSTITUTE_NOTIFICATION_APP_NAME"/>
-        <permission name="android.permission.TETHER_PRIVILEGED"/>
-        <permission name="android.permission.UPDATE_APP_OPS_STATS"/>
-        <permission name="android.permission.USE_RESERVED_DISK"/>
-        <permission name="android.permission.WRITE_DREAM_STATE"/>
-        <permission name="android.permission.WRITE_MEDIA_STORAGE"/>
-        <permission name="android.permission.WRITE_SECURE_SETTINGS"/>
-        <permission name="android.permission.WRITE_EMBEDDED_SUBSCRIPTIONS"/>
-    </privapp-permissions>
-
-=======
->>>>>>> de843449
     <privapp-permissions package="com.android.tv">
         <permission name="android.permission.CHANGE_HDMI_CEC_ACTIVE_SOURCE"/>
         <permission name="android.permission.DVB_DEVICE"/>
