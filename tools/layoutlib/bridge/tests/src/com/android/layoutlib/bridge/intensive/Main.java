--- conflicted
+++ resolved
@@ -298,7 +298,6 @@
         renderAndVerify("allwidgets.xml", "allwidgets.png");
     }
 
-<<<<<<< HEAD
     @Test
     public void testArrayCheck() throws ClassNotFoundException {
         renderAndVerify("array_check.xml", "array_check.png");
@@ -311,7 +310,8 @@
         sProjectResources = null;
         sLogger = null;
         sBridge = null;
-=======
+    }
+
     /** Test expand_layout.xml */
     @Test
     public void testExpand() throws ClassNotFoundException {
@@ -346,7 +346,6 @@
                         .H_SCROLL, 22);
 
         renderAndVerify(params, "expand_horz_layout.png");
->>>>>>> 112d8a36
     }
 
     /**
@@ -357,12 +356,8 @@
             throws ClassNotFoundException {
         // TODO: Set up action bar handler properly to test menu rendering.
         // Create session params.
-<<<<<<< HEAD
-        SessionParams params = getSessionParams(parser, ConfigGenerator.NEXUS_5, layoutLibCallback);
         RenderSession session = sBridge.createSession(params);
-=======
-        RenderSession session = mBridge.createSession(params);
->>>>>>> 112d8a36
+
         if (!session.getResult().isSuccess()) {
             getLogger().error(session.getResult().getException(),
                     session.getResult().getErrorMessage());
@@ -407,15 +402,9 @@
             String themeName, RenderingMode renderingMode, int targetSdk) {
         FolderConfiguration config = configGenerator.getFolderConfig();
         ResourceResolver resourceResolver =
-<<<<<<< HEAD
                 ResourceResolver.create(sProjectResources.getConfiguredResources(config),
                         sFrameworkRepo.getConfiguredResources(config),
-                        "AppTheme", true);
-=======
-                ResourceResolver.create(mProjectResources.getConfiguredResources(config),
-                        mFrameworkRepo.getConfiguredResources(config),
-                        themeName, false);
->>>>>>> 112d8a36
+                        themeName, true);
 
         return new SessionParams(
                 layoutParser,
