/*
 * Copyright (C) 2008 The Android Open Source Project
 *
 * Licensed under the Apache License, Version 2.0 (the "License");
 * you may not use this file except in compliance with the License.
 * You may obtain a copy of the License at
 *
 *      http://www.apache.org/licenses/LICENSE-2.0
 *
 * Unless required by applicable law or agreed to in writing, software
 * distributed under the License is distributed on an "AS IS" BASIS,
 * WITHOUT WARRANTIES OR CONDITIONS OF ANY KIND, either express or implied.
 * See the License for the specific language governing permissions and
 * limitations under the License.
 */

package com.android.layoutlib.bridge.impl;

import com.android.ide.common.rendering.api.DensityBasedResourceValue;
import com.android.ide.common.rendering.api.LayoutLog;
import com.android.ide.common.rendering.api.RenderResources;
import com.android.ide.common.rendering.api.ResourceValue;
import com.android.layoutlib.bridge.Bridge;
import com.android.layoutlib.bridge.android.BridgeContext;
import com.android.layoutlib.bridge.android.BridgeXmlBlockParser;
import com.android.ninepatch.NinePatch;
import com.android.ninepatch.NinePatchChunk;
import com.android.resources.Density;

import org.xmlpull.v1.XmlPullParser;
import org.xmlpull.v1.XmlPullParserException;

import android.content.res.ColorStateList;
import android.graphics.Bitmap;
import android.graphics.Bitmap_Delegate;
import android.graphics.NinePatch_Delegate;
import android.graphics.Rect;
import android.graphics.drawable.BitmapDrawable;
import android.graphics.drawable.ColorDrawable;
import android.graphics.drawable.Drawable;
import android.graphics.drawable.NinePatchDrawable;
import android.util.TypedValue;

import java.io.File;
import java.io.FileInputStream;
import java.io.IOException;
import java.io.InputStream;
import java.net.MalformedURLException;
import java.util.regex.Matcher;
import java.util.regex.Pattern;

/**
 * Helper class to provide various conversion method used in handling android resources.
 */
public final class ResourceHelper {

    private final static Pattern sFloatPattern = Pattern.compile("(-?[0-9]+(?:\\.[0-9]+)?)(.*)");
    private final static float[] sFloatOut = new float[1];

    private final static TypedValue mValue = new TypedValue();

    /**
     * Returns the color value represented by the given string value
     * @param value the color value
     * @return the color as an int
     * @throw NumberFormatException if the conversion failed.
     */
    public static int getColor(String value) {
        if (value != null) {
            if (value.startsWith("#") == false) {
                throw new NumberFormatException(
                        String.format("Color value '%s' must start with #", value));
            }

            value = value.substring(1);

            // make sure it's not longer than 32bit
            if (value.length() > 8) {
                throw new NumberFormatException(String.format(
                        "Color value '%s' is too long. Format is either" +
                        "#AARRGGBB, #RRGGBB, #RGB, or #ARGB",
                        value));
            }

            if (value.length() == 3) { // RGB format
                char[] color = new char[8];
                color[0] = color[1] = 'F';
                color[2] = color[3] = value.charAt(0);
                color[4] = color[5] = value.charAt(1);
                color[6] = color[7] = value.charAt(2);
                value = new String(color);
            } else if (value.length() == 4) { // ARGB format
                char[] color = new char[8];
                color[0] = color[1] = value.charAt(0);
                color[2] = color[3] = value.charAt(1);
                color[4] = color[5] = value.charAt(2);
                color[6] = color[7] = value.charAt(3);
                value = new String(color);
            } else if (value.length() == 6) {
                value = "FF" + value;
            }

            // this is a RRGGBB or AARRGGBB value

            // Integer.parseInt will fail to parse strings like "ff191919", so we use
            // a Long, but cast the result back into an int, since we know that we're only
            // dealing with 32 bit values.
            return (int)Long.parseLong(value, 16);
        }

        throw new NumberFormatException();
    }

    public static ColorStateList getColorStateList(ResourceValue resValue, BridgeContext context) {
        String value = resValue.getValue();
        if (value != null && RenderResources.REFERENCE_NULL.equals(value) == false) {
            // first check if the value is a file (xml most likely)
            File f = new File(value);
            if (f.isFile()) {
                try {
                    // let the framework inflate the ColorStateList from the XML file, by
                    // providing an XmlPullParser
<<<<<<< HEAD
                    KXmlParser parser = new KXmlParser();
                    parser.setFeature(XmlPullParser.FEATURE_PROCESS_NAMESPACES, true);
                    parser.setInput(new FileInputStream(f), "UTF-8"); //$NON-NLS-1$);
=======
                    XmlPullParser parser = ParserFactory.create(f);
>>>>>>> d51ecafa

                    BridgeXmlBlockParser blockParser = new BridgeXmlBlockParser(
                            parser, context, resValue.isFramework());
                    try {
                        return ColorStateList.createFromXml(context.getResources(), blockParser);
                    } finally {
                        blockParser.ensurePopped();
                    }
                } catch (XmlPullParserException e) {
                    Bridge.getLog().error(LayoutLog.TAG_BROKEN,
                            "Failed to configure parser for " + value, e, null /*data*/);
                    // we'll return null below.
                } catch (Exception e) {
                    // this is an error and not warning since the file existence is
                    // checked before attempting to parse it.
                    Bridge.getLog().error(LayoutLog.TAG_RESOURCES_READ,
                            "Failed to parse file " + value, e, null /*data*/);

                    return null;
                }
            } else {
                // try to load the color state list from an int
                try {
                    int color = ResourceHelper.getColor(value);
                    return ColorStateList.valueOf(color);
                } catch (NumberFormatException e) {
                    Bridge.getLog().error(LayoutLog.TAG_RESOURCES_FORMAT,
                            "Failed to convert " + value + " into a ColorStateList", e,
                            null /*data*/);
                    return null;
                }
            }
        }

        return null;
    }

    /**
     * Returns a drawable from the given value.
     * @param value The value that contains a path to a 9 patch, a bitmap or a xml based drawable,
     * or an hexadecimal color
     * @param context the current context
     */
    public static Drawable getDrawable(ResourceValue value, BridgeContext context) {
        String stringValue = value.getValue();
        if (RenderResources.REFERENCE_NULL.equals(stringValue)) {
            return null;
        }

        String lowerCaseValue = stringValue.toLowerCase();

        Density density = Density.MEDIUM;
        if (value instanceof DensityBasedResourceValue) {
            density =
                ((DensityBasedResourceValue)value).getResourceDensity();
        }


        if (lowerCaseValue.endsWith(NinePatch.EXTENSION_9PATCH)) {
            File file = new File(stringValue);
            if (file.isFile()) {
                try {
                    return getNinePatchDrawable(
                            new FileInputStream(file), density, value.isFramework(),
                            stringValue, context);
                } catch (IOException e) {
                    // failed to read the file, we'll return null below.
                    Bridge.getLog().error(LayoutLog.TAG_RESOURCES_READ,
                            "Failed lot load " + file.getAbsolutePath(), e, null /*data*/);
                }
            }

            return null;
        } else if (lowerCaseValue.endsWith(".xml")) {
            // create a block parser for the file
            File f = new File(stringValue);
            if (f.isFile()) {
                try {
                    // let the framework inflate the Drawable from the XML file.
<<<<<<< HEAD
                    KXmlParser parser = new KXmlParser();
                    parser.setFeature(XmlPullParser.FEATURE_PROCESS_NAMESPACES, true);
                    parser.setInput(new FileInputStream(f), "UTF-8"); //$NON-NLS-1$);
=======
                    XmlPullParser parser = ParserFactory.create(f);
>>>>>>> d51ecafa

                    BridgeXmlBlockParser blockParser = new BridgeXmlBlockParser(
                            parser, context, value.isFramework());
                    try {
                        return Drawable.createFromXml(context.getResources(), blockParser);
                    } finally {
                        blockParser.ensurePopped();
                    }
                } catch (Exception e) {
                    // this is an error and not warning since the file existence is checked before
                    // attempting to parse it.
                    Bridge.getLog().error(null, "Failed to parse file " + stringValue,
                            e, null /*data*/);
                }
            } else {
                Bridge.getLog().error(LayoutLog.TAG_BROKEN,
                        String.format("File %s does not exist (or is not a file)", stringValue),
                        null /*data*/);
            }

            return null;
        } else {
            File bmpFile = new File(stringValue);
            if (bmpFile.isFile()) {
                try {
                    Bitmap bitmap = Bridge.getCachedBitmap(stringValue,
                            value.isFramework() ? null : context.getProjectKey());

                    if (bitmap == null) {
                        bitmap = Bitmap_Delegate.createBitmap(bmpFile, false /*isMutable*/,
                                density);
                        Bridge.setCachedBitmap(stringValue, bitmap,
                                value.isFramework() ? null : context.getProjectKey());
                    }

                    return new BitmapDrawable(context.getResources(), bitmap);
                } catch (IOException e) {
                    // we'll return null below
                    Bridge.getLog().error(LayoutLog.TAG_RESOURCES_READ,
                            "Failed lot load " + bmpFile.getAbsolutePath(), e, null /*data*/);
                }
            } else {
                // attempt to get a color from the value
                try {
                    int color = getColor(stringValue);
                    return new ColorDrawable(color);
                } catch (NumberFormatException e) {
                    // we'll return null below.
                    Bridge.getLog().error(LayoutLog.TAG_RESOURCES_FORMAT,
                            "Failed to convert " + stringValue + " into a drawable", e,
                            null /*data*/);
                }
            }
        }

        return null;
    }

    private static Drawable getNinePatchDrawable(InputStream inputStream, Density density,
            boolean isFramework, String cacheKey, BridgeContext context) throws IOException {
        // see if we still have both the chunk and the bitmap in the caches
        NinePatchChunk chunk = Bridge.getCached9Patch(cacheKey,
                isFramework ? null : context.getProjectKey());
        Bitmap bitmap = Bridge.getCachedBitmap(cacheKey,
                isFramework ? null : context.getProjectKey());

        // if either chunk or bitmap is null, then we reload the 9-patch file.
        if (chunk == null || bitmap == null) {
            try {
                NinePatch ninePatch = NinePatch.load(inputStream, true /*is9Patch*/,
                        false /* convert */);
                if (ninePatch != null) {
                    if (chunk == null) {
                        chunk = ninePatch.getChunk();

                        Bridge.setCached9Patch(cacheKey, chunk,
                                isFramework ? null : context.getProjectKey());
                    }

                    if (bitmap == null) {
                        bitmap = Bitmap_Delegate.createBitmap(ninePatch.getImage(),
                                false /*isMutable*/,
                                density);

                        Bridge.setCachedBitmap(cacheKey, bitmap,
                                isFramework ? null : context.getProjectKey());
                    }
                }
            } catch (MalformedURLException e) {
                // URL is wrong, we'll return null below
            }
        }

        if (chunk != null && bitmap != null) {
            int[] padding = chunk.getPadding();
            Rect paddingRect = new Rect(padding[0], padding[1], padding[2], padding[3]);

            return new NinePatchDrawable(context.getResources(), bitmap,
                    NinePatch_Delegate.serialize(chunk),
                    paddingRect, null);
        }

        return null;
    }

    // ------- TypedValue stuff
    // This is taken from //device/libs/utils/ResourceTypes.cpp

    private static final class UnitEntry {
        String name;
        int type;
        int unit;
        float scale;

        UnitEntry(String name, int type, int unit, float scale) {
            this.name = name;
            this.type = type;
            this.unit = unit;
            this.scale = scale;
        }
    }

    private final static UnitEntry[] sUnitNames = new UnitEntry[] {
        new UnitEntry("px", TypedValue.TYPE_DIMENSION, TypedValue.COMPLEX_UNIT_PX, 1.0f),
        new UnitEntry("dip", TypedValue.TYPE_DIMENSION, TypedValue.COMPLEX_UNIT_DIP, 1.0f),
        new UnitEntry("dp", TypedValue.TYPE_DIMENSION, TypedValue.COMPLEX_UNIT_DIP, 1.0f),
        new UnitEntry("sp", TypedValue.TYPE_DIMENSION, TypedValue.COMPLEX_UNIT_SP, 1.0f),
        new UnitEntry("pt", TypedValue.TYPE_DIMENSION, TypedValue.COMPLEX_UNIT_PT, 1.0f),
        new UnitEntry("in", TypedValue.TYPE_DIMENSION, TypedValue.COMPLEX_UNIT_IN, 1.0f),
        new UnitEntry("mm", TypedValue.TYPE_DIMENSION, TypedValue.COMPLEX_UNIT_MM, 1.0f),
        new UnitEntry("%", TypedValue.TYPE_FRACTION, TypedValue.COMPLEX_UNIT_FRACTION, 1.0f/100),
        new UnitEntry("%p", TypedValue.TYPE_FRACTION, TypedValue.COMPLEX_UNIT_FRACTION_PARENT, 1.0f/100),
    };

    /**
     * Returns the raw value from the given attribute float-type value string.
     * This object is only valid until the next call on to {@link ResourceHelper}.
     */
    public static TypedValue getValue(String attribute, String value, boolean requireUnit) {
        if (parseFloatAttribute(attribute, value, mValue, requireUnit)) {
            return mValue;
        }

        return null;
    }

    /**
     * Parse a float attribute and return the parsed value into a given TypedValue.
     * @param attribute the name of the attribute. Can be null if <var>requireUnit</var> is false.
     * @param value the string value of the attribute
     * @param outValue the TypedValue to receive the parsed value
     * @param requireUnit whether the value is expected to contain a unit.
     * @return true if success.
     */
    public static boolean parseFloatAttribute(String attribute, String value,
            TypedValue outValue, boolean requireUnit) {
        assert requireUnit == false || attribute != null;

        // remove the space before and after
        value = value.trim();
        int len = value.length();

        if (len <= 0) {
            return false;
        }

        // check that there's no non ascii characters.
        char[] buf = value.toCharArray();
        for (int i = 0 ; i < len ; i++) {
            if (buf[i] > 255) {
                return false;
            }
        }

        // check the first character
        if (buf[0] < '0' && buf[0] > '9' && buf[0] != '.' && buf[0] != '-') {
            return false;
        }

        // now look for the string that is after the float...
        Matcher m = sFloatPattern.matcher(value);
        if (m.matches()) {
            String f_str = m.group(1);
            String end = m.group(2);

            float f;
            try {
                f = Float.parseFloat(f_str);
            } catch (NumberFormatException e) {
                // this shouldn't happen with the regexp above.
                return false;
            }

            if (end.length() > 0 && end.charAt(0) != ' ') {
                // Might be a unit...
                if (parseUnit(end, outValue, sFloatOut)) {
                    computeTypedValue(outValue, f, sFloatOut[0]);
                    return true;
                }
                return false;
            }

            // make sure it's only spaces at the end.
            end = end.trim();

            if (end.length() == 0) {
                if (outValue != null) {
                    if (requireUnit == false) {
                        outValue.type = TypedValue.TYPE_FLOAT;
                        outValue.data = Float.floatToIntBits(f);
                    } else {
                        // no unit when required? Use dp and out an error.
                        applyUnit(sUnitNames[1], outValue, sFloatOut);
                        computeTypedValue(outValue, f, sFloatOut[0]);

                        Bridge.getLog().error(LayoutLog.TAG_RESOURCES_RESOLVE,
                                String.format(
                                        "Dimension \"%1$s\" in attribute \"%2$s\" is missing unit!",
                                        value, attribute),
                                null);
                    }
                    return true;
                }
            }
        }

        return false;
    }

    private static void computeTypedValue(TypedValue outValue, float value, float scale) {
        value *= scale;
        boolean neg = value < 0;
        if (neg) {
            value = -value;
        }
        long bits = (long)(value*(1<<23)+.5f);
        int radix;
        int shift;
        if ((bits&0x7fffff) == 0) {
            // Always use 23p0 if there is no fraction, just to make
            // things easier to read.
            radix = TypedValue.COMPLEX_RADIX_23p0;
            shift = 23;
        } else if ((bits&0xffffffffff800000L) == 0) {
            // Magnitude is zero -- can fit in 0 bits of precision.
            radix = TypedValue.COMPLEX_RADIX_0p23;
            shift = 0;
        } else if ((bits&0xffffffff80000000L) == 0) {
            // Magnitude can fit in 8 bits of precision.
            radix = TypedValue.COMPLEX_RADIX_8p15;
            shift = 8;
        } else if ((bits&0xffffff8000000000L) == 0) {
            // Magnitude can fit in 16 bits of precision.
            radix = TypedValue.COMPLEX_RADIX_16p7;
            shift = 16;
        } else {
            // Magnitude needs entire range, so no fractional part.
            radix = TypedValue.COMPLEX_RADIX_23p0;
            shift = 23;
        }
        int mantissa = (int)(
            (bits>>shift) & TypedValue.COMPLEX_MANTISSA_MASK);
        if (neg) {
            mantissa = (-mantissa) & TypedValue.COMPLEX_MANTISSA_MASK;
        }
        outValue.data |=
            (radix<<TypedValue.COMPLEX_RADIX_SHIFT)
            | (mantissa<<TypedValue.COMPLEX_MANTISSA_SHIFT);
    }

    private static boolean parseUnit(String str, TypedValue outValue, float[] outScale) {
        str = str.trim();

        for (UnitEntry unit : sUnitNames) {
            if (unit.name.equals(str)) {
                applyUnit(unit, outValue, outScale);
                return true;
            }
        }

        return false;
    }

    private static void applyUnit(UnitEntry unit, TypedValue outValue, float[] outScale) {
        outValue.type = unit.type;
        outValue.data = unit.unit << TypedValue.COMPLEX_UNIT_SHIFT;
        outScale[0] = unit.scale;
    }
}
<|MERGE_RESOLUTION|>--- conflicted
+++ resolved
@@ -120,13 +120,7 @@
                 try {
                     // let the framework inflate the ColorStateList from the XML file, by
                     // providing an XmlPullParser
-<<<<<<< HEAD
-                    KXmlParser parser = new KXmlParser();
-                    parser.setFeature(XmlPullParser.FEATURE_PROCESS_NAMESPACES, true);
-                    parser.setInput(new FileInputStream(f), "UTF-8"); //$NON-NLS-1$);
-=======
                     XmlPullParser parser = ParserFactory.create(f);
->>>>>>> d51ecafa
 
                     BridgeXmlBlockParser blockParser = new BridgeXmlBlockParser(
                             parser, context, resValue.isFramework());
@@ -206,13 +200,7 @@
             if (f.isFile()) {
                 try {
                     // let the framework inflate the Drawable from the XML file.
-<<<<<<< HEAD
-                    KXmlParser parser = new KXmlParser();
-                    parser.setFeature(XmlPullParser.FEATURE_PROCESS_NAMESPACES, true);
-                    parser.setInput(new FileInputStream(f), "UTF-8"); //$NON-NLS-1$);
-=======
                     XmlPullParser parser = ParserFactory.create(f);
->>>>>>> d51ecafa
 
                     BridgeXmlBlockParser blockParser = new BridgeXmlBlockParser(
                             parser, context, value.isFramework());
