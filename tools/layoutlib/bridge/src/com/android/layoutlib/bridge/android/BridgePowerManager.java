/*
 * Copyright (C) 2012 The Android Open Source Project
 *
 * Licensed under the Apache License, Version 2.0 (the "License");
 * you may not use this file except in compliance with the License.
 * You may obtain a copy of the License at
 *
 *      http://www.apache.org/licenses/LICENSE-2.0
 *
 * Unless required by applicable law or agreed to in writing, software
 * distributed under the License is distributed on an "AS IS" BASIS,
 * WITHOUT WARRANTIES OR CONDITIONS OF ANY KIND, either express or implied.
 * See the License for the specific language governing permissions and
 * limitations under the License.
 */

package com.android.layoutlib.bridge.android;

import android.os.IBinder;
import android.os.IPowerManager;
import android.os.RemoteException;
import android.os.WorkSource;

/**
 * Fake implementation of IPowerManager.
 *
 */
public class BridgePowerManager implements IPowerManager {

    @Override
    public boolean isInteractive() throws RemoteException {
        return true;
    }

    @Override
    public boolean isPowerSaveMode() throws RemoteException {
        return false;
    }

    @Override
    public boolean setPowerSaveMode(boolean mode) throws RemoteException {
        return false;
    }

    @Override
    public IBinder asBinder() {
        // pass for now.
        return null;
    }

    @Override
    public void acquireWakeLock(IBinder arg0, int arg1, String arg2, String arg2_5, WorkSource arg3, String arg4)
            throws RemoteException {
        // pass for now.
    }

    @Override
    public void acquireWakeLockWithUid(IBinder arg0, int arg1, String arg2, String arg2_5, int arg3)
            throws RemoteException {
        // pass for now.
    }

    @Override
    public void powerHint(int hintId, int data) {
        // pass for now.
    }

    @Override
    public void crash(String arg0) throws RemoteException {
        // pass for now.
    }

    @Override
    public void goToSleep(long arg0, int arg1, int arg2) throws RemoteException {
        // pass for now.
    }

    @Override
    public void nap(long arg0) throws RemoteException {
        // pass for now.
    }

    @Override
    public void reboot(boolean confirm, String reason, boolean wait) {
        // pass for now.
    }

    @Override
    public void shutdown(boolean confirm, boolean wait) {
        // pass for now.
    }

    @Override
    public void releaseWakeLock(IBinder arg0, int arg1) throws RemoteException {
        // pass for now.
    }

    @Override
    public void updateWakeLockUids(IBinder arg0, int[] arg1) throws RemoteException {
        // pass for now.
    }

    @Override
    public void setAttentionLight(boolean arg0, int arg1) throws RemoteException {
        // pass for now.
    }

    @Override
    public void setTemporaryScreenAutoBrightnessAdjustmentSettingOverride(float arg0) throws RemoteException {
        // pass for now.
    }

    @Override
    public void setTemporaryScreenBrightnessSettingOverride(int arg0) throws RemoteException {
        // pass for now.
    }

    @Override
    public void setStayOnSetting(int arg0) throws RemoteException {
        // pass for now.
    }

    @Override
    public void updateWakeLockWorkSource(IBinder arg0, WorkSource arg1, String arg2) throws RemoteException {
        // pass for now.
    }

    @Override
    public boolean isWakeLockLevelSupported(int level) throws RemoteException {
        // pass for now.
        return true;
    }

    @Override
    public void userActivity(long time, int event, int flags) throws RemoteException {
        // pass for now.
    }

    @Override
    public void wakeUp(long time) throws RemoteException {
        // pass for now.
    }

    @Override
    public void updateBlockedUids(int uid, boolean isBlocked) {
        // pass for now.
    }
<<<<<<< HEAD
=======
    @Override
    public void boostScreenBrightness(long time) throws RemoteException {
        // pass for now.
    }
>>>>>>> 23a90283
}<|MERGE_RESOLUTION|>--- conflicted
+++ resolved
@@ -145,11 +145,8 @@
     public void updateBlockedUids(int uid, boolean isBlocked) {
         // pass for now.
     }
-<<<<<<< HEAD
-=======
     @Override
     public void boostScreenBrightness(long time) throws RemoteException {
         // pass for now.
     }
->>>>>>> 23a90283
 }