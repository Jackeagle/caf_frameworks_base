--- conflicted
+++ resolved
@@ -142,11 +142,10 @@
     }
 
     @Override
-<<<<<<< HEAD
     public void updateBlockedUids(int uid, boolean isBlocked) {
-=======
+        // pass for now.
+    }
     public void boostScreenBrightness(long time) throws RemoteException {
->>>>>>> d0f748a7
         // pass for now.
     }
 }