//
// Copyright 2006 The Android Open Source Project
//
// Android Asset Packaging Tool main entry point.
//
#include "Main.h"
#include "Bundle.h"

#include <utils/Log.h>
#include <utils/threads.h>
#include <utils/List.h>
#include <utils/Errors.h>

#include <stdlib.h>
#include <getopt.h>
#include <assert.h>
#include <ctype.h>

using namespace android;

static const char* gProgName = "aapt";

/*
 * When running under Cygwin on Windows, this will convert slash-based
 * paths into back-slash-based ones. Otherwise the ApptAssets file comparisons
 * fail later as they use back-slash separators under Windows.
 *
 * This operates in-place on the path string.
 */
void convertPath(char *path) {
  if (path != NULL && OS_PATH_SEPARATOR != '/') {
    for (; *path; path++) {
      if (*path == '/') {
        *path = OS_PATH_SEPARATOR;
      }
    }
  }
}

/*
 * Print usage info.
 */
void usage(void)
{
    fprintf(stderr, "Android Asset Packaging Tool\n\n");
    fprintf(stderr, "Usage:\n");
    fprintf(stderr,
        " %s l[ist] [-v] [-a] file.{zip,jar,apk}\n"
        "   List contents of Zip-compatible archive.\n\n", gProgName);
    fprintf(stderr,
        " %s d[ump] [--values] WHAT file.{apk} [asset [asset ...]]\n"
        "   badging          Print the label and icon for the app declared in APK.\n"
        "   permissions      Print the permissions from the APK.\n"
        "   resources        Print the resource table from the APK.\n"
        "   configurations   Print the configurations in the APK.\n"
        "   xmltree          Print the compiled xmls in the given assets.\n"
        "   xmlstrings       Print the strings of the given compiled xml assets.\n\n", gProgName);
    fprintf(stderr,
<<<<<<< HEAD
        " %s p[ackage] [-d][-f][-m][-u][-v][-x][-z][-M AndroidManifest.xml] \\\n"
        "        [-0 extension [-0 extension ...]] [-g tolerance] [-j jarfile] \\\n"
        "        [--min-sdk-version VAL] [--target-sdk-version VAL] \\\n"
        "        [--max-sdk-version VAL] [--app-version VAL] \\\n"
        "        [--app-version-name TEXT]\\\n"
=======
        " %s p[ackage] [-d][-f][-m][-u][-v][-x[ extending-resource-id]][-z][-M AndroidManifest.xml] \\\n"
        "        [-0 extension [-0 extension ...]] \\\n"
        "        [-g tolerance] \\\n"
        "        [-j jarfile] \\\n"
>>>>>>> 9effa6db
        "        [-I base-package [-I base-package ...]] \\\n"
        "        [-A asset-source-dir]  [-G class-list-file] [-P public-definitions-file] \\\n"
        "        [-S resource-sources [-S resource-sources ...]] "
        "        [-F apk-file] [-J R-file-dir] \\\n"
        "        [raw-files-dir [raw-files-dir] ...]\n"
        "\n"
        "   Package the android resources.  It will read assets and resources that are\n"
        "   supplied with the -M -A -S or raw-files-dir arguments.  The -J -P -F and -R\n"
        "   options control which files are output.\n\n"
        , gProgName);
    fprintf(stderr,
        " %s r[emove] [-v] file.{zip,jar,apk} file1 [file2 ...]\n"
        "   Delete specified files from Zip-compatible archive.\n\n",
        gProgName);
    fprintf(stderr,
        " %s a[dd] [-v] file.{zip,jar,apk} file1 [file2 ...]\n"
        "   Add specified files to Zip-compatible archive.\n\n", gProgName);
    fprintf(stderr,
        " %s v[ersion]\n"
        "   Print program version.\n\n", gProgName);
    fprintf(stderr,
        " Modifiers:\n"
        "   -a  print Android-specific data (resources, manifest) when listing\n"
        "   -c  specify which configurations to include.  The default is all\n"
        "       configurations.  The value of the parameter should be a comma\n"
        "       separated list of configuration values.  Locales should be specified\n"
        "       as either a language or language-region pair.  Some examples:\n"
        "            en\n"
        "            port,en\n"
        "            port,land,en_US\n"
        "       If you put the special locale, zz_ZZ on the list, it will perform\n"
        "       pseudolocalization on the default locale, modifying all of the\n"
        "       strings so you can look for strings that missed the\n"
        "       internationalization process.  For example:\n"
        "            port,land,zz_ZZ\n"
        "   -d  one or more device assets to include, separated by commas\n"
        "   -f  force overwrite of existing files\n"
        "   -g  specify a pixel tolerance to force images to grayscale, default 0\n"
        "   -j  specify a jar or zip file containing classes to include\n"
        "   -k  junk path of file(s) added\n"
        "   -m  make package directories under location specified by -J\n"
#if 0
        "   -p  pseudolocalize the default configuration\n"
#endif
        "   -u  update existing packages (add new, replace older, remove deleted files)\n"
        "   -v  verbose output\n"
        "   -x  either create or assign (if specified) extending (non-application) resource IDs\n"
        "   -z  require localization of resource attributes marked with\n"
        "       localization=\"suggested\"\n"
        "   -A  additional directory in which to find raw asset files\n"
        "   -G  A file to output proguard options into.\n"
        "   -F  specify the apk file to output\n"
        "   -I  add an existing package to base include set\n"
        "   -J  specify where to output R.java resource constant definitions\n"
        "   -M  specify full path to AndroidManifest.xml to include in zip\n"
        "   -P  specify where to output public resource definitions\n"
        "   -S  directory in which to find resources.  Multiple directories will be scanned"
        "       and the first match found (left to right) will take precedence."
        "   -0  specifies an additional extension for which such files will not\n"
        "       be stored compressed in the .apk.  An empty string means to not\n"
        "       compress any files at all.\n"
        "   --min-sdk-version\n"
        "       inserts android:minSdkVersion in to manifest.\n"
        "   --target-sdk-version\n"
        "       inserts android:targetSdkVersion in to manifest.\n"
        "   --max-sdk-version\n"
        "       inserts android:maxSdkVersion in to manifest.\n"
        "   --values\n"
        "       when used with \"dump resources\" also includes resource values.\n"
        "   --version-code\n"
        "       inserts android:versionCode in to manifest.\n"
        "   --version-name\n"
        "       inserts android:versionName in to manifest.\n");
}

/*
 * Dispatch the command.
 */
int handleCommand(Bundle* bundle)
{
    //printf("--- command %d (verbose=%d force=%d):\n",
    //    bundle->getCommand(), bundle->getVerbose(), bundle->getForce());
    //for (int i = 0; i < bundle->getFileSpecCount(); i++)
    //    printf("  %d: '%s'\n", i, bundle->getFileSpecEntry(i));

    switch (bundle->getCommand()) {
    case kCommandVersion:   return doVersion(bundle);
    case kCommandList:      return doList(bundle);
    case kCommandDump:      return doDump(bundle);
    case kCommandAdd:       return doAdd(bundle);
    case kCommandRemove:    return doRemove(bundle);
    case kCommandPackage:   return doPackage(bundle);
    default:
        fprintf(stderr, "%s: requested command not yet supported\n", gProgName);
        return 1;
    }
}

/*
 * Parse args.
 */
int main(int argc, char* const argv[])
{
    char *prog = argv[0];
    Bundle bundle;
    bool wantUsage = false;
    int result = 1;    // pessimistically assume an error.
    int tolerance = 0;

    /* default to compression */
    bundle.setCompressionMethod(ZipEntry::kCompressDeflated);

    if (argc < 2) {
        wantUsage = true;
        goto bail;
    }

    if (argv[1][0] == 'v')
        bundle.setCommand(kCommandVersion);
    else if (argv[1][0] == 'd')
        bundle.setCommand(kCommandDump);
    else if (argv[1][0] == 'l')
        bundle.setCommand(kCommandList);
    else if (argv[1][0] == 'a')
        bundle.setCommand(kCommandAdd);
    else if (argv[1][0] == 'r')
        bundle.setCommand(kCommandRemove);
    else if (argv[1][0] == 'p')
        bundle.setCommand(kCommandPackage);
    else {
        fprintf(stderr, "ERROR: Unknown command '%s'\n", argv[1]);
        wantUsage = true;
        goto bail;
    }
    argc -= 2;
    argv += 2;

    /*
     * Pull out flags.  We support "-fv" and "-f -v".
     */
    while (argc && argv[0][0] == '-') {
        /* flag(s) found */
        const char* cp = argv[0] +1;

        while (*cp != '\0') {
            switch (*cp) {
            case 'v':
                bundle.setVerbose(true);
                break;
            case 'a':
                bundle.setAndroidList(true);
                break;
            case 'c':
                argc--;
                argv++;
                if (!argc) {
                    fprintf(stderr, "ERROR: No argument supplied for '-c' option\n");
                    wantUsage = true;
                    goto bail;
                }
                bundle.addConfigurations(argv[0]);
                break;
            case 'f':
                bundle.setForce(true);
                break;
            case 'g':
                argc--;
                argv++;
                if (!argc) {
                    fprintf(stderr, "ERROR: No argument supplied for '-g' option\n");
                    wantUsage = true;
                    goto bail;
                }
                tolerance = atoi(argv[0]);
                bundle.setGrayscaleTolerance(tolerance);
                printf("%s: Images with deviation <= %d will be forced to grayscale.\n", prog, tolerance);
                break;
            case 'k':
                bundle.setJunkPath(true);
                break;
            case 'm':
                bundle.setMakePackageDirs(true);
                break;
#if 0
            case 'p':
                bundle.setPseudolocalize(true);
                break;
#endif
            case 'u':
                bundle.setUpdate(true);
                break;
            case 'x':
                bundle.setExtending(true);
                argc--;
                argv++;
                if (!argc || !isdigit(argv[0][0])) {
                    argc++;
                    argv--;
                } else {
                    bundle.setExtendedPackageId(atoi(argv[0]));
                }
                break;
            case 'z':
                bundle.setRequireLocalization(true);
                break;
            case 'j':
                argc--;
                argv++;
                if (!argc) {
                    fprintf(stderr, "ERROR: No argument supplied for '-j' option\n");
                    wantUsage = true;
                    goto bail;
                }
                convertPath(argv[0]);
                bundle.addJarFile(argv[0]);
                break;
            case 'A':
                argc--;
                argv++;
                if (!argc) {
                    fprintf(stderr, "ERROR: No argument supplied for '-A' option\n");
                    wantUsage = true;
                    goto bail;
                }
                convertPath(argv[0]);
                bundle.setAssetSourceDir(argv[0]);
                break;
            case 'G':
                argc--;
                argv++;
                if (!argc) {
                    fprintf(stderr, "ERROR: No argument supplied for '-G' option\n");
                    wantUsage = true;
                    goto bail;
                }
                convertPath(argv[0]);
                bundle.setProguardFile(argv[0]);
                break;
            case 'I':
                argc--;
                argv++;
                if (!argc) {
                    fprintf(stderr, "ERROR: No argument supplied for '-I' option\n");
                    wantUsage = true;
                    goto bail;
                }
                convertPath(argv[0]);
                bundle.addPackageInclude(argv[0]);
                break;
            case 'F':
                argc--;
                argv++;
                if (!argc) {
                    fprintf(stderr, "ERROR: No argument supplied for '-F' option\n");
                    wantUsage = true;
                    goto bail;
                }
                convertPath(argv[0]);
                bundle.setOutputAPKFile(argv[0]);
                break;
            case 'J':
                argc--;
                argv++;
                if (!argc) {
                    fprintf(stderr, "ERROR: No argument supplied for '-J' option\n");
                    wantUsage = true;
                    goto bail;
                }
                convertPath(argv[0]);
                bundle.setRClassDir(argv[0]);
                break;
            case 'M':
                argc--;
                argv++;
                if (!argc) {
                    fprintf(stderr, "ERROR: No argument supplied for '-M' option\n");
                    wantUsage = true;
                    goto bail;
                }
                convertPath(argv[0]);
                bundle.setAndroidManifestFile(argv[0]);
                break;
            case 'P':
                argc--;
                argv++;
                if (!argc) {
                    fprintf(stderr, "ERROR: No argument supplied for '-P' option\n");
                    wantUsage = true;
                    goto bail;
                }
                convertPath(argv[0]);
                bundle.setPublicOutputFile(argv[0]);
                break;
            case 'S':
                argc--;
                argv++;
                if (!argc) {
                    fprintf(stderr, "ERROR: No argument supplied for '-S' option\n");
                    wantUsage = true;
                    goto bail;
                }
                convertPath(argv[0]);
                bundle.addResourceSourceDir(argv[0]);
                break;
            case '0':
                argc--;
                argv++;
                if (!argc) {
                    fprintf(stderr, "ERROR: No argument supplied for '-e' option\n");
                    wantUsage = true;
                    goto bail;
                }
                if (argv[0][0] != 0) {
                    bundle.addNoCompressExtension(argv[0]);
                } else {
                    bundle.setCompressionMethod(ZipEntry::kCompressStored);
                }
                break;
            case '-':
                if (strcmp(cp, "-min-sdk-version") == 0) {
                    argc--;
                    argv++;
                    if (!argc) {
                        fprintf(stderr, "ERROR: No argument supplied for '--min-sdk-version' option\n");
                        wantUsage = true;
                        goto bail;
                    }
                    bundle.setMinSdkVersion(argv[0]);
                } else if (strcmp(cp, "-target-sdk-version") == 0) {
                    argc--;
                    argv++;
                    if (!argc) {
                        fprintf(stderr, "ERROR: No argument supplied for '--target-sdk-version' option\n");
                        wantUsage = true;
                        goto bail;
                    }
                    bundle.setTargetSdkVersion(argv[0]);
                } else if (strcmp(cp, "-max-sdk-version") == 0) {
                    argc--;
                    argv++;
                    if (!argc) {
                        fprintf(stderr, "ERROR: No argument supplied for '--max-sdk-version' option\n");
                        wantUsage = true;
                        goto bail;
                    }
                    bundle.setMaxSdkVersion(argv[0]);
                } else if (strcmp(cp, "-version-code") == 0) {
                    argc--;
                    argv++;
                    if (!argc) {
                        fprintf(stderr, "ERROR: No argument supplied for '--version-code' option\n");
                        wantUsage = true;
                        goto bail;
                    }
                    bundle.setVersionCode(argv[0]);
                } else if (strcmp(cp, "-version-name") == 0) {
                    argc--;
                    argv++;
                    if (!argc) {
                        fprintf(stderr, "ERROR: No argument supplied for '--version-name' option\n");
                        wantUsage = true;
                        goto bail;
                    }
                    bundle.setVersionName(argv[0]);
                } else if (strcmp(cp, "-values") == 0) {
                    bundle.setValues(true);
                } else {
                    fprintf(stderr, "ERROR: Unknown option '-%s'\n", cp);
                    wantUsage = true;
                    goto bail;
                }
                cp += strlen(cp) - 1;
                break;
            default:
                fprintf(stderr, "ERROR: Unknown flag '-%c'\n", *cp);
                wantUsage = true;
                goto bail;
            }

            cp++;
        }
        argc--;
        argv++;
    }

    /*
     * We're past the flags.  The rest all goes straight in.
     */
    bundle.setFileSpec(argv, argc);

    result = handleCommand(&bundle);

bail:
    if (wantUsage) {
        usage();
        result = 2;
    }

    //printf("--> returning %d\n", result);
    return result;
}<|MERGE_RESOLUTION|>--- conflicted
+++ resolved
@@ -56,18 +56,11 @@
         "   xmltree          Print the compiled xmls in the given assets.\n"
         "   xmlstrings       Print the strings of the given compiled xml assets.\n\n", gProgName);
     fprintf(stderr,
-<<<<<<< HEAD
-        " %s p[ackage] [-d][-f][-m][-u][-v][-x][-z][-M AndroidManifest.xml] \\\n"
+        " %s p[ackage] [-d][-f][-m][-u][-v][-x[ extending-resource-id]][-z][-M AndroidManifest.xml] \\\n"
         "        [-0 extension [-0 extension ...]] [-g tolerance] [-j jarfile] \\\n"
         "        [--min-sdk-version VAL] [--target-sdk-version VAL] \\\n"
         "        [--max-sdk-version VAL] [--app-version VAL] \\\n"
         "        [--app-version-name TEXT]\\\n"
-=======
-        " %s p[ackage] [-d][-f][-m][-u][-v][-x[ extending-resource-id]][-z][-M AndroidManifest.xml] \\\n"
-        "        [-0 extension [-0 extension ...]] \\\n"
-        "        [-g tolerance] \\\n"
-        "        [-j jarfile] \\\n"
->>>>>>> 9effa6db
         "        [-I base-package [-I base-package ...]] \\\n"
         "        [-A asset-source-dir]  [-G class-list-file] [-P public-definitions-file] \\\n"
         "        [-S resource-sources [-S resource-sources ...]] "
