/*
 * Copyright (C) 2015 The Android Open Source Project
 *
 * Licensed under the Apache License, Version 2.0 (the "License");
 * you may not use this file except in compliance with the License.
 * You may obtain a copy of the License at
 *
 *      http://www.apache.org/licenses/LICENSE-2.0
 *
 * Unless required by applicable law or agreed to in writing, software
 * distributed under the License is distributed on an "AS IS" BASIS,
 * WITHOUT WARRANTIES OR CONDITIONS OF ANY KIND, either express or implied.
 * See the License for the specific language governing permissions and
 * limitations under the License.
 */

#include "Link.h"

#include <sys/stat.h>
#include <cinttypes>

#include <algorithm>
#include <queue>
#include <unordered_map>
#include <vector>

#include "android-base/errors.h"
#include "android-base/file.h"
#include "android-base/stringprintf.h"
#include "androidfw/Locale.h"
#include "androidfw/StringPiece.h"

#include "AppInfo.h"
#include "Debug.h"
#include "LoadedApk.h"
#include "NameMangler.h"
#include "ResourceUtils.h"
#include "ResourceValues.h"
#include "ValueVisitor.h"
#include "cmd/Util.h"
#include "compile/IdAssigner.h"
#include "compile/XmlIdCollector.h"
#include "filter/ConfigFilter.h"
#include "format/Archive.h"
#include "format/Container.h"
#include "format/binary/TableFlattener.h"
#include "format/binary/XmlFlattener.h"
#include "format/proto/ProtoDeserialize.h"
#include "format/proto/ProtoSerialize.h"
#include "io/BigBufferStream.h"
#include "io/FileStream.h"
#include "io/FileSystem.h"
#include "io/Util.h"
#include "io/ZipArchive.h"
#include "java/JavaClassGenerator.h"
#include "java/ManifestClassGenerator.h"
#include "java/ProguardRules.h"
#include "link/Linkers.h"
#include "link/ManifestFixer.h"
#include "link/NoDefaultResourceRemover.h"
#include "link/ReferenceLinker.h"
#include "link/ResourceExcluder.h"
#include "link/TableMerger.h"
#include "link/XmlCompatVersioner.h"
#include "optimize/ResourceDeduper.h"
#include "optimize/VersionCollapser.h"
#include "process/IResourceTableConsumer.h"
#include "process/SymbolTable.h"
#include "split/TableSplitter.h"
#include "trace/TraceBuffer.h"
#include "util/Files.h"
#include "xml/XmlDom.h"

using ::aapt::io::FileInputStream;
using ::android::ConfigDescription;
using ::android::StringPiece;
using ::android::base::StringPrintf;

namespace aapt {

class LinkContext : public IAaptContext {
 public:
  explicit LinkContext(IDiagnostics* diagnostics)
      : diagnostics_(diagnostics), name_mangler_({}), symbols_(&name_mangler_) {
  }

  PackageType GetPackageType() override {
    return package_type_;
  }

  void SetPackageType(PackageType type) {
    package_type_ = type;
  }

  IDiagnostics* GetDiagnostics() override {
    return diagnostics_;
  }

  NameMangler* GetNameMangler() override {
    return &name_mangler_;
  }

  void SetNameManglerPolicy(const NameManglerPolicy& policy) {
    name_mangler_ = NameMangler(policy);
  }

  const std::string& GetCompilationPackage() override {
    return compilation_package_;
  }

  void SetCompilationPackage(const StringPiece& package_name) {
    compilation_package_ = package_name.to_string();
  }

  uint8_t GetPackageId() override {
    return package_id_;
  }

  void SetPackageId(uint8_t id) {
    package_id_ = id;
  }

  SymbolTable* GetExternalSymbols() override {
    return &symbols_;
  }

  bool IsVerbose() override {
    return verbose_;
  }

  void SetVerbose(bool val) {
    verbose_ = val;
  }

  int GetMinSdkVersion() override {
    return min_sdk_version_;
  }

  void SetMinSdkVersion(int minSdk) {
    min_sdk_version_ = minSdk;
  }

 private:
  DISALLOW_COPY_AND_ASSIGN(LinkContext);

  PackageType package_type_ = PackageType::kApp;
  IDiagnostics* diagnostics_;
  NameMangler name_mangler_;
  std::string compilation_package_;
  uint8_t package_id_ = 0x0;
  SymbolTable symbols_;
  bool verbose_ = false;
  int min_sdk_version_ = 0;
};

// A custom delegate that generates compatible pre-O IDs for use with feature splits.
// Feature splits use package IDs > 7f, which in Java (since Java doesn't have unsigned ints)
// is interpreted as a negative number. Some verification was wrongly assuming negative values
// were invalid.
//
// This delegate will attempt to masquerade any '@id/' references with ID 0xPPTTEEEE,
// where PP > 7f, as 0x7fPPEEEE. Any potential overlapping is verified and an error occurs if such
// an overlap exists.
//
// See b/37498913.
class FeatureSplitSymbolTableDelegate : public DefaultSymbolTableDelegate {
 public:
  explicit FeatureSplitSymbolTableDelegate(IAaptContext* context) : context_(context) {
  }

  virtual ~FeatureSplitSymbolTableDelegate() = default;

  virtual std::unique_ptr<SymbolTable::Symbol> FindByName(
      const ResourceName& name,
      const std::vector<std::unique_ptr<ISymbolSource>>& sources) override {
    std::unique_ptr<SymbolTable::Symbol> symbol =
        DefaultSymbolTableDelegate::FindByName(name, sources);
    if (symbol == nullptr) {
      return {};
    }

    // Check to see if this is an 'id' with the target package.
    if (name.type == ResourceType::kId && symbol->id) {
      ResourceId* id = &symbol->id.value();
      if (id->package_id() > kAppPackageId) {
        // Rewrite the resource ID to be compatible pre-O.
        ResourceId rewritten_id(kAppPackageId, id->package_id(), id->entry_id());

        // Check that this doesn't overlap another resource.
        if (DefaultSymbolTableDelegate::FindById(rewritten_id, sources) != nullptr) {
          // The ID overlaps, so log a message (since this is a weird failure) and fail.
          context_->GetDiagnostics()->Error(DiagMessage() << "Failed to rewrite " << name
                                                          << " for pre-O feature split support");
          return {};
        }

        if (context_->IsVerbose()) {
          context_->GetDiagnostics()->Note(DiagMessage() << "rewriting " << name << " (" << *id
                                                         << ") -> (" << rewritten_id << ")");
        }

        *id = rewritten_id;
      }
    }
    return symbol;
  }

 private:
  DISALLOW_COPY_AND_ASSIGN(FeatureSplitSymbolTableDelegate);

  IAaptContext* context_;
};

static bool FlattenXml(IAaptContext* context, const xml::XmlResource& xml_res,
                       const StringPiece& path, bool keep_raw_values, bool utf16,
                       OutputFormat format, IArchiveWriter* writer) {
  TRACE_CALL();
  if (context->IsVerbose()) {
    context->GetDiagnostics()->Note(DiagMessage(path) << "writing to archive (keep_raw_values="
                                                      << (keep_raw_values ? "true" : "false")
                                                      << ")");
  }

  switch (format) {
    case OutputFormat::kApk: {
      BigBuffer buffer(1024);
      XmlFlattenerOptions options = {};
      options.keep_raw_values = keep_raw_values;
      options.use_utf16 = utf16;
      XmlFlattener flattener(&buffer, options);
      if (!flattener.Consume(context, &xml_res)) {
        return false;
      }

      io::BigBufferInputStream input_stream(&buffer);
      return io::CopyInputStreamToArchive(context, &input_stream, path.to_string(),
                                          ArchiveEntry::kCompress, writer);
    } break;

    case OutputFormat::kProto: {
      pb::XmlNode pb_node;
      // Strip whitespace text nodes from tha AndroidManifest.xml
      SerializeXmlOptions options;
      options.remove_empty_text_nodes = (path == kAndroidManifestPath);
      SerializeXmlResourceToPb(xml_res, &pb_node);
      return io::CopyProtoToArchive(context, &pb_node, path.to_string(), ArchiveEntry::kCompress,
                                    writer);
    } break;
  }
  return false;
}

// Inflates an XML file from the source path.
static std::unique_ptr<xml::XmlResource> LoadXml(const std::string& path, IDiagnostics* diag) {
  TRACE_CALL();
  FileInputStream fin(path);
  if (fin.HadError()) {
    diag->Error(DiagMessage(path) << "failed to load XML file: " << fin.GetError());
    return {};
  }
  return xml::Inflate(&fin, diag, Source(path));
}

struct ResourceFileFlattenerOptions {
  bool no_auto_version = false;
  bool no_version_vectors = false;
  bool no_version_transitions = false;
  bool no_xml_namespaces = false;
  bool keep_raw_values = false;
  bool do_not_compress_anything = false;
  bool update_proguard_spec = false;
  OutputFormat output_format = OutputFormat::kApk;
  std::unordered_set<std::string> extensions_to_not_compress;
  Maybe<std::regex> regex_to_not_compress;
};

// A sampling of public framework resource IDs.
struct R {
  struct attr {
    enum : uint32_t {
      paddingLeft = 0x010100d6u,
      paddingRight = 0x010100d8u,
      paddingHorizontal = 0x0101053du,

      paddingTop = 0x010100d7u,
      paddingBottom = 0x010100d9u,
      paddingVertical = 0x0101053eu,

      layout_marginLeft = 0x010100f7u,
      layout_marginRight = 0x010100f9u,
      layout_marginHorizontal = 0x0101053bu,

      layout_marginTop = 0x010100f8u,
      layout_marginBottom = 0x010100fau,
      layout_marginVertical = 0x0101053cu,
    };
  };
};

class ResourceFileFlattener {
 public:
  ResourceFileFlattener(const ResourceFileFlattenerOptions& options, IAaptContext* context,
                        proguard::KeepSet* keep_set);

  bool Flatten(ResourceTable* table, IArchiveWriter* archive_writer);

 private:
  struct FileOperation {
    ConfigDescription config;

    // The entry this file came from.
    ResourceEntry* entry;

    // The file to copy as-is.
    io::IFile* file_to_copy;

    // The XML to process and flatten.
    std::unique_ptr<xml::XmlResource> xml_to_flatten;

    // The destination to write this file to.
    std::string dst_path;
  };

  uint32_t GetCompressionFlags(const StringPiece& str);

  std::vector<std::unique_ptr<xml::XmlResource>> LinkAndVersionXmlFile(ResourceTable* table,
                                                                       FileOperation* file_op);

  ResourceFileFlattenerOptions options_;
  IAaptContext* context_;
  proguard::KeepSet* keep_set_;
  XmlCompatVersioner::Rules rules_;
};

ResourceFileFlattener::ResourceFileFlattener(const ResourceFileFlattenerOptions& options,
                                             IAaptContext* context, proguard::KeepSet* keep_set)
    : options_(options), context_(context), keep_set_(keep_set) {
  SymbolTable* symm = context_->GetExternalSymbols();

  // Build up the rules for degrading newer attributes to older ones.
  // NOTE(adamlesinski): These rules are hardcoded right now, but they should be
  // generated from the attribute definitions themselves (b/62028956).
  if (const SymbolTable::Symbol* s = symm->FindById(R::attr::paddingHorizontal)) {
    std::vector<ReplacementAttr> replacements{
        {"paddingLeft", R::attr::paddingLeft, Attribute(android::ResTable_map::TYPE_DIMENSION)},
        {"paddingRight", R::attr::paddingRight, Attribute(android::ResTable_map::TYPE_DIMENSION)},
    };
    rules_[R::attr::paddingHorizontal] =
        util::make_unique<DegradeToManyRule>(std::move(replacements));
  }

  if (const SymbolTable::Symbol* s = symm->FindById(R::attr::paddingVertical)) {
    std::vector<ReplacementAttr> replacements{
        {"paddingTop", R::attr::paddingTop, Attribute(android::ResTable_map::TYPE_DIMENSION)},
        {"paddingBottom", R::attr::paddingBottom, Attribute(android::ResTable_map::TYPE_DIMENSION)},
    };
    rules_[R::attr::paddingVertical] =
        util::make_unique<DegradeToManyRule>(std::move(replacements));
  }

  if (const SymbolTable::Symbol* s = symm->FindById(R::attr::layout_marginHorizontal)) {
    std::vector<ReplacementAttr> replacements{
        {"layout_marginLeft", R::attr::layout_marginLeft,
         Attribute(android::ResTable_map::TYPE_DIMENSION)},
        {"layout_marginRight", R::attr::layout_marginRight,
         Attribute(android::ResTable_map::TYPE_DIMENSION)},
    };
    rules_[R::attr::layout_marginHorizontal] =
        util::make_unique<DegradeToManyRule>(std::move(replacements));
  }

  if (const SymbolTable::Symbol* s = symm->FindById(R::attr::layout_marginVertical)) {
    std::vector<ReplacementAttr> replacements{
        {"layout_marginTop", R::attr::layout_marginTop,
         Attribute(android::ResTable_map::TYPE_DIMENSION)},
        {"layout_marginBottom", R::attr::layout_marginBottom,
         Attribute(android::ResTable_map::TYPE_DIMENSION)},
    };
    rules_[R::attr::layout_marginVertical] =
        util::make_unique<DegradeToManyRule>(std::move(replacements));
  }
}

// TODO(rtmitchell): turn this function into a variable that points to a method that retrieves the
// compression flag
uint32_t ResourceFileFlattener::GetCompressionFlags(const StringPiece& str) {
  if (options_.do_not_compress_anything) {
    return 0;
  }

  if (options_.regex_to_not_compress
      && std::regex_search(str.to_string(), options_.regex_to_not_compress.value())) {
    return 0;
  }

  for (const std::string& extension : options_.extensions_to_not_compress) {
    if (util::EndsWith(str, extension)) {
      return 0;
    }
  }
  return ArchiveEntry::kCompress;
}

static bool IsTransitionElement(const std::string& name) {
  return name == "fade" || name == "changeBounds" || name == "slide" || name == "explode" ||
         name == "changeImageTransform" || name == "changeTransform" ||
         name == "changeClipBounds" || name == "autoTransition" || name == "recolor" ||
         name == "changeScroll" || name == "transitionSet" || name == "transition" ||
         name == "transitionManager";
}

static bool IsVectorElement(const std::string& name) {
  return name == "vector" || name == "animated-vector" || name == "pathInterpolator" ||
         name == "objectAnimator" || name == "gradient" || name == "animated-selector" ||
         name == "set";
}

template <typename T>
std::vector<T> make_singleton_vec(T&& val) {
  std::vector<T> vec;
  vec.emplace_back(std::forward<T>(val));
  return vec;
}

std::vector<std::unique_ptr<xml::XmlResource>> ResourceFileFlattener::LinkAndVersionXmlFile(
    ResourceTable* table, FileOperation* file_op) {
  TRACE_CALL();
  xml::XmlResource* doc = file_op->xml_to_flatten.get();
  const Source& src = doc->file.source;

  if (context_->IsVerbose()) {
    context_->GetDiagnostics()->Note(DiagMessage()
                                     << "linking " << src.path << " (" << doc->file.name << ")");
  }

  // First, strip out any tools namespace attributes. AAPT stripped them out early, which means
  // that existing projects have out-of-date references which pass compilation.
  xml::StripAndroidStudioAttributes(doc->root.get());

  XmlReferenceLinker xml_linker;
  if (!xml_linker.Consume(context_, doc)) {
    return {};
  }

  if (options_.update_proguard_spec && !proguard::CollectProguardRules(context_, doc, keep_set_)) {
    return {};
  }

  if (options_.no_xml_namespaces) {
    XmlNamespaceRemover namespace_remover;
    if (!namespace_remover.Consume(context_, doc)) {
      return {};
    }
  }

  if (options_.no_auto_version) {
    return make_singleton_vec(std::move(file_op->xml_to_flatten));
  }

  if (options_.no_version_vectors || options_.no_version_transitions) {
    // Skip this if it is a vector or animated-vector.
    xml::Element* el = doc->root.get();
    if (el && el->namespace_uri.empty()) {
      if ((options_.no_version_vectors && IsVectorElement(el->name)) ||
          (options_.no_version_transitions && IsTransitionElement(el->name))) {
        return make_singleton_vec(std::move(file_op->xml_to_flatten));
      }
    }
  }

  const ConfigDescription& config = file_op->config;
  ResourceEntry* entry = file_op->entry;

  XmlCompatVersioner xml_compat_versioner(&rules_);
  const util::Range<ApiVersion> api_range{config.sdkVersion,
                                          FindNextApiVersionForConfig(entry, config)};
  return xml_compat_versioner.Process(context_, doc, api_range);
}

ResourceFile::Type XmlFileTypeForOutputFormat(OutputFormat format) {
  switch (format) {
    case OutputFormat::kApk:
      return ResourceFile::Type::kBinaryXml;
    case OutputFormat::kProto:
      return ResourceFile::Type::kProtoXml;
  }
  LOG_ALWAYS_FATAL("unreachable");
  return ResourceFile::Type::kUnknown;
}

static auto kDrawableVersions = std::map<std::string, ApiVersion>{
    { "adaptive-icon" , SDK_O },
};

bool ResourceFileFlattener::Flatten(ResourceTable* table, IArchiveWriter* archive_writer) {
  TRACE_CALL();
  bool error = false;
  std::map<std::pair<ConfigDescription, StringPiece>, FileOperation> config_sorted_files;

  proguard::CollectResourceReferences(context_, table, keep_set_);

  for (auto& pkg : table->packages) {
    CHECK(!pkg->name.empty()) << "Packages must have names when being linked";

    for (auto& type : pkg->types) {
      // Sort by config and name, so that we get better locality in the zip file.
      config_sorted_files.clear();
      std::queue<FileOperation> file_operations;

      // Populate the queue with all files in the ResourceTable.
      for (auto& entry : type->entries) {
        for (auto& config_value : entry->values) {
          // WARNING! Do not insert or remove any resources while executing in this scope. It will
          // corrupt the iteration order.

          FileReference* file_ref = ValueCast<FileReference>(config_value->value.get());
          if (!file_ref) {
            continue;
          }

          io::IFile* file = file_ref->file;
          if (!file) {
            context_->GetDiagnostics()->Error(DiagMessage(file_ref->GetSource())
                                              << "file not found");
            return false;
          }

          FileOperation file_op;
          file_op.entry = entry.get();
          file_op.dst_path = *file_ref->path;
          file_op.config = config_value->config;
          file_op.file_to_copy = file;

          if (type->type != ResourceType::kRaw &&
              (file_ref->type == ResourceFile::Type::kBinaryXml ||
               file_ref->type == ResourceFile::Type::kProtoXml)) {
            std::unique_ptr<io::IData> data = file->OpenAsData();
            if (!data) {
              context_->GetDiagnostics()->Error(DiagMessage(file->GetSource())
                                                << "failed to open file");
              return false;
            }

            if (file_ref->type == ResourceFile::Type::kProtoXml) {
              pb::XmlNode pb_xml_node;
              if (!pb_xml_node.ParseFromArray(data->data(), static_cast<int>(data->size()))) {
                context_->GetDiagnostics()->Error(DiagMessage(file->GetSource())
                                                  << "failed to parse proto XML");
                return false;
              }

              std::string error;
              file_op.xml_to_flatten = DeserializeXmlResourceFromPb(pb_xml_node, &error);
              if (file_op.xml_to_flatten == nullptr) {
                context_->GetDiagnostics()->Error(DiagMessage(file->GetSource())
                                                  << "failed to deserialize proto XML: " << error);
                return false;
              }
            } else {
              std::string error_str;
              file_op.xml_to_flatten = xml::Inflate(data->data(), data->size(), &error_str);
              if (file_op.xml_to_flatten == nullptr) {
                context_->GetDiagnostics()->Error(DiagMessage(file->GetSource())
                                                  << "failed to parse binary XML: " << error_str);
                return false;
              }
            }

            // Update the type that this file will be written as.
            file_ref->type = XmlFileTypeForOutputFormat(options_.output_format);

            file_op.xml_to_flatten->file.config = config_value->config;
            file_op.xml_to_flatten->file.source = file_ref->GetSource();
            file_op.xml_to_flatten->file.name = ResourceName(pkg->name, type->type, entry->name);
          }

          // NOTE(adamlesinski): Explicitly construct a StringPiece here, or
          // else we end up copying the string in the std::make_pair() method,
          // then creating a StringPiece from the copy, which would cause us
          // to end up referencing garbage in the map.
          const StringPiece entry_name(entry->name);
          config_sorted_files[std::make_pair(config_value->config, entry_name)] =
              std::move(file_op);
        }
      }

      // Now flatten the sorted values.
      for (auto& map_entry : config_sorted_files) {
        const ConfigDescription& config = map_entry.first.first;
        FileOperation& file_op = map_entry.second;

        if (file_op.xml_to_flatten) {
          // Check minimum sdk versions supported for drawables
          auto drawable_entry = kDrawableVersions.find(file_op.xml_to_flatten->root->name);
          if (drawable_entry != kDrawableVersions.end()) {
            if (drawable_entry->second > context_->GetMinSdkVersion()
                && drawable_entry->second > config.sdkVersion) {
              context_->GetDiagnostics()->Error(DiagMessage(file_op.xml_to_flatten->file.source)
                                                    << "<" << drawable_entry->first << "> elements "
                                                    << "require a sdk version of at least "
                                                    << (int16_t) drawable_entry->second);
              error = true;
              continue;
            }
          }

          std::vector<std::unique_ptr<xml::XmlResource>> versioned_docs =
              LinkAndVersionXmlFile(table, &file_op);
          if (versioned_docs.empty()) {
            error = true;
            continue;
          }

          for (std::unique_ptr<xml::XmlResource>& doc : versioned_docs) {
            std::string dst_path = file_op.dst_path;
            if (doc->file.config != file_op.config) {
              // Only add the new versioned configurations.
              if (context_->IsVerbose()) {
                context_->GetDiagnostics()->Note(DiagMessage(doc->file.source)
                                                 << "auto-versioning resource from config '"
                                                 << config << "' -> '" << doc->file.config << "'");
              }

              const ResourceFile& file = doc->file;
              dst_path = ResourceUtils::BuildResourceFileName(file, context_->GetNameMangler());

              std::unique_ptr<FileReference> file_ref =
                  util::make_unique<FileReference>(table->string_pool.MakeRef(dst_path));
              file_ref->SetSource(doc->file.source);
              // Update the output format of this XML file.
              file_ref->type = XmlFileTypeForOutputFormat(options_.output_format);
              if (!table->AddResourceMangled(file.name, file.config, {}, std::move(file_ref),
                                             context_->GetDiagnostics())) {
                return false;
              }
            }

            error |= !FlattenXml(context_, *doc, dst_path, options_.keep_raw_values,
                                 false /*utf16*/, options_.output_format, archive_writer);
          }
        } else {
          error |= !io::CopyFileToArchive(context_, file_op.file_to_copy, file_op.dst_path,
                                          GetCompressionFlags(file_op.dst_path), archive_writer);
        }
      }
    }
  }
  return !error;
}

static bool WriteStableIdMapToPath(IDiagnostics* diag,
                                   const std::unordered_map<ResourceName, ResourceId>& id_map,
                                   const std::string& id_map_path) {
  io::FileOutputStream fout(id_map_path);
  if (fout.HadError()) {
    diag->Error(DiagMessage(id_map_path) << "failed to open: " << fout.GetError());
    return false;
  }

  text::Printer printer(&fout);
  for (const auto& entry : id_map) {
    const ResourceName& name = entry.first;
    const ResourceId& id = entry.second;
    printer.Print(name.to_string());
    printer.Print(" = ");
    printer.Println(id.to_string());
  }
  fout.Flush();

  if (fout.HadError()) {
    diag->Error(DiagMessage(id_map_path) << "failed writing to file: " << fout.GetError());
    return false;
  }
  return true;
}

static bool LoadStableIdMap(IDiagnostics* diag, const std::string& path,
                            std::unordered_map<ResourceName, ResourceId>* out_id_map) {
  std::string content;
  if (!android::base::ReadFileToString(path, &content, true /*follow_symlinks*/)) {
    diag->Error(DiagMessage(path) << "failed reading stable ID file");
    return false;
  }

  out_id_map->clear();
  size_t line_no = 0;
  for (StringPiece line : util::Tokenize(content, '\n')) {
    line_no++;
    line = util::TrimWhitespace(line);
    if (line.empty()) {
      continue;
    }

    auto iter = std::find(line.begin(), line.end(), '=');
    if (iter == line.end()) {
      diag->Error(DiagMessage(Source(path, line_no)) << "missing '='");
      return false;
    }

    ResourceNameRef name;
    StringPiece res_name_str =
        util::TrimWhitespace(line.substr(0, std::distance(line.begin(), iter)));
    if (!ResourceUtils::ParseResourceName(res_name_str, &name)) {
      diag->Error(DiagMessage(Source(path, line_no)) << "invalid resource name '" << res_name_str
                                                     << "'");
      return false;
    }

    const size_t res_id_start_idx = std::distance(line.begin(), iter) + 1;
    const size_t res_id_str_len = line.size() - res_id_start_idx;
    StringPiece res_id_str = util::TrimWhitespace(line.substr(res_id_start_idx, res_id_str_len));

    Maybe<ResourceId> maybe_id = ResourceUtils::ParseResourceId(res_id_str);
    if (!maybe_id) {
      diag->Error(DiagMessage(Source(path, line_no)) << "invalid resource ID '" << res_id_str
                                                     << "'");
      return false;
    }

    (*out_id_map)[name.ToResourceName()] = maybe_id.value();
  }
  return true;
}

static android::ApkAssetsCookie FindFrameworkAssetManagerCookie(
    const android::AssetManager2& assets) {
  using namespace android;

  // Find the system package (0x01). AAPT always generates attributes with the type 0x01, so
  // we're looking for the first attribute resource in the system package.
  Res_value val{};
  ResTable_config config{};
  uint32_t type_spec_flags;
  ApkAssetsCookie idx = assets.GetResource(0x01010000, true /** may_be_bag */,
                                           0 /** density_override */, &val, &config,
                                           &type_spec_flags);

  return idx;
}

class Linker {
 public:
  Linker(LinkContext* context, const LinkOptions& options)
      : options_(options),
        context_(context),
        final_table_(),
        file_collection_(util::make_unique<io::FileCollection>()) {
  }

  void ExtractCompileSdkVersions(android::AssetManager2* assets) {
    using namespace android;

    android::ApkAssetsCookie cookie = FindFrameworkAssetManagerCookie(*assets);
    if (cookie == android::kInvalidCookie) {
      // No Framework assets loaded. Not a failure.
      return;
    }

    std::unique_ptr<Asset> manifest(
        assets->OpenNonAsset(kAndroidManifestPath, cookie, Asset::AccessMode::ACCESS_BUFFER));
    if (manifest == nullptr) {
      // No errors.
      return;
    }

    std::string error;
    std::unique_ptr<xml::XmlResource> manifest_xml =
        xml::Inflate(manifest->getBuffer(true /*wordAligned*/), manifest->getLength(), &error);
    if (manifest_xml == nullptr) {
      // No errors.
      return;
    }

    if (!options_.manifest_fixer_options.compile_sdk_version) {
      xml::Attribute* attr = manifest_xml->root->FindAttribute(xml::kSchemaAndroid, "versionCode");
      if (attr != nullptr) {
        Maybe<std::string>& compile_sdk_version = options_.manifest_fixer_options.compile_sdk_version;
        if (BinaryPrimitive* prim = ValueCast<BinaryPrimitive>(attr->compiled_value.get())) {
          switch (prim->value.dataType) {
            case Res_value::TYPE_INT_DEC:
              compile_sdk_version = StringPrintf("%" PRId32, static_cast<int32_t>(prim->value.data));
              break;
            case Res_value::TYPE_INT_HEX:
              compile_sdk_version = StringPrintf("%" PRIx32, prim->value.data);
              break;
            default:
              break;
          }
        } else if (String* str = ValueCast<String>(attr->compiled_value.get())) {
          compile_sdk_version = *str->value;
        } else {
          compile_sdk_version = attr->value;
        }
      }
    }

    if (!options_.manifest_fixer_options.compile_sdk_version_codename) {
      xml::Attribute* attr = manifest_xml->root->FindAttribute(xml::kSchemaAndroid, "versionName");
      if (attr != nullptr) {
        Maybe<std::string>& compile_sdk_version_codename =
            options_.manifest_fixer_options.compile_sdk_version_codename;
        if (String* str = ValueCast<String>(attr->compiled_value.get())) {
          compile_sdk_version_codename = *str->value;
        } else {
          compile_sdk_version_codename = attr->value;
        }
      }
    }
  }

  // Creates a SymbolTable that loads symbols from the various APKs.
  // Pre-condition: context_->GetCompilationPackage() needs to be set.
  bool LoadSymbolsFromIncludePaths() {
    TRACE_NAME("LoadSymbolsFromIncludePaths: #" + std::to_string(options_.include_paths.size()));
    auto asset_source = util::make_unique<AssetManagerSymbolSource>();
    for (const std::string& path : options_.include_paths) {
      if (context_->IsVerbose()) {
        context_->GetDiagnostics()->Note(DiagMessage() << "including " << path);
      }

      std::string error;
      auto zip_collection = io::ZipFileCollection::Create(path, &error);
      if (zip_collection == nullptr) {
        context_->GetDiagnostics()->Error(DiagMessage() << "failed to open APK: " << error);
        return false;
      }

      if (zip_collection->FindFile(kProtoResourceTablePath) != nullptr) {
        // Load this as a static library include.
        std::unique_ptr<LoadedApk> static_apk = LoadedApk::LoadProtoApkFromFileCollection(
            Source(path), std::move(zip_collection), context_->GetDiagnostics());
        if (static_apk == nullptr) {
          return false;
        }

        if (context_->GetPackageType() != PackageType::kStaticLib) {
          // Can't include static libraries when not building a static library (they have no IDs
          // assigned).
          context_->GetDiagnostics()->Error(
              DiagMessage(path) << "can't include static library when not building a static lib");
          return false;
        }

        ResourceTable* table = static_apk->GetResourceTable();

        // If we are using --no-static-lib-packages, we need to rename the package of this table to
        // our compilation package.
        if (options_.no_static_lib_packages) {
          // Since package names can differ, and multiple packages can exist in a ResourceTable,
          // we place the requirement that all static libraries are built with the package
          // ID 0x7f. So if one is not found, this is an error.
          if (ResourceTablePackage* pkg = table->FindPackageById(kAppPackageId)) {
            pkg->name = context_->GetCompilationPackage();
          } else {
            context_->GetDiagnostics()->Error(DiagMessage(path)
                                              << "no package with ID 0x7f found in static library");
            return false;
          }
        }

        context_->GetExternalSymbols()->AppendSource(
            util::make_unique<ResourceTableSymbolSource>(table));
        static_library_includes_.push_back(std::move(static_apk));
      } else {
        if (!asset_source->AddAssetPath(path)) {
          context_->GetDiagnostics()->Error(DiagMessage()
                                            << "failed to load include path " << path);
          return false;
        }
      }
    }

    // Capture the shared libraries so that the final resource table can be properly flattened
    // with support for shared libraries.
    for (auto& entry : asset_source->GetAssignedPackageIds()) {
      if (entry.first == kAppPackageId) {
        // Capture the included base feature package.
        included_feature_base_ = entry.second;
      } else if (entry.first == kFrameworkPackageId) {
        // Try to embed which version of the framework we're compiling against.
        // First check if we should use compileSdkVersion at all. Otherwise compilation may fail
        // when linking our synthesized 'android:compileSdkVersion' attribute.
        std::unique_ptr<SymbolTable::Symbol> symbol = asset_source->FindByName(
            ResourceName("android", ResourceType::kAttr, "compileSdkVersion"));
        if (symbol != nullptr && symbol->is_public) {
          // The symbol is present and public, extract the android:versionName and
          // android:versionCode from the framework AndroidManifest.xml.
          ExtractCompileSdkVersions(asset_source->GetAssetManager());
        }
      } else if (asset_source->IsPackageDynamic(entry.first)) {
        final_table_.included_packages_[entry.first] = entry.second;
      }
    }

    context_->GetExternalSymbols()->AppendSource(std::move(asset_source));
    return true;
  }

  Maybe<AppInfo> ExtractAppInfoFromManifest(xml::XmlResource* xml_res, IDiagnostics* diag) {
    TRACE_CALL();
    // Make sure the first element is <manifest> with package attribute.
    xml::Element* manifest_el = xml::FindRootElement(xml_res->root.get());
    if (manifest_el == nullptr) {
      return {};
    }

    AppInfo app_info;

    if (!manifest_el->namespace_uri.empty() || manifest_el->name != "manifest") {
      diag->Error(DiagMessage(xml_res->file.source) << "root tag must be <manifest>");
      return {};
    }

    xml::Attribute* package_attr = manifest_el->FindAttribute({}, "package");
    if (!package_attr) {
      diag->Error(DiagMessage(xml_res->file.source)
                  << "<manifest> must have a 'package' attribute");
      return {};
    }
    app_info.package = package_attr->value;

    if (xml::Attribute* version_code_attr =
            manifest_el->FindAttribute(xml::kSchemaAndroid, "versionCode")) {
      Maybe<uint32_t> maybe_code = ResourceUtils::ParseInt(version_code_attr->value);
      if (!maybe_code) {
        diag->Error(DiagMessage(xml_res->file.source.WithLine(manifest_el->line_number))
                    << "invalid android:versionCode '" << version_code_attr->value << "'");
        return {};
      }
      app_info.version_code = maybe_code.value();
    }

    if (xml::Attribute* version_code_major_attr =
        manifest_el->FindAttribute(xml::kSchemaAndroid, "versionCodeMajor")) {
      Maybe<uint32_t> maybe_code = ResourceUtils::ParseInt(version_code_major_attr->value);
      if (!maybe_code) {
        diag->Error(DiagMessage(xml_res->file.source.WithLine(manifest_el->line_number))
                        << "invalid android:versionCodeMajor '"
                        << version_code_major_attr->value << "'");
        return {};
      }
      app_info.version_code_major = maybe_code.value();
    }

    if (xml::Attribute* revision_code_attr =
            manifest_el->FindAttribute(xml::kSchemaAndroid, "revisionCode")) {
      Maybe<uint32_t> maybe_code = ResourceUtils::ParseInt(revision_code_attr->value);
      if (!maybe_code) {
        diag->Error(DiagMessage(xml_res->file.source.WithLine(manifest_el->line_number))
                    << "invalid android:revisionCode '" << revision_code_attr->value << "'");
        return {};
      }
      app_info.revision_code = maybe_code.value();
    }

    if (xml::Attribute* split_name_attr = manifest_el->FindAttribute({}, "split")) {
      if (!split_name_attr->value.empty()) {
        app_info.split_name = split_name_attr->value;
      }
    }

    if (xml::Element* uses_sdk_el = manifest_el->FindChild({}, "uses-sdk")) {
      if (xml::Attribute* min_sdk =
              uses_sdk_el->FindAttribute(xml::kSchemaAndroid, "minSdkVersion")) {
        app_info.min_sdk_version = ResourceUtils::ParseSdkVersion(min_sdk->value);
      }
    }
    return app_info;
  }

  // Precondition: ResourceTable doesn't have any IDs assigned yet, nor is it linked.
  // Postcondition: ResourceTable has only one package left. All others are
  // stripped, or there is an error and false is returned.
  bool VerifyNoExternalPackages() {
    auto is_ext_package_func = [&](const std::unique_ptr<ResourceTablePackage>& pkg) -> bool {
      return context_->GetCompilationPackage() != pkg->name || !pkg->id ||
             pkg->id.value() != context_->GetPackageId();
    };

    bool error = false;
    for (const auto& package : final_table_.packages) {
      if (is_ext_package_func(package)) {
        // We have a package that is not related to the one we're building!
        for (const auto& type : package->types) {
          for (const auto& entry : type->entries) {
            ResourceNameRef res_name(package->name, type->type, entry->name);

            for (const auto& config_value : entry->values) {
              // Special case the occurrence of an ID that is being generated
              // for the 'android' package. This is due to legacy reasons.
              if (ValueCast<Id>(config_value->value.get()) && package->name == "android") {
                context_->GetDiagnostics()->Warn(DiagMessage(config_value->value->GetSource())
                                                 << "generated id '" << res_name
                                                 << "' for external package '" << package->name
                                                 << "'");
              } else {
                context_->GetDiagnostics()->Error(DiagMessage(config_value->value->GetSource())
                                                  << "defined resource '" << res_name
                                                  << "' for external package '" << package->name
                                                  << "'");
                error = true;
              }
            }
          }
        }
      }
    }

    auto new_end_iter = std::remove_if(final_table_.packages.begin(), final_table_.packages.end(),
                                       is_ext_package_func);
    final_table_.packages.erase(new_end_iter, final_table_.packages.end());
    return !error;
  }

  /**
   * Returns true if no IDs have been set, false otherwise.
   */
  bool VerifyNoIdsSet() {
    for (const auto& package : final_table_.packages) {
      for (const auto& type : package->types) {
        if (type->id) {
          context_->GetDiagnostics()->Error(DiagMessage() << "type " << type->type << " has ID "
                                                          << StringPrintf("%02x", type->id.value())
                                                          << " assigned");
          return false;
        }

        for (const auto& entry : type->entries) {
          if (entry->id) {
            ResourceNameRef res_name(package->name, type->type, entry->name);
            context_->GetDiagnostics()->Error(
                DiagMessage() << "entry " << res_name << " has ID "
                              << StringPrintf("%02x", entry->id.value()) << " assigned");
            return false;
          }
        }
      }
    }
    return true;
  }

  std::unique_ptr<IArchiveWriter> MakeArchiveWriter(const StringPiece& out) {
    if (options_.output_to_directory) {
      return CreateDirectoryArchiveWriter(context_->GetDiagnostics(), out);
    } else {
      return CreateZipFileArchiveWriter(context_->GetDiagnostics(), out);
    }
  }

  bool FlattenTable(ResourceTable* table, OutputFormat format, IArchiveWriter* writer) {
    TRACE_CALL();
    switch (format) {
      case OutputFormat::kApk: {
        BigBuffer buffer(1024);
        TableFlattener flattener(options_.table_flattener_options, &buffer);
        if (!flattener.Consume(context_, table)) {
          context_->GetDiagnostics()->Error(DiagMessage() << "failed to flatten resource table");
          return false;
        }

        io::BigBufferInputStream input_stream(&buffer);
        return io::CopyInputStreamToArchive(context_, &input_stream, kApkResourceTablePath,
                                            ArchiveEntry::kAlign, writer);
      } break;

      case OutputFormat::kProto: {
        pb::ResourceTable pb_table;
        SerializeTableToPb(*table, &pb_table, context_->GetDiagnostics());
        return io::CopyProtoToArchive(context_, &pb_table, kProtoResourceTablePath,
                                      ArchiveEntry::kCompress, writer);
      } break;
    }
    return false;
  }

  bool WriteJavaFile(ResourceTable* table, const StringPiece& package_name_to_generate,
                     const StringPiece& out_package, const JavaClassGeneratorOptions& java_options,
                     const Maybe<std::string>& out_text_symbols_path = {}) {
    if (!options_.generate_java_class_path && !out_text_symbols_path) {
      return true;
    }

    std::string out_path;
    std::unique_ptr<io::FileOutputStream> fout;
    if (options_.generate_java_class_path) {
      out_path = options_.generate_java_class_path.value();
      file::AppendPath(&out_path, file::PackageToPath(out_package));
      if (!file::mkdirs(out_path)) {
        context_->GetDiagnostics()->Error(DiagMessage()
                                          << "failed to create directory '" << out_path << "'");
        return false;
      }

      file::AppendPath(&out_path, "R.java");

      fout = util::make_unique<io::FileOutputStream>(out_path);
      if (fout->HadError()) {
        context_->GetDiagnostics()->Error(DiagMessage() << "failed writing to '" << out_path
                                                        << "': " << fout->GetError());
        return false;
      }
    }

    std::unique_ptr<io::FileOutputStream> fout_text;
    if (out_text_symbols_path) {
      fout_text = util::make_unique<io::FileOutputStream>(out_text_symbols_path.value());
      if (fout_text->HadError()) {
        context_->GetDiagnostics()->Error(DiagMessage()
                                          << "failed writing to '" << out_text_symbols_path.value()
                                          << "': " << fout_text->GetError());
        return false;
      }
    }

    JavaClassGenerator generator(context_, table, java_options);
    if (!generator.Generate(package_name_to_generate, out_package, fout.get(), fout_text.get())) {
      context_->GetDiagnostics()->Error(DiagMessage(out_path) << generator.GetError());
      return false;
    }

    return true;
  }

  bool GenerateJavaClasses() {
    TRACE_CALL();
    // The set of packages whose R class to call in the main classes onResourcesLoaded callback.
    std::vector<std::string> packages_to_callback;

    JavaClassGeneratorOptions template_options;
    template_options.types = JavaClassGeneratorOptions::SymbolTypes::kAll;
    template_options.javadoc_annotations = options_.javadoc_annotations;

    if (context_->GetPackageType() == PackageType::kStaticLib || options_.generate_non_final_ids) {
      template_options.use_final = false;
    }

    if (context_->GetPackageType() == PackageType::kSharedLib) {
      template_options.use_final = false;
      template_options.rewrite_callback_options = OnResourcesLoadedCallbackOptions{};
    }

    const StringPiece actual_package = context_->GetCompilationPackage();
    StringPiece output_package = context_->GetCompilationPackage();
    if (options_.custom_java_package) {
      // Override the output java package to the custom one.
      output_package = options_.custom_java_package.value();
    }

    // Generate the private symbols if required.
    if (options_.private_symbols) {
      packages_to_callback.push_back(options_.private_symbols.value());

      // If we defined a private symbols package, we only emit Public symbols
      // to the original package, and private and public symbols to the private package.
      JavaClassGeneratorOptions options = template_options;
      options.types = JavaClassGeneratorOptions::SymbolTypes::kPublicPrivate;
      if (!WriteJavaFile(&final_table_, actual_package, options_.private_symbols.value(),
                         options)) {
        return false;
      }
    }

    // Generate copies of the original package R class but with different package names.
    // This is to support non-namespaced builds.
    for (const std::string& extra_package : options_.extra_java_packages) {
      packages_to_callback.push_back(extra_package);

      JavaClassGeneratorOptions options = template_options;
      options.types = JavaClassGeneratorOptions::SymbolTypes::kAll;
      if (!WriteJavaFile(&final_table_, actual_package, extra_package, options)) {
        return false;
      }
    }

    // Generate R classes for each package that was merged (static library).
    // Use the actual package's resources only.
    for (const std::string& package : table_merger_->merged_packages()) {
      packages_to_callback.push_back(package);

      JavaClassGeneratorOptions options = template_options;
      options.types = JavaClassGeneratorOptions::SymbolTypes::kAll;
      if (!WriteJavaFile(&final_table_, package, package, options)) {
        return false;
      }
    }

    // Generate the main public R class.
    JavaClassGeneratorOptions options = template_options;

    // Only generate public symbols if we have a private package.
    if (options_.private_symbols) {
      options.types = JavaClassGeneratorOptions::SymbolTypes::kPublic;
    }

    if (options.rewrite_callback_options) {
      options.rewrite_callback_options.value().packages_to_callback =
          std::move(packages_to_callback);
    }

    if (!WriteJavaFile(&final_table_, actual_package, output_package, options,
                       options_.generate_text_symbols_path)) {
      return false;
    }

    return true;
  }

  bool WriteManifestJavaFile(xml::XmlResource* manifest_xml) {
    TRACE_CALL();
    if (!options_.generate_java_class_path) {
      return true;
    }

    std::unique_ptr<ClassDefinition> manifest_class =
        GenerateManifestClass(context_->GetDiagnostics(), manifest_xml);

    if (!manifest_class) {
      // Something bad happened, but we already logged it, so exit.
      return false;
    }

    if (manifest_class->empty()) {
      // Empty Manifest class, no need to generate it.
      return true;
    }

    // Add any JavaDoc annotations to the generated class.
    for (const std::string& annotation : options_.javadoc_annotations) {
      std::string proper_annotation = "@";
      proper_annotation += annotation;
      manifest_class->GetCommentBuilder()->AppendComment(proper_annotation);
    }

    const std::string package_utf8 =
        options_.custom_java_package.value_or_default(context_->GetCompilationPackage());

    std::string out_path = options_.generate_java_class_path.value();
    file::AppendPath(&out_path, file::PackageToPath(package_utf8));

    if (!file::mkdirs(out_path)) {
      context_->GetDiagnostics()->Error(DiagMessage() << "failed to create directory '" << out_path
                                                      << "'");
      return false;
    }

    file::AppendPath(&out_path, "Manifest.java");

    io::FileOutputStream fout(out_path);
    if (fout.HadError()) {
      context_->GetDiagnostics()->Error(DiagMessage() << "failed to open '" << out_path
                                                      << "': " << fout.GetError());
      return false;
    }

    ClassDefinition::WriteJavaFile(manifest_class.get(), package_utf8, true, &fout);
    fout.Flush();

    if (fout.HadError()) {
      context_->GetDiagnostics()->Error(DiagMessage() << "failed writing to '" << out_path
                                                      << "': " << fout.GetError());
      return false;
    }
    return true;
  }

  bool WriteProguardFile(const Maybe<std::string>& out, const proguard::KeepSet& keep_set) {
    TRACE_CALL();
    if (!out) {
      return true;
    }

    const std::string& out_path = out.value();
    io::FileOutputStream fout(out_path);
    if (fout.HadError()) {
      context_->GetDiagnostics()->Error(DiagMessage() << "failed to open '" << out_path
                                                      << "': " << fout.GetError());
      return false;
    }

    proguard::WriteKeepSet(keep_set, &fout, options_.generate_minimal_proguard_rules);
    fout.Flush();

    if (fout.HadError()) {
      context_->GetDiagnostics()->Error(DiagMessage() << "failed writing to '" << out_path
                                                      << "': " << fout.GetError());
      return false;
    }
    return true;
  }

  bool MergeStaticLibrary(const std::string& input, bool override) {
    TRACE_CALL();
    if (context_->IsVerbose()) {
      context_->GetDiagnostics()->Note(DiagMessage() << "merging static library " << input);
    }

    std::unique_ptr<LoadedApk> apk = LoadedApk::LoadApkFromPath(input, context_->GetDiagnostics());
    if (apk == nullptr) {
      context_->GetDiagnostics()->Error(DiagMessage(input) << "invalid static library");
      return false;
    }

    ResourceTable* table = apk->GetResourceTable();
    ResourceTablePackage* pkg = table->FindPackageById(kAppPackageId);
    if (!pkg) {
      context_->GetDiagnostics()->Error(DiagMessage(input) << "static library has no package");
      return false;
    }

    bool result;
    if (options_.no_static_lib_packages) {
      // Merge all resources as if they were in the compilation package. This is the old behavior
      // of aapt.

      // Add the package to the set of --extra-packages so we emit an R.java for each library
      // package.
      if (!pkg->name.empty()) {
        options_.extra_java_packages.insert(pkg->name);
      }

      // Clear the package name, so as to make the resources look like they are coming from the
      // local package.
      pkg->name = "";
      result = table_merger_->Merge(Source(input), table, override);

    } else {
      // This is the proper way to merge libraries, where the package name is
      // preserved and resource names are mangled.
      result = table_merger_->MergeAndMangle(Source(input), pkg->name, table);
    }

    if (!result) {
      return false;
    }

    // Make sure to move the collection into the set of IFileCollections.
    merged_apks_.push_back(std::move(apk));
    return true;
  }

  bool MergeExportedSymbols(const Source& source,
                            const std::vector<SourcedResourceName>& exported_symbols) {
    TRACE_CALL();
    // Add the exports of this file to the table.
    for (const SourcedResourceName& exported_symbol : exported_symbols) {
      ResourceName res_name = exported_symbol.name;
      if (res_name.package.empty()) {
        res_name.package = context_->GetCompilationPackage();
      }

      Maybe<ResourceName> mangled_name = context_->GetNameMangler()->MangleName(res_name);
      if (mangled_name) {
        res_name = mangled_name.value();
      }

      std::unique_ptr<Id> id = util::make_unique<Id>();
      id->SetSource(source.WithLine(exported_symbol.line));
      bool result =
          final_table_.AddResourceMangled(res_name, ConfigDescription::DefaultConfig(),
                                          std::string(), std::move(id), context_->GetDiagnostics());
      if (!result) {
        return false;
      }
    }
    return true;
  }

  bool MergeCompiledFile(const ResourceFile& compiled_file, io::IFile* file, bool override) {
    TRACE_CALL();
    if (context_->IsVerbose()) {
      context_->GetDiagnostics()->Note(DiagMessage()
                                       << "merging '" << compiled_file.name
                                       << "' from compiled file " << compiled_file.source);
    }

    if (!table_merger_->MergeFile(compiled_file, override, file)) {
      return false;
    }
    return MergeExportedSymbols(compiled_file.source, compiled_file.exported_symbols);
  }

  // Takes a path to load as a ZIP file and merges the files within into the master ResourceTable.
  // If override is true, conflicting resources are allowed to override each other, in order of last
  // seen.
  // An io::IFileCollection is created from the ZIP file and added to the set of
  // io::IFileCollections that are open.
  bool MergeArchive(const std::string& input, bool override) {
    TRACE_CALL();
    if (context_->IsVerbose()) {
      context_->GetDiagnostics()->Note(DiagMessage() << "merging archive " << input);
    }

    std::string error_str;
    std::unique_ptr<io::ZipFileCollection> collection =
        io::ZipFileCollection::Create(input, &error_str);
    if (!collection) {
      context_->GetDiagnostics()->Error(DiagMessage(input) << error_str);
      return false;
    }

    bool error = false;
    for (auto iter = collection->Iterator(); iter->HasNext();) {
      if (!MergeFile(iter->Next(), override)) {
        error = true;
      }
    }

    // Make sure to move the collection into the set of IFileCollections.
    collections_.push_back(std::move(collection));
    return !error;
  }

  // Takes a path to load and merge into the master ResourceTable. If override is true,
  // conflicting resources are allowed to override each other, in order of last seen.
  // If the file path ends with .flata, .jar, .jack, or .zip the file is treated
  // as ZIP archive and the files within are merged individually.
  // Otherwise the file is processed on its own.
  bool MergePath(const std::string& path, bool override) {
    if (util::EndsWith(path, ".flata") || util::EndsWith(path, ".jar") ||
        util::EndsWith(path, ".jack") || util::EndsWith(path, ".zip")) {
      return MergeArchive(path, override);
    } else if (util::EndsWith(path, ".apk")) {
      return MergeStaticLibrary(path, override);
    }

    io::IFile* file = file_collection_->InsertFile(path);
    return MergeFile(file, override);
  }

  // Takes an AAPT Container file (.apc/.flat) to load and merge into the master ResourceTable.
  // If override is true, conflicting resources are allowed to override each other, in order of last
  // seen.
  // All other file types are ignored. This is because these files could be coming from a zip,
  // where we could have other files like classes.dex.
  bool MergeFile(io::IFile* file, bool override) {
    TRACE_CALL();
    const Source& src = file->GetSource();

    if (util::EndsWith(src.path, ".xml") || util::EndsWith(src.path, ".png")) {
      // Since AAPT compiles these file types and appends .flat to them, seeing
      // their raw extensions is a sign that they weren't compiled.
      const StringPiece file_type = util::EndsWith(src.path, ".xml") ? "XML" : "PNG";
      context_->GetDiagnostics()->Error(DiagMessage(src) << "uncompiled " << file_type
                                                         << " file passed as argument. Must be "
                                                            "compiled first into .flat file.");
      return false;
    } else if (!util::EndsWith(src.path, ".apc") && !util::EndsWith(src.path, ".flat")) {
      if (context_->IsVerbose()) {
        context_->GetDiagnostics()->Warn(DiagMessage(src) << "ignoring unrecognized file");
        return true;
      }
    }

    std::unique_ptr<io::InputStream> input_stream = file->OpenInputStream();
    if (input_stream == nullptr) {
      context_->GetDiagnostics()->Error(DiagMessage(src) << "failed to open file");
      return false;
    }

    if (input_stream->HadError()) {
      context_->GetDiagnostics()->Error(DiagMessage(src)
                                        << "failed to open file: " << input_stream->GetError());
      return false;
    }

    ContainerReaderEntry* entry;
    ContainerReader reader(input_stream.get());

    if (reader.HadError()) {
      context_->GetDiagnostics()->Error(DiagMessage(src)
                                        << "failed to read file: " << reader.GetError());
      return false;
    }

    while ((entry = reader.Next()) != nullptr) {
      if (entry->Type() == ContainerEntryType::kResTable) {
        TRACE_NAME(std::string("Process ResTable:") + file->GetSource().path);
        pb::ResourceTable pb_table;
        if (!entry->GetResTable(&pb_table)) {
          context_->GetDiagnostics()->Error(DiagMessage(src) << "failed to read resource table: "
                                                             << entry->GetError());
          return false;
        }

        ResourceTable table;
        std::string error;
        if (!DeserializeTableFromPb(pb_table, nullptr /*files*/, &table, &error)) {
          context_->GetDiagnostics()->Error(DiagMessage(src)
                                            << "failed to deserialize resource table: " << error);
          return false;
        }

        if (!table_merger_->Merge(src, &table, override)) {
          context_->GetDiagnostics()->Error(DiagMessage(src) << "failed to merge resource table");
          return false;
        }
      } else if (entry->Type() == ContainerEntryType::kResFile) {
        TRACE_NAME(std::string("Process ResFile") + file->GetSource().path);
        pb::internal::CompiledFile pb_compiled_file;
        off64_t offset;
        size_t len;
        if (!entry->GetResFileOffsets(&pb_compiled_file, &offset, &len)) {
          context_->GetDiagnostics()->Error(DiagMessage(src) << "failed to get resource file: "
                                                             << entry->GetError());
          return false;
        }

        ResourceFile resource_file;
        std::string error;
        if (!DeserializeCompiledFileFromPb(pb_compiled_file, &resource_file, &error)) {
          context_->GetDiagnostics()->Error(DiagMessage(src)
                                            << "failed to read compiled header: " << error);
          return false;
        }

        if (!MergeCompiledFile(resource_file, file->CreateFileSegment(offset, len), override)) {
          return false;
        }
      }
    }
    return true;
  }

  bool CopyAssetsDirsToApk(IArchiveWriter* writer) {
    std::map<std::string, std::unique_ptr<io::RegularFile>> merged_assets;
    for (const std::string& assets_dir : options_.assets_dirs) {
      Maybe<std::vector<std::string>> files =
          file::FindFiles(assets_dir, context_->GetDiagnostics(), nullptr);
      if (!files) {
        return false;
      }

      for (const std::string& file : files.value()) {
        std::string full_key = "assets/" + file;
        std::string full_path = assets_dir;
        file::AppendPath(&full_path, file);

        auto iter = merged_assets.find(full_key);
        if (iter == merged_assets.end()) {
          merged_assets.emplace(std::move(full_key),
                                util::make_unique<io::RegularFile>(Source(std::move(full_path))));
        } else if (context_->IsVerbose()) {
          context_->GetDiagnostics()->Warn(DiagMessage(iter->second->GetSource())
                                           << "asset file overrides '" << full_path << "'");
        }
      }
    }

    for (auto& entry : merged_assets) {
      uint32_t compression_flags = ArchiveEntry::kCompress;
      std::string extension = file::GetExtension(entry.first).to_string();

      if (options_.do_not_compress_anything
          || options_.extensions_to_not_compress.count(extension) > 0
          || (options_.regex_to_not_compress
              && std::regex_search(extension, options_.regex_to_not_compress.value()))) {
        compression_flags = 0u;
      }

      if (!io::CopyFileToArchive(context_, entry.second.get(), entry.first, compression_flags,
                                 writer)) {
        return false;
      }
    }
    return true;
  }

  // Writes the AndroidManifest, ResourceTable, and all XML files referenced by the ResourceTable
  // to the IArchiveWriter.
  bool WriteApk(IArchiveWriter* writer, proguard::KeepSet* keep_set, xml::XmlResource* manifest,
                ResourceTable* table) {
<<<<<<< HEAD
=======
    TRACE_CALL();
>>>>>>> 825827da
    const bool keep_raw_values = (context_->GetPackageType() == PackageType::kStaticLib)
                                 || options_.keep_raw_values;
    bool result = FlattenXml(context_, *manifest, kAndroidManifestPath, keep_raw_values,
                             true /*utf16*/, options_.output_format, writer);
    if (!result) {
      return false;
    }

    ResourceFileFlattenerOptions file_flattener_options;
    file_flattener_options.keep_raw_values = keep_raw_values;
    file_flattener_options.do_not_compress_anything = options_.do_not_compress_anything;
    file_flattener_options.extensions_to_not_compress = options_.extensions_to_not_compress;
    file_flattener_options.regex_to_not_compress = options_.regex_to_not_compress;
    file_flattener_options.no_auto_version = options_.no_auto_version;
    file_flattener_options.no_version_vectors = options_.no_version_vectors;
    file_flattener_options.no_version_transitions = options_.no_version_transitions;
    file_flattener_options.no_xml_namespaces = options_.no_xml_namespaces;
    file_flattener_options.update_proguard_spec =
        static_cast<bool>(options_.generate_proguard_rules_path);
    file_flattener_options.output_format = options_.output_format;

    ResourceFileFlattener file_flattener(file_flattener_options, context_, keep_set);

    if (!file_flattener.Flatten(table, writer)) {
      context_->GetDiagnostics()->Error(DiagMessage() << "failed linking file resources");
      return false;
    }

    // Hack to fix b/68820737.
    // We need to modify the ResourceTable's package name, but that should NOT affect
    // anything else being generated, which includes the Java classes.
    // If required, the package name is modifed before flattening, and then modified back
    // to its original name.
    ResourceTablePackage* package_to_rewrite = nullptr;
    // Pre-O, the platform treats negative resource IDs [those with a package ID of 0x80
    // or higher] as invalid. In order to work around this limitation, we allow the use
    // of traditionally reserved resource IDs [those between 0x02 and 0x7E]. Allow the
    // definition of what a valid "split" package ID is to account for this.
    const bool isSplitPackage = (options_.allow_reserved_package_id &&
          context_->GetPackageId() != kAppPackageId &&
          context_->GetPackageId() != kFrameworkPackageId)
        || (!options_.allow_reserved_package_id && context_->GetPackageId() > kAppPackageId);
    if (isSplitPackage &&
        included_feature_base_ == make_value(context_->GetCompilationPackage())) {
      // The base APK is included, and this is a feature split. If the base package is
      // the same as this package, then we are building an old style Android Instant Apps feature
      // split and must apply this workaround to avoid requiring namespaces support.
      package_to_rewrite = table->FindPackage(context_->GetCompilationPackage());
      if (package_to_rewrite != nullptr) {
        CHECK_EQ(1u, table->packages.size()) << "can't change name of package when > 1 package";

        std::string new_package_name =
            StringPrintf("%s.%s", package_to_rewrite->name.c_str(),
                         app_info_.split_name.value_or_default("feature").c_str());

        if (context_->IsVerbose()) {
          context_->GetDiagnostics()->Note(
              DiagMessage() << "rewriting resource package name for feature split to '"
                            << new_package_name << "'");
        }
        package_to_rewrite->name = new_package_name;
      }
    }

    bool success = FlattenTable(table, options_.output_format, writer);

    if (package_to_rewrite != nullptr) {
      // Change the name back.
      package_to_rewrite->name = context_->GetCompilationPackage();
      if (package_to_rewrite->id) {
        table->included_packages_.erase(package_to_rewrite->id.value());
      }
    }

    if (!success) {
      context_->GetDiagnostics()->Error(DiagMessage() << "failed to write resource table");
    }
    return success;
  }

  int Run(const std::vector<std::string>& input_files) {
    TRACE_CALL();
    // Load the AndroidManifest.xml
    std::unique_ptr<xml::XmlResource> manifest_xml =
        LoadXml(options_.manifest_path, context_->GetDiagnostics());
    if (!manifest_xml) {
      return 1;
    }

    // First extract the Package name without modifying it (via --rename-manifest-package).
    if (Maybe<AppInfo> maybe_app_info =
            ExtractAppInfoFromManifest(manifest_xml.get(), context_->GetDiagnostics())) {
      const AppInfo& app_info = maybe_app_info.value();
      context_->SetCompilationPackage(app_info.package);
    }

    // Now that the compilation package is set, load the dependencies. This will also extract
    // the Android framework's versionCode and versionName, if they exist.
    if (!LoadSymbolsFromIncludePaths()) {
      return 1;
    }

    ManifestFixer manifest_fixer(options_.manifest_fixer_options);
    if (!manifest_fixer.Consume(context_, manifest_xml.get())) {
      return 1;
    }

    Maybe<AppInfo> maybe_app_info =
        ExtractAppInfoFromManifest(manifest_xml.get(), context_->GetDiagnostics());
    if (!maybe_app_info) {
      return 1;
    }

    app_info_ = maybe_app_info.value();
    context_->SetMinSdkVersion(app_info_.min_sdk_version.value_or_default(0));

    context_->SetNameManglerPolicy(NameManglerPolicy{context_->GetCompilationPackage()});

    // Override the package ID when it is "android".
    if (context_->GetCompilationPackage() == "android") {
      context_->SetPackageId(0x01);

      // Verify we're building a regular app.
      if (context_->GetPackageType() != PackageType::kApp) {
        context_->GetDiagnostics()->Error(
            DiagMessage() << "package 'android' can only be built as a regular app");
        return 1;
      }
    }

    TableMergerOptions table_merger_options;
    table_merger_options.auto_add_overlay = options_.auto_add_overlay;
    table_merger_options.strict_visibility = options_.strict_visibility;
    table_merger_ = util::make_unique<TableMerger>(context_, &final_table_, table_merger_options);

    if (context_->IsVerbose()) {
      context_->GetDiagnostics()->Note(DiagMessage()
                                       << StringPrintf("linking package '%s' using package ID %02x",
                                                       context_->GetCompilationPackage().data(),
                                                       context_->GetPackageId()));
    }

    // Extract symbols from AndroidManifest.xml, since this isn't merged like the other XML files
    // in res/**/*.
    {
      XmlIdCollector collector;
      if (!collector.Consume(context_, manifest_xml.get())) {
        return false;
      }

      if (!MergeExportedSymbols(manifest_xml->file.source, manifest_xml->file.exported_symbols)) {
        return false;
      }
    }

    for (const std::string& input : input_files) {
      if (!MergePath(input, false)) {
        context_->GetDiagnostics()->Error(DiagMessage() << "failed parsing input");
        return 1;
      }
    }

    for (const std::string& input : options_.overlay_files) {
      if (!MergePath(input, true)) {
        context_->GetDiagnostics()->Error(DiagMessage() << "failed parsing overlays");
        return 1;
      }
    }

    if (!VerifyNoExternalPackages()) {
      return 1;
    }

    if (context_->GetPackageType() != PackageType::kStaticLib) {
      PrivateAttributeMover mover;
      if (!mover.Consume(context_, &final_table_)) {
        context_->GetDiagnostics()->Error(DiagMessage() << "failed moving private attributes");
        return 1;
      }

      // Assign IDs if we are building a regular app.
      IdAssigner id_assigner(&options_.stable_id_map);
      if (!id_assigner.Consume(context_, &final_table_)) {
        context_->GetDiagnostics()->Error(DiagMessage() << "failed assigning IDs");
        return 1;
      }

      // Now grab each ID and emit it as a file.
      if (options_.resource_id_map_path) {
        for (auto& package : final_table_.packages) {
          for (auto& type : package->types) {
            for (auto& entry : type->entries) {
              ResourceName name(package->name, type->type, entry->name);
              // The IDs are guaranteed to exist.
              options_.stable_id_map[std::move(name)] =
                  ResourceId(package->id.value(), type->id.value(), entry->id.value());
            }
          }
        }

        if (!WriteStableIdMapToPath(context_->GetDiagnostics(), options_.stable_id_map,
                                    options_.resource_id_map_path.value())) {
          return 1;
        }
      }
    } else {
      // Static libs are merged with other apps, and ID collisions are bad, so
      // verify that
      // no IDs have been set.
      if (!VerifyNoIdsSet()) {
        return 1;
      }
    }

    // Add the names to mangle based on our source merge earlier.
    context_->SetNameManglerPolicy(
        NameManglerPolicy{context_->GetCompilationPackage(), table_merger_->merged_packages()});

    // Add our table to the symbol table.
    context_->GetExternalSymbols()->PrependSource(
        util::make_unique<ResourceTableSymbolSource>(&final_table_));

    // Workaround for pre-O runtime that would treat negative resource IDs
    // (any ID with a package ID > 7f) as invalid. Intercept any ID (PPTTEEEE) with PP > 0x7f
    // and type == 'id', and return the ID 0x7fPPEEEE. IDs don't need to be real resources, they
    // are just identifiers.
    if (context_->GetMinSdkVersion() < SDK_O && context_->GetPackageType() == PackageType::kApp) {
      if (context_->IsVerbose()) {
        context_->GetDiagnostics()->Note(DiagMessage()
                                         << "enabling pre-O feature split ID rewriting");
      }
      context_->GetExternalSymbols()->SetDelegate(
          util::make_unique<FeatureSplitSymbolTableDelegate>(context_));
    }

    // Before we process anything, remove the resources whose default values don't exist.
    // We want to force any references to these to fail the build.
    if (!options_.no_resource_removal) {
      if (!NoDefaultResourceRemover{}.Consume(context_, &final_table_)) {
        context_->GetDiagnostics()->Error(DiagMessage()
                                          << "failed removing resources with no defaults");
        return 1;
      }
    }

    ReferenceLinker linker;
    if (!linker.Consume(context_, &final_table_)) {
      context_->GetDiagnostics()->Error(DiagMessage() << "failed linking references");
      return 1;
    }

    if (context_->GetPackageType() == PackageType::kStaticLib) {
      if (!options_.products.empty()) {
        context_->GetDiagnostics()->Warn(DiagMessage()
                                         << "can't select products when building static library");
      }
    } else {
      ProductFilter product_filter(options_.products);
      if (!product_filter.Consume(context_, &final_table_)) {
        context_->GetDiagnostics()->Error(DiagMessage() << "failed stripping products");
        return 1;
      }
    }

    if (!options_.no_auto_version) {
      AutoVersioner versioner;
      if (!versioner.Consume(context_, &final_table_)) {
        context_->GetDiagnostics()->Error(DiagMessage() << "failed versioning styles");
        return 1;
      }
    }

    if (context_->GetPackageType() != PackageType::kStaticLib && context_->GetMinSdkVersion() > 0) {
      if (context_->IsVerbose()) {
        context_->GetDiagnostics()->Note(DiagMessage()
                                         << "collapsing resource versions for minimum SDK "
                                         << context_->GetMinSdkVersion());
      }

      VersionCollapser collapser;
      if (!collapser.Consume(context_, &final_table_)) {
        return 1;
      }
    }

    if (!options_.exclude_configs_.empty()) {
      std::vector<ConfigDescription> excluded_configs;

      for (auto& config_string : options_.exclude_configs_) {
<<<<<<< HEAD
=======
        TRACE_NAME("ConfigDescription::Parse");
>>>>>>> 825827da
        ConfigDescription config_description;

        if (!ConfigDescription::Parse(config_string, &config_description)) {
          context_->GetDiagnostics()->Error(DiagMessage()
                                                << "failed to parse --excluded-configs "
                                                << config_string);
          return 1;
        }

        excluded_configs.push_back(config_description);
      }

      ResourceExcluder excluder(excluded_configs);
      if (!excluder.Consume(context_, &final_table_)) {
        context_->GetDiagnostics()->Error(DiagMessage() << "failed excluding configurations");
        return 1;
      }
    }

    if (!options_.no_resource_deduping) {
      ResourceDeduper deduper;
      if (!deduper.Consume(context_, &final_table_)) {
        context_->GetDiagnostics()->Error(DiagMessage() << "failed deduping resources");
        return 1;
      }
    }

    proguard::KeepSet proguard_keep_set =
        proguard::KeepSet(options_.generate_conditional_proguard_rules);
    proguard::KeepSet proguard_main_dex_keep_set;

    if (context_->GetPackageType() == PackageType::kStaticLib) {
      if (options_.table_splitter_options.config_filter != nullptr ||
          !options_.table_splitter_options.preferred_densities.empty()) {
        context_->GetDiagnostics()->Warn(DiagMessage()
                                         << "can't strip resources when building static library");
      }
    } else {
      // Adjust the SplitConstraints so that their SDK version is stripped if it is less than or
      // equal to the minSdk.
      const size_t origConstraintSize = options_.split_constraints.size();
      options_.split_constraints =
          AdjustSplitConstraintsForMinSdk(context_->GetMinSdkVersion(), options_.split_constraints);

      if (origConstraintSize != options_.split_constraints.size()) {
        context_->GetDiagnostics()->Warn(DiagMessage()
                                         << "requested to split resources prior to min sdk of "
                                         << context_->GetMinSdkVersion());
      }
      TableSplitter table_splitter(options_.split_constraints, options_.table_splitter_options);
      if (!table_splitter.VerifySplitConstraints(context_)) {
        return 1;
      }
      table_splitter.SplitTable(&final_table_);

      // Now we need to write out the Split APKs.
      auto path_iter = options_.split_paths.begin();
      auto split_constraints_iter = options_.split_constraints.begin();
      for (std::unique_ptr<ResourceTable>& split_table : table_splitter.splits()) {
        if (context_->IsVerbose()) {
          context_->GetDiagnostics()->Note(DiagMessage(*path_iter)
                                           << "generating split with configurations '"
                                           << util::Joiner(split_constraints_iter->configs, ", ")
                                           << "'");
        }

        std::unique_ptr<IArchiveWriter> archive_writer = MakeArchiveWriter(*path_iter);
        if (!archive_writer) {
          context_->GetDiagnostics()->Error(DiagMessage() << "failed to create archive");
          return 1;
        }

        // Generate an AndroidManifest.xml for each split.
        std::unique_ptr<xml::XmlResource> split_manifest =
            GenerateSplitManifest(app_info_, *split_constraints_iter);

        XmlReferenceLinker linker;
        if (!linker.Consume(context_, split_manifest.get())) {
          context_->GetDiagnostics()->Error(DiagMessage()
                                            << "failed to create Split AndroidManifest.xml");
          return 1;
        }

        if (!WriteApk(archive_writer.get(), &proguard_keep_set, split_manifest.get(),
                      split_table.get())) {
          return 1;
        }

        ++path_iter;
        ++split_constraints_iter;
      }
    }

    // Start writing the base APK.
    std::unique_ptr<IArchiveWriter> archive_writer = MakeArchiveWriter(options_.output_path);
    if (!archive_writer) {
      context_->GetDiagnostics()->Error(DiagMessage() << "failed to create archive");
      return 1;
    }

    bool error = false;
    {
      // AndroidManifest.xml has no resource name, but the CallSite is built from the name
      // (aka, which package the AndroidManifest.xml is coming from).
      // So we give it a package name so it can see local resources.
      manifest_xml->file.name.package = context_->GetCompilationPackage();

      XmlReferenceLinker manifest_linker;
      if (manifest_linker.Consume(context_, manifest_xml.get())) {
        if (options_.generate_proguard_rules_path &&
            !proguard::CollectProguardRulesForManifest(manifest_xml.get(), &proguard_keep_set)) {
          error = true;
        }

        if (options_.generate_main_dex_proguard_rules_path &&
            !proguard::CollectProguardRulesForManifest(manifest_xml.get(),
                                                       &proguard_main_dex_keep_set, true)) {
          error = true;
        }

        if (options_.generate_java_class_path) {
          if (!WriteManifestJavaFile(manifest_xml.get())) {
            error = true;
          }
        }

        if (options_.no_xml_namespaces) {
          // PackageParser will fail if URIs are removed from
          // AndroidManifest.xml.
          XmlNamespaceRemover namespace_remover(true /* keepUris */);
          if (!namespace_remover.Consume(context_, manifest_xml.get())) {
            error = true;
          }
        }
      } else {
        error = true;
      }
    }

    if (error) {
      context_->GetDiagnostics()->Error(DiagMessage() << "failed processing manifest");
      return 1;
    }

    if (!WriteApk(archive_writer.get(), &proguard_keep_set, manifest_xml.get(), &final_table_)) {
      return 1;
    }

    if (!CopyAssetsDirsToApk(archive_writer.get())) {
      return 1;
    }

    if (options_.generate_java_class_path || options_.generate_text_symbols_path) {
      if (!GenerateJavaClasses()) {
        return 1;
      }
    }

    if (!WriteProguardFile(options_.generate_proguard_rules_path, proguard_keep_set)) {
      return 1;
    }

    if (!WriteProguardFile(options_.generate_main_dex_proguard_rules_path,
                           proguard_main_dex_keep_set)) {
      return 1;
    }
    return 0;
  }

 private:
  LinkOptions options_;
  LinkContext* context_;
  ResourceTable final_table_;

  AppInfo app_info_;

  std::unique_ptr<TableMerger> table_merger_;

  // A pointer to the FileCollection representing the filesystem (not archives).
  std::unique_ptr<io::FileCollection> file_collection_;

  // A vector of IFileCollections. This is mainly here to retain ownership of the
  // collections.
  std::vector<std::unique_ptr<io::IFileCollection>> collections_;

  // The set of merged APKs. This is mainly here to retain ownership of the APKs.
  std::vector<std::unique_ptr<LoadedApk>> merged_apks_;

  // The set of included APKs (not merged). This is mainly here to retain ownership of the APKs.
  std::vector<std::unique_ptr<LoadedApk>> static_library_includes_;

  // The set of shared libraries being used, mapping their assigned package ID to package name.
  std::map<size_t, std::string> shared_libs_;

  // The package name of the base application, if it is included.
  Maybe<std::string> included_feature_base_;
};

int LinkCommand::Action(const std::vector<std::string>& args) {
<<<<<<< HEAD
=======
  TRACE_FLUSH(trace_folder_ ? trace_folder_.value() : "", "LinkCommand::Action");
>>>>>>> 825827da
  LinkContext context(diag_);

  // Expand all argument-files passed into the command line. These start with '@'.
  std::vector<std::string> arg_list;
  for (const std::string& arg : args) {
    if (util::StartsWith(arg, "@")) {
      const std::string path = arg.substr(1, arg.size() - 1);
      std::string error;
      if (!file::AppendArgsFromFile(path, &arg_list, &error)) {
        context.GetDiagnostics()->Error(DiagMessage(path) << error);
        return 1;
      }
    } else {
      arg_list.push_back(arg);
    }
  }

  // Expand all argument-files passed to -R.
  for (const std::string& arg : overlay_arg_list_) {
    if (util::StartsWith(arg, "@")) {
      const std::string path = arg.substr(1, arg.size() - 1);
      std::string error;
      if (!file::AppendArgsFromFile(path, &options_.overlay_files, &error)) {
        context.GetDiagnostics()->Error(DiagMessage(path) << error);
        return 1;
      }
    } else {
      options_.overlay_files.push_back(arg);
    }
  }

  if (verbose_) {
    context.SetVerbose(verbose_);
  }

  if (int{shared_lib_} + int{static_lib_} + int{proto_format_} > 1) {
    context.GetDiagnostics()->Error(
        DiagMessage()
            << "only one of --shared-lib, --static-lib, or --proto_format can be defined");
    return 1;
  }

  // The default build type.
  context.SetPackageType(PackageType::kApp);
  context.SetPackageId(kAppPackageId);

  if (shared_lib_) {
    context.SetPackageType(PackageType::kSharedLib);
    context.SetPackageId(0x00);
  } else if (static_lib_) {
    context.SetPackageType(PackageType::kStaticLib);
    options_.output_format = OutputFormat::kProto;
  } else if (proto_format_) {
    options_.output_format = OutputFormat::kProto;
  }

  if (package_id_) {
    if (context.GetPackageType() != PackageType::kApp) {
      context.GetDiagnostics()->Error(
          DiagMessage() << "can't specify --package-id when not building a regular app");
      return 1;
    }

    const Maybe<uint32_t> maybe_package_id_int = ResourceUtils::ParseInt(package_id_.value());
    if (!maybe_package_id_int) {
      context.GetDiagnostics()->Error(DiagMessage() << "package ID '" << package_id_.value()
                                                    << "' is not a valid integer");
      return 1;
    }

    const uint32_t package_id_int = maybe_package_id_int.value();
    if (package_id_int > std::numeric_limits<uint8_t>::max()
        || package_id_int == kFrameworkPackageId
        || (!options_.allow_reserved_package_id && package_id_int < kAppPackageId)) {
      context.GetDiagnostics()->Error(
          DiagMessage() << StringPrintf(
              "invalid package ID 0x%02x. Must be in the range 0x7f-0xff.", package_id_int));
      return 1;
    }
    context.SetPackageId(static_cast<uint8_t>(package_id_int));
  }

  // Populate the set of extra packages for which to generate R.java.
  for (std::string& extra_package : extra_java_packages_) {
    // A given package can actually be a colon separated list of packages.
    for (StringPiece package : util::Split(extra_package, ':')) {
      options_.extra_java_packages.insert(package.to_string());
    }
  }

  if (product_list_) {
    for (StringPiece product : util::Tokenize(product_list_.value(), ',')) {
      if (product != "" && product != "default") {
        options_.products.insert(product.to_string());
      }
    }
  }

  std::unique_ptr<IConfigFilter> filter;
  if (!configs_.empty()) {
    filter = ParseConfigFilterParameters(configs_, context.GetDiagnostics());
    if (filter == nullptr) {
      return 1;
    }
    options_.table_splitter_options.config_filter = filter.get();
  }

  if (preferred_density_) {
    Maybe<uint16_t> density =
        ParseTargetDensityParameter(preferred_density_.value(), context.GetDiagnostics());
    if (!density) {
      return 1;
    }
    options_.table_splitter_options.preferred_densities.push_back(density.value());
  }

  // Parse the split parameters.
  for (const std::string& split_arg : split_args_) {
    options_.split_paths.push_back({});
    options_.split_constraints.push_back({});
    if (!ParseSplitParameter(split_arg, context.GetDiagnostics(), &options_.split_paths.back(),
        &options_.split_constraints.back())) {
      return 1;
    }
  }

  if (context.GetPackageType() != PackageType::kStaticLib && stable_id_file_path_) {
    if (!LoadStableIdMap(context.GetDiagnostics(), stable_id_file_path_.value(),
        &options_.stable_id_map)) {
      return 1;
    }
  }

  if (no_compress_regex) {
    std::string regex = no_compress_regex.value();
    if (util::StartsWith(regex, "@")) {
      const std::string path = regex.substr(1, regex.size() -1);
      std::string error;
      if (!file::AppendSetArgsFromFile(path, &options_.extensions_to_not_compress, &error)) {
        context.GetDiagnostics()->Error(DiagMessage(path) << error);
        return 1;
      }
    } else {
      options_.regex_to_not_compress = GetRegularExpression(no_compress_regex.value());
    }
  }

  // Populate some default no-compress extensions that are already compressed.
  options_.extensions_to_not_compress.insert(
      {".jpg",   ".jpeg", ".png",  ".gif", ".wav",  ".mp2",  ".mp3",  ".ogg",
          ".aac",   ".mpg",  ".mpeg", ".mid", ".midi", ".smf",  ".jet",  ".rtttl",
          ".imy",   ".xmf",  ".mp4",  ".m4a", ".m4v",  ".3gp",  ".3gpp", ".3g2",
          ".3gpp2", ".amr",  ".awb",  ".wma", ".wmv",  ".webm", ".mkv"});

  // Turn off auto versioning for static-libs.
  if (context.GetPackageType() == PackageType::kStaticLib) {
    options_.no_auto_version = true;
    options_.no_version_vectors = true;
    options_.no_version_transitions = true;
  }

  Linker cmd(&context, options_);
  return cmd.Run(arg_list);
}

}  // namespace aapt<|MERGE_RESOLUTION|>--- conflicted
+++ resolved
@@ -1569,10 +1569,7 @@
   // to the IArchiveWriter.
   bool WriteApk(IArchiveWriter* writer, proguard::KeepSet* keep_set, xml::XmlResource* manifest,
                 ResourceTable* table) {
-<<<<<<< HEAD
-=======
     TRACE_CALL();
->>>>>>> 825827da
     const bool keep_raw_values = (context_->GetPackageType() == PackageType::kStaticLib)
                                  || options_.keep_raw_values;
     bool result = FlattenXml(context_, *manifest, kAndroidManifestPath, keep_raw_values,
@@ -1862,10 +1859,7 @@
       std::vector<ConfigDescription> excluded_configs;
 
       for (auto& config_string : options_.exclude_configs_) {
-<<<<<<< HEAD
-=======
         TRACE_NAME("ConfigDescription::Parse");
->>>>>>> 825827da
         ConfigDescription config_description;
 
         if (!ConfigDescription::Parse(config_string, &config_description)) {
@@ -2065,10 +2059,7 @@
 };
 
 int LinkCommand::Action(const std::vector<std::string>& args) {
-<<<<<<< HEAD
-=======
   TRACE_FLUSH(trace_folder_ ? trace_folder_.value() : "", "LinkCommand::Action");
->>>>>>> 825827da
   LinkContext context(diag_);
 
   // Expand all argument-files passed into the command line. These start with '@'.
