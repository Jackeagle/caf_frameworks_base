--- conflicted
+++ resolved
@@ -42,10 +42,7 @@
             android:appComponentFactory="com.foo.BarAppComponentFactory"
             android:backupAgent="com.foo.BarBackupAgent"
             android:name="com.foo.BarApplication"
-<<<<<<< HEAD
-=======
             android:zygotePreloadName="com.foo.BarZygotePreload"
->>>>>>> 825827da
             >
           <activity android:name="com.foo.BarActivity"/>
           <service android:name="com.foo.BarService"/>
@@ -67,10 +64,7 @@
   EXPECT_THAT(actual, HasSubstr("-keep class com.foo.BarReceiver { <init>(); }"));
   EXPECT_THAT(actual, HasSubstr("-keep class com.foo.BarProvider { <init>(); }"));
   EXPECT_THAT(actual, HasSubstr("-keep class com.foo.BarInstrumentation { <init>(); }"));
-<<<<<<< HEAD
-=======
   EXPECT_THAT(actual, HasSubstr("-keep class com.foo.BarZygotePreload { <init>(); }"));
->>>>>>> 825827da
 
   actual = GetKeepSetString(set, /** minimal_rules */ true);
   EXPECT_THAT(actual, HasSubstr("-keep class com.foo.BarAppComponentFactory { <init>(); }"));
@@ -81,10 +75,7 @@
   EXPECT_THAT(actual, HasSubstr("-keep class com.foo.BarReceiver { <init>(); }"));
   EXPECT_THAT(actual, HasSubstr("-keep class com.foo.BarProvider { <init>(); }"));
   EXPECT_THAT(actual, HasSubstr("-keep class com.foo.BarInstrumentation { <init>(); }"));
-<<<<<<< HEAD
-=======
   EXPECT_THAT(actual, HasSubstr("-keep class com.foo.BarZygotePreload { <init>(); }"));
->>>>>>> 825827da
 }
 
 TEST(ProguardRulesTest, FragmentNameRuleIsEmitted) {
