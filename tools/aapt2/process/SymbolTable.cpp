--- conflicted
+++ resolved
@@ -218,10 +218,7 @@
 }
 
 bool AssetManagerSymbolSource::AddAssetPath(const StringPiece& path) {
-<<<<<<< HEAD
-=======
   TRACE_CALL();
->>>>>>> 825827da
   if (std::unique_ptr<const ApkAssets> apk = ApkAssets::Load(path.data())) {
     apk_assets_.push_back(std::move(apk));
 
