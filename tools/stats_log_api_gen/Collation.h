--- conflicted
+++ resolved
@@ -93,12 +93,9 @@
 
     vector<int> binaryFields;
 
-<<<<<<< HEAD
-=======
     bool hasModule = false;
     string moduleName;
 
->>>>>>> 825827da
     AtomDecl();
     AtomDecl(const AtomDecl& that);
     AtomDecl(int code, const string& name, const string& message);
