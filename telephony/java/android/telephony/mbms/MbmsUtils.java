/*
 * Copyright (C) 2017 The Android Open Source Project
 *
 * Licensed under the Apache License, Version 2.0 (the "License");
 * you may not use this file except in compliance with the License.
 * You may obtain a copy of the License at
 *
 *      http://www.apache.org/licenses/LICENSE-2.0
 *
 * Unless required by applicable law or agreed to in writing, software
 * distributed under the License is distributed on an "AS IS" BASIS,
 * WITHOUT WARRANTIES OR CONDITIONS OF ANY KIND, either express or implied.
 * See the License for the specific language governing permissions and
 * limitations under the License
 */

package android.telephony.mbms;

import android.content.ComponentName;
import android.content.Context;
import android.content.Intent;
import android.content.ServiceConnection;
import android.content.pm.*;
import android.content.pm.ServiceInfo;
import android.telephony.MbmsDownloadManager;
import android.util.Log;

import java.io.File;
import java.io.IOException;
import java.util.List;
import java.util.concurrent.CountDownLatch;
import java.util.concurrent.TimeUnit;

/**
 * @hide
 */
public class MbmsUtils {
    private static final String LOG_TAG = "MbmsUtils";

    public static boolean isContainedIn(File parent, File child) {
        try {
            String parentPath = parent.getCanonicalPath();
            String childPath = child.getCanonicalPath();
            return childPath.startsWith(parentPath);
        } catch (IOException e) {
            throw new RuntimeException("Failed to resolve canonical paths: " + e);
        }
    }

    public static ComponentName toComponentName(ComponentInfo ci) {
        return new ComponentName(ci.packageName, ci.name);
    }

    public static ServiceInfo getMiddlewareServiceInfo(Context context, String serviceAction) {
        // Query for the proper service
        PackageManager packageManager = context.getPackageManager();
        Intent queryIntent = new Intent();
        queryIntent.setAction(serviceAction);
        List<ResolveInfo> downloadServices = packageManager.queryIntentServices(queryIntent,
                PackageManager.MATCH_SYSTEM_ONLY);

        if (downloadServices == null || downloadServices.size() == 0) {
            Log.w(LOG_TAG, "No download services found, cannot get service info");
            return null;
        }

        if (downloadServices.size() > 1) {
            Log.w(LOG_TAG, "More than one download service found, cannot get unique service");
            return null;
        }
        return downloadServices.get(0).serviceInfo;
    }

    public static void startBinding(Context context, String serviceAction,
            ServiceConnection serviceConnection) throws MbmsException {
        Intent bindIntent = new Intent();
        ServiceInfo mbmsServiceInfo =
                MbmsUtils.getMiddlewareServiceInfo(context, serviceAction);

        if (mbmsServiceInfo == null) {
            throw new MbmsException(MbmsException.ERROR_NO_SERVICE_INSTALLED);
        }

        bindIntent.setComponent(MbmsUtils.toComponentName(mbmsServiceInfo));

        context.bindService(bindIntent, serviceConnection, Context.BIND_AUTO_CREATE);
    }

    /**
<<<<<<< HEAD
     * Returns a File linked to the directory used to store temp files for this request
     */
    public static File getEmbmsTempFileDirForRequest(Context context, DownloadRequest request) {
        File embmsTempFileDir = MbmsTempFileProvider.getEmbmsTempFileDir(context);

        String tempFileDirName = String.valueOf(request.getFileServiceInfo().getServiceId());
=======
     * Returns a File linked to the directory used to store temp files for this file service
     */
    public static File getEmbmsTempFileDirForService(Context context, FileServiceInfo serviceInfo) {
        File embmsTempFileDir = MbmsTempFileProvider.getEmbmsTempFileDir(context);

        String tempFileDirName = String.valueOf(serviceInfo.getServiceId());
>>>>>>> c2f33f18
        return new File(embmsTempFileDir, tempFileDirName);
    }
}<|MERGE_RESOLUTION|>--- conflicted
+++ resolved
@@ -87,21 +87,12 @@
     }
 
     /**
-<<<<<<< HEAD
-     * Returns a File linked to the directory used to store temp files for this request
-     */
-    public static File getEmbmsTempFileDirForRequest(Context context, DownloadRequest request) {
-        File embmsTempFileDir = MbmsTempFileProvider.getEmbmsTempFileDir(context);
-
-        String tempFileDirName = String.valueOf(request.getFileServiceInfo().getServiceId());
-=======
      * Returns a File linked to the directory used to store temp files for this file service
      */
     public static File getEmbmsTempFileDirForService(Context context, FileServiceInfo serviceInfo) {
         File embmsTempFileDir = MbmsTempFileProvider.getEmbmsTempFileDir(context);
 
         String tempFileDirName = String.valueOf(serviceInfo.getServiceId());
->>>>>>> c2f33f18
         return new File(embmsTempFileDir, tempFileDirName);
     }
 }