/*
 * Copyright (C) 2013 The Android Open Source Project
 *
 * Licensed under the Apache License, Version 2.0 (the "License");
 * you may not use this file except in compliance with the License.
 * You may obtain a copy of the License at
 *
 *      http://www.apache.org/licenses/LICENSE-2.0
 *
 * Unless required by applicable law or agreed to in writing, software
 * distributed under the License is distributed on an "AS IS" BASIS,
 * WITHOUT WARRANTIES OR CONDITIONS OF ANY KIND, either express or implied.
 * See the License for the specific language governing permissions and
 * limitations under the License.
 */

package android.telephony;

<<<<<<< HEAD
=======
import android.annotation.Nullable;
>>>>>>> de843449
import android.annotation.UnsupportedAppUsage;
import android.os.Parcel;
import android.telephony.gsm.GsmCellLocation;
import android.text.TextUtils;

import java.util.Objects;

/**
 * CellIdentity to represent a unique UMTS cell
 */
public final class CellIdentityWcdma extends CellIdentity {
    private static final String TAG = CellIdentityWcdma.class.getSimpleName();
    private static final boolean DBG = false;

    // 16-bit Location Area Code, 0..65535
    private final int mLac;
    // 28-bit UMTS Cell Identity described in TS 25.331, 0..268435455
    private final int mCid;
    // 9-bit UMTS Primary Scrambling Code described in TS 25.331, 0..511
    private final int mPsc;
    // 16-bit UMTS Absolute RF Channel Number described in TS 25.101 sec. 5.4.4
    @UnsupportedAppUsage
    private final int mUarfcn;

    /**
     * @hide
     */
    public CellIdentityWcdma() {
        super(TAG, CellInfo.TYPE_WCDMA, null, null, null, null);
        mLac = CellInfo.UNAVAILABLE;
        mCid = CellInfo.UNAVAILABLE;
        mPsc = CellInfo.UNAVAILABLE;
        mUarfcn = CellInfo.UNAVAILABLE;
<<<<<<< HEAD
    }
    /**
     * public constructor
     * @param mcc 3-digit Mobile Country Code, 0..999
     * @param mnc 2 or 3-digit Mobile Network Code, 0..999
     * @param lac 16-bit Location Area Code, 0..65535
     * @param cid 28-bit UMTS Cell Identity
     * @param psc 9-bit UMTS Primary Scrambling Code
     *
     * @hide
     */
    public CellIdentityWcdma (int mcc, int mnc, int lac, int cid, int psc) {
        this(lac, cid, psc, CellInfo.UNAVAILABLE, String.valueOf(mcc), String.valueOf(mnc),
                null, null);
    }

    /**
     * public constructor
     * @param mcc 3-digit Mobile Country Code, 0..999
     * @param mnc 2 or 3-digit Mobile Network Code, 0..999
     * @param lac 16-bit Location Area Code, 0..65535
     * @param cid 28-bit UMTS Cell Identity
     * @param psc 9-bit UMTS Primary Scrambling Code
     * @param uarfcn 16-bit UMTS Absolute RF Channel Number described in TS 25.101 sec. 5.4.3
     *
     * @hide
     */
    public CellIdentityWcdma (int mcc, int mnc, int lac, int cid, int psc, int uarfcn) {
        this(lac, cid, psc, uarfcn, String.valueOf(mcc), String.valueOf(mnc), null, null);
=======
>>>>>>> de843449
    }

    /**
     * public constructor
     * @param lac 16-bit Location Area Code, 0..65535
     * @param cid 28-bit UMTS Cell Identity
     * @param psc 9-bit UMTS Primary Scrambling Code
     * @param uarfcn 16-bit UMTS Absolute RF Channel Number described in TS 25.101 sec. 5.4.3
     * @param mccStr 3-digit Mobile Country Code in string format
     * @param mncStr 2 or 3-digit Mobile Network Code in string format
     * @param alphal long alpha Operator Name String or Enhanced Operator Name String
     * @param alphas short alpha Operator Name String or Enhanced Operator Name String
     *
     * @hide
     */
    public CellIdentityWcdma (int lac, int cid, int psc, int uarfcn,
                              String mccStr, String mncStr, String alphal, String alphas) {
        super(TAG, CellInfo.TYPE_WCDMA, mccStr, mncStr, alphal, alphas);
        mLac = lac;
        mCid = cid;
        mPsc = psc;
        mUarfcn = uarfcn;
    }

    /** @hide */
    public CellIdentityWcdma(android.hardware.radio.V1_0.CellIdentityWcdma cid) {
        this(cid.lac, cid.cid, cid.psc, cid.uarfcn, cid.mcc, cid.mnc, "", "");
    }

    /** @hide */
    public CellIdentityWcdma(android.hardware.radio.V1_2.CellIdentityWcdma cid) {
        this(cid.base.lac, cid.base.cid, cid.base.psc, cid.base.uarfcn,
                cid.base.mcc, cid.base.mnc, cid.operatorNames.alphaLong,
                cid.operatorNames.alphaShort);
    }

    private CellIdentityWcdma(CellIdentityWcdma cid) {
        this(cid.mLac, cid.mCid, cid.mPsc, cid.mUarfcn, cid.mMccStr,
                cid.mMncStr, cid.mAlphaLong, cid.mAlphaShort);
    }

    CellIdentityWcdma copy() {
        return new CellIdentityWcdma(this);
    }

    /**
     * @return 3-digit Mobile Country Code, 0..999,
     *         {@link android.telephony.CellInfo#UNAVAILABLE UNAVAILABLE} if unavailable.
     * @deprecated Use {@link #getMccString} instead.
     */
    @Deprecated
    public int getMcc() {
        return (mMccStr != null) ? Integer.valueOf(mMccStr) : CellInfo.UNAVAILABLE;
    }

    /**
     * @return 2 or 3-digit Mobile Network Code, 0..999,
     *         {@link android.telephony.CellInfo#UNAVAILABLE UNAVAILABLE} if unavailable.
     * @deprecated Use {@link #getMncString} instead.
     */
    @Deprecated
    public int getMnc() {
        return (mMncStr != null) ? Integer.valueOf(mMncStr) : CellInfo.UNAVAILABLE;
    }

    /**
     * @return 16-bit Location Area Code, 0..65535,
     *         {@link android.telephony.CellInfo#UNAVAILABLE UNAVAILABLE} if unavailable.
     */
    public int getLac() {
        return mLac;
    }

    /**
     * @return CID
     * 28-bit UMTS Cell Identity described in TS 25.331, 0..268435455,
     *         {@link android.telephony.CellInfo#UNAVAILABLE UNAVAILABLE} if unavailable.
     */
    public int getCid() {
        return mCid;
    }

    /**
     * @return 9-bit UMTS Primary Scrambling Code described in TS 25.331, 0..511,
     *         {@link android.telephony.CellInfo#UNAVAILABLE UNAVAILABLE} if unavailable.
     */
    public int getPsc() {
        return mPsc;
    }

    /**
     * @return Mobile Country Code in string version, null if unavailable.
     */
    public String getMccString() {
        return mMccStr;
    }

    /**
     * @return Mobile Network Code in string version, null if unavailable.
     */
    public String getMncString() {
        return mMncStr;
    }

    /**
     * @return a 5 or 6 character string (MCC+MNC), null if any field is unknown
     */
    @Nullable
    public String getMobileNetworkOperator() {
        return (mMccStr == null || mMncStr == null) ? null : mMccStr + mMncStr;
    }

    @Override
    public int hashCode() {
        return Objects.hash(mLac, mCid, mPsc, super.hashCode());
    }

    /**
     * @return 16-bit UMTS Absolute RF Channel Number,
     *         {@link android.telephony.CellInfo#UNAVAILABLE UNAVAILABLE} if unavailable.
     */
    public int getUarfcn() {
        return mUarfcn;
    }

    /** @hide */
    @Override
    public int getChannelNumber() {
        return mUarfcn;
    }

    /** @hide */
    @Override
    public GsmCellLocation asCellLocation() {
        GsmCellLocation cl = new GsmCellLocation();
        int lac = mLac != CellInfo.UNAVAILABLE ? mLac : -1;
        int cid = mCid != CellInfo.UNAVAILABLE ? mCid : -1;
        int psc = mPsc != CellInfo.UNAVAILABLE ? mPsc : -1;
        cl.setLacAndCid(lac, cid);
        cl.setPsc(psc);

        return cl;
    }

    @Override
    public boolean equals(Object other) {
        if (this == other) {
            return true;
        }

        if (!(other instanceof CellIdentityWcdma)) {
            return false;
        }

        CellIdentityWcdma o = (CellIdentityWcdma) other;
        return mLac == o.mLac
                && mCid == o.mCid
                && mPsc == o.mPsc
                && mUarfcn == o.mUarfcn
                && TextUtils.equals(mMccStr, o.mMccStr)
                && TextUtils.equals(mMncStr, o.mMncStr)
                && super.equals(other);
    }

    @Override
    public String toString() {
        return new StringBuilder(TAG)
        .append(":{ mLac=").append(mLac)
        .append(" mCid=").append(mCid)
        .append(" mPsc=").append(mPsc)
        .append(" mUarfcn=").append(mUarfcn)
        .append(" mMcc=").append(mMccStr)
        .append(" mMnc=").append(mMncStr)
        .append(" mAlphaLong=").append(mAlphaLong)
        .append(" mAlphaShort=").append(mAlphaShort)
        .append("}").toString();
    }

    /** Implement the Parcelable interface */
    @Override
    public void writeToParcel(Parcel dest, int flags) {
        if (DBG) log("writeToParcel(Parcel, int): " + toString());
        super.writeToParcel(dest, CellInfo.TYPE_WCDMA);
        dest.writeInt(mLac);
        dest.writeInt(mCid);
        dest.writeInt(mPsc);
        dest.writeInt(mUarfcn);
    }

    /** Construct from Parcel, type has already been processed */
    private CellIdentityWcdma(Parcel in) {
        super(TAG, CellInfo.TYPE_WCDMA, in);
        mLac = in.readInt();
        mCid = in.readInt();
        mPsc = in.readInt();
        mUarfcn = in.readInt();
        if (DBG) log(toString());
    }

    /** Implement the Parcelable interface */
    @SuppressWarnings("hiding")
    public static final Creator<CellIdentityWcdma> CREATOR =
            new Creator<CellIdentityWcdma>() {
                @Override
                public CellIdentityWcdma createFromParcel(Parcel in) {
                    in.readInt();   // skip
                    return createFromParcelBody(in);
                }

                @Override
                public CellIdentityWcdma[] newArray(int size) {
                    return new CellIdentityWcdma[size];
                }
            };

    /** @hide */
    protected static CellIdentityWcdma createFromParcelBody(Parcel in) {
        return new CellIdentityWcdma(in);
    }
}<|MERGE_RESOLUTION|>--- conflicted
+++ resolved
@@ -16,10 +16,7 @@
 
 package android.telephony;
 
-<<<<<<< HEAD
-=======
 import android.annotation.Nullable;
->>>>>>> de843449
 import android.annotation.UnsupportedAppUsage;
 import android.os.Parcel;
 import android.telephony.gsm.GsmCellLocation;
@@ -53,38 +50,6 @@
         mCid = CellInfo.UNAVAILABLE;
         mPsc = CellInfo.UNAVAILABLE;
         mUarfcn = CellInfo.UNAVAILABLE;
-<<<<<<< HEAD
-    }
-    /**
-     * public constructor
-     * @param mcc 3-digit Mobile Country Code, 0..999
-     * @param mnc 2 or 3-digit Mobile Network Code, 0..999
-     * @param lac 16-bit Location Area Code, 0..65535
-     * @param cid 28-bit UMTS Cell Identity
-     * @param psc 9-bit UMTS Primary Scrambling Code
-     *
-     * @hide
-     */
-    public CellIdentityWcdma (int mcc, int mnc, int lac, int cid, int psc) {
-        this(lac, cid, psc, CellInfo.UNAVAILABLE, String.valueOf(mcc), String.valueOf(mnc),
-                null, null);
-    }
-
-    /**
-     * public constructor
-     * @param mcc 3-digit Mobile Country Code, 0..999
-     * @param mnc 2 or 3-digit Mobile Network Code, 0..999
-     * @param lac 16-bit Location Area Code, 0..65535
-     * @param cid 28-bit UMTS Cell Identity
-     * @param psc 9-bit UMTS Primary Scrambling Code
-     * @param uarfcn 16-bit UMTS Absolute RF Channel Number described in TS 25.101 sec. 5.4.3
-     *
-     * @hide
-     */
-    public CellIdentityWcdma (int mcc, int mnc, int lac, int cid, int psc, int uarfcn) {
-        this(lac, cid, psc, uarfcn, String.valueOf(mcc), String.valueOf(mnc), null, null);
-=======
->>>>>>> de843449
     }
 
     /**
