--- conflicted
+++ resolved
@@ -25,10 +25,7 @@
 import static android.telephony.TelephonyManager.NETWORK_TYPE_UNKNOWN;
 
 import android.annotation.UnsupportedAppUsage;
-<<<<<<< HEAD
-=======
 import android.os.Build;
->>>>>>> de843449
 import android.os.Parcel;
 import android.os.Parcelable;
 
@@ -57,49 +54,29 @@
      * In GSM, mRssi is the Received RSSI;
      * In UMTS, mRssi is the Level index of CPICH Received Signal Code Power
      */
-<<<<<<< HEAD
-    @UnsupportedAppUsage
-=======
-    @UnsupportedAppUsage(maxTargetSdk = Build.VERSION_CODES.P, trackingBug = 115609023)
->>>>>>> de843449
+    @UnsupportedAppUsage(maxTargetSdk = Build.VERSION_CODES.P, trackingBug = 115609023)
     private int mRssi;
     /**
      * CID in 16 bits format in GSM. Return UNKNOWN_CID in UMTS and CMDA.
      */
-<<<<<<< HEAD
-    @UnsupportedAppUsage
-=======
-    @UnsupportedAppUsage(maxTargetSdk = Build.VERSION_CODES.P, trackingBug = 115609023)
->>>>>>> de843449
+    @UnsupportedAppUsage(maxTargetSdk = Build.VERSION_CODES.P, trackingBug = 115609023)
     private int mCid;
     /**
      * LAC in 16 bits format in GSM. Return UNKNOWN_CID in UMTS and CMDA.
      */
-<<<<<<< HEAD
-    @UnsupportedAppUsage
-=======
-    @UnsupportedAppUsage(maxTargetSdk = Build.VERSION_CODES.P, trackingBug = 115609023)
->>>>>>> de843449
+    @UnsupportedAppUsage(maxTargetSdk = Build.VERSION_CODES.P, trackingBug = 115609023)
     private int mLac;
     /**
      * Primary Scrambling Code in 9 bits format in UMTS
      * Return UNKNOWN_CID in GSM and CMDA.
      */
-<<<<<<< HEAD
-    @UnsupportedAppUsage
-=======
-    @UnsupportedAppUsage(maxTargetSdk = Build.VERSION_CODES.P, trackingBug = 115609023)
->>>>>>> de843449
+    @UnsupportedAppUsage(maxTargetSdk = Build.VERSION_CODES.P, trackingBug = 115609023)
     private int mPsc;
     /**
      * Radio network type, value is one of following
      * TelephonyManager.NETWORK_TYPE_XXXXXX.
      */
-<<<<<<< HEAD
-    @UnsupportedAppUsage
-=======
-    @UnsupportedAppUsage(maxTargetSdk = Build.VERSION_CODES.P, trackingBug = 115609023)
->>>>>>> de843449
+    @UnsupportedAppUsage(maxTargetSdk = Build.VERSION_CODES.P, trackingBug = 115609023)
     private int mNetworkType;
 
     /**
