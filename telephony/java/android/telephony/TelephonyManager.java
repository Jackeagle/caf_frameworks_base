--- conflicted
+++ resolved
@@ -77,10 +77,7 @@
 import com.android.internal.telecom.ITelecomService;
 import com.android.internal.telephony.CellNetworkScanResult;
 import com.android.internal.telephony.IAns;
-<<<<<<< HEAD
-=======
 import com.android.internal.telephony.INumberVerificationCallback;
->>>>>>> de843449
 import com.android.internal.telephony.IPhoneSubInfo;
 import com.android.internal.telephony.ITelephony;
 import com.android.internal.telephony.ITelephonyRegistry;
@@ -228,8 +225,6 @@
     @SystemApi
     public static final int SRVCC_STATE_HANDOVER_CANCELED  = 3;
 
-<<<<<<< HEAD
-=======
     /**
      * An invalid card identifier.
      * @hide
@@ -237,7 +232,6 @@
     @SystemApi
     public static final int INVALID_CARD_ID = -1;
 
->>>>>>> de843449
     /** @hide */
     @Retention(RetentionPolicy.SOURCE)
     @IntDef(prefix = {"SRVCC_STATE_"},
@@ -1236,49 +1230,12 @@
             "android.telephony.action.SUBSCRIPTION_CARRIER_IDENTITY_CHANGED";
 
     /**
-     * Broadcast Action: The subscription precise carrier identity has changed.
-     * Similar like {@link #ACTION_SUBSCRIPTION_CARRIER_IDENTITY_CHANGED}, this intent will be sent
-     * on the event of {@link #ACTION_SUBSCRIPTION_CARRIER_IDENTITY_CHANGED}. However, its possible
-     * that precise carrier identity changes while
-     * {@link #ACTION_SUBSCRIPTION_CARRIER_IDENTITY_CHANGED} remains the same e.g, the same
-     * subscription switches to different IMSI could potentially change its precise carrier id.
-     *
-     * The intent will have the following extra values:
-     * <ul>
-     *   <li>{@link #EXTRA_PRECISE_CARRIER_ID} The up-to-date precise carrier id of the
-     *   current subscription.
-     *   </li>
-     *   <li>{@link #EXTRA_PRECISE_CARRIER_NAME} The up-to-date carrier name of the current
-     *   subscription.
-     *   </li>
-     *   <li>{@link #EXTRA_SUBSCRIPTION_ID} The subscription id associated with the changed carrier
-     *   identity.
-     *   </li>
-     * </ul>
-     * <p class="note">This is a protected intent that can only be sent by the system.
-     * @hide
-     */
-    @SdkConstant(SdkConstantType.BROADCAST_INTENT_ACTION)
-    public static final String ACTION_SUBSCRIPTION_PRECISE_CARRIER_IDENTITY_CHANGED =
-            "android.telephony.action.SUBSCRIPTION_PRECISE_CARRIER_IDENTITY_CHANGED";
-
-    /**
      * An int extra used with {@link #ACTION_SUBSCRIPTION_CARRIER_IDENTITY_CHANGED} which indicates
      * the updated carrier id returned by {@link TelephonyManager#getSimCarrierId()}.
      * <p>Will be {@link TelephonyManager#UNKNOWN_CARRIER_ID} if the subscription is unavailable or
      * the carrier cannot be identified.
      */
     public static final String EXTRA_CARRIER_ID = "android.telephony.extra.CARRIER_ID";
-
-    /**
-     * An int extra used with {@link #ACTION_SUBSCRIPTION_CARRIER_IDENTITY_CHANGED} which indicates
-     * the updated mno carrier id of the current subscription.
-     * <p>Will be {@link TelephonyManager#UNKNOWN_CARRIER_ID} if the subscription is unavailable or
-     * the carrier cannot be identified.
-     *
-     *@hide
-     */
-    public static final String EXTRA_MNO_CARRIER_ID = "android.telephony.extra.MNO_CARRIER_ID";
 
     /**
      * An string extra used with {@link #ACTION_SUBSCRIPTION_CARRIER_IDENTITY_CHANGED} which
@@ -1290,16 +1247,6 @@
     public static final String EXTRA_CARRIER_NAME = "android.telephony.extra.CARRIER_NAME";
 
     /**
-<<<<<<< HEAD
-     * An int extra used with {@link #ACTION_SUBSCRIPTION_PRECISE_CARRIER_IDENTITY_CHANGED} which
-     * indicates the updated precise carrier id {@link TelephonyManager#getSimPreciseCarrierId()} of
-     * the current subscription. Note, its possible precise carrier id changes while
-     * {@link #ACTION_SUBSCRIPTION_CARRIER_IDENTITY_CHANGED} remains the same e.g, when
-     * subscription switch to different IMSI.
-     * <p>Will be {@link TelephonyManager#UNKNOWN_CARRIER_ID} if the subscription is unavailable or
-     * the carrier cannot be identified.
-     * @hide
-=======
      * Broadcast Action: The subscription precise carrier identity has changed.
      * The precise carrier id can be used to further differentiate a carrier by different
      * networks, by prepaid v.s.postpaid or even by 4G v.s.3G plan. Each carrier has a unique
@@ -1343,21 +1290,12 @@
      * e.g, when subscription switch to different IMSIs.
      * <p>Will be {@link TelephonyManager#UNKNOWN_CARRIER_ID} if the subscription is unavailable or
      * the carrier cannot be identified.
->>>>>>> de843449
      */
     public static final String EXTRA_PRECISE_CARRIER_ID =
             "android.telephony.extra.PRECISE_CARRIER_ID";
 
     /**
      * An string extra used with {@link #ACTION_SUBSCRIPTION_PRECISE_CARRIER_IDENTITY_CHANGED} which
-<<<<<<< HEAD
-     * indicates the updated precise carrier name of the current subscription.
-     * {@see TelephonyManager#getSimPreciseCarrierIdName()}
-     * <p>it's a user-facing name of the precise carrier id {@link #EXTRA_PRECISE_CARRIER_ID},
-     * @hide
-     */
-    public static final String EXTRA_PRECISE_CARRIER_NAME = "android.telephony.extra.CARRIER_NAME";
-=======
      * indicates the updated precise carrier name returned by
      * {@link TelephonyManager#getSimPreciseCarrierIdName()}.
      * <p>it's a user-facing name of the precise carrier id {@link #EXTRA_PRECISE_CARRIER_ID}, e.g,
@@ -1365,7 +1303,6 @@
      */
     public static final String EXTRA_PRECISE_CARRIER_NAME =
             "android.telephony.extra.PRECISE_CARRIER_NAME";
->>>>>>> de843449
 
     /**
      * An int extra used with {@link #ACTION_SUBSCRIPTION_CARRIER_IDENTITY_CHANGED} to indicate the
@@ -3221,13 +3158,8 @@
     }
 
     /**
-<<<<<<< HEAD
-     * Gets all the UICC slots. The objects in the array can be null if the slot info is not
-     * available, which is possible between phone process starting and getting slot info from modem.
-=======
      * Get the card ID of the default eUICC card. If there is no eUICC, returns
      * {@link #INVALID_CARD_ID}.
->>>>>>> de843449
      *
      * <p>The card ID is a unique identifier associated with a UICC or eUICC card. Card IDs are
      * unique to a device, and always refer to the same UICC or eUICC card unless the device goes
@@ -4991,11 +4923,7 @@
      */
     @RequiresPermission(android.Manifest.permission.ACCESS_COARSE_LOCATION)
     public void requestCellInfoUpdate(
-<<<<<<< HEAD
-            @NonNull Executor executor, @NonNull CellInfoCallback callback) {
-=======
             @NonNull @CallbackExecutor Executor executor, @NonNull CellInfoCallback callback) {
->>>>>>> de843449
         try {
             ITelephony telephony = getITelephony();
             if (telephony == null) return;
@@ -5525,11 +5453,7 @@
 
     /**
      * Rollback modem configurations to factory default except some config which are in whitelist.
-<<<<<<< HEAD
-     * Used for device configuration by some CDMA operators.
-=======
      * Used for device configuration by some carriers.
->>>>>>> de843449
      *
      * <p>Requires Permission:
      * {@link android.Manifest.permission#MODIFY_PHONE_STATE MODIFY_PHONE_STATE} or that the calling
@@ -5556,11 +5480,7 @@
     }
 
     /**
-<<<<<<< HEAD
-     * Generate a radio modem reset. Used for device configuration by some CDMA operators.
-=======
      * Generate a radio modem reset. Used for device configuration by some carriers.
->>>>>>> de843449
      *
      * <p>Requires Permission:
      * {@link android.Manifest.permission#MODIFY_PHONE_STATE MODIFY_PHONE_STATE} or that the calling
@@ -6289,9 +6209,6 @@
             NETWORK_MODE_LTE_TDSCDMA_WCDMA,
             NETWORK_MODE_LTE_TDSCDMA_GSM_WCDMA,
             NETWORK_MODE_TDSCDMA_CDMA_EVDO_GSM_WCDMA,
-<<<<<<< HEAD
-            NETWORK_MODE_LTE_TDSCDMA_CDMA_EVDO_GSM_WCDMA
-=======
             NETWORK_MODE_LTE_TDSCDMA_CDMA_EVDO_GSM_WCDMA,
             NETWORK_MODE_NR_ONLY,
             NETWORK_MODE_NR_LTE,
@@ -6304,230 +6221,311 @@
             NETWORK_MODE_NR_LTE_TDSCDMA_WCDMA,
             NETWORK_MODE_NR_LTE_TDSCDMA_GSM_WCDMA,
             NETWORK_MODE_NR_LTE_TDSCDMA_CDMA_EVDO_GSM_WCDMA
->>>>>>> de843449
     })
     @Retention(RetentionPolicy.SOURCE)
     public @interface PrefNetworkMode{}
 
-<<<<<<< HEAD
-    /**
-     * preferred network mode is GSM/WCDMA (WCDMA preferred).
-     * @hide
-     */
-    @SystemApi
+    /**
+     * Preferred network mode is GSM/WCDMA (WCDMA preferred).
+     * @hide
+     */
     public static final int NETWORK_MODE_WCDMA_PREF = RILConstants.NETWORK_MODE_WCDMA_PREF;
 
     /**
-     * preferred network mode is GSM only.
-     * @hide
-     */
-    @SystemApi
+     * Preferred network mode is GSM only.
+     * @hide
+     */
     public static final int NETWORK_MODE_GSM_ONLY = RILConstants.NETWORK_MODE_GSM_ONLY;
 
     /**
-     * preferred network mode is WCDMA only.
-     * @hide
-     */
-    @SystemApi
+     * Preferred network mode is WCDMA only.
+     * @hide
+     */
     public static final int NETWORK_MODE_WCDMA_ONLY = RILConstants.NETWORK_MODE_WCDMA_ONLY;
 
     /**
-     * preferred network mode is GSM/WCDMA (auto mode, according to PRL).
-     * @hide
-     */
-    @SystemApi
+     * Preferred network mode is GSM/WCDMA (auto mode, according to PRL).
+     * @hide
+     */
     public static final int NETWORK_MODE_GSM_UMTS = RILConstants.NETWORK_MODE_GSM_UMTS;
 
     /**
-     * preferred network mode is CDMA and EvDo (auto mode, according to PRL).
-     * @hide
-     */
-    @SystemApi
+     * Preferred network mode is CDMA and EvDo (auto mode, according to PRL).
+     * @hide
+     */
     public static final int NETWORK_MODE_CDMA_EVDO = RILConstants.NETWORK_MODE_CDMA;
 
     /**
-     * preferred network mode is CDMA only.
-     * @hide
-     */
-    @SystemApi
+     * Preferred network mode is CDMA only.
+     * @hide
+     */
     public static final int NETWORK_MODE_CDMA_NO_EVDO = RILConstants.NETWORK_MODE_CDMA_NO_EVDO;
 
     /**
-     * preferred network mode is EvDo only.
-     * @hide
-     */
-    @SystemApi
+     * Preferred network mode is EvDo only.
+     * @hide
+     */
     public static final int NETWORK_MODE_EVDO_NO_CDMA = RILConstants.NETWORK_MODE_EVDO_NO_CDMA;
 
     /**
-     * preferred network mode is GSM/WCDMA, CDMA, and EvDo (auto mode, according to PRL).
-     * @hide
-     */
-    @SystemApi
+     * Preferred network mode is GSM/WCDMA, CDMA, and EvDo (auto mode, according to PRL).
+     * @hide
+     */
     public static final int NETWORK_MODE_GLOBAL = RILConstants.NETWORK_MODE_GLOBAL;
 
     /**
-     * preferred network mode is LTE, CDMA and EvDo.
-     * @hide
-     */
-    @SystemApi
+     * Preferred network mode is LTE, CDMA and EvDo.
+     * @hide
+     */
     public static final int NETWORK_MODE_LTE_CDMA_EVDO = RILConstants.NETWORK_MODE_LTE_CDMA_EVDO;
 
     /**
-     * preferred network mode is LTE, GSM/WCDMA.
-     * @hide
-     */
-    @SystemApi
+     * Preferred network mode is LTE, GSM/WCDMA.
+     * @hide
+     */
     public static final int NETWORK_MODE_LTE_GSM_WCDMA = RILConstants.NETWORK_MODE_LTE_GSM_WCDMA;
 
     /**
-     * preferred network mode is LTE, CDMA, EvDo, GSM/WCDMA.
-     * @hide
-     */
-    @SystemApi
+     * Preferred network mode is LTE, CDMA, EvDo, GSM/WCDMA.
+     * @hide
+     */
     public static final int NETWORK_MODE_LTE_CDMA_EVDO_GSM_WCDMA =
             RILConstants.NETWORK_MODE_LTE_CDMA_EVDO_GSM_WCDMA;
 
     /**
-     * preferred network mode is LTE Only.
-     * @hide
-     */
-    @SystemApi
+     * Preferred network mode is LTE Only.
+     * @hide
+     */
     public static final int NETWORK_MODE_LTE_ONLY = RILConstants.NETWORK_MODE_LTE_ONLY;
 
     /**
-     * preferred network mode is LTE/WCDMA.
-     * @hide
-     */
-    @SystemApi
+     * Preferred network mode is LTE/WCDMA.
+     * @hide
+     */
     public static final int NETWORK_MODE_LTE_WCDMA = RILConstants.NETWORK_MODE_LTE_WCDMA;
 
     /**
-     * preferred network mode is TD-SCDMA only.
-     * @hide
-     */
-    @SystemApi
+     * Preferred network mode is TD-SCDMA only.
+     * @hide
+     */
     public static final int NETWORK_MODE_TDSCDMA_ONLY = RILConstants.NETWORK_MODE_TDSCDMA_ONLY;
 
     /**
-     * preferred network mode is TD-SCDMA and WCDMA.
-     * @hide
-     */
-    @SystemApi
+     * Preferred network mode is TD-SCDMA and WCDMA.
+     * @hide
+     */
     public static final int NETWORK_MODE_TDSCDMA_WCDMA = RILConstants.NETWORK_MODE_TDSCDMA_WCDMA;
 
     /**
-     * preferred network mode is TD-SCDMA and LTE.
-     * @hide
-     */
-    @SystemApi
+     * Preferred network mode is TD-SCDMA and LTE.
+     * @hide
+     */
     public static final int NETWORK_MODE_LTE_TDSCDMA = RILConstants.NETWORK_MODE_LTE_TDSCDMA;
 
     /**
-     * preferred network mode is TD-SCDMA and GSM.
-     * @hide
-     */
-    @SystemApi
+     * Preferred network mode is TD-SCDMA and GSM.
+     * @hide
+     */
     public static final int NETWORK_MODE_TDSCDMA_GSM = RILConstants.NETWORK_MODE_TDSCDMA_GSM;
 
     /**
-     * preferred network mode is TD-SCDMA,GSM and LTE.
-     * @hide
-     */
-    @SystemApi
+     * Preferred network mode is TD-SCDMA,GSM and LTE.
+     * @hide
+     */
     public static final int NETWORK_MODE_LTE_TDSCDMA_GSM =
             RILConstants.NETWORK_MODE_LTE_TDSCDMA_GSM;
 
     /**
-     * preferred network mode is TD-SCDMA, GSM/WCDMA.
-     * @hide
-     */
-    @SystemApi
+     * Preferred network mode is TD-SCDMA, GSM/WCDMA.
+     * @hide
+     */
     public static final int NETWORK_MODE_TDSCDMA_GSM_WCDMA =
             RILConstants.NETWORK_MODE_TDSCDMA_GSM_WCDMA;
 
     /**
-     * preferred network mode is TD-SCDMA, WCDMA and LTE.
-     * @hide
-     */
-    @SystemApi
+     * Preferred network mode is TD-SCDMA, WCDMA and LTE.
+     * @hide
+     */
     public static final int NETWORK_MODE_LTE_TDSCDMA_WCDMA =
             RILConstants.NETWORK_MODE_LTE_TDSCDMA_WCDMA;
 
     /**
-     * preferred network mode is TD-SCDMA, GSM/WCDMA and LTE.
-     * @hide
-     */
-    @SystemApi
+     * Preferred network mode is TD-SCDMA, GSM/WCDMA and LTE.
+     * @hide
+     */
     public static final int NETWORK_MODE_LTE_TDSCDMA_GSM_WCDMA =
             RILConstants.NETWORK_MODE_LTE_TDSCDMA_GSM_WCDMA;
 
     /**
-     * preferred network mode is TD-SCDMA,EvDo,CDMA,GSM/WCDMA.
-     * @hide
-     */
-    @SystemApi
+     * Preferred network mode is TD-SCDMA,EvDo,CDMA,GSM/WCDMA.
+     * @hide
+     */
     public static final int NETWORK_MODE_TDSCDMA_CDMA_EVDO_GSM_WCDMA =
             RILConstants.NETWORK_MODE_TDSCDMA_CDMA_EVDO_GSM_WCDMA;
     /**
-     * preferred network mode is TD-SCDMA/LTE/GSM/WCDMA, CDMA, and EvDo.
-     * @hide
-     */
-    @SystemApi
+     * Preferred network mode is TD-SCDMA/LTE/GSM/WCDMA, CDMA, and EvDo.
+     * @hide
+     */
     public static final int NETWORK_MODE_LTE_TDSCDMA_CDMA_EVDO_GSM_WCDMA =
             RILConstants.NETWORK_MODE_LTE_TDSCDMA_CDMA_EVDO_GSM_WCDMA;
 
     /**
+     * Preferred network mode is NR 5G only.
+     * @hide
+     */
+    public static final int NETWORK_MODE_NR_ONLY = RILConstants.NETWORK_MODE_NR_ONLY;
+
+    /**
+     * Preferred network mode is NR 5G, LTE.
+     * @hide
+     */
+    public static final int NETWORK_MODE_NR_LTE = RILConstants.NETWORK_MODE_NR_LTE;
+
+    /**
+     * Preferred network mode is NR 5G, LTE, CDMA and EvDo.
+     * @hide
+     */
+    public static final int NETWORK_MODE_NR_LTE_CDMA_EVDO =
+            RILConstants.NETWORK_MODE_NR_LTE_CDMA_EVDO;
+
+    /**
+     * Preferred network mode is NR 5G, LTE, GSM and WCDMA.
+     * @hide
+     */
+    public static final int NETWORK_MODE_NR_LTE_GSM_WCDMA =
+            RILConstants.NETWORK_MODE_NR_LTE_GSM_WCDMA;
+
+    /**
+     * Preferred network mode is NR 5G, LTE, CDMA, EvDo, GSM and WCDMA.
+     * @hide
+     */
+    public static final int NETWORK_MODE_NR_LTE_CDMA_EVDO_GSM_WCDMA =
+            RILConstants.NETWORK_MODE_NR_LTE_CDMA_EVDO_GSM_WCDMA;
+
+    /**
+     * Preferred network mode is NR 5G, LTE and WCDMA.
+     * @hide
+     */
+    public static final int NETWORK_MODE_NR_LTE_WCDMA = RILConstants.NETWORK_MODE_NR_LTE_WCDMA;
+
+    /**
+     * Preferred network mode is NR 5G, LTE and TDSCDMA.
+     * @hide
+     */
+    public static final int NETWORK_MODE_NR_LTE_TDSCDMA = RILConstants.NETWORK_MODE_NR_LTE_TDSCDMA;
+
+    /**
+     * Preferred network mode is NR 5G, LTE, TD-SCDMA and GSM.
+     * @hide
+     */
+    public static final int NETWORK_MODE_NR_LTE_TDSCDMA_GSM =
+            RILConstants.NETWORK_MODE_NR_LTE_TDSCDMA_GSM;
+
+    /**
+     * Preferred network mode is NR 5G, LTE, TD-SCDMA, WCDMA.
+     * @hide
+     */
+    public static final int NETWORK_MODE_NR_LTE_TDSCDMA_WCDMA =
+            RILConstants.NETWORK_MODE_NR_LTE_TDSCDMA_WCDMA;
+
+    /**
+     * Preferred network mode is NR 5G, LTE, TD-SCDMA, GSM and WCDMA.
+     * @hide
+     */
+    public static final int NETWORK_MODE_NR_LTE_TDSCDMA_GSM_WCDMA =
+            RILConstants.NETWORK_MODE_NR_LTE_TDSCDMA_GSM_WCDMA;
+
+    /**
+     * Preferred network mode is NR 5G, LTE, TD-SCDMA, CDMA, EVDO, GSM and WCDMA.
+     * @hide
+     */
+    public static final int NETWORK_MODE_NR_LTE_TDSCDMA_CDMA_EVDO_GSM_WCDMA =
+            RILConstants.NETWORK_MODE_NR_LTE_TDSCDMA_CDMA_EVDO_GSM_WCDMA;
+
+    /**
      * Get the preferred network type.
      * Used for device configuration by some CDMA operators.
+     *
+     * <p>Requires Permission:
+     * {@link android.Manifest.permission#READ_PRIVILEGED_PHONE_STATE READ_PRIVILEGED_PHONE_STATE}
+     * app has carrier privileges (see {@link #hasCarrierPrivileges}).
+     *
+     * @return the preferred network type.
+     * @hide
+     */
+    @RequiresPermission((android.Manifest.permission.READ_PRIVILEGED_PHONE_STATE))
+    @UnsupportedAppUsage
+    public @PrefNetworkMode int getPreferredNetworkType(int subId) {
+        try {
+            ITelephony telephony = getITelephony();
+            if (telephony != null) {
+                return telephony.getPreferredNetworkType(subId);
+            }
+        } catch (RemoteException ex) {
+            Rlog.e(TAG, "getPreferredNetworkType RemoteException", ex);
+        } catch (NullPointerException ex) {
+            Rlog.e(TAG, "getPreferredNetworkType NPE", ex);
+        }
+        return -1;
+    }
+
+    /**
+     * Get the preferred network type bitmap.
+     *
+     * <p>If this object has been created with {@link #createForSubscriptionId}, applies to the
+     * given subId. Otherwise, applies to {@link SubscriptionManager#getDefaultSubscriptionId()}
+     *
+     * <p>Requires Permission:
+     * {@link android.Manifest.permission#READ_PRIVILEGED_PHONE_STATE READ_PRIVILEGED_PHONE_STATE}
+     * or that the calling app has carrier privileges (see {@link #hasCarrierPrivileges}).
+     *
+     * @return a 32-bit bitmap.
+     *
+     * @hide
+     */
+    @RequiresPermission(android.Manifest.permission.READ_PRIVILEGED_PHONE_STATE)
+    @SystemApi
+    public @NetworkTypeBitMask int getPreferredNetworkTypeBitmap() {
+        try {
+            ITelephony telephony = getITelephony();
+            if (telephony != null) {
+                return RadioAccessFamily.getRafFromNetworkType(
+                        telephony.getPreferredNetworkType(getSubId()));
+            }
+        } catch (RemoteException ex) {
+            Rlog.e(TAG, "getPreferredNetworkTypeBitmap RemoteException", ex);
+        } catch (NullPointerException ex) {
+            Rlog.e(TAG, "getPreferredNetworkTypeBitmap NPE", ex);
+        }
+        return 0;
+    }
+
+    /**
+     * Sets the network selection mode to automatic.
+     *
+     * <p>If this object has been created with {@link #createForSubscriptionId}, applies to the
+     * given subId. Otherwise, applies to {@link SubscriptionManager#getDefaultSubscriptionId()}
      *
      * <p>Requires Permission:
      * {@link android.Manifest.permission#MODIFY_PHONE_STATE MODIFY_PHONE_STATE} or that the calling
      * app has carrier privileges (see {@link #hasCarrierPrivileges}).
-     *
-     * @return the preferred network type.
-     * @hide
-     */
-    @RequiresPermission((android.Manifest.permission.MODIFY_PHONE_STATE))
-    @SystemApi
-    public @PrefNetworkMode int getPreferredNetworkType(int subId) {
-        try {
-            ITelephony telephony = getITelephony();
-            if (telephony != null)
-                return telephony.getPreferredNetworkType(subId);
-        } catch (RemoteException ex) {
-            Rlog.e(TAG, "getPreferredNetworkType RemoteException", ex);
+     */
+    @SuppressAutoDoc // Blocked by b/72967236 - no support for carrier privileges
+    @RequiresPermission(android.Manifest.permission.MODIFY_PHONE_STATE)
+    public void setNetworkSelectionModeAutomatic() {
+        try {
+            ITelephony telephony = getITelephony();
+            if (telephony != null) {
+                telephony.setNetworkSelectionModeAutomatic(getSubId());
+            }
+        } catch (RemoteException ex) {
+            Rlog.e(TAG, "setNetworkSelectionModeAutomatic RemoteException", ex);
         } catch (NullPointerException ex) {
-            Rlog.e(TAG, "getPreferredNetworkType NPE", ex);
-        }
-        return -1;
-    }
-
-    /**
-     * Sets the network selection mode to automatic.
-     *
-     * <p>If this object has been created with {@link #createForSubscriptionId}, applies to the
-     * given subId. Otherwise, applies to {@link SubscriptionManager#getDefaultSubscriptionId()}
-     *
-     * <p>Requires Permission:
-     * {@link android.Manifest.permission#MODIFY_PHONE_STATE MODIFY_PHONE_STATE} or that the calling
-     * app has carrier privileges (see {@link #hasCarrierPrivileges}).
-=======
-    /**
-     * Preferred network mode is GSM/WCDMA (WCDMA preferred).
-     * @hide
-     */
-    public static final int NETWORK_MODE_WCDMA_PREF = RILConstants.NETWORK_MODE_WCDMA_PREF;
-
-    /**
-     * Preferred network mode is GSM only.
-     * @hide
->>>>>>> de843449
-     */
-    public static final int NETWORK_MODE_GSM_ONLY = RILConstants.NETWORK_MODE_GSM_ONLY;
-
-    /**
-<<<<<<< HEAD
+            Rlog.e(TAG, "setNetworkSelectionModeAutomatic NPE", ex);
+        }
+    }
+
+    /**
      * Perform a radio scan and return the list of available networks.
      *
      * <p>If this object has been created with {@link #createForSubscriptionId}, applies to the
@@ -6543,224 +6541,9 @@
      * {@link CellNetworkScanResult#STATUS_SUCCESS} and a list of
      * {@link com.android.internal.telephony.OperatorInfo} if it's available. Otherwise, the failure
      * caused will be included in the result.
-=======
-     * Preferred network mode is WCDMA only.
-     * @hide
-     */
-    public static final int NETWORK_MODE_WCDMA_ONLY = RILConstants.NETWORK_MODE_WCDMA_ONLY;
-
-    /**
-     * Preferred network mode is GSM/WCDMA (auto mode, according to PRL).
-     * @hide
-     */
-    public static final int NETWORK_MODE_GSM_UMTS = RILConstants.NETWORK_MODE_GSM_UMTS;
-
-    /**
-     * Preferred network mode is CDMA and EvDo (auto mode, according to PRL).
-     * @hide
-     */
-    public static final int NETWORK_MODE_CDMA_EVDO = RILConstants.NETWORK_MODE_CDMA;
-
-    /**
-     * Preferred network mode is CDMA only.
-     * @hide
-     */
-    public static final int NETWORK_MODE_CDMA_NO_EVDO = RILConstants.NETWORK_MODE_CDMA_NO_EVDO;
-
-    /**
-     * Preferred network mode is EvDo only.
-     * @hide
-     */
-    public static final int NETWORK_MODE_EVDO_NO_CDMA = RILConstants.NETWORK_MODE_EVDO_NO_CDMA;
-
-    /**
-     * Preferred network mode is GSM/WCDMA, CDMA, and EvDo (auto mode, according to PRL).
-     * @hide
-     */
-    public static final int NETWORK_MODE_GLOBAL = RILConstants.NETWORK_MODE_GLOBAL;
-
-    /**
-     * Preferred network mode is LTE, CDMA and EvDo.
-     * @hide
-     */
-    public static final int NETWORK_MODE_LTE_CDMA_EVDO = RILConstants.NETWORK_MODE_LTE_CDMA_EVDO;
-
-    /**
-     * Preferred network mode is LTE, GSM/WCDMA.
-     * @hide
-     */
-    public static final int NETWORK_MODE_LTE_GSM_WCDMA = RILConstants.NETWORK_MODE_LTE_GSM_WCDMA;
-
-    /**
-     * Preferred network mode is LTE, CDMA, EvDo, GSM/WCDMA.
-     * @hide
-     */
-    public static final int NETWORK_MODE_LTE_CDMA_EVDO_GSM_WCDMA =
-            RILConstants.NETWORK_MODE_LTE_CDMA_EVDO_GSM_WCDMA;
-
-    /**
-     * Preferred network mode is LTE Only.
-     * @hide
-     */
-    public static final int NETWORK_MODE_LTE_ONLY = RILConstants.NETWORK_MODE_LTE_ONLY;
-
-    /**
-     * Preferred network mode is LTE/WCDMA.
-     * @hide
-     */
-    public static final int NETWORK_MODE_LTE_WCDMA = RILConstants.NETWORK_MODE_LTE_WCDMA;
-
-    /**
-     * Preferred network mode is TD-SCDMA only.
-     * @hide
-     */
-    public static final int NETWORK_MODE_TDSCDMA_ONLY = RILConstants.NETWORK_MODE_TDSCDMA_ONLY;
-
-    /**
-     * Preferred network mode is TD-SCDMA and WCDMA.
-     * @hide
-     */
-    public static final int NETWORK_MODE_TDSCDMA_WCDMA = RILConstants.NETWORK_MODE_TDSCDMA_WCDMA;
-
-    /**
-     * Preferred network mode is TD-SCDMA and LTE.
-     * @hide
-     */
-    public static final int NETWORK_MODE_LTE_TDSCDMA = RILConstants.NETWORK_MODE_LTE_TDSCDMA;
-
-    /**
-     * Preferred network mode is TD-SCDMA and GSM.
-     * @hide
-     */
-    public static final int NETWORK_MODE_TDSCDMA_GSM = RILConstants.NETWORK_MODE_TDSCDMA_GSM;
-
-    /**
-     * Preferred network mode is TD-SCDMA,GSM and LTE.
-     * @hide
-     */
-    public static final int NETWORK_MODE_LTE_TDSCDMA_GSM =
-            RILConstants.NETWORK_MODE_LTE_TDSCDMA_GSM;
-
-    /**
-     * Preferred network mode is TD-SCDMA, GSM/WCDMA.
-     * @hide
-     */
-    public static final int NETWORK_MODE_TDSCDMA_GSM_WCDMA =
-            RILConstants.NETWORK_MODE_TDSCDMA_GSM_WCDMA;
-
-    /**
-     * Preferred network mode is TD-SCDMA, WCDMA and LTE.
-     * @hide
-     */
-    public static final int NETWORK_MODE_LTE_TDSCDMA_WCDMA =
-            RILConstants.NETWORK_MODE_LTE_TDSCDMA_WCDMA;
-
-    /**
-     * Preferred network mode is TD-SCDMA, GSM/WCDMA and LTE.
-     * @hide
-     */
-    public static final int NETWORK_MODE_LTE_TDSCDMA_GSM_WCDMA =
-            RILConstants.NETWORK_MODE_LTE_TDSCDMA_GSM_WCDMA;
-
-    /**
-     * Preferred network mode is TD-SCDMA,EvDo,CDMA,GSM/WCDMA.
-     * @hide
-     */
-    public static final int NETWORK_MODE_TDSCDMA_CDMA_EVDO_GSM_WCDMA =
-            RILConstants.NETWORK_MODE_TDSCDMA_CDMA_EVDO_GSM_WCDMA;
-    /**
-     * Preferred network mode is TD-SCDMA/LTE/GSM/WCDMA, CDMA, and EvDo.
-     * @hide
-     */
-    public static final int NETWORK_MODE_LTE_TDSCDMA_CDMA_EVDO_GSM_WCDMA =
-            RILConstants.NETWORK_MODE_LTE_TDSCDMA_CDMA_EVDO_GSM_WCDMA;
-
-    /**
-     * Preferred network mode is NR 5G only.
-     * @hide
-     */
-    public static final int NETWORK_MODE_NR_ONLY = RILConstants.NETWORK_MODE_NR_ONLY;
-
-    /**
-     * Preferred network mode is NR 5G, LTE.
-     * @hide
-     */
-    public static final int NETWORK_MODE_NR_LTE = RILConstants.NETWORK_MODE_NR_LTE;
-
-    /**
-     * Preferred network mode is NR 5G, LTE, CDMA and EvDo.
-     * @hide
-     */
-    public static final int NETWORK_MODE_NR_LTE_CDMA_EVDO =
-            RILConstants.NETWORK_MODE_NR_LTE_CDMA_EVDO;
-
-    /**
-     * Preferred network mode is NR 5G, LTE, GSM and WCDMA.
-     * @hide
-     */
-    public static final int NETWORK_MODE_NR_LTE_GSM_WCDMA =
-            RILConstants.NETWORK_MODE_NR_LTE_GSM_WCDMA;
-
-    /**
-     * Preferred network mode is NR 5G, LTE, CDMA, EvDo, GSM and WCDMA.
-     * @hide
-     */
-    public static final int NETWORK_MODE_NR_LTE_CDMA_EVDO_GSM_WCDMA =
-            RILConstants.NETWORK_MODE_NR_LTE_CDMA_EVDO_GSM_WCDMA;
-
-    /**
-     * Preferred network mode is NR 5G, LTE and WCDMA.
-     * @hide
-     */
-    public static final int NETWORK_MODE_NR_LTE_WCDMA = RILConstants.NETWORK_MODE_NR_LTE_WCDMA;
-
-    /**
-     * Preferred network mode is NR 5G, LTE and TDSCDMA.
-     * @hide
-     */
-    public static final int NETWORK_MODE_NR_LTE_TDSCDMA = RILConstants.NETWORK_MODE_NR_LTE_TDSCDMA;
-
-    /**
-     * Preferred network mode is NR 5G, LTE, TD-SCDMA and GSM.
-     * @hide
-     */
-    public static final int NETWORK_MODE_NR_LTE_TDSCDMA_GSM =
-            RILConstants.NETWORK_MODE_NR_LTE_TDSCDMA_GSM;
-
-    /**
-     * Preferred network mode is NR 5G, LTE, TD-SCDMA, WCDMA.
-     * @hide
-     */
-    public static final int NETWORK_MODE_NR_LTE_TDSCDMA_WCDMA =
-            RILConstants.NETWORK_MODE_NR_LTE_TDSCDMA_WCDMA;
-
-    /**
-     * Preferred network mode is NR 5G, LTE, TD-SCDMA, GSM and WCDMA.
-     * @hide
-     */
-    public static final int NETWORK_MODE_NR_LTE_TDSCDMA_GSM_WCDMA =
-            RILConstants.NETWORK_MODE_NR_LTE_TDSCDMA_GSM_WCDMA;
-
-    /**
-     * Preferred network mode is NR 5G, LTE, TD-SCDMA, CDMA, EVDO, GSM and WCDMA.
-     * @hide
-     */
-    public static final int NETWORK_MODE_NR_LTE_TDSCDMA_CDMA_EVDO_GSM_WCDMA =
-            RILConstants.NETWORK_MODE_NR_LTE_TDSCDMA_CDMA_EVDO_GSM_WCDMA;
-
-    /**
-     * Get the preferred network type.
-     * Used for device configuration by some CDMA operators.
->>>>>>> de843449
-     *
-     * <p>Requires Permission:
-     * {@link android.Manifest.permission#READ_PRIVILEGED_PHONE_STATE READ_PRIVILEGED_PHONE_STATE}
-     * app has carrier privileges (see {@link #hasCarrierPrivileges}).
-     *
-     * @return the preferred network type.
-     * @hide
-     */
-<<<<<<< HEAD
+     *
+     * @hide
+     */
     @RequiresPermission(android.Manifest.permission.MODIFY_PHONE_STATE)
     public CellNetworkScanResult getAvailableNetworks() {
         try {
@@ -6773,111 +6556,6 @@
         } catch (NullPointerException ex) {
             Rlog.e(TAG, "getAvailableNetworks NPE", ex);
         }
-=======
-    @RequiresPermission((android.Manifest.permission.READ_PRIVILEGED_PHONE_STATE))
-    @UnsupportedAppUsage
-    public @PrefNetworkMode int getPreferredNetworkType(int subId) {
-        try {
-            ITelephony telephony = getITelephony();
-            if (telephony != null) {
-                return telephony.getPreferredNetworkType(subId);
-            }
-        } catch (RemoteException ex) {
-            Rlog.e(TAG, "getPreferredNetworkType RemoteException", ex);
-        } catch (NullPointerException ex) {
-            Rlog.e(TAG, "getPreferredNetworkType NPE", ex);
-        }
-        return -1;
-    }
-
-    /**
-     * Get the preferred network type bitmap.
-     *
-     * <p>If this object has been created with {@link #createForSubscriptionId}, applies to the
-     * given subId. Otherwise, applies to {@link SubscriptionManager#getDefaultSubscriptionId()}
-     *
-     * <p>Requires Permission:
-     * {@link android.Manifest.permission#READ_PRIVILEGED_PHONE_STATE READ_PRIVILEGED_PHONE_STATE}
-     * or that the calling app has carrier privileges (see {@link #hasCarrierPrivileges}).
-     *
-     * @return a 32-bit bitmap.
-     *
-     * @hide
-     */
-    @RequiresPermission(android.Manifest.permission.READ_PRIVILEGED_PHONE_STATE)
-    @SystemApi
-    public @NetworkTypeBitMask int getPreferredNetworkTypeBitmap() {
-        try {
-            ITelephony telephony = getITelephony();
-            if (telephony != null) {
-                return RadioAccessFamily.getRafFromNetworkType(
-                        telephony.getPreferredNetworkType(getSubId()));
-            }
-        } catch (RemoteException ex) {
-            Rlog.e(TAG, "getPreferredNetworkTypeBitmap RemoteException", ex);
-        } catch (NullPointerException ex) {
-            Rlog.e(TAG, "getPreferredNetworkTypeBitmap NPE", ex);
-        }
-        return 0;
-    }
-
-    /**
-     * Sets the network selection mode to automatic.
-     *
-     * <p>If this object has been created with {@link #createForSubscriptionId}, applies to the
-     * given subId. Otherwise, applies to {@link SubscriptionManager#getDefaultSubscriptionId()}
-     *
-     * <p>Requires Permission:
-     * {@link android.Manifest.permission#MODIFY_PHONE_STATE MODIFY_PHONE_STATE} or that the calling
-     * app has carrier privileges (see {@link #hasCarrierPrivileges}).
-     */
-    @SuppressAutoDoc // Blocked by b/72967236 - no support for carrier privileges
-    @RequiresPermission(android.Manifest.permission.MODIFY_PHONE_STATE)
-    public void setNetworkSelectionModeAutomatic() {
-        try {
-            ITelephony telephony = getITelephony();
-            if (telephony != null) {
-                telephony.setNetworkSelectionModeAutomatic(getSubId());
-            }
-        } catch (RemoteException ex) {
-            Rlog.e(TAG, "setNetworkSelectionModeAutomatic RemoteException", ex);
-        } catch (NullPointerException ex) {
-            Rlog.e(TAG, "setNetworkSelectionModeAutomatic NPE", ex);
-        }
-    }
-
-    /**
-     * Perform a radio scan and return the list of available networks.
-     *
-     * <p>If this object has been created with {@link #createForSubscriptionId}, applies to the
-     * given subId. Otherwise, applies to {@link SubscriptionManager#getDefaultSubscriptionId()}
-     *
-     * <p> Note that this scan can take a long time (sometimes minutes) to happen.
-     *
-     * <p>Requires Permission:
-     * {@link android.Manifest.permission#MODIFY_PHONE_STATE} or that the calling app has carrier
-     * privileges (see {@link #hasCarrierPrivileges})
-     *
-     * @return {@link CellNetworkScanResult} with the status
-     * {@link CellNetworkScanResult#STATUS_SUCCESS} and a list of
-     * {@link com.android.internal.telephony.OperatorInfo} if it's available. Otherwise, the failure
-     * caused will be included in the result.
-     *
-     * @hide
-     */
-    @RequiresPermission(android.Manifest.permission.MODIFY_PHONE_STATE)
-    public CellNetworkScanResult getAvailableNetworks() {
-        try {
-            ITelephony telephony = getITelephony();
-            if (telephony != null) {
-                return telephony.getCellNetworkScanResults(getSubId());
-            }
-        } catch (RemoteException ex) {
-            Rlog.e(TAG, "getAvailableNetworks RemoteException", ex);
-        } catch (NullPointerException ex) {
-            Rlog.e(TAG, "getAvailableNetworks NPE", ex);
-        }
->>>>>>> de843449
         return new CellNetworkScanResult(
                 CellNetworkScanResult.STATUS_UNKNOWN_ERROR, null /* OperatorInfo */);
     }
@@ -7807,60 +7485,6 @@
     }
 
     /** @hide */
-    @Retention(RetentionPolicy.SOURCE)
-    @IntDef(prefix = {"RADIO_POWER_"},
-            value = {RADIO_POWER_OFF,
-                    RADIO_POWER_ON,
-                    RADIO_POWER_UNAVAILABLE,
-            })
-    public @interface RadioPowerState {}
-
-    /**
-     * Radio explicitly powered off (e.g, airplane mode).
-     * @hide
-     */
-    @SystemApi
-    public static final int RADIO_POWER_OFF = 0;
-
-    /**
-     * Radio power is on.
-     * @hide
-     */
-    @SystemApi
-    public static final int RADIO_POWER_ON = 1;
-
-    /**
-     * Radio power unavailable (eg, modem resetting or not booted).
-     * @hide
-     */
-    @SystemApi
-    public static final int RADIO_POWER_UNAVAILABLE = 2;
-
-    /**
-     * @return current modem radio state.
-     *
-     * <p>Requires permission: {@link android.Manifest.permission#READ_PRIVILEGED_PHONE_STATE} or
-     * {@link android.Manifest.permission#READ_PHONE_STATE} or that the calling
-     * app has carrier privileges (see {@link #hasCarrierPrivileges}).
-     *
-     * @hide
-     */
-    @SystemApi
-    @RequiresPermission(anyOf = {android.Manifest.permission.READ_PRIVILEGED_PHONE_STATE,
-            android.Manifest.permission.READ_PHONE_STATE})
-    public @RadioPowerState int getRadioPowerState() {
-        try {
-            ITelephony telephony = getITelephony();
-            if (telephony != null) {
-                return telephony.getRadioPowerState(getSlotIndex(), mContext.getOpPackageName());
-            }
-        } catch (RemoteException ex) {
-            // This could happen if binder process crashes.
-        }
-        return RADIO_POWER_UNAVAILABLE;
-    }
-
-    /** @hide */
     @SystemApi
     @SuppressLint("Doclava125")
     public void updateServiceLocation() {
@@ -8447,11 +8071,7 @@
      *
      * @hide
      */
-<<<<<<< HEAD
-    @UnsupportedAppUsage
-=======
     @UnsupportedAppUsage(maxTargetSdk = Build.VERSION_CODES.P, trackingBug = 115609023)
->>>>>>> de843449
     public void setSimOperatorNameForPhone(int phoneId, String name) {
         setTelephonyProperty(phoneId,
                 TelephonyProperties.PROPERTY_ICC_OPERATOR_ALPHA, name);
@@ -8472,11 +8092,7 @@
     *
     * @hide
     */
-<<<<<<< HEAD
-    @UnsupportedAppUsage
-=======
     @UnsupportedAppUsage(maxTargetSdk = Build.VERSION_CODES.P, trackingBug = 115609023)
->>>>>>> de843449
     public void setSimCountryIsoForPhone(int phoneId, String iso) {
         setTelephonyProperty(phoneId,
                 TelephonyProperties.PROPERTY_ICC_OPERATOR_ISO_COUNTRY, iso);
@@ -8497,11 +8113,7 @@
      *
      * @hide
      */
-<<<<<<< HEAD
-    @UnsupportedAppUsage
-=======
     @UnsupportedAppUsage(maxTargetSdk = Build.VERSION_CODES.P, trackingBug = 115609023)
->>>>>>> de843449
     public void setSimStateForPhone(int phoneId, String state) {
         setTelephonyProperty(phoneId,
                 TelephonyProperties.PROPERTY_SIM_STATE, state);
@@ -8607,11 +8219,7 @@
      * @param version baseband version
      * @hide
      */
-<<<<<<< HEAD
-    @UnsupportedAppUsage
-=======
     @UnsupportedAppUsage(maxTargetSdk = Build.VERSION_CODES.P, trackingBug = 115609023)
->>>>>>> de843449
     public void setBasebandVersionForPhone(int phoneId, String version) {
         setTelephonyProperty(phoneId, TelephonyProperties.PROPERTY_BASEBAND_VERSION, version);
     }
@@ -8677,11 +8285,7 @@
      *
      * @hide
      */
-<<<<<<< HEAD
-    @UnsupportedAppUsage
-=======
     @UnsupportedAppUsage(maxTargetSdk = Build.VERSION_CODES.P, trackingBug = 115609023)
->>>>>>> de843449
     public void setPhoneType(int phoneId, int type) {
         if (SubscriptionManager.isValidPhoneId(phoneId)) {
             TelephonyManager.setTelephonyProperty(phoneId,
@@ -8711,11 +8315,7 @@
      *
      * @hide
      */
-<<<<<<< HEAD
-    @UnsupportedAppUsage
-=======
     @UnsupportedAppUsage(maxTargetSdk = Build.VERSION_CODES.P, trackingBug = 115609023)
->>>>>>> de843449
     public String getOtaSpNumberSchemaForPhone(int phoneId, String defaultValue) {
         if (SubscriptionManager.isValidPhoneId(phoneId)) {
             return TelephonyManager.getTelephonyProperty(phoneId,
@@ -9143,29 +8743,15 @@
      *
      * <p>The precise carrier id can be used to further differentiate a carrier by different
      * networks, by prepaid v.s.postpaid or even by 4G v.s.3G plan. Each carrier has a unique
-<<<<<<< HEAD
-     * carrier id {@link #getSimCarrierId()} but can have multiple precise carrier id. e.g,
-     * {@link #getSimCarrierId()} will always return Tracfone (id 2022) for a Tracfone SIM, while
-     * {@link #getSimPreciseCarrierId()} can return Tracfone AT&T or Tracfone T-Mobile based on the
-     * current subscription IMSI.
-=======
      * carrier id returned by {@link #getSimCarrierId()} but could have multiple precise carrier id.
      * e.g, {@link #getSimCarrierId()} will always return Tracfone (id 2022) for a Tracfone SIM,
      * while {@link #getSimPreciseCarrierId()} can return Tracfone AT&T or Tracfone T-Mobile based
      * on the current subscription IMSI.
->>>>>>> de843449
      *
      * <p>For carriers without any fine-grained carrier ids, return {@link #getSimCarrierId()}
      * <p>Precise carrier ids are defined in the same way as carrier id
      * <a href="https://android.googlesource.com/platform/packages/providers/TelephonyProvider/+/master/assets/carrier_list.textpb">here</a>
      * except each with a "parent" id linking to its top-level carrier id.
-<<<<<<< HEAD
-     *
-     * @return Returns fine-grained carrier id of the current subscription.
-     * Return {@link #UNKNOWN_CARRIER_ID} if the subscription is unavailable or the carrier cannot
-     * be identified.
-     *
-=======
      *
      * @return Returns fine-grained carrier id of the current subscription.
      * Return {@link #UNKNOWN_CARRIER_ID} if the subscription is unavailable or the carrier cannot
@@ -9287,127 +8873,6 @@
      * Return the application ID for the uicc application type like {@link #APPTYPE_CSIM}.
      * All uicc applications are uniquely identified by application ID, represented by the hex
      * string. e.g, A00000015141434C00. See ETSI 102.221 and 101.220
-     * <p>Requires Permission:
-     *   {@link android.Manifest.permission#READ_PRIVILEGED_PHONE_STATE}
-     *
-     * @param appType the uicc app type.
-     * @return Application ID for specified app type or {@code null} if no uicc or error.
-     * @hide
-     */
-    @SystemApi
-    @RequiresPermission(android.Manifest.permission.READ_PRIVILEGED_PHONE_STATE)
-    public String getAidForAppType(@UiccAppType int appType) {
-        return getAidForAppType(getSubId(), appType);
-    }
-
-    /**
-     * same as {@link #getAidForAppType(int)}
->>>>>>> de843449
-     * @hide
-     */
-    public int getSimPreciseCarrierId() {
-        try {
-            ITelephony service = getITelephony();
-            if (service != null) {
-                return service.getSubscriptionPreciseCarrierId(getSubId());
-            }
-        } catch (RemoteException ex) {
-            // This could happen if binder process crashes.
-        }
-        return UNKNOWN_CARRIER_ID;
-    }
-
-    /**
-     * Similar like {@link #getSimCarrierIdName()}, returns user-facing name of the
-     * precise carrier id {@link #getSimPreciseCarrierId()}
-     *
-     * <p>The returned name is unlocalized.
-     *
-     * @return user-facing name of the subscription precise carrier id. Return {@code null} if the
-     * subscription is unavailable or the carrier cannot be identified.
-     *
-     * @hide
-     */
-    public CharSequence getSimPreciseCarrierIdName() {
-        try {
-            ITelephony service = getITelephony();
-            if (service != null) {
-                return service.getSubscriptionPreciseCarrierName(getSubId());
-            }
-        } catch (RemoteException ex) {
-            // This could happen if binder process crashes.
-        }
-        return null;
-    }
-
-    /**
-     * Return a list of certs in hex string from loaded carrier privileges access rules.
-     *
-     * @return a list of certificate in hex string. return {@code null} if there is no certs
-     * or privilege rules are not loaded yet.
-     *
-     * <p>Requires Permission:
-     * {@link android.Manifest.permission#READ_PRIVILEGED_PHONE_STATE}
-     * @hide
-     */
-    @RequiresPermission(android.Manifest.permission.READ_PRIVILEGED_PHONE_STATE)
-    public List<String> getCertsFromCarrierPrivilegeAccessRules() {
-        try {
-            ITelephony service = getITelephony();
-            if (service != null) {
-                return service.getCertsFromCarrierPrivilegeAccessRules(getSubId());
-            }
-        } catch (RemoteException ex) {
-            // This could happen if binder process crashes.
-        }
-        return null;
-    }
-
-    /**
-     * Returns MNO carrier id of the current subscription’s MCCMNC.
-     * <p>MNO carrier id can be solely identified by subscription mccmnc. This is mainly used
-     * for MNO fallback when exact carrier id {@link #getSimCarrierId()}
-     * configurations are not found.
-     *
-     * @return MNO carrier id of the current subscription. Return the value same as carrier id
-     * {@link #getSimCarrierId()}, if MNO carrier id cannot be identified.
-     * @hide
-     */
-    public int getSimMNOCarrierId() {
-        try {
-            ITelephony service = getITelephony();
-            if (service != null) {
-                return service.getSubscriptionMNOCarrierId(getSubId());
-            }
-        } catch (RemoteException ex) {
-            // This could happen if binder process crashes.
-        }
-        return UNKNOWN_CARRIER_ID;
-    }
-
-     /**
-      * Returns carrier id based on MCCMNC only. This is for fallback when exact carrier id
-      * {@link #getSimCarrierId()} configurations are not found
-      *
-      * @return matching carrier id from passing mccmnc.
-      * @hide
-      */
-     @RequiresPermission(android.Manifest.permission.READ_PRIVILEGED_PHONE_STATE)
-     public int getCarrierIdFromMccMnc(String mccmnc) {
-        try {
-            ITelephony service = getITelephony();
-            if (service != null) {
-                return service.getCarrierIdFromMccMnc(getSlotIndex(), mccmnc);
-            }
-        } catch (RemoteException ex) {
-            // This could happen if binder process crashes.
-        }
-        return UNKNOWN_CARRIER_ID;
-    }
-
-    /**
-     * Return the application ID for the uicc application type like {@link #APPTYPE_CSIM}.
-     * All uicc applications are uniquely identified by application ID. See ETSI 102.221 and 101.220
      * <p>Requires Permission:
      *   {@link android.Manifest.permission#READ_PRIVILEGED_PHONE_STATE}
      *
@@ -10214,10 +9679,6 @@
     /**
      * Get the emergency number list based on current locale, sim, default, modem and network.
      *
-<<<<<<< HEAD
-     * <p>The emergency number {@link EmergencyNumber} with higher display priority is located at
-     * the smaller index in the returned list.
-=======
      * <p>In each returned list, the emergency number {@link EmergencyNumber} coming from higher
      * priority sources will be located at the smaller index; the priority order of sources are:
      * {@link EmergencyNumber#EMERGENCY_NUMBER_SOURCE_NETWORK_SIGNALING} >
@@ -10225,7 +9686,6 @@
      * {@link EmergencyNumber#EMERGENCY_NUMBER_SOURCE_DATABASE} >
      * {@link EmergencyNumber#EMERGENCY_NUMBER_SOURCE_DEFAULT} >
      * {@link EmergencyNumber#EMERGENCY_NUMBER_SOURCE_MODEM_CONFIG}
->>>>>>> de843449
      *
      * <p>The subscriptions which the returned list would be based on, are all the active
      * subscriptions, no matter which subscription could be used to create TelephonyManager.
@@ -10234,14 +9694,9 @@
      * app has carrier privileges (see {@link #hasCarrierPrivileges}).
      *
      * @return Map including the key as the active subscription ID (Note: if there is no active
-<<<<<<< HEAD
-     * subscription, the key is {@link SubscriptionManager#DEFAULT_SUBSCRIPTION_ID}) and the value
-     * as the list of {@link EmergencyNumber}; null if this information is not available.
-=======
      * subscription, the key is {@link SubscriptionManager#getDefaultSubscriptionId}) and the value
      * as the list of {@link EmergencyNumber}; null if this information is not available; or throw
      * a SecurityException if the caller does not have the permission.
->>>>>>> de843449
      */
     @RequiresPermission(android.Manifest.permission.READ_PHONE_STATE)
     @Nullable
@@ -10262,10 +9717,6 @@
      * Get the per-category emergency number list based on current locale, sim, default, modem
      * and network.
      *
-<<<<<<< HEAD
-     * <p>The emergency number {@link EmergencyNumber} with higher display priority is located at
-     * the smaller index in the returned list.
-=======
      * <p>In each returned list, the emergency number {@link EmergencyNumber} coming from higher
      * priority sources will be located at the smaller index; the priority order of sources are:
      * {@link EmergencyNumber#EMERGENCY_NUMBER_SOURCE_NETWORK_SIGNALING} >
@@ -10273,7 +9724,6 @@
      * {@link EmergencyNumber#EMERGENCY_NUMBER_SOURCE_DATABASE} >
      * {@link EmergencyNumber#EMERGENCY_NUMBER_SOURCE_DEFAULT} >
      * {@link EmergencyNumber#EMERGENCY_NUMBER_SOURCE_MODEM_CONFIG}
->>>>>>> de843449
      *
      * <p>The subscriptions which the returned list would be based on, are all the active
      * subscriptions, no matter which subscription could be used to create TelephonyManager.
@@ -10294,14 +9744,9 @@
      * <li>{@link EmergencyNumber#EMERGENCY_SERVICE_CATEGORY_AIEC} </li>
      * </ol>
      * @return Map including the key as the active subscription ID (Note: if there is no active
-<<<<<<< HEAD
-     * subscription, the key is {@link SubscriptionManager#DEFAULT_SUBSCRIPTION_ID}) and the value
-     * as the list of {@link EmergencyNumber}; null if this information is not available.
-=======
      * subscription, the key is {@link SubscriptionManager#getDefaultSubscriptionId}) and the value
      * as the list of {@link EmergencyNumber}; null if this information is not available; or throw
      * a SecurityException if the caller does not have the permission.
->>>>>>> de843449
      */
     @RequiresPermission(android.Manifest.permission.READ_PHONE_STATE)
     @Nullable
@@ -10348,9 +9793,6 @@
             if (telephony == null) {
                 return false;
             }
-<<<<<<< HEAD
-            return telephony.isCurrentEmergencyNumber(number);
-=======
             return telephony.isCurrentEmergencyNumber(number, true);
         } catch (RemoteException ex) {
             Log.e(TAG, "isCurrentEmergencyNumber RemoteException", ex);
@@ -10389,7 +9831,6 @@
                 return false;
             }
             return telephony.isCurrentEmergencyNumber(number, false);
->>>>>>> de843449
         } catch (RemoteException ex) {
             Log.e(TAG, "isCurrentEmergencyNumber RemoteException", ex);
         }
@@ -10446,8 +9887,6 @@
         }
         return subId;
     }
-<<<<<<< HEAD
-=======
 
     /**
      * Update availability of a list of networks in the current location.
@@ -10478,5 +9917,4 @@
         }
         return ret;
     }
->>>>>>> de843449
 }