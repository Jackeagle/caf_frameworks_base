/*
 * Copyright (C) 2008 The Android Open Source Project
 * Copyright (c) 2012 The Linux Foundation. All rights reserved.
 *
 * Not a Contribution, Apache license notifications and license are retained
 * for attribution purposes only.
 *
 * Licensed under the Apache License, Version 2.0 (the "License");
 * you may not use this file except in compliance with the License.
 * You may obtain a copy of the License at
 *
 *      http://www.apache.org/licenses/LICENSE-2.0
 *
 * Unless required by applicable law or agreed to in writing, software
 * distributed under the License is distributed on an "AS IS" BASIS,
 * WITHOUT WARRANTIES OR CONDITIONS OF ANY KIND, either express or implied.
 * See the License for the specific language governing permissions and
 * limitations under the License.
 */

package android.telephony;

import android.annotation.SdkConstant;
import android.annotation.SdkConstant.SdkConstantType;
import android.content.Context;
import android.os.Bundle;
import android.os.RemoteException;
import android.os.ServiceManager;
import android.os.SystemProperties;
import android.util.Log;
import android.provider.Settings;
import android.provider.Settings.SettingNotFoundException;

import com.android.internal.telephony.IPhoneSubInfo;
import com.android.internal.telephony.ITelephony;
import com.android.internal.telephony.ITelephonyRegistry;
import com.android.internal.telephony.PhoneConstants;
import com.android.internal.telephony.RILConstants;
import com.android.internal.telephony.TelephonyProperties;

import java.io.FileInputStream;
import java.io.IOException;
import java.util.List;
import java.util.regex.Matcher;
import java.util.regex.Pattern;

/**
 * Provides access to information about the telephony services on
 * the device. Applications can use the methods in this class to
 * determine telephony services and states, as well as to access some
 * types of subscriber information. Applications can also register
 * a listener to receive notification of telephony state changes.
 * <p>
 * You do not instantiate this class directly; instead, you retrieve
 * a reference to an instance through
 * {@link android.content.Context#getSystemService
 * Context.getSystemService(Context.TELEPHONY_SERVICE)}.
 * <p>
 * Note that access to some telephony information is
 * permission-protected. Your application cannot access the protected
 * information unless it has the appropriate permissions declared in
 * its manifest file. Where permissions apply, they are noted in the
 * the methods through which you access the protected information.
 */
public class TelephonyManager {
    private static final String TAG = "TelephonyManager";

    private static Context sContext;
    private static ITelephonyRegistry sRegistry;
    
    protected static String multiSimConfig =
            SystemProperties.get(TelephonyProperties.PROPERTY_MULTI_SIM_CONFIG);
    
    /** @hide */
    public TelephonyManager(Context context) {
        if (sContext == null) {
            Context appContext = context.getApplicationContext();
            if (appContext != null) {
                sContext = appContext;
            } else {
                sContext = context;
            }

            sRegistry = ITelephonyRegistry.Stub.asInterface(ServiceManager.getService(
                    "telephony.registry"));
        }
    }

    /** @hide */
    private TelephonyManager() {
    }

    private static TelephonyManager sInstance = new TelephonyManager();

    /** @hide
    /* @deprecated - use getSystemService as described above */
    public static TelephonyManager getDefault() {
        return sInstance;
    }

    /** {@hide} */
    public static TelephonyManager from(Context context) {
        return (TelephonyManager) context.getSystemService(Context.TELEPHONY_SERVICE);
    }

    //
    // Broadcast Intent actions
    //

    /**
     * Broadcast intent action indicating that the call state (cellular)
     * on the device has changed.
     *
     * <p>
     * The {@link #EXTRA_STATE} extra indicates the new call state.
     * If the new state is RINGING, a second extra
     * {@link #EXTRA_INCOMING_NUMBER} provides the incoming phone number as
     * a String.
     *
     * <p class="note">
     * Requires the READ_PHONE_STATE permission.
     *
     * <p class="note">
     * This was a {@link android.content.Context#sendStickyBroadcast sticky}
     * broadcast in version 1.0, but it is no longer sticky.
     * Instead, use {@link #getCallState} to synchronously query the current call state.
     *
     * @see #EXTRA_STATE
     * @see #EXTRA_INCOMING_NUMBER
     * @see #getCallState
     */
    @SdkConstant(SdkConstantType.BROADCAST_INTENT_ACTION)
    public static final String ACTION_PHONE_STATE_CHANGED =
            "android.intent.action.PHONE_STATE";

    /**
     * The lookup key used with the {@link #ACTION_PHONE_STATE_CHANGED} broadcast
     * for a String containing the new call state.
     *
     * @see #EXTRA_STATE_IDLE
     * @see #EXTRA_STATE_RINGING
     * @see #EXTRA_STATE_OFFHOOK
     *
     * <p class="note">
     * Retrieve with
     * {@link android.content.Intent#getStringExtra(String)}.
     */
    public static final String EXTRA_STATE = PhoneConstants.STATE_KEY;

    /**
     * Value used with {@link #EXTRA_STATE} corresponding to
     * {@link #CALL_STATE_IDLE}.
     */
    public static final String EXTRA_STATE_IDLE = PhoneConstants.State.IDLE.toString();

    /**
     * Value used with {@link #EXTRA_STATE} corresponding to
     * {@link #CALL_STATE_RINGING}.
     */
    public static final String EXTRA_STATE_RINGING = PhoneConstants.State.RINGING.toString();

    /**
     * Value used with {@link #EXTRA_STATE} corresponding to
     * {@link #CALL_STATE_OFFHOOK}.
     */
    public static final String EXTRA_STATE_OFFHOOK = PhoneConstants.State.OFFHOOK.toString();

    /**
     * The lookup key used with the {@link #ACTION_PHONE_STATE_CHANGED} broadcast
     * for a String containing the incoming phone number.
     * Only valid when the new call state is RINGING.
     *
     * <p class="note">
     * Retrieve with
     * {@link android.content.Intent#getStringExtra(String)}.
     */
    public static final String EXTRA_INCOMING_NUMBER = "incoming_number";


    //
    //
    // Device Info
    //
    //

    /**
     * Returns the software version number for the device, for example,
     * the IMEI/SV for GSM phones. Return null if the software version is
     * not available.
     *
     * <p>Requires Permission:
     *   {@link android.Manifest.permission#READ_PHONE_STATE READ_PHONE_STATE}
     */
    public String getDeviceSoftwareVersion() {
        try {
            return getSubscriberInfo().getDeviceSvn();
        } catch (RemoteException ex) {
            return null;
        } catch (NullPointerException ex) {
            return null;
        }
    }

    /**
     * Returns the unique device ID, for example, the IMEI for GSM and the MEID
     * or ESN for CDMA phones. Return null if device ID is not available.
     *
     * <p>Requires Permission:
     *   {@link android.Manifest.permission#READ_PHONE_STATE READ_PHONE_STATE}
     */
    public String getDeviceId() {
        try {
            return getSubscriberInfo().getDeviceId();
        } catch (RemoteException ex) {
            return null;
        } catch (NullPointerException ex) {
            return null;
        }
    }

    /**
     * Returns the current location of the device.
     * Return null if current location is not available.
     *
     * <p>Requires Permission:
     * {@link android.Manifest.permission#ACCESS_COARSE_LOCATION ACCESS_COARSE_LOCATION} or
     * {@link android.Manifest.permission#ACCESS_COARSE_LOCATION ACCESS_FINE_LOCATION}.
     */
    public CellLocation getCellLocation() {
        try {
            Bundle bundle = getITelephony().getCellLocation();
            if (bundle.isEmpty()) return null;
            CellLocation cl = CellLocation.newFromBundle(bundle);
            if (cl.isEmpty())
                return null;
            return cl;
        } catch (RemoteException ex) {
            return null;
        } catch (NullPointerException ex) {
            return null;
        }
    }

    /**
     * Enables location update notifications.  {@link PhoneStateListener#onCellLocationChanged
     * PhoneStateListener.onCellLocationChanged} will be called on location updates.
     *
     * <p>Requires Permission: {@link android.Manifest.permission#CONTROL_LOCATION_UPDATES
     * CONTROL_LOCATION_UPDATES}
     *
     * @hide
     */
    public void enableLocationUpdates() {
        try {
            getITelephony().enableLocationUpdates();
        } catch (RemoteException ex) {
        } catch (NullPointerException ex) {
        }
    }

    /**
     * Disables location update notifications.  {@link PhoneStateListener#onCellLocationChanged
     * PhoneStateListener.onCellLocationChanged} will be called on location updates.
     *
     * <p>Requires Permission: {@link android.Manifest.permission#CONTROL_LOCATION_UPDATES
     * CONTROL_LOCATION_UPDATES}
     *
     * @hide
     */
    public void disableLocationUpdates() {
        try {
            getITelephony().disableLocationUpdates();
        } catch (RemoteException ex) {
        } catch (NullPointerException ex) {
        }
    }

    /**
     * Returns the neighboring cell information of the device.
     *
     * @return List of NeighboringCellInfo or null if info unavailable.
     *
     * <p>Requires Permission:
     * (@link android.Manifest.permission#ACCESS_COARSE_UPDATES}
     */
    public List<NeighboringCellInfo> getNeighboringCellInfo() {
        try {
            return getITelephony().getNeighboringCellInfo();
        } catch (RemoteException ex) {
            return null;
        } catch (NullPointerException ex) {
            return null;
        }
    }

    /** No phone radio. */
    public static final int PHONE_TYPE_NONE = PhoneConstants.PHONE_TYPE_NONE;
    /** Phone radio is GSM. */
    public static final int PHONE_TYPE_GSM = PhoneConstants.PHONE_TYPE_GSM;
    /** Phone radio is CDMA. */
    public static final int PHONE_TYPE_CDMA = PhoneConstants.PHONE_TYPE_CDMA;
    /** Phone is via SIP. */
    public static final int PHONE_TYPE_SIP = PhoneConstants.PHONE_TYPE_SIP;

    /**
     * Returns the current phone type.
     * TODO: This is a last minute change and hence hidden.
     *
     * @see #PHONE_TYPE_NONE
     * @see #PHONE_TYPE_GSM
     * @see #PHONE_TYPE_CDMA
     * @see #PHONE_TYPE_SIP
     *
     * {@hide}
     */
    public int getCurrentPhoneType() {
        try{
            ITelephony telephony = getITelephony();
            if (telephony != null) {
                return telephony.getActivePhoneType();
            } else {
                // This can happen when the ITelephony interface is not up yet.
                return getPhoneTypeFromProperty();
            }
        } catch (RemoteException ex) {
            // This shouldn't happen in the normal case, as a backup we
            // read from the system property.
            return getPhoneTypeFromProperty();
        } catch (NullPointerException ex) {
            // This shouldn't happen in the normal case, as a backup we
            // read from the system property.
            return getPhoneTypeFromProperty();
        }
    }

    /**
     * Returns a constant indicating the device phone type.  This
     * indicates the type of radio used to transmit voice calls.
     *
     * @see #PHONE_TYPE_NONE
     * @see #PHONE_TYPE_GSM
     * @see #PHONE_TYPE_CDMA
     * @see #PHONE_TYPE_SIP
     */
    public int getPhoneType() {
        if (!isVoiceCapable()) {
            return PHONE_TYPE_NONE;
        }
        return getCurrentPhoneType();
    }

    private int getPhoneTypeFromProperty() {
        int type =
            SystemProperties.getInt(TelephonyProperties.CURRENT_ACTIVE_PHONE,
                    getPhoneTypeFromNetworkType());
        return type;
    }

    private int getPhoneTypeFromNetworkType() {
        // When the system property CURRENT_ACTIVE_PHONE, has not been set,
        // use the system property for default network type.
        // This is a fail safe, and can only happen at first boot.
        int mode = SystemProperties.getInt("ro.telephony.default_network", -1);
        if (mode == -1)
            return PHONE_TYPE_NONE;
        return getPhoneType(mode);
    }

    /**
     * This function returns the type of the phone, depending
     * on the network mode.
     *
     * @param network mode
     * @return Phone Type
     *
     * @hide
     */
    public static int getPhoneType(int networkMode) {
        switch(networkMode) {
        case RILConstants.NETWORK_MODE_CDMA:
        case RILConstants.NETWORK_MODE_CDMA_NO_EVDO:
        case RILConstants.NETWORK_MODE_EVDO_NO_CDMA:
            return PhoneConstants.PHONE_TYPE_CDMA;

        case RILConstants.NETWORK_MODE_WCDMA_PREF:
        case RILConstants.NETWORK_MODE_GSM_ONLY:
        case RILConstants.NETWORK_MODE_WCDMA_ONLY:
        case RILConstants.NETWORK_MODE_GSM_UMTS:
        case RILConstants.NETWORK_MODE_LTE_GSM_WCDMA:
        case RILConstants.NETWORK_MODE_LTE_WCDMA:
            return PhoneConstants.PHONE_TYPE_GSM;

        // Use CDMA Phone for the global mode including CDMA
        case RILConstants.NETWORK_MODE_GLOBAL:
        case RILConstants.NETWORK_MODE_LTE_CDMA_EVDO:
        case RILConstants.NETWORK_MODE_LTE_CMDA_EVDO_GSM_WCDMA:
            return PhoneConstants.PHONE_TYPE_CDMA;

        case RILConstants.NETWORK_MODE_LTE_ONLY:
            if (getLteOnCdmaModeStatic() == PhoneConstants.LTE_ON_CDMA_TRUE) {
                return PhoneConstants.PHONE_TYPE_CDMA;
            } else {
                return PhoneConstants.PHONE_TYPE_GSM;
            }
        default:
            return PhoneConstants.PHONE_TYPE_GSM;
        }
    }

    /**
     * The contents of the /proc/cmdline file
     */
    private static String getProcCmdLine()
    {
        String cmdline = "";
        FileInputStream is = null;
        try {
            is = new FileInputStream("/proc/cmdline");
            byte [] buffer = new byte[2048];
            int count = is.read(buffer);
            if (count > 0) {
                cmdline = new String(buffer, 0, count);
            }
        } catch (IOException e) {
            Log.d(TAG, "No /proc/cmdline exception=" + e);
        } finally {
            if (is != null) {
                try {
                    is.close();
                } catch (IOException e) {
                }
            }
        }
        Log.d(TAG, "/proc/cmdline=" + cmdline);
        return cmdline;
    }

    /** Kernel command line */
    private static final String sKernelCmdLine = getProcCmdLine();

    /** Pattern for selecting the product type from the kernel command line */
    private static final Pattern sProductTypePattern =
        Pattern.compile("\\sproduct_type\\s*=\\s*(\\w+)");

    /** The ProductType used for LTE on CDMA devices */
    private static final String sLteOnCdmaProductType =
        SystemProperties.get(TelephonyProperties.PROPERTY_LTE_ON_CDMA_PRODUCT_TYPE, "");

    /**
     * Return if the current radio is LTE on CDMA. This
     * is a tri-state return value as for a period of time
     * the mode may be unknown.
     *
     * @return {@link PhoneConstants#LTE_ON_CDMA_UNKNOWN}, {@link PhoneConstants#LTE_ON_CDMA_FALSE}
     * or {@link PhoneConstants#LTE_ON_CDMA_TRUE}
     *
     * @hide
     */
    public static int getLteOnCdmaModeStatic() {
        int retVal;
        int curVal;
        String productType = "";

        curVal = SystemProperties.getInt(TelephonyProperties.PROPERTY_LTE_ON_CDMA_DEVICE,
                    PhoneConstants.LTE_ON_CDMA_UNKNOWN);
        retVal = curVal;
        if (retVal == PhoneConstants.LTE_ON_CDMA_UNKNOWN) {
            Matcher matcher = sProductTypePattern.matcher(sKernelCmdLine);
            if (matcher.find()) {
                productType = matcher.group(1);
                if (sLteOnCdmaProductType.equals(productType)) {
                    retVal = PhoneConstants.LTE_ON_CDMA_TRUE;
                } else {
                    retVal = PhoneConstants.LTE_ON_CDMA_FALSE;
                }
            } else {
                retVal = PhoneConstants.LTE_ON_CDMA_FALSE;
            }
        }

        Log.d(TAG, "getLteOnCdmaMode=" + retVal + " curVal=" + curVal +
                " product_type='" + productType +
                "' lteOnCdmaProductType='" + sLteOnCdmaProductType + "'");
        return retVal;
    }

    //
    //
    // Current Network
    //
    //

    /**
     * Returns the alphabetic name of current registered operator.
     * <p>
     * Availability: Only when user is registered to a network. Result may be
     * unreliable on CDMA networks (use {@link #getPhoneType()} to determine if
     * on a CDMA network).
     */
    public String getNetworkOperatorName() {
        return SystemProperties.get(TelephonyProperties.PROPERTY_OPERATOR_ALPHA);
    }

    /**
     * Returns the numeric name (MCC+MNC) of current registered operator.
     * <p>
     * Availability: Only when user is registered to a network. Result may be
     * unreliable on CDMA networks (use {@link #getPhoneType()} to determine if
     * on a CDMA network).
     */
    public String getNetworkOperator() {
        return SystemProperties.get(TelephonyProperties.PROPERTY_OPERATOR_NUMERIC);
    }

    /**
     * Returns true if the device is considered roaming on the current
     * network, for GSM purposes.
     * <p>
     * Availability: Only when user registered to a network.
     */
    public boolean isNetworkRoaming() {
        return "true".equals(SystemProperties.get(TelephonyProperties.PROPERTY_OPERATOR_ISROAMING));
    }

    /**
     * Returns the ISO country code equivalent of the current registered
     * operator's MCC (Mobile Country Code).
     * <p>
     * Availability: Only when user is registered to a network. Result may be
     * unreliable on CDMA networks (use {@link #getPhoneType()} to determine if
     * on a CDMA network).
     */
    public String getNetworkCountryIso() {
        return getTelephonyProperty(TelephonyProperties.PROPERTY_OPERATOR_ISO_COUNTRY,
                getDefaultSubscription(), "");
    }

    /**
     * Gets the telephony Default Subscription.
     *
     * @hide
     */
    public static int getDefaultSubscription() {
        return  SystemProperties.getInt(TelephonyProperties.PROPERTY_DEFAULT_SUBSCRIPTION, 0);
    }


    /**
     * Gets the telephony property.
     *
     * @hide
     */
    public static String getTelephonyProperty(String property, int index, String defaultVal) {
        String propVal = null;
        String prop = SystemProperties.get(property);
         if ((prop != null) && (prop.length() > 0)) {
            String values[] = prop.split(",");
            if ((index >= 0) && (index < values.length) && (values[index] != null)) {
                propVal = values[index];
            }
        }
        return propVal == null ? defaultVal : propVal;
    }

    /** Network type is unknown */
    public static final int NETWORK_TYPE_UNKNOWN = 0;
    /** Current network is GPRS */
    public static final int NETWORK_TYPE_GPRS = 1;
    /** Current network is EDGE */
    public static final int NETWORK_TYPE_EDGE = 2;
    /** Current network is UMTS */
    public static final int NETWORK_TYPE_UMTS = 3;
    /** Current network is CDMA: Either IS95A or IS95B*/
    public static final int NETWORK_TYPE_CDMA = 4;
    /** Current network is EVDO revision 0*/
    public static final int NETWORK_TYPE_EVDO_0 = 5;
    /** Current network is EVDO revision A*/
    public static final int NETWORK_TYPE_EVDO_A = 6;
    /** Current network is 1xRTT*/
    public static final int NETWORK_TYPE_1xRTT = 7;
    /** Current network is HSDPA */
    public static final int NETWORK_TYPE_HSDPA = 8;
    /** Current network is HSUPA */
    public static final int NETWORK_TYPE_HSUPA = 9;
    /** Current network is HSPA */
    public static final int NETWORK_TYPE_HSPA = 10;
    /** Current network is iDen */
    public static final int NETWORK_TYPE_IDEN = 11;
    /** Current network is EVDO revision B*/
    public static final int NETWORK_TYPE_EVDO_B = 12;
    /** Current network is LTE */
    public static final int NETWORK_TYPE_LTE = 13;
    /** Current network is eHRPD */
    public static final int NETWORK_TYPE_EHRPD = 14;
    /** Current network is HSPA+ */
    public static final int NETWORK_TYPE_HSPAP = 15;
    /** Current network is TD_SCDMA {@hide} */
    public static final int NETWORK_TYPE_TD_SCDMA = 17;

    /**
     * Returns a constant indicating the radio technology (network type)
     * currently in use on the device for data transmission.
     * @return the network type
     *
     * @see #NETWORK_TYPE_UNKNOWN
     * @see #NETWORK_TYPE_GPRS
     * @see #NETWORK_TYPE_EDGE
     * @see #NETWORK_TYPE_UMTS
     * @see #NETWORK_TYPE_HSDPA
     * @see #NETWORK_TYPE_HSUPA
     * @see #NETWORK_TYPE_HSPA
     * @see #NETWORK_TYPE_CDMA
     * @see #NETWORK_TYPE_EVDO_0
     * @see #NETWORK_TYPE_EVDO_A
     * @see #NETWORK_TYPE_EVDO_B
     * @see #NETWORK_TYPE_1xRTT
     * @see #NETWORK_TYPE_IDEN
     * @see #NETWORK_TYPE_LTE
     * @see #NETWORK_TYPE_EHRPD
     * @see #NETWORK_TYPE_HSPAP
     * @see #NETWORK_TYPE_TD_SCDMA
     */
    public int getNetworkType() {
        try{
            ITelephony telephony = getITelephony();
            if (telephony != null) {
                return telephony.getNetworkType();
            } else {
                // This can happen when the ITelephony interface is not up yet.
                return NETWORK_TYPE_UNKNOWN;
            }
        } catch(RemoteException ex) {
            // This shouldn't happen in the normal case
            return NETWORK_TYPE_UNKNOWN;
        } catch (NullPointerException ex) {
            // This could happen before phone restarts due to crashing
            return NETWORK_TYPE_UNKNOWN;
        }
    }

    /** Unknown network class. {@hide} */
    public static final int NETWORK_CLASS_UNKNOWN = 0;
    /** Class of broadly defined "2G" networks. {@hide} */
    public static final int NETWORK_CLASS_2_G = 1;
    /** Class of broadly defined "3G" networks. {@hide} */
    public static final int NETWORK_CLASS_3_G = 2;
    /** Class of broadly defined "4G" networks. {@hide} */
    public static final int NETWORK_CLASS_4_G = 3;

    /**
     * Return general class of network type, such as "3G" or "4G". In cases
     * where classification is contentious, this method is conservative.
     *
     * @hide
     */
    public static int getNetworkClass(int networkType) {
        switch (networkType) {
            case NETWORK_TYPE_GPRS:
            case NETWORK_TYPE_EDGE:
            case NETWORK_TYPE_CDMA:
            case NETWORK_TYPE_1xRTT:
            case NETWORK_TYPE_IDEN:
                return NETWORK_CLASS_2_G;
            case NETWORK_TYPE_UMTS:
            case NETWORK_TYPE_EVDO_0:
            case NETWORK_TYPE_EVDO_A:
            case NETWORK_TYPE_HSDPA:
            case NETWORK_TYPE_HSUPA:
            case NETWORK_TYPE_HSPA:
            case NETWORK_TYPE_EVDO_B:
            case NETWORK_TYPE_EHRPD:
            case NETWORK_TYPE_HSPAP:
            case NETWORK_TYPE_TD_SCDMA:
                return NETWORK_CLASS_3_G;
            case NETWORK_TYPE_LTE:
                return NETWORK_CLASS_4_G;
            default:
                return NETWORK_CLASS_UNKNOWN;
        }
    }

    /**
     * Returns a string representation of the radio technology (network type)
     * currently in use on the device.
     * @return the name of the radio technology
     *
     * @hide pending API council review
     */
    public String getNetworkTypeName() {
        return getNetworkTypeName(getNetworkType());
    }

    /** {@hide} */
    public static String getNetworkTypeName(int type) {
        switch (type) {
            case NETWORK_TYPE_GPRS:
                return "GPRS";
            case NETWORK_TYPE_EDGE:
                return "EDGE";
            case NETWORK_TYPE_UMTS:
                return "UMTS";
            case NETWORK_TYPE_HSDPA:
                return "HSDPA";
            case NETWORK_TYPE_HSUPA:
                return "HSUPA";
            case NETWORK_TYPE_HSPA:
                return "HSPA";
            case NETWORK_TYPE_CDMA:
                return "CDMA";
            case NETWORK_TYPE_EVDO_0:
                return "CDMA - EvDo rev. 0";
            case NETWORK_TYPE_EVDO_A:
                return "CDMA - EvDo rev. A";
            case NETWORK_TYPE_EVDO_B:
                return "CDMA - EvDo rev. B";
            case NETWORK_TYPE_1xRTT:
                return "CDMA - 1xRTT";
            case NETWORK_TYPE_LTE:
                return "LTE";
            case NETWORK_TYPE_EHRPD:
                return "CDMA - eHRPD";
            case NETWORK_TYPE_IDEN:
                return "iDEN";
            case NETWORK_TYPE_HSPAP:
                return "HSPA+";
            case NETWORK_TYPE_TD_SCDMA:
                return "TD_SCDMA";
            default:
                return "UNKNOWN";
        }
    }

    //
    //
    // SIM Card
    //
    //

    /** SIM card state: Unknown. Signifies that the SIM is in transition
     *  between states. For example, when the user inputs the SIM pin
     *  under PIN_REQUIRED state, a query for sim status returns
     *  this state before turning to SIM_STATE_READY. */
    public static final int SIM_STATE_UNKNOWN = 0;
    /** SIM card state: no SIM card is available in the device */
    public static final int SIM_STATE_ABSENT = 1;
    /** SIM card state: Locked: requires the user's SIM PIN to unlock */
    public static final int SIM_STATE_PIN_REQUIRED = 2;
    /** SIM card state: Locked: requires the user's SIM PUK to unlock */
    public static final int SIM_STATE_PUK_REQUIRED = 3;
    /** SIM card state: Locked: requries a network PIN to unlock */
    public static final int SIM_STATE_NETWORK_LOCKED = 4;
    /** SIM card state: Ready */
    public static final int SIM_STATE_READY = 5;
    /** SIM card state: SIM Card Error, Sim Card is present but faulty
     *@hide
     */
    public static final int SIM_STATE_CARD_IO_ERROR = 6;
    
    //merge from 8x25q start     

    /** SIM card state: SIM Card Deactivated, only the sim card is activated,
    *   we can get the other sim card state(eg:ready, pin lock...)
    *@hide
    */
    public static final int SIM_STATE_DEACTIVATED = 0x0A;
    //merge from 8x25q end    
    /**
     * @return true if a ICC card is present
     */
    public boolean hasIccCard() {
        try {
            return getITelephony().hasIccCard();
        } catch (RemoteException ex) {
            // Assume no ICC card if remote exception which shouldn't happen
            return false;
        } catch (NullPointerException ex) {
            // This could happen before phone restarts due to crashing
            return false;
        }
    }

    /**
     * Returns a constant indicating the state of the
     * device SIM card.
     *
     * @see #SIM_STATE_UNKNOWN
     * @see #SIM_STATE_ABSENT
     * @see #SIM_STATE_PIN_REQUIRED
     * @see #SIM_STATE_PUK_REQUIRED
     * @see #SIM_STATE_NETWORK_LOCKED
     * @see #SIM_STATE_READY
     * @see #SIM_STATE_CARD_IO_ERROR
     */
    public int getSimState() {
        String prop = getTelephonyProperty(TelephonyProperties.PROPERTY_SIM_STATE,
                              getDefaultSubscription(), "");
        if ("ABSENT".equals(prop)) {
            return SIM_STATE_ABSENT;
        }
        else if ("PIN_REQUIRED".equals(prop)) {
            return SIM_STATE_PIN_REQUIRED;
        }
        else if ("PUK_REQUIRED".equals(prop)) {
            return SIM_STATE_PUK_REQUIRED;
        }
        else if ("NETWORK_LOCKED".equals(prop)) {
            return SIM_STATE_NETWORK_LOCKED;
        }
        else if ("READY".equals(prop)) {
            return SIM_STATE_READY;
        }
        else if ("CARD_IO_ERROR".equals(prop)) {
            return SIM_STATE_CARD_IO_ERROR;
        }
        else {
            return SIM_STATE_UNKNOWN;
        }
    }

    /**
     * Returns the MCC+MNC (mobile country code + mobile network code) of the
     * provider of the SIM. 5 or 6 decimal digits.
     * <p>
     * Availability: SIM state must be {@link #SIM_STATE_READY}
     *
     * @see #getSimState
     */
    public String getSimOperator() {
        return getTelephonyProperty(TelephonyProperties.PROPERTY_ICC_OPERATOR_NUMERIC,
                getDefaultSubscription(), "");
    }

    /**
     * Returns the Service Provider Name (SPN).
     * <p>
     * Availability: SIM state must be {@link #SIM_STATE_READY}
     *
     * @see #getSimState
     */
    public String getSimOperatorName() {
        return SystemProperties.get(TelephonyProperties.PROPERTY_ICC_OPERATOR_ALPHA);
    }

    /**
     * Returns the ISO country code equivalent for the SIM provider's country code.
     */
    public String getSimCountryIso() {
        return getTelephonyProperty(TelephonyProperties.PROPERTY_ICC_OPERATOR_ISO_COUNTRY,
                getDefaultSubscription(), "");
    }

    /**
     * Returns the serial number of the SIM, if applicable. Return null if it is
     * unavailable.
     * <p>
     * Requires Permission:
     *   {@link android.Manifest.permission#READ_PHONE_STATE READ_PHONE_STATE}
     */
    public String getSimSerialNumber() {
        try {
            return getSubscriberInfo().getIccSerialNumber();
        } catch (RemoteException ex) {
            return null;
        } catch (NullPointerException ex) {
            // This could happen before phone restarts due to crashing
            return null;
        }
    }

    /**
     * Return if the current radio is LTE on CDMA. This
     * is a tri-state return value as for a period of time
     * the mode may be unknown.
     *
     * @return {@link Phone#LTE_ON_CDMA_UNKNOWN}, {@link Phone#LTE_ON_CDMA_FALSE}
     * or {@link Phone#LTE_ON_CDMA_TRUE}
     *
     * @hide
     */
    public int getLteOnCdmaMode() {
        try {
            return getITelephony().getLteOnCdmaMode();
        } catch (RemoteException ex) {
            // Assume no ICC card if remote exception which shouldn't happen
            return PhoneConstants.LTE_ON_CDMA_UNKNOWN;
        } catch (NullPointerException ex) {
            // This could happen before phone restarts due to crashing
            return PhoneConstants.LTE_ON_CDMA_UNKNOWN;
        }
    }

    //
    //
    // Subscriber Info
    //
    //

    /**
     * Returns the unique subscriber ID, for example, the IMSI for a GSM phone.
     * Return null if it is unavailable.
     * <p>
     * Requires Permission:
     *   {@link android.Manifest.permission#READ_PHONE_STATE READ_PHONE_STATE}
     */
    public String getSubscriberId() {
        try {
            return getSubscriberInfo().getSubscriberId();
        } catch (RemoteException ex) {
            return null;
        } catch (NullPointerException ex) {
            // This could happen before phone restarts due to crashing
            return null;
        }
    }

    /**
     * Returns the phone number string for line 1, for example, the MSISDN
     * for a GSM phone. Return null if it is unavailable.
     * <p>
     * Requires Permission:
     *   {@link android.Manifest.permission#READ_PHONE_STATE READ_PHONE_STATE}
     */
    public String getLine1Number() {
        try {
            return getSubscriberInfo().getLine1Number();
        } catch (RemoteException ex) {
            return null;
        } catch (NullPointerException ex) {
            // This could happen before phone restarts due to crashing
            return null;
        }
    }

    /**
     * Returns the alphabetic identifier associated with the line 1 number.
     * Return null if it is unavailable.
     * <p>
     * Requires Permission:
     *   {@link android.Manifest.permission#READ_PHONE_STATE READ_PHONE_STATE}
     * @hide
     * nobody seems to call this.
     */
    public String getLine1AlphaTag() {
        try {
            return getSubscriberInfo().getLine1AlphaTag();
        } catch (RemoteException ex) {
            return null;
        } catch (NullPointerException ex) {
            // This could happen before phone restarts due to crashing
            return null;
        }
    }

    /**
     * Returns the MSISDN string.
     * for a GSM phone. Return null if it is unavailable.
     * <p>
     * Requires Permission:
     *   {@link android.Manifest.permission#READ_PHONE_STATE READ_PHONE_STATE}
     *
     * @hide
     */
    public String getMsisdn() {
        try {
            return getSubscriberInfo().getMsisdn();
        } catch (RemoteException ex) {
            return null;
        } catch (NullPointerException ex) {
            // This could happen before phone restarts due to crashing
            return null;
        }
    }

    /**
     * Returns the voice mail number. Return null if it is unavailable.
     * <p>
     * Requires Permission:
     *   {@link android.Manifest.permission#READ_PHONE_STATE READ_PHONE_STATE}
     */
    public String getVoiceMailNumber() {
        try {
            return getSubscriberInfo().getVoiceMailNumber();
        } catch (RemoteException ex) {
            return null;
        } catch (NullPointerException ex) {
            // This could happen before phone restarts due to crashing
            return null;
        }
    }

    /**
     * Returns the complete voice mail number. Return null if it is unavailable.
     * <p>
     * Requires Permission:
     *   {@link android.Manifest.permission#CALL_PRIVILEGED CALL_PRIVILEGED}
     *
     * @hide
     */
    public String getCompleteVoiceMailNumber() {
        try {
            return getSubscriberInfo().getCompleteVoiceMailNumber();
        } catch (RemoteException ex) {
            return null;
        } catch (NullPointerException ex) {
            // This could happen before phone restarts due to crashing
            return null;
        }
    }

    /**
     * Returns the voice mail count. Return 0 if unavailable.
     * <p>
     * Requires Permission:
     *   {@link android.Manifest.permission#READ_PHONE_STATE READ_PHONE_STATE}
     * @hide
     */
    public int getVoiceMessageCount() {
        try {
            return getITelephony().getVoiceMessageCount();
        } catch (RemoteException ex) {
            return 0;
        } catch (NullPointerException ex) {
            // This could happen before phone restarts due to crashing
            return 0;
        }
    }

    /**
     * Retrieves the alphabetic identifier associated with the voice
     * mail number.
     * <p>
     * Requires Permission:
     *   {@link android.Manifest.permission#READ_PHONE_STATE READ_PHONE_STATE}
     */
    public String getVoiceMailAlphaTag() {
        try {
            return getSubscriberInfo().getVoiceMailAlphaTag();
        } catch (RemoteException ex) {
            return null;
        } catch (NullPointerException ex) {
            // This could happen before phone restarts due to crashing
            return null;
        }
    }

    /**
     * Returns the IMS private user identity (IMPI) that was loaded from the ISIM.
     * @return the IMPI, or null if not present or not loaded
     * @hide
     */
    public String getIsimImpi() {
        try {
            return getSubscriberInfo().getIsimImpi();
        } catch (RemoteException ex) {
            return null;
        } catch (NullPointerException ex) {
            // This could happen before phone restarts due to crashing
            return null;
        }
    }

    /**
     * Returns the IMS home network domain name that was loaded from the ISIM.
     * @return the IMS domain name, or null if not present or not loaded
     * @hide
     */
    public String getIsimDomain() {
        try {
            return getSubscriberInfo().getIsimDomain();
        } catch (RemoteException ex) {
            return null;
        } catch (NullPointerException ex) {
            // This could happen before phone restarts due to crashing
            return null;
        }
    }

    /**
     * Returns the IMS public user identities (IMPU) that were loaded from the ISIM.
     * @return an array of IMPU strings, with one IMPU per string, or null if
     *      not present or not loaded
     * @hide
     */
    public String[] getIsimImpu() {
        try {
            return getSubscriberInfo().getIsimImpu();
        } catch (RemoteException ex) {
            return null;
        } catch (NullPointerException ex) {
            // This could happen before phone restarts due to crashing
            return null;
        }
    }

    private IPhoneSubInfo getSubscriberInfo() {
        // get it each time because that process crashes a lot
        return IPhoneSubInfo.Stub.asInterface(ServiceManager.getService("iphonesubinfo"));
    }


    /** Device call state: No activity. */
    public static final int CALL_STATE_IDLE = 0;
    /** Device call state: Ringing. A new call arrived and is
     *  ringing or waiting. In the latter case, another call is
     *  already active. */
    public static final int CALL_STATE_RINGING = 1;
    /** Device call state: Off-hook. At least one call exists
      * that is dialing, active, or on hold, and no calls are ringing
      * or waiting. */
    public static final int CALL_STATE_OFFHOOK = 2;

    /**
     * Returns a constant indicating the call state (cellular) on the device.
     */
    public int getCallState() {
        try {
            return getITelephony().getCallState();
        } catch (RemoteException ex) {
            // the phone process is restarting.
            return CALL_STATE_IDLE;
        } catch (NullPointerException ex) {
          // the phone process is restarting.
          return CALL_STATE_IDLE;
      }
    }

    /** Data connection activity: No traffic. */
    public static final int DATA_ACTIVITY_NONE = 0x00000000;
    /** Data connection activity: Currently receiving IP PPP traffic. */
    public static final int DATA_ACTIVITY_IN = 0x00000001;
    /** Data connection activity: Currently sending IP PPP traffic. */
    public static final int DATA_ACTIVITY_OUT = 0x00000002;
    /** Data connection activity: Currently both sending and receiving
     *  IP PPP traffic. */
    public static final int DATA_ACTIVITY_INOUT = DATA_ACTIVITY_IN | DATA_ACTIVITY_OUT;
    /**
     * Data connection is active, but physical link is down
     */
    public static final int DATA_ACTIVITY_DORMANT = 0x00000004;

    /**
     * Returns a constant indicating the type of activity on a data connection
     * (cellular).
     *
     * @see #DATA_ACTIVITY_NONE
     * @see #DATA_ACTIVITY_IN
     * @see #DATA_ACTIVITY_OUT
     * @see #DATA_ACTIVITY_INOUT
     * @see #DATA_ACTIVITY_DORMANT
     */
    public int getDataActivity() {
        try {
            return getITelephony().getDataActivity();
        } catch (RemoteException ex) {
            // the phone process is restarting.
            return DATA_ACTIVITY_NONE;
        } catch (NullPointerException ex) {
          // the phone process is restarting.
          return DATA_ACTIVITY_NONE;
      }
    }

    /** Data connection state: Unknown.  Used before we know the state.
     * @hide
     */
    public static final int DATA_UNKNOWN        = -1;
    /** Data connection state: Disconnected. IP traffic not available. */
    public static final int DATA_DISCONNECTED   = 0;
    /** Data connection state: Currently setting up a data connection. */
    public static final int DATA_CONNECTING     = 1;
    /** Data connection state: Connected. IP traffic should be available. */
    public static final int DATA_CONNECTED      = 2;
    /** Data connection state: Suspended. The connection is up, but IP
     * traffic is temporarily unavailable. For example, in a 2G network,
     * data activity may be suspended when a voice call arrives. */
    public static final int DATA_SUSPENDED      = 3;

    /**
     * Returns a constant indicating the current data connection state
     * (cellular).
     *
     * @see #DATA_DISCONNECTED
     * @see #DATA_CONNECTING
     * @see #DATA_CONNECTED
     * @see #DATA_SUSPENDED
     */
    public int getDataState() {
        try {
            return getITelephony().getDataState();
        } catch (RemoteException ex) {
            // the phone process is restarting.
            return DATA_DISCONNECTED;
        } catch (NullPointerException ex) {
            return DATA_DISCONNECTED;
        }
    }

    private ITelephony getITelephony() {
        return ITelephony.Stub.asInterface(ServiceManager.getService(Context.TELEPHONY_SERVICE));
    }

    //
    //
    // PhoneStateListener
    //
    //

    /**
     * Registers a listener object to receive notification of changes
     * in specified telephony states.
     * <p>
     * To register a listener, pass a {@link PhoneStateListener}
     * and specify at least one telephony state of interest in
     * the events argument.
     *
     * At registration, and when a specified telephony state
     * changes, the telephony manager invokes the appropriate
     * callback method on the listener object and passes the
     * current (udpated) values.
     * <p>
     * To unregister a listener, pass the listener object and set the
     * events argument to
     * {@link PhoneStateListener#LISTEN_NONE LISTEN_NONE} (0).
     *
     * @param listener The {@link PhoneStateListener} object to register
     *                 (or unregister)
     * @param events The telephony state(s) of interest to the listener,
     *               as a bitwise-OR combination of {@link PhoneStateListener}
     *               LISTEN_ flags.
     */
    public void listen(PhoneStateListener listener, int events) {
        String pkgForDebug = sContext != null ? sContext.getPackageName() : "<unknown>";
        try {
            Boolean notifyNow = (getITelephony() != null);
            sRegistry.listen(pkgForDebug, listener.callback, events, notifyNow);
        } catch (RemoteException ex) {
            // system process dead
        } catch (NullPointerException ex) {
            // system process dead
        }
    }

    /**
     * Returns the CDMA ERI icon index to display
     *
     * @hide
     */
    public int getCdmaEriIconIndex() {
        try {
            return getITelephony().getCdmaEriIconIndex();
        } catch (RemoteException ex) {
            // the phone process is restarting.
            return -1;
        } catch (NullPointerException ex) {
            return -1;
        }
    }

    /**
     * Returns the CDMA ERI icon mode,
     * 0 - ON
     * 1 - FLASHING
     *
     * @hide
     */
    public int getCdmaEriIconMode() {
        try {
            return getITelephony().getCdmaEriIconMode();
        } catch (RemoteException ex) {
            // the phone process is restarting.
            return -1;
        } catch (NullPointerException ex) {
            return -1;
        }
    }

    /**
     * Returns the CDMA ERI text,
     *
     * @hide
     */
    public String getCdmaEriText() {
        try {
            return getITelephony().getCdmaEriText();
        } catch (RemoteException ex) {
            // the phone process is restarting.
            return null;
        } catch (NullPointerException ex) {
            return null;
        }
    }

    /**
     * @return true if the current device is "voice capable".
     * <p>
     * "Voice capable" means that this device supports circuit-switched
     * (i.e. voice) phone calls over the telephony network, and is allowed
     * to display the in-call UI while a cellular voice call is active.
     * This will be false on "data only" devices which can't make voice
     * calls and don't support any in-call UI.
     * <p>
     * Note: the meaning of this flag is subtly different from the
     * PackageManager.FEATURE_TELEPHONY system feature, which is available
     * on any device with a telephony radio, even if the device is
     * data-only.
     *
     * @hide pending API review
     */
    public boolean isVoiceCapable() {
        if (sContext == null) return true;
        return sContext.getResources().getBoolean(
                com.android.internal.R.bool.config_voice_capable);
    }

    /**
     * @return true if the current device supports sms service.
     * <p>
     * If true, this means that the device supports both sending and
     * receiving sms via the telephony network.
     * <p>
     * Note: Voicemail waiting sms, cell broadcasting sms, and MMS are
     *       disabled when device doesn't support sms.
     *
     * @hide pending API review
     */
    public boolean isSmsCapable() {
        if (sContext == null) return true;
        return sContext.getResources().getBoolean(
                com.android.internal.R.bool.config_sms_capable);
    }

    /**
     * Returns all observed cell information of the device.
     *
     * @return List of CellInfo or null if info unavailable.
     *
     * <p>Requires Permission:
     * (@link android.Manifest.permission#ACCESS_COARSE_UPDATES}
     */
    public List<CellInfo> getAllCellInfo() {
        try {
            return getITelephony().getAllCellInfo();
        } catch (RemoteException ex) {
            return null;
        } catch (NullPointerException ex) {
            return null;
        }
    }
<<<<<<< HEAD
   public String getNetworkName() {
        try {
            return getITelephony().getNetworkName();
        } catch (RemoteException ex) {
            return null;
        } catch (NullPointerException ex) {
            return null;
        }
   }
=======
    
    //merge from 8x25q start     
    /**
     * Returns the sim card type, for example, USIM or RUIM.
     * Return null if it is unavailable.
     * <p>
     * Requires Permission:
     *   {@link android.Manifest.permission#READ_PHONE_STATE READ_PHONE_STATE}
     */
    
    /** {@hide} */
    public String getCardType() {
        try {
            return getSubscriberInfo().getCardType();
        } catch (RemoteException ex) {
            return null;
        } catch (NullPointerException ex) {
            // This could happen before phone restarts due to crashing
            return null;
        }
    }
    /** @hide */
    public static boolean isMultiSimEnabled() {
        return (multiSimConfig.equals("dsds") || multiSimConfig.equals("dsda"));
    }
   //merge from 8x25q end    

>>>>>>> 0b8d3f35

}<|MERGE_RESOLUTION|>--- conflicted
+++ resolved
@@ -1346,7 +1346,7 @@
             return null;
         }
     }
-<<<<<<< HEAD
+
    public String getNetworkName() {
         try {
             return getITelephony().getNetworkName();
@@ -1356,7 +1356,7 @@
             return null;
         }
    }
-=======
+
     
     //merge from 8x25q start     
     /**
@@ -1383,7 +1383,4 @@
         return (multiSimConfig.equals("dsds") || multiSimConfig.equals("dsda"));
     }
    //merge from 8x25q end    
-
->>>>>>> 0b8d3f35
-
 }