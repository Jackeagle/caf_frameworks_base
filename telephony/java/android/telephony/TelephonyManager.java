--- conflicted
+++ resolved
@@ -401,18 +401,10 @@
     public static final int NETWORK_TYPE_IDEN = 11;
     /** Current network is EVDO revision B*/
     public static final int NETWORK_TYPE_EVDO_B = 12;
-<<<<<<< HEAD
-    /** @hide Current network is EHRPD */
-    public static final int NETWORK_TYPE_EHRPD = 13;
-    /** @hide Current network is LTE */
-    public static final int NETWORK_TYPE_LTE = 14;
-
-=======
     /** @hide */
     public static final int NETWORK_TYPE_LTE = 13;
     /** @hide */
     public static final int NETWORK_TYPE_EHRPD = 14;
->>>>>>> b4173374
 
     /**
      * Returns a constant indicating the radio technology (network type)
