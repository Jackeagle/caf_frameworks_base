/*
 * Copyright (C) 2015 The Android Open Source Project
 *
 * Licensed under the Apache License, Version 2.0 (the "License");
 * you may not use this file except in compliance with the License.
 * You may obtain a copy of the License at
 *
 *      http://www.apache.org/licenses/LICENSE-2.0
 *
 * Unless required by applicable law or agreed to in writing, software
 * distributed under the License is distributed on an "AS IS" BASIS,
 * WITHOUT WARRANTIES OR CONDITIONS OF ANY KIND, either express or implied.
 * See the License for the specific language governing permissions and
 * limitations under the License.
 */

package android.telephony;

import android.annotation.NonNull;
import android.annotation.Nullable;
import android.annotation.RequiresPermission;
import android.annotation.SuppressLint;
import android.annotation.SystemApi;
import android.annotation.SystemService;
import android.content.Context;
import android.os.PersistableBundle;
import android.os.RemoteException;
import android.os.ServiceManager;
import android.service.carrier.CarrierService;
import android.telephony.ims.ImsReasonInfo;

import com.android.internal.telephony.ICarrierConfigLoader;

/**
 * Provides access to telephony configuration values that are carrier-specific.
 */
@SystemService(Context.CARRIER_CONFIG_SERVICE)
public class CarrierConfigManager {
    private final static String TAG = "CarrierConfigManager";

    /**
     * Extra included in {@link #ACTION_CARRIER_CONFIG_CHANGED} to indicate the slot index that the
     * broadcast is for.
     */
    public static final String EXTRA_SLOT_INDEX = "android.telephony.extra.SLOT_INDEX";

    /**
     * Optional extra included in {@link #ACTION_CARRIER_CONFIG_CHANGED} to indicate the
     * subscription index that the broadcast is for, if a valid one is available.
     */
    public static final String EXTRA_SUBSCRIPTION_INDEX =
            SubscriptionManager.EXTRA_SUBSCRIPTION_INDEX;

    /**
     * @hide
     */
    public CarrierConfigManager() {
    }

    /**
     * This intent is broadcast by the system when carrier config changes. An int is specified in
     * {@link #EXTRA_SLOT_INDEX} to indicate the slot index that this is for. An optional int extra
     * {@link #EXTRA_SUBSCRIPTION_INDEX} is included to indicate the subscription index if a valid
     * one is available for the slot index.
     */
    public static final String
            ACTION_CARRIER_CONFIG_CHANGED = "android.telephony.action.CARRIER_CONFIG_CHANGED";

    // Below are the keys used in carrier config bundles. To add a new variable, define the key and
    // give it a default value in sDefaults. If you need to ship a per-network override in the
    // system image, that can be added in packages/apps/CarrierConfig.

    /**
     * This flag specifies whether VoLTE availability is based on provisioning. By default this is
     * false.
     */
    public static final String
            KEY_CARRIER_VOLTE_PROVISIONED_BOOL = "carrier_volte_provisioned_bool";

    /**
     * Boolean indicating if the "Call forwarding" item is visible in the Call Settings menu.
     * true means visible. false means gone.
     * @hide
     */
    public static final String KEY_CALL_FORWARDING_VISIBILITY_BOOL =
            "call_forwarding_visibility_bool";

    /**
     * Boolean indicating if the "Caller ID" item is visible in the Additional Settings menu.
     * true means visible. false means gone.
     * @hide
     */
    public static final String KEY_ADDITIONAL_SETTINGS_CALLER_ID_VISIBILITY_BOOL =
            "additional_settings_caller_id_visibility_bool";

    /**
     * Boolean indicating if the "Call Waiting" item is visible in the Additional Settings menu.
     * true means visible. false means gone.
     * @hide
     */
    public static final String KEY_ADDITIONAL_SETTINGS_CALL_WAITING_VISIBILITY_BOOL =
            "additional_settings_call_waiting_visibility_bool";

   /**
    * Boolean indicating if the "Call barring" item is visible in the Call Settings menu.
    * true means visible. false means gone.
    * @hide
    */
    public static final String KEY_CALL_BARRING_VISIBILITY_BOOL =
            "call_barring_visibility_bool";

    /**
     * Flag indicating whether or not changing the call barring password via the "Call Barring"
     * settings menu is supported. If true, the option will be visible in the "Call
     * Barring" settings menu. If false, the option will not be visible.
     *
     * Enabled by default.
     * @hide
     */
    public static final String KEY_CALL_BARRING_SUPPORTS_PASSWORD_CHANGE_BOOL =
            "call_barring_supports_password_change_bool";

    /**
     * Flag indicating whether or not deactivating all call barring features via the "Call Barring"
     * settings menu is supported. If true, the option will be visible in the "Call
     * Barring" settings menu. If false, the option will not be visible.
     *
     * Enabled by default.
     * @hide
     */
    public static final String KEY_CALL_BARRING_SUPPORTS_DEACTIVATE_ALL_BOOL =
            "call_barring_supports_deactivate_all_bool";

    /**
     * Flag indicating whether the Phone app should ignore EVENT_SIM_NETWORK_LOCKED
     * events from the Sim.
     * If true, this will prevent the IccNetworkDepersonalizationPanel from being shown, and
     * effectively disable the "Sim network lock" feature.
     */
    public static final String
            KEY_IGNORE_SIM_NETWORK_LOCKED_EVENTS_BOOL = "ignore_sim_network_locked_events_bool";

    /**
     * When checking if a given number is the voicemail number, if this flag is true
     * then in addition to comparing the given number to the voicemail number, we also compare it
     * to the mdn. If this flag is false, the given number is only compared to the voicemail number.
     * By default this value is false.
     */
    public static final String KEY_MDN_IS_ADDITIONAL_VOICEMAIL_NUMBER_BOOL =
            "mdn_is_additional_voicemail_number_bool";

    /**
     * Flag indicating whether the Phone app should provide a "Dismiss" button on the SIM network
     * unlock screen. The default value is true. If set to false, there will be *no way* to dismiss
     * the SIM network unlock screen if you don't enter the correct unlock code. (One important
     * consequence: there will be no way to make an Emergency Call if your SIM is network-locked and
     * you don't know the PIN.)
     */
    public static final String
            KEY_SIM_NETWORK_UNLOCK_ALLOW_DISMISS_BOOL = "sim_network_unlock_allow_dismiss_bool";

    /**
     * Indicates if carrier supports emergency sms.
     * @hide
     */
    public static final String
            KEY_EMERGENCY_SMS_SUPPORT_BOOL = "emergency_sms_support_bool";

    /** Flag indicating if the phone is a world phone */
    public static final String KEY_WORLD_PHONE_BOOL = "world_phone_bool";

    /**
     * Flag to require or skip entitlement checks.
     * If true, entitlement checks will be executed if device has been configured for it,
     * If false, entitlement checks will be skipped.
     */
    public static final String
            KEY_REQUIRE_ENTITLEMENT_CHECKS_BOOL = "require_entitlement_checks_bool";

    /**
     * Flag indicating whether radio is to be restarted on error PDP_FAIL_REGULAR_DEACTIVATION
     * This is false by default.
     */
    public static final String KEY_RESTART_RADIO_ON_PDP_FAIL_REGULAR_DEACTIVATION_BOOL =
            "restart_radio_on_pdp_fail_regular_deactivation_bool";

    /**
     * A list of failure cause codes that will trigger a modem restart when telephony receiving
     * one of those during data setup. The cause codes are defined in 3GPP TS 24.008 Annex I and
     * TS 24.301 Annex B.
     * @hide
     */
    public static final String KEY_RADIO_RESTART_FAILURE_CAUSES_INT_ARRAY =
            "radio_restart_failure_causes_int_array";

    /**
     * If true, enable vibration (haptic feedback) for key presses in the EmergencyDialer activity.
     * The pattern is set on a per-platform basis using config_virtualKeyVibePattern. To be
     * consistent with the regular Dialer, this value should agree with the corresponding values
     * from config.xml under apps/Contacts.
     */
    public static final String
            KEY_ENABLE_DIALER_KEY_VIBRATION_BOOL = "enable_dialer_key_vibration_bool";

    /** Flag indicating if dtmf tone type is enabled */
    public static final String KEY_DTMF_TYPE_ENABLED_BOOL = "dtmf_type_enabled_bool";

    /** Flag indicating if auto retry is enabled */
    public static final String KEY_AUTO_RETRY_ENABLED_BOOL = "auto_retry_enabled_bool";

    /**
     * Determine whether we want to play local DTMF tones in a call, or just let the radio/BP handle
     * playing of the tones.
     */
    public static final String KEY_ALLOW_LOCAL_DTMF_TONES_BOOL = "allow_local_dtmf_tones_bool";

    /**
     * Determines if the carrier requires that a tone be played to the remote party when an app is
     * recording audio during a call (e.g. using a call recording app).
     * <p>
     * Note: This requires the Telephony config_supports_telephony_audio_device overlay to be true
     * in order to work.
     * @hide
     */
    public static final String KEY_PLAY_CALL_RECORDING_TONE_BOOL = "play_call_recording_tone_bool";
    /**
     * Determines if the carrier requires converting the destination number before sending out an
     * SMS. Certain networks and numbering plans require different formats.
     */
    public static final String KEY_SMS_REQUIRES_DESTINATION_NUMBER_CONVERSION_BOOL=
            "sms_requires_destination_number_conversion_bool";

    /**
     * If true, show an onscreen "Dial" button in the dialer. In practice this is used on all
     * platforms, even the ones with hard SEND/END keys, but for maximum flexibility it's controlled
     * by a flag here (which can be overridden on a per-product basis.)
     */
    public static final String KEY_SHOW_ONSCREEN_DIAL_BUTTON_BOOL = "show_onscreen_dial_button_bool";

    /** Determines if device implements a noise suppression device for in call audio. */
    public static final String
            KEY_HAS_IN_CALL_NOISE_SUPPRESSION_BOOL = "has_in_call_noise_suppression_bool";

    /**
     * Determines if the current device should allow emergency numbers to be logged in the Call Log.
     * (Some carriers require that emergency calls *not* be logged, presumably to avoid the risk of
     * accidental redialing from the call log UI. This is a good idea, so the default here is
     * false.)
     */
    public static final String
            KEY_ALLOW_EMERGENCY_NUMBERS_IN_CALL_LOG_BOOL = "allow_emergency_numbers_in_call_log_bool";

    /**
     * A string array containing numbers that shouldn't be included in the call log.
     * @hide
     */
    public static final String KEY_UNLOGGABLE_NUMBERS_STRING_ARRAY =
            "unloggable_numbers_string_array";

    /** If true, removes the Voice Privacy option from Call Settings */
    public static final String KEY_VOICE_PRIVACY_DISABLE_UI_BOOL = "voice_privacy_disable_ui_bool";

    /** Control whether users can reach the carrier portions of Cellular Network Settings. */
    public static final String
            KEY_HIDE_CARRIER_NETWORK_SETTINGS_BOOL = "hide_carrier_network_settings_bool";

    /**
     * Control whether users receive a simplified network settings UI and improved network
     * selection.
     */
    public static final String
            KEY_SIMPLIFIED_NETWORK_SETTINGS_BOOL = "simplified_network_settings_bool";

    /** Control whether users can reach the SIM lock settings. */
    public static final String
            KEY_HIDE_SIM_LOCK_SETTINGS_BOOL = "hide_sim_lock_settings_bool";

    /** Control whether users can edit APNs in Settings. */
    public static final String KEY_APN_EXPAND_BOOL = "apn_expand_bool";

    /** Control whether users can choose a network operator. */
    public static final String KEY_OPERATOR_SELECTION_EXPAND_BOOL = "operator_selection_expand_bool";

    /** Used in Cellular Network Settings for preferred network type. */
    public static final String KEY_PREFER_2G_BOOL = "prefer_2g_bool";

    /** Show cdma network mode choices 1x, 3G, global etc. */
    public static final String KEY_SHOW_CDMA_CHOICES_BOOL = "show_cdma_choices_bool";

    /** CDMA activation goes through HFA */
    public static final String KEY_USE_HFA_FOR_PROVISIONING_BOOL = "use_hfa_for_provisioning_bool";

    /**
     * CDMA activation goes through OTASP.
     * <p>
     * TODO: This should be combined with config_use_hfa_for_provisioning and implemented as an enum
     * (NONE, HFA, OTASP).
     */
    public static final String KEY_USE_OTASP_FOR_PROVISIONING_BOOL = "use_otasp_for_provisioning_bool";

    /** Display carrier settings menu if true */
    public static final String KEY_CARRIER_SETTINGS_ENABLE_BOOL = "carrier_settings_enable_bool";

    /** Does not display additional call setting for IMS phone based on GSM Phone */
    public static final String KEY_ADDITIONAL_CALL_SETTING_BOOL = "additional_call_setting_bool";

    /** Show APN Settings for some CDMA carriers */
    public static final String KEY_SHOW_APN_SETTING_CDMA_BOOL = "show_apn_setting_cdma_bool";

    /** After a CDMA conference call is merged, the swap button should be displayed. */
    public static final String KEY_SUPPORT_SWAP_AFTER_MERGE_BOOL = "support_swap_after_merge_bool";

    /**
     * Determine whether user can edit voicemail number in Settings.
     */
    public static final String KEY_EDITABLE_VOICEMAIL_NUMBER_SETTING_BOOL =
            "editable_voicemail_number_setting_bool";

    /**
     * Since the default voicemail number is empty, if a SIM card does not have a voicemail number
     * available the user cannot use voicemail. This flag allows the user to edit the voicemail
     * number in such cases, and is false by default.
     */
    public static final String KEY_EDITABLE_VOICEMAIL_NUMBER_BOOL= "editable_voicemail_number_bool";

    /**
     * Determine whether the voicemail notification is persistent in the notification bar. If true,
     * the voicemail notifications cannot be dismissed from the notification bar.
     */
    public static final String
            KEY_VOICEMAIL_NOTIFICATION_PERSISTENT_BOOL = "voicemail_notification_persistent_bool";

    /** For IMS video over LTE calls, determines whether video pause signalling is supported. */
    public static final String
            KEY_SUPPORT_PAUSE_IMS_VIDEO_CALLS_BOOL = "support_pause_ims_video_calls_bool";

    /**
     * Disables dialing "*228" (OTASP provisioning) on CDMA carriers where it is not supported or is
     * potentially harmful by locking the SIM to 3G.
     */
    public static final String
            KEY_DISABLE_CDMA_ACTIVATION_CODE_BOOL = "disable_cdma_activation_code_bool";

    /**
     * List of RIL radio technologies (See {@link ServiceState} {@code RIL_RADIO_TECHNOLOGY_*}
     * constants) which support only a single data connection at a time. Some carriers do not
     * support multiple pdp on UMTS.
     */
    public static final String
            KEY_ONLY_SINGLE_DC_ALLOWED_INT_ARRAY = "only_single_dc_allowed_int_array";

    /**
     * Override the platform's notion of a network operator being considered roaming.
     * Value is string array of MCCMNCs to be considered roaming for 3GPP RATs.
     */
    public static final String
            KEY_GSM_ROAMING_NETWORKS_STRING_ARRAY = "gsm_roaming_networks_string_array";

    /**
     * Override the platform's notion of a network operator being considered not roaming.
     * Value is string array of MCCMNCs to be considered not roaming for 3GPP RATs.
     */
    public static final String
            KEY_GSM_NONROAMING_NETWORKS_STRING_ARRAY = "gsm_nonroaming_networks_string_array";

    /**
     * Override the device's configuration for the ImsService to use for this SIM card.
     */
    public static final String KEY_CONFIG_IMS_PACKAGE_OVERRIDE_STRING =
            "config_ims_package_override_string";

    /**
     * Override the package that will manage {@link SubscriptionPlan}
     * information instead of the {@link CarrierService} that defines this
     * value.
     *
     * @see SubscriptionManager#getSubscriptionPlans(int)
     * @see SubscriptionManager#setSubscriptionPlans(int, java.util.List)
     */
    @SystemApi
    public static final String KEY_CONFIG_PLANS_PACKAGE_OVERRIDE_STRING =
            "config_plans_package_override_string";

    /**
     * Override the platform's notion of a network operator being considered roaming.
     * Value is string array of SIDs to be considered roaming for 3GPP2 RATs.
     */
    public static final String
            KEY_CDMA_ROAMING_NETWORKS_STRING_ARRAY = "cdma_roaming_networks_string_array";

    /**
     * Override the platform's notion of a network operator being considered non roaming.
     * Value is string array of SIDs to be considered not roaming for 3GPP2 RATs.
     */
    public static final String
            KEY_CDMA_NONROAMING_NETWORKS_STRING_ARRAY = "cdma_nonroaming_networks_string_array";

    /**
     * Override the platform's notion of a network operator being considered non roaming.
     * If true all networks are considered as home network a.k.a non-roaming.  When false,
     * the 2 pairs of CMDA and GSM roaming/non-roaming arrays are consulted.
     *
     * @see #KEY_GSM_ROAMING_NETWORKS_STRING_ARRAY
     * @see #KEY_GSM_NONROAMING_NETWORKS_STRING_ARRAY
     * @see #KEY_CDMA_ROAMING_NETWORKS_STRING_ARRAY
     * @see #KEY_CDMA_NONROAMING_NETWORKS_STRING_ARRAY
     */
    public static final String
            KEY_FORCE_HOME_NETWORK_BOOL = "force_home_network_bool";

    /**
     * Flag specifying whether VoLTE should be available for carrier, independent of carrier
     * provisioning. If false: hard disabled. If true: then depends on carrier provisioning,
     * availability, etc.
     */
    public static final String KEY_CARRIER_VOLTE_AVAILABLE_BOOL = "carrier_volte_available_bool";

    /**
     * Flag specifying whether video telephony is available for carrier. If false: hard disabled.
     * If true: then depends on carrier provisioning, availability, etc.
     */
    public static final String KEY_CARRIER_VT_AVAILABLE_BOOL = "carrier_vt_available_bool";

    /**
     * Flag specifying whether the carrier wants to notify the user when a VT call has been handed
     * over from WIFI to LTE.
     * <p>
     * The handover notification is sent as a
     * {@link TelephonyManager#EVENT_HANDOVER_VIDEO_FROM_WIFI_TO_LTE}
     * {@link android.telecom.Connection} event, which an {@link android.telecom.InCallService}
     * should use to trigger the display of a user-facing message.
     * <p>
     * The Connection event is sent to the InCallService only once, the first time it occurs.
     * @hide
     */
    public static final String KEY_NOTIFY_HANDOVER_VIDEO_FROM_WIFI_TO_LTE_BOOL =
            "notify_handover_video_from_wifi_to_lte_bool";

    /**
     * Flag specifying whether the carrier wants to notify the user when a VT call has been handed
     * over from LTE to WIFI.
     * <p>
     * The handover notification is sent as a
     * {@link TelephonyManager#EVENT_HANDOVER_VIDEO_FROM_LTE_TO_WIFI}
     * {@link android.telecom.Connection} event, which an {@link android.telecom.InCallService}
     * should use to trigger the display of a user-facing message.
     * @hide
     */
    public static final String KEY_NOTIFY_HANDOVER_VIDEO_FROM_LTE_TO_WIFI_BOOL =
            "notify_handover_video_from_lte_to_wifi_bool";

    /**
     * Flag specifying whether the carrier supports downgrading a video call (tx, rx or tx/rx)
     * directly to an audio call.
     * @hide
     */
    public static final String KEY_SUPPORT_DOWNGRADE_VT_TO_AUDIO_BOOL =
            "support_downgrade_vt_to_audio_bool";

    /**
     * Where there is no preloaded voicemail number on a SIM card, specifies the carrier's default
     * voicemail number.
     * When empty string, no default voicemail number is specified.
     */
    public static final String KEY_DEFAULT_VM_NUMBER_STRING = "default_vm_number_string";

    /**
     * Where there is no preloaded voicemail number on a SIM card, specifies the carrier's default
     * voicemail number for roaming network.
     * When empty string, no default voicemail number is specified for roaming network.
     * @hide
     */
    public static final String KEY_DEFAULT_VM_NUMBER_ROAMING_STRING =
            "default_vm_number_roaming_string";

    /**
     * Flag that specifies to use the user's own phone number as the voicemail number when there is
     * no pre-loaded voicemail number on the SIM card.
     * <p>
     * {@link #KEY_DEFAULT_VM_NUMBER_STRING} takes precedence over this flag.
     * <p>
     * If false, the system default (*86) will be used instead.
     */
    public static final String KEY_CONFIG_TELEPHONY_USE_OWN_NUMBER_FOR_VOICEMAIL_BOOL =
            "config_telephony_use_own_number_for_voicemail_bool";

    /**
     * When {@code true}, changes to the mobile data enabled switch will not cause the VT
     * registration state to change.  That is, turning on or off mobile data will not cause VT to be
     * enabled or disabled.
     * When {@code false}, disabling mobile data will cause VT to be de-registered.
     * <p>
     * See also {@link #KEY_VILTE_DATA_IS_METERED_BOOL}.
     * @hide
     */
    public static final String KEY_IGNORE_DATA_ENABLED_CHANGED_FOR_VIDEO_CALLS =
            "ignore_data_enabled_changed_for_video_calls";

    /**
     * Flag indicating whether data used for a video call over LTE is metered or not.
     * <p>
     * When {@code true}, if the device hits the data limit or data is disabled during a ViLTE call,
     * the call will be downgraded to audio-only (or paused if
     * {@link #KEY_SUPPORT_PAUSE_IMS_VIDEO_CALLS_BOOL} is {@code true}).
     *
     * @hide
     */
    public static final String KEY_VILTE_DATA_IS_METERED_BOOL = "vilte_data_is_metered_bool";

    /**
     * Flag indicating whether we should reset UT capability or not for IMS deregistration
     * and for IMS feature state not ready
     * @hide
     */
    public static final String KEY_IGNORE_RESET_UT_CAPABILITY_BOOL =
            "ignore_reset_ut_capability_bool";

    /**
     * Flag specifying whether WFC over IMS should be available for carrier: independent of
     * carrier provisioning. If false: hard disabled. If true: then depends on carrier
     * provisioning, availability etc.
     */
    public static final String KEY_CARRIER_WFC_IMS_AVAILABLE_BOOL = "carrier_wfc_ims_available_bool";

    /**
     * Specifies a map from dialstrings to replacements for roaming network service numbers which
     * cannot be replaced on the carrier side.
     * <p>
     * Individual entries have the format:
     * [dialstring to replace]:[replacement]
     */
    public static final String KEY_DIAL_STRING_REPLACE_STRING_ARRAY =
            "dial_string_replace_string_array";

    /**
     * Flag specifying whether WFC over IMS supports the "wifi only" option.  If false, the wifi
     * calling settings will not include an option for "wifi only".  If true, the wifi calling
     * settings will include an option for "wifi only"
     * <p>
     * By default, it is assumed that WFC supports "wifi only".
     */
    public static final String KEY_CARRIER_WFC_SUPPORTS_WIFI_ONLY_BOOL =
            "carrier_wfc_supports_wifi_only_bool";

    /**
     * Default WFC_IMS_MODE for home network   0: WIFI_ONLY
     *                                         1: CELLULAR_PREFERRED
     *                                         2: WIFI_PREFERRED
     * @hide
     */
    public static final String KEY_CARRIER_DEFAULT_WFC_IMS_MODE_INT =
            "carrier_default_wfc_ims_mode_int";

    /**
     * Default WFC_IMS_MODE for roaming
     * See {@link KEY_CARRIER_DEFAULT_WFC_IMS_MODE_INT} for valid values.
     *
     * @hide
     */
    public static final String KEY_CARRIER_DEFAULT_WFC_IMS_ROAMING_MODE_INT =
            "carrier_default_wfc_ims_roaming_mode_int";

    /**
     * Default WFC_IMS_enabled: true VoWiFi by default is on
     *                          false VoWiFi by default is off
     * @hide
     */
    public static final String KEY_CARRIER_DEFAULT_WFC_IMS_ENABLED_BOOL =
            "carrier_default_wfc_ims_enabled_bool";

    /**
     * Default WFC_IMS_roaming_enabled: true VoWiFi roaming by default is on
     *                                  false VoWiFi roaming by default is off
     * @hide
     */
    public static final String KEY_CARRIER_DEFAULT_WFC_IMS_ROAMING_ENABLED_BOOL =
            "carrier_default_wfc_ims_roaming_enabled_bool";

    /**
     * Flag indicating whether failed calls due to no service should prompt the user to enable
     * WIFI calling.  When {@code true}, if the user attempts to establish a call when there is no
     * service available, they are connected to WIFI, and WIFI calling is disabled, a different
     * call failure message will be used to encourage the user to enable WIFI calling.
     * @hide
     */
    public static final String KEY_CARRIER_PROMOTE_WFC_ON_CALL_FAIL_BOOL =
            "carrier_promote_wfc_on_call_fail_bool";

    /** Flag specifying whether provisioning is required for VOLTE. */
    public static final String KEY_CARRIER_VOLTE_PROVISIONING_REQUIRED_BOOL
            = "carrier_volte_provisioning_required_bool";

    /**
     * Flag specifying if WFC provisioning depends on VoLTE provisioning.
     *
     * {@code false}: default value; honor actual WFC provisioning state.
     * {@code true}: when VoLTE is not provisioned, treat WFC as not provisioned; when VoLTE is
     *               provisioned, honor actual WFC provisioning state.
     *
     * As of now, Verizon is the only carrier enforcing this dependency in their
     * WFC awareness and activation requirements.
     *
     * @hide
     *  */
    public static final String KEY_CARRIER_VOLTE_OVERRIDE_WFC_PROVISIONING_BOOL
            = "carrier_volte_override_wfc_provisioning_bool";

    /**
     * Override the device's configuration for the cellular data service to use for this SIM card.
     * @hide
     */
    public static final String KEY_CARRIER_DATA_SERVICE_WWAN_PACKAGE_OVERRIDE_STRING
            = "carrier_data_service_wwan_package_override_string";

    /**
     * Override the device's configuration for the IWLAN data service to use for this SIM card.
     * @hide
     */
    public static final String KEY_CARRIER_DATA_SERVICE_WLAN_PACKAGE_OVERRIDE_STRING
            = "carrier_data_service_wlan_package_override_string";

    /** Flag specifying whether VoLTE TTY is supported. */
    public static final String KEY_CARRIER_VOLTE_TTY_SUPPORTED_BOOL
            = "carrier_volte_tty_supported_bool";

    /**
     * Flag specifying whether IMS service can be turned off. If false then the service will not be
     * turned-off completely, but individual features can be disabled.
     */
    public static final String KEY_CARRIER_ALLOW_TURNOFF_IMS_BOOL
            = "carrier_allow_turnoff_ims_bool";

    /**
     * Flag specifying whether Generic Bootstrapping Architecture capable SIM is required for IMS.
     */
    public static final String KEY_CARRIER_IMS_GBA_REQUIRED_BOOL
            = "carrier_ims_gba_required_bool";

    /**
     * Flag specifying whether IMS instant lettering is available for the carrier.  {@code True} if
     * instant lettering is available for the carrier, {@code false} otherwise.
     */
    public static final String KEY_CARRIER_INSTANT_LETTERING_AVAILABLE_BOOL =
            "carrier_instant_lettering_available_bool";

    /*
     * Flag specifying whether IMS should be the first phone attempted for E911 even if the
     * phone is not in service.
     */
    public static final String KEY_CARRIER_USE_IMS_FIRST_FOR_EMERGENCY_BOOL
            = "carrier_use_ims_first_for_emergency_bool";

    /**
     * When IMS instant lettering is available for a carrier (see
     * {@link #KEY_CARRIER_INSTANT_LETTERING_AVAILABLE_BOOL}), determines the list of characters
     * which may not be contained in messages.  Should be specified as a regular expression suitable
     * for use with {@link String#matches(String)}.
     */
    public static final String KEY_CARRIER_INSTANT_LETTERING_INVALID_CHARS_STRING =
            "carrier_instant_lettering_invalid_chars_string";

    /**
     * When IMS instant lettering is available for a carrier (see
     * {@link #KEY_CARRIER_INSTANT_LETTERING_AVAILABLE_BOOL}), determines a list of characters which
     * must be escaped with a backslash '\' character.  Should be specified as a string containing
     * the characters to be escaped.  For example to escape quote and backslash the string would be
     * a quote and a backslash.
     */
    public static final String KEY_CARRIER_INSTANT_LETTERING_ESCAPED_CHARS_STRING =
            "carrier_instant_lettering_escaped_chars_string";

    /**
     * When IMS instant lettering is available for a carrier (see
     * {@link #KEY_CARRIER_INSTANT_LETTERING_AVAILABLE_BOOL}), determines the character encoding
     * which will be used when determining the length of messages.  Used in the InCall UI to limit
     * the number of characters the user may type.  If empty-string, the instant lettering
     * message size limit will be enforced on a 1:1 basis.  That is, each character will count
     * towards the messages size limit as a single bye.  If a character encoding is specified, the
     * message size limit will be based on the number of bytes in the message per the specified
     * encoding.
     */
    public static final String KEY_CARRIER_INSTANT_LETTERING_ENCODING_STRING =
            "carrier_instant_lettering_encoding_string";

    /**
     * When IMS instant lettering is available for a carrier (see
     * {@link #KEY_CARRIER_INSTANT_LETTERING_AVAILABLE_BOOL}), the length limit for messages.  Used
     * in the InCall UI to ensure the user cannot enter more characters than allowed by the carrier.
     * See also {@link #KEY_CARRIER_INSTANT_LETTERING_ENCODING_STRING} for more information on how
     * the length of the message is calculated.
     */
    public static final String KEY_CARRIER_INSTANT_LETTERING_LENGTH_LIMIT_INT =
            "carrier_instant_lettering_length_limit_int";

    /**
     * If Voice Radio Technology is RIL_RADIO_TECHNOLOGY_LTE:14 or RIL_RADIO_TECHNOLOGY_UNKNOWN:0
     * this is the value that should be used instead. A configuration value of
     * RIL_RADIO_TECHNOLOGY_UNKNOWN:0 means there is no replacement value and that the default
     * assumption for phone type (GSM) should be used.
     */
    public static final String KEY_VOLTE_REPLACEMENT_RAT_INT = "volte_replacement_rat_int";

    /**
     * The default sim call manager to use when the default dialer doesn't implement one. A sim call
     * manager can control and route outgoing and incoming phone calls, even if they're placed
     * using another connection service (PSTN, for example).
     */
    public static final String KEY_DEFAULT_SIM_CALL_MANAGER_STRING = "default_sim_call_manager_string";

    /**
     * The default flag specifying whether ETWS/CMAS test setting is forcibly disabled in
     * Settings->More->Emergency broadcasts menu even though developer options is turned on.
     */
    public static final String KEY_CARRIER_FORCE_DISABLE_ETWS_CMAS_TEST_BOOL =
            "carrier_force_disable_etws_cmas_test_bool";

    /**
     * The default flag specifying whether "Turn on Notifications" option will be always shown in
     * Settings->More->Emergency broadcasts menu regardless developer options is turned on or not.
     */
    public static final String KEY_ALWAYS_SHOW_EMERGENCY_ALERT_ONOFF_BOOL =
            "always_show_emergency_alert_onoff_bool";

    /**
     * The flag to disable cell broadcast severe alert when extreme alert is disabled.
     * @hide
     */
    public static final String KEY_DISABLE_SEVERE_WHEN_EXTREME_DISABLED_BOOL =
            "disable_severe_when_extreme_disabled_bool";

    /**
     * The message expiration time in milliseconds for duplicate detection purposes.
     * @hide
     */
    public static final String KEY_MESSAGE_EXPIRATION_TIME_LONG =
            "message_expiration_time_long";

    /**
     * The data call retry configuration for different types of APN.
     * @hide
     */
    public static final String KEY_CARRIER_DATA_CALL_RETRY_CONFIG_STRINGS =
            "carrier_data_call_retry_config_strings";

    /**
     * Delay in milliseconds between trying APN from the pool
     * @hide
     */
    public static final String KEY_CARRIER_DATA_CALL_APN_DELAY_DEFAULT_LONG =
            "carrier_data_call_apn_delay_default_long";

    /**
     * Faster delay in milliseconds between trying APN from the pool
     * @hide
     */
    public static final String KEY_CARRIER_DATA_CALL_APN_DELAY_FASTER_LONG =
            "carrier_data_call_apn_delay_faster_long";

    /**
     * Delay in milliseconds for retrying APN after disconnect
     * @hide
     */
    public static final String KEY_CARRIER_DATA_CALL_APN_RETRY_AFTER_DISCONNECT_LONG =
            "carrier_data_call_apn_retry_after_disconnect_long";

    /**
     * Data call setup permanent failure causes by the carrier
     */
    public static final String KEY_CARRIER_DATA_CALL_PERMANENT_FAILURE_STRINGS =
            "carrier_data_call_permanent_failure_strings";

    /**
     * Default APN types that are metered by the carrier
     * @hide
     */
    public static final String KEY_CARRIER_METERED_APN_TYPES_STRINGS =
            "carrier_metered_apn_types_strings";
    /**
     * Default APN types that are roaming-metered by the carrier
     * @hide
     */
    public static final String KEY_CARRIER_METERED_ROAMING_APN_TYPES_STRINGS =
            "carrier_metered_roaming_apn_types_strings";

    /**
     * Default APN types that are metered on IWLAN by the carrier
     * @hide
     */
    public static final String KEY_CARRIER_METERED_IWLAN_APN_TYPES_STRINGS =
            "carrier_metered_iwlan_apn_types_strings";

    /**
     * CDMA carrier ERI (Enhanced Roaming Indicator) file name
     * @hide
     */
    public static final String KEY_CARRIER_ERI_FILE_NAME_STRING =
            "carrier_eri_file_name_string";

    /* The following 3 fields are related to carrier visual voicemail. */

    /**
     * The carrier number mobile outgoing (MO) sms messages are sent to.
     */
    public static final String KEY_VVM_DESTINATION_NUMBER_STRING = "vvm_destination_number_string";

    /**
     * The port through which the mobile outgoing (MO) sms messages are sent through.
     */
    public static final String KEY_VVM_PORT_NUMBER_INT = "vvm_port_number_int";

    /**
     * The type of visual voicemail protocol the carrier adheres to. See {@link TelephonyManager}
     * for possible values. For example {@link TelephonyManager#VVM_TYPE_OMTP}.
     */
    public static final String KEY_VVM_TYPE_STRING = "vvm_type_string";

    /**
     * Whether cellular data is required to access visual voicemail.
     */
    public static final String KEY_VVM_CELLULAR_DATA_REQUIRED_BOOL =
        "vvm_cellular_data_required_bool";

    /**
     * The default OMTP visual voicemail client prefix to use. Defaulted to "//VVM"
     */
    public static final String KEY_VVM_CLIENT_PREFIX_STRING =
            "vvm_client_prefix_string";

    /**
     * Whether to use SSL to connect to the visual voicemail IMAP server. Defaulted to false.
     */
    public static final String KEY_VVM_SSL_ENABLED_BOOL = "vvm_ssl_enabled_bool";

    /**
     * A set of capabilities that should not be used even if it is reported by the visual voicemail
     * IMAP CAPABILITY command.
     */
    public static final String KEY_VVM_DISABLED_CAPABILITIES_STRING_ARRAY =
            "vvm_disabled_capabilities_string_array";

    /**
     * Whether legacy mode should be used when the visual voicemail client is disabled.
     *
     * <p>Legacy mode is a mode that on the carrier side visual voicemail is still activated, but on
     * the client side all network operations are disabled. SMSs are still monitored so a new
     * message SYNC SMS will be translated to show a message waiting indicator, like traditional
     * voicemails.
     *
     * <p>This is for carriers that does not support VVM deactivation so voicemail can continue to
     * function without the data cost.
     */
    public static final String KEY_VVM_LEGACY_MODE_ENABLED_BOOL =
            "vvm_legacy_mode_enabled_bool";

    /**
     * Whether to prefetch audio data on new voicemail arrival, defaulted to true.
     */
    public static final String KEY_VVM_PREFETCH_BOOL = "vvm_prefetch_bool";

    /**
     * The package name of the carrier's visual voicemail app to ensure that dialer visual voicemail
     * and carrier visual voicemail are not active at the same time.
     *
     * @deprecated use {@link #KEY_CARRIER_VVM_PACKAGE_NAME_STRING_ARRAY}.
     */
    @Deprecated
    public static final String KEY_CARRIER_VVM_PACKAGE_NAME_STRING = "carrier_vvm_package_name_string";

    /**
     * A list of the carrier's visual voicemail app package names to ensure that dialer visual
     * voicemail and carrier visual voicemail are not active at the same time.
     */
    public static final String KEY_CARRIER_VVM_PACKAGE_NAME_STRING_ARRAY =
            "carrier_vvm_package_name_string_array";

    /**
     * Flag specifying whether ICCID is showed in SIM Status screen, default to false.
     */
    public static final String KEY_SHOW_ICCID_IN_SIM_STATUS_BOOL = "show_iccid_in_sim_status_bool";

    /**
     * Flag specifying whether the {@link android.telephony.SignalStrength} is shown in the SIM
     * Status screen. The default value is true.
     */
    public static final String KEY_SHOW_SIGNAL_STRENGTH_IN_SIM_STATUS_BOOL =
        "show_signal_strength_in_sim_status_bool";

    /**
     * Flag specifying whether an additional (client initiated) intent needs to be sent on System
     * update
     */
    public static final String KEY_CI_ACTION_ON_SYS_UPDATE_BOOL = "ci_action_on_sys_update_bool";

    /**
     * Intent to be sent for the additional action on System update
     */
    public static final String KEY_CI_ACTION_ON_SYS_UPDATE_INTENT_STRING =
            "ci_action_on_sys_update_intent_string";

    /**
     * Extra to be included in the intent sent for additional action on System update
     */
    public static final String KEY_CI_ACTION_ON_SYS_UPDATE_EXTRA_STRING =
            "ci_action_on_sys_update_extra_string";

    /**
     * Value of extra included in intent sent for additional action on System update
     */
    public static final String KEY_CI_ACTION_ON_SYS_UPDATE_EXTRA_VAL_STRING =
            "ci_action_on_sys_update_extra_val_string";

    /**
     * Specifies the amount of gap to be added in millis between postdial DTMF tones. When a
     * non-zero value is specified, the UE shall wait for the specified amount of time before it
     * sends out successive DTMF tones on the network.
     */
    public static final String KEY_GSM_DTMF_TONE_DELAY_INT = "gsm_dtmf_tone_delay_int";

    /**
     * Specifies the amount of gap to be added in millis between DTMF tones. When a non-zero value
     * is specified, the UE shall wait for the specified amount of time before it sends out
     * successive DTMF tones on the network.
     */
    public static final String KEY_IMS_DTMF_TONE_DELAY_INT = "ims_dtmf_tone_delay_int";

    /**
     * Specifies the amount of gap to be added in millis between postdial DTMF tones. When a
     * non-zero value is specified, the UE shall wait for the specified amount of time before it
     * sends out successive DTMF tones on the network.
     */
    public static final String KEY_CDMA_DTMF_TONE_DELAY_INT = "cdma_dtmf_tone_delay_int";

    /**
     * Some carriers will send call forwarding responses for voicemail in a format that is not 3gpp
     * compliant, which causes issues during parsing. This causes the
     * {@link com.android.internal.telephony.CallForwardInfo#number} to contain non-numerical
     * characters instead of a number.
     *
     * If true, we will detect the non-numerical characters and replace them with "Voicemail".
     * @hide
     */
    public static final String KEY_CALL_FORWARDING_MAP_NON_NUMBER_TO_VOICEMAIL_BOOL =
            "call_forwarding_map_non_number_to_voicemail_bool";

    /**
     * Determines whether conference calls are supported by a carrier.  When {@code true},
     * conference calling is supported, {@code false otherwise}.
     */
    public static final String KEY_SUPPORT_CONFERENCE_CALL_BOOL = "support_conference_call_bool";

    /**
     * Determines whether a maximum size limit for IMS conference calls is enforced on the device.
     * When {@code true}, IMS conference calls will be limited to at most
     * {@link #KEY_IMS_CONFERENCE_SIZE_LIMIT_INT} participants.  When {@code false}, no attempt is made
     * to limit the number of participants in a conference (the carrier will raise an error when an
     * attempt is made to merge too many participants into a conference).
     */
    public static final String KEY_IS_IMS_CONFERENCE_SIZE_ENFORCED_BOOL =
            "is_ims_conference_size_enforced_bool";

    /**
     * Determines the maximum number of participants the carrier supports for a conference call.
     * This number is exclusive of the current device.  A conference between 3 devices, for example,
     * would have a size limit of 2 participants.
     * Enforced when {@link #KEY_IS_IMS_CONFERENCE_SIZE_ENFORCED_BOOL} is {@code true}.
     */
    public static final String KEY_IMS_CONFERENCE_SIZE_LIMIT_INT = "ims_conference_size_limit_int";

    /**
     * Determines whether manage IMS conference calls is supported by a carrier.  When {@code true},
     * manage IMS conference call is supported, {@code false otherwise}.
     * @hide
     */
    public static final String KEY_SUPPORT_MANAGE_IMS_CONFERENCE_CALL_BOOL =
            "support_manage_ims_conference_call_bool";

    /**
     * Determines whether High Definition audio property is displayed in the dialer UI.
     * If {@code false}, remove the HD audio property from the connection so that HD audio related
     * UI is not displayed. If {@code true}, keep HD audio property as it is configured.
     */
    public static final String KEY_DISPLAY_HD_AUDIO_PROPERTY_BOOL =
            "display_hd_audio_property_bool";

    /**
     * Determines whether IMS conference calls are supported by a carrier.  When {@code true},
     * IMS conference calling is supported, {@code false} otherwise.
     * @hide
     */
    public static final String KEY_SUPPORT_IMS_CONFERENCE_CALL_BOOL =
            "support_ims_conference_call_bool";

    /**
     * Determines whether video conference calls are supported by a carrier.  When {@code true},
     * video calls can be merged into conference calls, {@code false} otherwiwse.
     * <p>
     * Note: even if video conference calls are not supported, audio calls may be merged into a
     * conference if {@link #KEY_SUPPORT_CONFERENCE_CALL_BOOL} is {@code true}.
     * @hide
     */
    public static final String KEY_SUPPORT_VIDEO_CONFERENCE_CALL_BOOL =
            "support_video_conference_call_bool";

    /**
     * Determine whether user can toggle Enhanced 4G LTE Mode in Settings.
     */
    public static final String KEY_EDITABLE_ENHANCED_4G_LTE_BOOL = "editable_enhanced_4g_lte_bool";

    /**
     * Determines whether the Enhanced 4G LTE toggle will be shown in the settings. When this
     * option is {@code true}, the toggle will be hidden regardless of whether the device and
     * carrier supports 4G LTE or not.
     */
    public static final String KEY_HIDE_ENHANCED_4G_LTE_BOOL = "hide_enhanced_4g_lte_bool";

    /**
     * Default Enhanced 4G LTE mode enabled. When this is {@code true}, Enhanced 4G LTE mode by
     * default is on, otherwise if {@code false}, Enhanced 4G LTE mode by default is off.
     * @hide
     */
    public static final String KEY_ENHANCED_4G_LTE_ON_BY_DEFAULT_BOOL =
            "enhanced_4g_lte_on_by_default_bool";

    /**
     * Determine whether IMS apn can be shown.
     */
    public static final String KEY_HIDE_IMS_APN_BOOL = "hide_ims_apn_bool";

    /**
     * Determine whether preferred network type can be shown.
     */
    public static final String KEY_HIDE_PREFERRED_NETWORK_TYPE_BOOL = "hide_preferred_network_type_bool";

    /**
     * String array for package names that need to be enabled for this carrier.
     * If user has explicitly disabled some packages in the list, won't re-enable.
     * Other carrier specific apps which are not in this list may be disabled for current carrier,
     * and only be re-enabled when this config for another carrier includes it.
     *
     * @hide
     */
    public static final String KEY_ENABLE_APPS_STRING_ARRAY = "enable_apps_string_array";

    /**
     * Determine whether user can switch Wi-Fi preferred or Cellular preferred in calling preference.
     * Some operators support Wi-Fi Calling only, not VoLTE.
     * They don't need "Cellular preferred" option.
     * In this case, set uneditalbe attribute for preferred preference.
     * @hide
     */
    public static final String KEY_EDITABLE_WFC_MODE_BOOL = "editable_wfc_mode_bool";

     /**
      * Flag to indicate if Wi-Fi needs to be disabled in ECBM
      * @hide
      **/
     public static final String
              KEY_CONFIG_WIFI_DISABLE_IN_ECBM = "config_wifi_disable_in_ecbm";

    /**
     * List operator-specific error codes and indices of corresponding error strings in
     * wfcOperatorErrorAlertMessages and wfcOperatorErrorNotificationMessages.
     *
     * Example: "REG09|0" specifies error code "REG09" and index "0". This index will be
     * used to find alert and notification messages in wfcOperatorErrorAlertMessages and
     * wfcOperatorErrorNotificationMessages.
     *
     * @hide
     */
    public static final String KEY_WFC_OPERATOR_ERROR_CODES_STRING_ARRAY =
            "wfc_operator_error_codes_string_array";

    /**
     * Indexes of SPN format strings in wfcSpnFormats and wfcDataSpnFormats.
     * @hide
     */
    public static final String KEY_WFC_SPN_FORMAT_IDX_INT = "wfc_spn_format_idx_int";
    /** @hide */
    public static final String KEY_WFC_DATA_SPN_FORMAT_IDX_INT = "wfc_data_spn_format_idx_int";

    /**
     * The Component Name of the activity that can setup the emergency addrees for WiFi Calling
     * as per carrier requirement.
     * @hide
     */
     public static final String KEY_WFC_EMERGENCY_ADDRESS_CARRIER_APP_STRING =
            "wfc_emergency_address_carrier_app_string";

    /**
     * Unconditionally override the carrier name string using #KEY_CARRIER_NAME_STRING.
     *
     * If true, then the carrier name string will be #KEY_CARRIER_NAME_STRING, unconditionally.
     *
     * <p>If false, then the override will be performed conditionally and the
     * #KEY_CARRIER_NAME_STRING will have the lowest-precedence; it will only be used in the event
     * that the name string would otherwise be empty, allowing it to serve as a last-resort. If
     * used, this value functions in place of the SPN on any/all ICC records for the corresponding
     * subscription.
     */
    public static final String KEY_CARRIER_NAME_OVERRIDE_BOOL = "carrier_name_override_bool";

    /**
     * String to identify carrier name in CarrierConfig app. This string overrides SPN if
     * #KEY_CARRIER_NAME_OVERRIDE_BOOL is true; otherwise, it will be used if its value is provided
     * and SPN is unavailable
     */
    public static final String KEY_CARRIER_NAME_STRING = "carrier_name_string";

    /**
     * Override the registered PLMN name using #KEY_CDMA_HOME_REGISTERED_PLMN_NAME_STRING.
     *
     * If true, then the registered PLMN name (only for CDMA/CDMA-LTE and only when not roaming)
     * will be #KEY_CDMA_HOME_REGISTERED_PLMN_NAME_STRING. If false, or if phone type is not
     * CDMA/CDMA-LTE or if roaming, then #KEY_CDMA_HOME_REGISTERED_PLMN_NAME_STRING will be ignored.
     * @hide
     */
    public static final String KEY_CDMA_HOME_REGISTERED_PLMN_NAME_OVERRIDE_BOOL =
            "cdma_home_registered_plmn_name_override_bool";

    /**
     * String to identify registered PLMN name in CarrierConfig app. This string overrides
     * registered PLMN name if #KEY_CDMA_HOME_REGISTERED_PLMN_NAME_OVERRIDE_BOOL is true, phone type
     * is CDMA/CDMA-LTE and device is not in roaming state; otherwise, it will be ignored.
     * @hide
     */
    public static final String KEY_CDMA_HOME_REGISTERED_PLMN_NAME_STRING =
            "cdma_home_registered_plmn_name_string";

    /**
     * If this is true, the SIM card (through Customer Service Profile EF file) will be able to
     * prevent manual operator selection. If false, this SIM setting will be ignored and manual
     * operator selection will always be available. See CPHS4_2.WW6, CPHS B.4.7.1 for more
     * information
     */
    public static final String KEY_CSP_ENABLED_BOOL = "csp_enabled_bool";

    /**
     * Allow user to add APNs
     */
    public static final String KEY_ALLOW_ADDING_APNS_BOOL = "allow_adding_apns_bool";

    /**
     * APN types that user is not allowed to modify
     * @hide
     */
    public static final String KEY_READ_ONLY_APN_TYPES_STRING_ARRAY =
            "read_only_apn_types_string_array";

    /**
     * APN fields that user is not allowed to modify
     * @hide
     */
    public static final String KEY_READ_ONLY_APN_FIELDS_STRING_ARRAY =
            "read_only_apn_fields_string_array";

    /**
     * Boolean indicating if intent for emergency call state changes should be broadcast
     * @hide
     */
    public static final String KEY_BROADCAST_EMERGENCY_CALL_STATE_CHANGES_BOOL =
            "broadcast_emergency_call_state_changes_bool";

    /**
      * Indicates whether STK LAUNCH_BROWSER command is disabled.
      * If {@code true}, then the browser will not be launched
      * on UI for the LAUNCH_BROWSER STK command.
      * @hide
      */
    public static final String KEY_STK_DISABLE_LAUNCH_BROWSER_BOOL =
            "stk_disable_launch_browser_bool";

    /**
     * Boolean indicating if show data RAT icon on status bar even when data is disabled
     * @hide
     */
    public static final String KEY_ALWAYS_SHOW_DATA_RAT_ICON_BOOL =
            "always_show_data_rat_icon_bool";

    /**
     * Boolean to decide whether to show precise call failed cause to user
     * @hide
     */
    public static final String KEY_SHOW_PRECISE_FAILED_CAUSE_BOOL =
            "show_precise_failed_cause_bool";

    /**
     * Flag specifying whether CDMA call waiting and call forwarding are enabled
     * @hide
     */
    public static final String KEY_CDMA_CW_CF_ENABLED_BOOL = "cdma_cw_cf_enabled_bool";

    // These variables are used by the MMS service and exposed through another API, {@link
    // SmsManager}. The variable names and string values are copied from there.
    public static final String KEY_MMS_ALIAS_ENABLED_BOOL = "aliasEnabled";
    public static final String KEY_MMS_ALLOW_ATTACH_AUDIO_BOOL = "allowAttachAudio";
    public static final String KEY_MMS_APPEND_TRANSACTION_ID_BOOL = "enabledTransID";
    public static final String KEY_MMS_GROUP_MMS_ENABLED_BOOL = "enableGroupMms";
    public static final String KEY_MMS_MMS_DELIVERY_REPORT_ENABLED_BOOL = "enableMMSDeliveryReports";
    public static final String KEY_MMS_MMS_ENABLED_BOOL = "enabledMMS";
    public static final String KEY_MMS_MMS_READ_REPORT_ENABLED_BOOL = "enableMMSReadReports";
    public static final String KEY_MMS_MULTIPART_SMS_ENABLED_BOOL = "enableMultipartSMS";
    public static final String KEY_MMS_NOTIFY_WAP_MMSC_ENABLED_BOOL = "enabledNotifyWapMMSC";
    public static final String KEY_MMS_SEND_MULTIPART_SMS_AS_SEPARATE_MESSAGES_BOOL = "sendMultipartSmsAsSeparateMessages";
    public static final String KEY_MMS_SHOW_CELL_BROADCAST_APP_LINKS_BOOL = "config_cellBroadcastAppLinks";
    public static final String KEY_MMS_SMS_DELIVERY_REPORT_ENABLED_BOOL = "enableSMSDeliveryReports";
    public static final String KEY_MMS_SUPPORT_HTTP_CHARSET_HEADER_BOOL = "supportHttpCharsetHeader";
    public static final String KEY_MMS_SUPPORT_MMS_CONTENT_DISPOSITION_BOOL = "supportMmsContentDisposition";
    public static final String KEY_MMS_ALIAS_MAX_CHARS_INT = "aliasMaxChars";
    public static final String KEY_MMS_ALIAS_MIN_CHARS_INT = "aliasMinChars";
    public static final String KEY_MMS_HTTP_SOCKET_TIMEOUT_INT = "httpSocketTimeout";
    public static final String KEY_MMS_MAX_IMAGE_HEIGHT_INT = "maxImageHeight";
    public static final String KEY_MMS_MAX_IMAGE_WIDTH_INT = "maxImageWidth";
    public static final String KEY_MMS_MAX_MESSAGE_SIZE_INT = "maxMessageSize";
    public static final String KEY_MMS_MESSAGE_TEXT_MAX_SIZE_INT = "maxMessageTextSize";
    public static final String KEY_MMS_RECIPIENT_LIMIT_INT = "recipientLimit";
    public static final String KEY_MMS_SMS_TO_MMS_TEXT_LENGTH_THRESHOLD_INT = "smsToMmsTextLengthThreshold";
    public static final String KEY_MMS_SMS_TO_MMS_TEXT_THRESHOLD_INT = "smsToMmsTextThreshold";
    public static final String KEY_MMS_SUBJECT_MAX_LENGTH_INT = "maxSubjectLength";
    public static final String KEY_MMS_EMAIL_GATEWAY_NUMBER_STRING = "emailGatewayNumber";
    public static final String KEY_MMS_HTTP_PARAMS_STRING = "httpParams";
    public static final String KEY_MMS_NAI_SUFFIX_STRING = "naiSuffix";
    public static final String KEY_MMS_UA_PROF_TAG_NAME_STRING = "uaProfTagName";
    public static final String KEY_MMS_UA_PROF_URL_STRING = "uaProfUrl";
    public static final String KEY_MMS_USER_AGENT_STRING = "userAgent";
    /** @hide */
    public static final String KEY_MMS_CLOSE_CONNECTION_BOOL = "mmsCloseConnection";

    /**
     * If carriers require differentiate un-provisioned status: cold sim or out of credit sim
     * a package name and activity name can be provided to launch a supported carrier application
     * that check the sim provisioning status
     * The first element is the package name and the second element is the activity name
     * of the provisioning app
     * example:
     * <item>com.google.android.carrierPackageName</item>
     * <item>com.google.android.carrierPackageName.CarrierActivityName</item>
     * The ComponentName of the carrier activity that can setup the device and activate with the
     * network as part of the Setup Wizard flow.
     * @hide
     */
     public static final String KEY_CARRIER_SETUP_APP_STRING = "carrier_setup_app_string";

    /**
     * Defines carrier-specific actions which act upon
     * com.android.internal.telephony.CARRIER_SIGNAL_REDIRECTED, used for customization of the
     * default carrier app
     * Format: "CARRIER_ACTION_IDX, ..."
     * Where {@code CARRIER_ACTION_IDX} is an integer defined in
     * {@link com.android.carrierdefaultapp.CarrierActionUtils CarrierActionUtils}
     * Example:
     * {@link com.android.carrierdefaultapp.CarrierActionUtils#CARRIER_ACTION_DISABLE_METERED_APNS
     * disable_metered_apns}
     * @hide
     */
    public static final String KEY_CARRIER_DEFAULT_ACTIONS_ON_REDIRECTION_STRING_ARRAY =
            "carrier_default_actions_on_redirection_string_array";

    /**
     * Defines carrier-specific actions which act upon
     * com.android.internal.telephony.CARRIER_SIGNAL_REQUEST_NETWORK_FAILED
     * and configured signal args:
     * {@link com.android.internal.telephony.TelephonyIntents#EXTRA_APN_TYPE_KEY apnType},
     * {@link com.android.internal.telephony.TelephonyIntents#EXTRA_ERROR_CODE_KEY errorCode}
     * used for customization of the default carrier app
     * Format:
     * {
     *     "APN_1, ERROR_CODE_1 : CARRIER_ACTION_IDX_1, CARRIER_ACTION_IDX_2...",
     *     "APN_1, ERROR_CODE_2 : CARRIER_ACTION_IDX_1 "
     * }
     * Where {@code APN_1} is a string defined in
     * {@link com.android.internal.telephony.PhoneConstants PhoneConstants}
     * Example: "default"
     *
     * {@code ERROR_CODE_1} is an integer defined in
     * {@link com.android.internal.telephony.dataconnection.DcFailCause DcFailure}
     * Example:
     * {@link com.android.internal.telephony.dataconnection.DcFailCause#MISSING_UNKNOWN_APN}
     *
     * {@code CARRIER_ACTION_IDX_1} is an integer defined in
     * {@link com.android.carrierdefaultapp.CarrierActionUtils CarrierActionUtils}
     * Example:
     * {@link com.android.carrierdefaultapp.CarrierActionUtils#CARRIER_ACTION_DISABLE_METERED_APNS}
     * @hide
     */
    public static final String KEY_CARRIER_DEFAULT_ACTIONS_ON_DCFAILURE_STRING_ARRAY =
            "carrier_default_actions_on_dcfailure_string_array";

    /**
     * Defines carrier-specific actions which act upon
     * com.android.internal.telephony.CARRIER_SIGNAL_RESET, used for customization of the
     * default carrier app
     * Format: "CARRIER_ACTION_IDX, ..."
     * Where {@code CARRIER_ACTION_IDX} is an integer defined in
     * {@link com.android.carrierdefaultapp.CarrierActionUtils CarrierActionUtils}
     * Example:
     * {@link com.android.carrierdefaultapp.CarrierActionUtils
     * #CARRIER_ACTION_CANCEL_ALL_NOTIFICATIONS clear all notifications on reset}
     * @hide
     */
    public static final String KEY_CARRIER_DEFAULT_ACTIONS_ON_RESET =
            "carrier_default_actions_on_reset_string_array";

    /**
     * Defines carrier-specific actions which act upon
     * com.android.internal.telephony.CARRIER_SIGNAL_DEFAULT_NETWORK_AVAILABLE,
     * used for customization of the default carrier app
     * Format:
     * {
     *     "true : CARRIER_ACTION_IDX_1",
     *     "false: CARRIER_ACTION_IDX_2"
     * }
     * Where {@code true} is a boolean indicates default network available/unavailable
     * Where {@code CARRIER_ACTION_IDX} is an integer defined in
     * {@link com.android.carrierdefaultapp.CarrierActionUtils CarrierActionUtils}
     * Example:
     * {@link com.android.carrierdefaultapp.CarrierActionUtils
     * #CARRIER_ACTION_ENABLE_DEFAULT_URL_HANDLER enable the app as the default URL handler}
     * @hide
     */
    public static final String KEY_CARRIER_DEFAULT_ACTIONS_ON_DEFAULT_NETWORK_AVAILABLE =
            "carrier_default_actions_on_default_network_available_string_array";
    /**
     * Defines a list of acceptable redirection url for default carrier app
     * @hides
     */
    public static final String KEY_CARRIER_DEFAULT_REDIRECTION_URL_STRING_ARRAY =
            "carrier_default_redirection_url_string_array";

    /**
     * Each config includes the componentName of the carrier app, followed by a list of interesting
     * signals(declared in the manifest) which could wake up the app.
     * @see com.android.internal.telephony.TelephonyIntents
     * Example:
     * <item>com.google.android.carrierAPK/.CarrierSignalReceiverA:
     * com.android.internal.telephony.CARRIER_SIGNAL_REDIRECTED,
     * com.android.internal.telephony.CARRIER_SIGNAL_PCO_VALUE
     * </item>
     * <item>com.google.android.carrierAPK/.CarrierSignalReceiverB:
     * com.android.internal.telephony.CARRIER_SIGNAL_PCO_VALUE
     * </item>
     * @hide
     */
    public static final String KEY_CARRIER_APP_WAKE_SIGNAL_CONFIG_STRING_ARRAY =
            "carrier_app_wake_signal_config";

    /**
     * Each config includes the componentName of the carrier app, followed by a list of interesting
     * signals for the app during run-time. The list of signals(intents) are targeting on run-time
     * broadcast receivers only, aiming to avoid unnecessary wake-ups and should not be declared in
     * the app's manifest.
     * @see com.android.internal.telephony.TelephonyIntents
     * Example:
     * <item>com.google.android.carrierAPK/.CarrierSignalReceiverA:
     * com.android.internal.telephony.CARRIER_SIGNAL_REQUEST_NETWORK_FAILED,
     * com.android.internal.telephony.CARRIER_SIGNAL_PCO_VALUE
     * </item>
     * <item>com.google.android.carrierAPK/.CarrierSignalReceiverB:
     * com.android.internal.telephony.CARRIER_SIGNAL_REQUEST_NETWORK_FAILED
     * </item>
     * @hide
     */
    public static final String KEY_CARRIER_APP_NO_WAKE_SIGNAL_CONFIG_STRING_ARRAY =
            "carrier_app_no_wake_signal_config";

    /**
     * Default value for {@link Settings.Global#DATA_ROAMING}
     * @hide
     */
    public static final String KEY_CARRIER_DEFAULT_DATA_ROAMING_ENABLED_BOOL =
            "carrier_default_data_roaming_enabled_bool";

    /**
     * Determines whether the carrier supports making non-emergency phone calls while the phone is
     * in emergency callback mode.  Default value is {@code true}, meaning that non-emergency calls
     * are allowed in emergency callback mode.
     */
    public static final String KEY_ALLOW_NON_EMERGENCY_CALLS_IN_ECM_BOOL =
            "allow_non_emergency_calls_in_ecm_bool";

    /**
     * Flag indicating whether to allow carrier video calls to emergency numbers.
     * When {@code true}, video calls to emergency numbers will be allowed.  When {@code false},
     * video calls to emergency numbers will be initiated as audio-only calls instead.
     */
    public static final String KEY_ALLOW_EMERGENCY_VIDEO_CALLS_BOOL =
            "allow_emergency_video_calls_bool";

    /**
     * Flag indicating whether the carrier supports RCS presence indication for video calls.  When
     * {@code true}, the carrier supports RCS presence indication for video calls.  When presence
     * is supported, the device should use the
     * {@link android.provider.ContactsContract.Data#CARRIER_PRESENCE} bit mask and set the
     * {@link android.provider.ContactsContract.Data#CARRIER_PRESENCE_VT_CAPABLE} bit to indicate
     * whether each contact supports video calling.  The UI is made aware that presence is enabled
     * via {@link android.telecom.PhoneAccount#CAPABILITY_VIDEO_CALLING_RELIES_ON_PRESENCE}
     * and can choose to hide or show the video calling icon based on whether a contact supports
     * video.
     */
    public static final String KEY_USE_RCS_PRESENCE_BOOL = "use_rcs_presence_bool";

    /**
     * The duration in seconds that platform call and message blocking is disabled after the user
     * contacts emergency services. Platform considers values for below cases:
     *  1) 0 <= VALUE <= 604800(one week): the value will be used as the duration directly.
     *  2) VALUE > 604800(one week): will use the default value as duration instead.
     *  3) VALUE < 0: block will be disabled forever until user re-eanble block manually,
     *     the suggested value to disable forever is -1.
     * See {@code android.provider.BlockedNumberContract#notifyEmergencyContact(Context)}
     * See {@code android.provider.BlockedNumberContract#isBlocked(Context, String)}.
     */
    public static final String KEY_DURATION_BLOCKING_DISABLED_AFTER_EMERGENCY_INT =
            "duration_blocking_disabled_after_emergency_int";

    /**
     * Determines whether to enable enhanced call blocking feature on the device.
     * @see SystemContract#ENHANCED_SETTING_KEY_BLOCK_UNREGISTERED
     * @see SystemContract#ENHANCED_SETTING_KEY_BLOCK_PRIVATE
     * @see SystemContract#ENHANCED_SETTING_KEY_BLOCK_PAYPHONE
     * @see SystemContract#ENHANCED_SETTING_KEY_BLOCK_UNKNOWN
     *
     * <p>
     * 1. For Single SIM(SS) device, it can be customized in both carrier_config_mccmnc.xml
     *    and vendor.xml.
     * <p>
     * 2. For Dual SIM(DS) device, it should be customized in vendor.xml, since call blocking
     *    function is used regardless of SIM.
     * <p>
     * If {@code true} enable enhanced call blocking feature on the device, {@code false} otherwise.
     * @hide
     */
    public static final String KEY_SUPPORT_ENHANCED_CALL_BLOCKING_BOOL =
            "support_enhanced_call_blocking_bool";

    /**
     * For carriers which require an empty flash to be sent before sending the normal 3-way calling
     * flash, the duration in milliseconds of the empty flash to send.  When {@code 0}, no empty
     * flash is sent.
     */
    public static final String KEY_CDMA_3WAYCALL_FLASH_DELAY_INT = "cdma_3waycall_flash_delay_int";

    /**
     * The CDMA roaming mode (aka CDMA system select).
     *
     * <p>The value should be one of the CDMA_ROAMING_MODE_ constants in {@link TelephonyManager}.
     * Values other than {@link TelephonyManager#CDMA_ROAMING_MODE_RADIO_DEFAULT} (which is the
     * default) will take precedence over user selection.
     *
     * @see TelephonyManager#CDMA_ROAMING_MODE_RADIO_DEFAULT
     * @see TelephonyManager#CDMA_ROAMING_MODE_HOME
     * @see TelephonyManager#CDMA_ROAMING_MODE_AFFILIATED
     * @see TelephonyManager#CDMA_ROAMING_MODE_ANY
     */
    public static final String KEY_CDMA_ROAMING_MODE_INT = "cdma_roaming_mode_int";


    /**
     * Boolean indicating if support is provided for directly dialing FDN number from FDN list.
     * If false, this feature is not supported.
     * @hide
     */
    public static final String KEY_SUPPORT_DIRECT_FDN_DIALING_BOOL =
            "support_direct_fdn_dialing_bool";

    /**
     * Report IMEI as device id even if it's a CDMA/LTE phone.
     *
     * @hide
     */
    public static final String KEY_FORCE_IMEI_BOOL = "force_imei_bool";

    /**
     * The families of Radio Access Technologies that will get clustered and ratcheted,
     * ie, we will report transitions up within the family, but not down until we change
     * cells.  This prevents flapping between base technologies and higher techs that are
     * granted on demand within the cell.
     * @hide
     */
    public static final String KEY_RATCHET_RAT_FAMILIES =
            "ratchet_rat_families";

    /**
     * Flag indicating whether some telephony logic will treat a call which was formerly a video
     * call as if it is still a video call.  When {@code true}:
     * <p>
     * Logic which will automatically drop a video call which takes place over WIFI when a
     * voice call is answered (see {@link #KEY_DROP_VIDEO_CALL_WHEN_ANSWERING_AUDIO_CALL_BOOL}.
     * <p>
     * Logic which determines whether the user can use TTY calling.
     */
    public static final String KEY_TREAT_DOWNGRADED_VIDEO_CALLS_AS_VIDEO_CALLS_BOOL =
            "treat_downgraded_video_calls_as_video_calls_bool";

    /**
     * When {@code true}, if the user is in an ongoing video call over WIFI and answers an incoming
     * audio call, the video call will be disconnected before the audio call is answered.  This is
     * in contrast to the usual expected behavior where a foreground video call would be put into
     * the background and held when an incoming audio call is answered.
     */
    public static final String KEY_DROP_VIDEO_CALL_WHEN_ANSWERING_AUDIO_CALL_BOOL =
            "drop_video_call_when_answering_audio_call_bool";

    /**
     * Flag indicating whether the carrier supports merging wifi calls when VoWIFI is disabled.
     * This can happen in the case of a carrier which allows offloading video calls to WIFI
     * separately of whether voice over wifi is enabled.  In such a scenario when two video calls
     * are downgraded to voice, they remain over wifi.  However, if VoWIFI is disabled, these calls
     * cannot be merged.
     */
    public static final String KEY_ALLOW_MERGE_WIFI_CALLS_WHEN_VOWIFI_OFF_BOOL =
            "allow_merge_wifi_calls_when_vowifi_off_bool";

    /**
     * Flag indicating whether the carrier supports the Hold command while in an IMS call.
     * <p>
     * The device configuration value {@code config_device_respects_hold_carrier_config} ultimately
     * controls whether this carrier configuration option is used.  Where
     * {@code config_device_respects_hold_carrier_config} is false, the value of the
     * {@link #KEY_ALLOW_HOLD_IN_IMS_CALL_BOOL} carrier configuration option is ignored.
     * @hide
     */
    public static final String KEY_ALLOW_HOLD_IN_IMS_CALL_BOOL = "allow_hold_in_ims_call";

    /**
     * Flag indicating whether the carrier supports call deflection for an incoming IMS call.
     * @hide
     */
    public static final String KEY_CARRIER_ALLOW_DEFLECT_IMS_CALL_BOOL =
            "carrier_allow_deflect_ims_call_bool";

    /**
     * Flag indicating whether the carrier always wants to play an "on-hold" tone when a call has
     * been remotely held.
     * <p>
     * When {@code true}, if the IMS stack indicates that the call session has been held, a signal
     * will be sent from Telephony to play an audible "on-hold" tone played to the user.
     * When {@code false}, a hold tone will only be played if the audio session becomes inactive.
     * @hide
     */
    public static final String KEY_ALWAYS_PLAY_REMOTE_HOLD_TONE_BOOL =
            "always_play_remote_hold_tone_bool";

    /**
     * When true, the Telephony stack will automatically turn off airplane mode and retry a wifi
     * emergency call over the cell network if the initial attempt at dialing was met with a SIP 308
     * error.
     * @hide
     */
    public static final String KEY_AUTO_RETRY_FAILED_WIFI_EMERGENCY_CALL =
            "auto_retry_failed_wifi_emergency_call";

    /**
     * When true, indicates that adding a call is disabled when there is an ongoing video call
     * or when there is an ongoing call on wifi which was downgraded from video and VoWifi is
     * turned off.
     */
    public static final String KEY_ALLOW_ADD_CALL_DURING_VIDEO_CALL_BOOL =
            "allow_add_call_during_video_call";

    /**
     * When false, indicates that holding a video call is disabled
     * @hide
     */
    public static final String KEY_ALLOW_HOLDING_VIDEO_CALL_BOOL =
            "allow_holding_video_call";

    /**
     * When true, indicates that the HD audio icon in the in-call screen should not be shown for
     * VoWifi calls.
     * @hide
     */
    public static final String KEY_WIFI_CALLS_CAN_BE_HD_AUDIO = "wifi_calls_can_be_hd_audio";

    /**
     * When true, indicates that the HD audio icon in the in-call screen should not be shown for
     * video calls.
     * @hide
     */
    public static final String KEY_VIDEO_CALLS_CAN_BE_HD_AUDIO = "video_calls_can_be_hd_audio";

    /**
     * When true, indicates that the HD audio icon in the in-call screen should be shown for
     * GSM/CDMA calls.
     * @hide
     */
    public static final String KEY_GSM_CDMA_CALLS_CAN_BE_HD_AUDIO =
            "gsm_cdma_calls_can_be_hd_audio";

    /**
     * Whether system apps are allowed to use fallback if carrier video call is not available.
     * Defaults to {@code true}.
     *
     * @hide
     */
    public static final String KEY_ALLOW_VIDEO_CALLING_FALLBACK_BOOL =
            "allow_video_calling_fallback_bool";

    /**
     * Defines operator-specific {@link ImsReasonInfo} mappings.
     *
     * Format: "ORIGINAL_CODE|MESSAGE|NEW_CODE"
     * Where {@code ORIGINAL_CODE} corresponds to a {@link ImsReasonInfo#getCode()} code,
     * {@code MESSAGE} corresponds to an expected {@link ImsReasonInfo#getExtraMessage()} string,
     * and {@code NEW_CODE} is the new {@code ImsReasonInfo#CODE_*} which this combination of
     * original code and message shall be remapped to.
     *
     * Note: If {@code *} is specified for the original code, any ImsReasonInfo with the matching
     * {@code MESSAGE} will be remapped to {@code NEW_CODE}.
     *
     * Example: "501|call completion elsewhere|1014"
     * When the {@link ImsReasonInfo#getCode()} is {@link ImsReasonInfo#CODE_USER_TERMINATED} and
     * the {@link ImsReasonInfo#getExtraMessage()} is {@code "call completion elsewhere"},
     * {@link ImsReasonInfo#CODE_ANSWERED_ELSEWHERE} shall be used as the {@link ImsReasonInfo}
     * code instead.
     * @hide
     */
    public static final String KEY_IMS_REASONINFO_MAPPING_STRING_ARRAY =
            "ims_reasoninfo_mapping_string_array";

    /**
     * When {@code false}, use default title for Enhanced 4G LTE Mode settings.
     * When {@code true}, use the variant.
     * @hide
     * @deprecated use {@link #KEY_ENHANCED_4G_LTE_TITLE_VARIANT_INT}.
     */
    @Deprecated
    public static final String KEY_ENHANCED_4G_LTE_TITLE_VARIANT_BOOL =
            "enhanced_4g_lte_title_variant_bool";

    /**
     * The index indicates the carrier specified title string of Enahnce 4G LTE Mode settings.
     * Default value is 0, which indicates the default title string.
     * @hide
     */
    public static final String KEY_ENHANCED_4G_LTE_TITLE_VARIANT_INT =
            "enhanced_4g_lte_title_variant_int";

    /**
     * Indicates whether the carrier wants to notify the user when handover of an LTE video call to
     * WIFI fails.
     * <p>
     * When {@code true}, if a video call starts on LTE and the modem reports a failure to handover
     * the call to WIFI or if no handover success is reported within 60 seconds of call initiation,
     * the {@link android.telephony.TelephonyManager#EVENT_HANDOVER_TO_WIFI_FAILED} event is raised
     * on the connection.
     * @hide
     */
    public static final String KEY_NOTIFY_VT_HANDOVER_TO_WIFI_FAILURE_BOOL =
            "notify_vt_handover_to_wifi_failure_bool";

    /**
     * A upper case list of CNAP names that are unhelpful to the user for distinguising calls and
     * should be filtered out of the CNAP information. This includes CNAP names such as "WIRELESS
     * CALLER" or "UNKNOWN NAME". By default, if there are no filtered names for this carrier, null
     * is returned.
     * @hide
     */
    public static final String KEY_FILTERED_CNAP_NAMES_STRING_ARRAY = "filtered_cnap_names_string_array";

    /**
     * The RCS configuration server URL. This URL is used to initiate RCS provisioning.
     */
    public static final String KEY_RCS_CONFIG_SERVER_URL_STRING = "rcs_config_server_url_string";

    /**
     * Determine whether user can change Wi-Fi Calling preference in roaming.
     * {@code false} - roaming preference {@link KEY_CARRIER_DEFAULT_WFC_IMS_ROAMING_MODE_INT} is
     *                 the same as home preference {@link KEY_CARRIER_DEFAULT_WFC_IMS_MODE_INT}
     *                 and cannot be changed.
     * {@code true}  - roaming preference can be changed by user independently.
     *
     * @hide
     */
    public static final String KEY_EDITABLE_WFC_ROAMING_MODE_BOOL =
            "editable_wfc_roaming_mode_bool";

    /**
     * Determine whether current lpp_mode used for E-911 needs to be kept persistently.
     * {@code false} - not keeping the lpp_mode means using default configuration of gps.conf
     *                 when sim is not presented.
     * {@code true}  - current lpp_profile of carrier will be kepted persistently
     *                 even after sim is removed.
     *
     * @hide
     */
    public static final String KEY_PERSIST_LPP_MODE_BOOL = "persist_lpp_mode_bool";

    /**
     * Carrier specified WiFi networks.
     * @hide
     */
    public static final String KEY_CARRIER_WIFI_STRING_ARRAY = "carrier_wifi_string_array";

    /**
     * Time delay (in ms) after which we show the notification to switch the preferred
     * network.
     * @hide
     */
    public static final String KEY_PREF_NETWORK_NOTIFICATION_DELAY_INT =
            "network_notification_delay_int";

    /**
     * Time delay (in ms) after which we show the notification for emergency calls,
     * while the device is registered over WFC. Default value is -1, which indicates
     * that this notification is not pertinent for a particular carrier. We've added a delay
     * to prevent false positives.
     * @hide
     */
    public static final String KEY_EMERGENCY_NOTIFICATION_DELAY_INT =
            "emergency_notification_delay_int";

    /**
     * When {@code true}, the carrier allows the user of the
     * {@link TelephonyManager#sendUssdRequest(String, TelephonyManager.UssdResponseCallback,
     * Handler)} API to perform USSD requests.  {@code True} by default.
     * @hide
     */
    public static final String KEY_ALLOW_USSD_REQUESTS_VIA_TELEPHONY_MANAGER_BOOL =
            "allow_ussd_requests_via_telephony_manager_bool";

    /**
     * Indicates whether the carrier supports 3gpp call forwarding MMI codes while roaming. If
     * false, the user will be notified that call forwarding is not available when the MMI code
     * fails.
     */
    public static final String KEY_SUPPORT_3GPP_CALL_FORWARDING_WHILE_ROAMING_BOOL =
        "support_3gpp_call_forwarding_while_roaming_bool";

    /**
     * Boolean indicating whether to display voicemail number as default call forwarding number in
     * call forwarding settings.
     * If true, display vm number when cf number is null.
     * If false, display the cf number from network.
     * By default this value is false.
     * @hide
     */
    public static final String KEY_DISPLAY_VOICEMAIL_NUMBER_AS_DEFAULT_CALL_FORWARDING_NUMBER_BOOL =
            "display_voicemail_number_as_default_call_forwarding_number";

    /**
     * When {@code true}, the user will be notified when they attempt to place an international call
     * when the call is placed using wifi calling.
     * @hide
     */
    public static final String KEY_NOTIFY_INTERNATIONAL_CALL_ON_WFC_BOOL =
            "notify_international_call_on_wfc_bool";

    /**
     * Flag specifying whether to show an alert dialog for video call charges.
     * By default this value is {@code false}.
     * @hide
     */
    public static final String KEY_SHOW_VIDEO_CALL_CHARGES_ALERT_DIALOG_BOOL =
            "show_video_call_charges_alert_dialog_bool";

    /**
     * An array containing custom call forwarding number prefixes that will be blocked while the
     * device is reporting that it is roaming. By default, there are no custom call
     * forwarding prefixes and none of these numbers will be filtered. If one or more entries are
     * present, the system will not complete the call and display an error message.
     *
     * To display a message to the user when call forwarding fails for 3gpp MMI codes while roaming,
     * use the {@link #KEY_SUPPORT_3GPP_CALL_FORWARDING_WHILE_ROAMING_BOOL} option instead.
     */
    public static final String KEY_CALL_FORWARDING_BLOCKS_WHILE_ROAMING_STRING_ARRAY =
            "call_forwarding_blocks_while_roaming_string_array";

    /**
     * The day of the month (1-31) on which the data cycle rolls over.
     * <p>
     * If the current month does not have this day, the cycle will roll over at
     * the start of the next month.
     * <p>
     * This setting may be still overridden by explicit user choice. By default,
     * the platform value will be used.
     */
    public static final String KEY_MONTHLY_DATA_CYCLE_DAY_INT =
            "monthly_data_cycle_day_int";

    /**
     * When {@link #KEY_MONTHLY_DATA_CYCLE_DAY_INT}, {@link #KEY_DATA_LIMIT_THRESHOLD_BYTES_LONG},
     * or {@link #KEY_DATA_WARNING_THRESHOLD_BYTES_LONG} are set to this value, the platform default
     * value will be used for that key.
     *
     * @hide
     */
    @Deprecated
    public static final int DATA_CYCLE_USE_PLATFORM_DEFAULT = -1;

    /**
     * Flag indicating that a data cycle threshold should be disabled.
     * <p>
     * If {@link #KEY_DATA_WARNING_THRESHOLD_BYTES_LONG} is set to this value, the platform's
     * default data warning, if one exists, will be disabled. A user selected data warning will not
     * be overridden.
     * <p>
     * If {@link #KEY_DATA_LIMIT_THRESHOLD_BYTES_LONG} is set to this value, the platform's
     * default data limit, if one exists, will be disabled. A user selected data limit will not be
     * overridden.
     */
    public static final int DATA_CYCLE_THRESHOLD_DISABLED = -2;

    /**
     * Controls the data usage warning.
     * <p>
     * If the user uses more than this amount of data in their billing cycle, as defined by
     * {@link #KEY_MONTHLY_DATA_CYCLE_DAY_INT}, the user will be alerted about the usage.
     * If the value is set to {@link #DATA_CYCLE_THRESHOLD_DISABLED}, the data usage warning will
     * be disabled.
     * <p>
     * This setting may be overridden by explicit user choice. By default, the platform value
     * will be used.
     */
    public static final String KEY_DATA_WARNING_THRESHOLD_BYTES_LONG =
            "data_warning_threshold_bytes_long";

    /**
     * Controls if the device should automatically notify the user as they reach
     * their cellular data warning. When set to {@code false} the carrier is
     * expected to have implemented their own notification mechanism.
     * @hide
     */
    public static final String KEY_DATA_WARNING_NOTIFICATION_BOOL =
            "data_warning_notification_bool";

    /**
     * Controls the cellular data limit.
     * <p>
     * If the user uses more than this amount of data in their billing cycle, as defined by
     * {@link #KEY_MONTHLY_DATA_CYCLE_DAY_INT}, cellular data will be turned off by the user's
     * phone. If the value is set to {@link #DATA_CYCLE_THRESHOLD_DISABLED}, the data limit will be
     * disabled.
     * <p>
     * This setting may be overridden by explicit user choice. By default, the platform value
     * will be used.
     */
    public static final String KEY_DATA_LIMIT_THRESHOLD_BYTES_LONG =
            "data_limit_threshold_bytes_long";

    /**
     * Controls if the device should automatically notify the user as they reach
     * their cellular data limit. When set to {@code false} the carrier is
     * expected to have implemented their own notification mechanism.
     * @hide
     */
    public static final String KEY_DATA_LIMIT_NOTIFICATION_BOOL =
            "data_limit_notification_bool";

    /**
     * Controls if the device should automatically notify the user when rapid
     * cellular data usage is observed. When set to {@code false} the carrier is
     * expected to have implemented their own notification mechanism.
     * @hide
     */
    public static final String KEY_DATA_RAPID_NOTIFICATION_BOOL =
            "data_rapid_notification_bool";

    /**
     * Offset to be reduced from rsrp threshold while calculating signal strength level.
     * @hide
     */
    public static final String KEY_LTE_EARFCNS_RSRP_BOOST_INT = "lte_earfcns_rsrp_boost_int";

    /**
     * List of EARFCN (E-UTRA Absolute Radio Frequency Channel Number,
     * Reference: 3GPP TS 36.104 5.4.3) inclusive ranges on which lte_rsrp_boost_int
     * will be applied. Format of the String array is expected to be {"erafcn1_start-earfcn1_end",
     * "earfcn2_start-earfcn2_end" ... }
     * @hide
     */
    public static final String KEY_BOOSTED_LTE_EARFCNS_STRING_ARRAY =
            "boosted_lte_earfcns_string_array";

    /**
     * Determine whether to use only RSRP for the number of LTE signal bars.
     * @hide
     */
    public static final String KEY_USE_ONLY_RSRP_FOR_LTE_SIGNAL_BAR_BOOL =
            "use_only_rsrp_for_lte_signal_bar_bool";

    /**
     * Key identifying if voice call barring notification is required to be shown to the user.
     * @hide
     */
    public static final String KEY_DISABLE_VOICE_BARRING_NOTIFICATION_BOOL =
            "disable_voice_barring_notification_bool";

    /**
     * List of operators considered non-roaming which won't show roaming icon.
     * <p>
     * Can use mcc or mcc+mnc as item. For example, 302 or 21407.
     * If operators, 21404 and 21407, make roaming agreements, users of 21404 should not see
     * the roaming icon as using 21407 network.
     * @hide
     */
    public static final String KEY_NON_ROAMING_OPERATOR_STRING_ARRAY =
            "non_roaming_operator_string_array";

    /**
     * List of operators considered roaming with the roaming icon.
     * <p>
     * Can use mcc or mcc+mnc as item. For example, 302 or 21407.
     * If operators, 21404 and 21407, make roaming agreements, users of 21404 should see
     * the roaming icon as using 21407 network.
     * <p>
     * A match on this supersedes a match on {@link #KEY_NON_ROAMING_OPERATOR_STRING_ARRAY}.
     * @hide
     */
    public static final String KEY_ROAMING_OPERATOR_STRING_ARRAY =
            "roaming_operator_string_array";

    /**
     * URL from which the proto containing the public key of the Carrier used for
     * IMSI encryption will be downloaded.
     * @hide
     */
    public static final String IMSI_KEY_DOWNLOAD_URL_STRING = "imsi_key_download_url_string";

    /**
     * Identifies if the key is available for WLAN or EPDG or both. The value is a bitmask.
     * 0 indicates that neither EPDG or WLAN is enabled.
     * 1 indicates that key type {@link TelephonyManager#KEY_TYPE_EPDG} is enabled.
     * 2 indicates that key type {@link TelephonyManager#KEY_TYPE_WLAN} is enabled.
     * 3 indicates that both are enabled.
     * @hide
     */
    public static final String IMSI_KEY_AVAILABILITY_INT = "imsi_key_availability_int";


    /**
     * Key identifying if the CDMA Caller ID presentation and suppression MMI codes
     * should be converted to 3GPP CLIR codes when a multimode (CDMA+UMTS+LTE) device is roaming
     * on a 3GPP network. Specifically *67<number> will be converted to #31#<number> and
     * *82<number> will be converted to *31#<number> before dialing a call when this key is
     * set TRUE and device is roaming on a 3GPP network.
     * @hide
     */
    public static final String KEY_CONVERT_CDMA_CALLER_ID_MMI_CODES_WHILE_ROAMING_ON_3GPP_BOOL =
            "convert_cdma_caller_id_mmi_codes_while_roaming_on_3gpp_bool";

    /**
     * Flag specifying whether IMS registration state menu is shown in Status Info setting,
     * default to false.
     * @hide
     */
    public static final String KEY_SHOW_IMS_REGISTRATION_STATUS_BOOL =
            "show_ims_registration_status_bool";

    /**
     * Flag indicating whether the carrier supports RTT over IMS.
     */
    public static final String KEY_RTT_SUPPORTED_BOOL = "rtt_supported_bool";

    /**
     * The flag to disable the popup dialog which warns the user of data charges.
     * @hide
     */
    public static final String KEY_DISABLE_CHARGE_INDICATION_BOOL =
            "disable_charge_indication_bool";

    /**
     * Boolean indicating whether to skip the call forwarding (CF) fail-to-disable dialog.
     * The logic used to determine whether we succeeded in disabling is carrier specific,
     * so the dialog may not always be accurate.
     * {@code false} - show CF fail-to-disable dialog.
     * {@code true}  - skip showing CF fail-to-disable dialog.
     *
     * @hide
     */
    public static final String KEY_SKIP_CF_FAIL_TO_DISABLE_DIALOG_BOOL =
            "skip_cf_fail_to_disable_dialog_bool";

    /**
     * List of the FAC (feature access codes) to dial as a normal call.
     * @hide
     */
    public static final String KEY_FEATURE_ACCESS_CODES_STRING_ARRAY =
            "feature_access_codes_string_array";

    /**
     * Determines if the carrier wants to identify high definition calls in the call log.
     * @hide
     */
    public static final String KEY_IDENTIFY_HIGH_DEFINITION_CALLS_IN_CALL_LOG_BOOL =
            "identify_high_definition_calls_in_call_log_bool";

    /**
     * Flag specifying whether to use the {@link ServiceState} roaming status, which can be
     * affected by other carrier configs (e.g.
     * {@link #KEY_GSM_NONROAMING_NETWORKS_STRING_ARRAY}), when setting the SPN display.
     * <p>
     * If {@code true}, the SPN display uses {@link ServiceState#getRoaming}.
     * If {@code false} the SPN display checks if the current MCC/MNC is different from the
     * SIM card's MCC/MNC.
     *
     * @see KEY_GSM_ROAMING_NETWORKS_STRING_ARRAY
     * @see KEY_GSM_NONROAMING_NETWORKS_STRING_ARRAY
     * @see KEY_NON_ROAMING_OPERATOR_STRING_ARRAY
     * @see KEY_ROAMING_OPERATOR_STRING_ARRAY
     * @see KEY_FORCE_HOME_NETWORK_BOOL
     *
     * @hide
     */
    public static final String KEY_SPN_DISPLAY_RULE_USE_ROAMING_FROM_SERVICE_STATE_BOOL =
            "spn_display_rule_use_roaming_from_service_state_bool";

    /**
     * Determines whether any carrier has been identified and its specific config has been applied,
     * default to false.
     * @hide
     */
    public static final String KEY_CARRIER_CONFIG_APPLIED_BOOL = "carrier_config_applied_bool";

    /**
     * Determines whether we should show a warning asking the user to check with their carrier
     * on pricing when the user enabled data roaming.
     * default to false.
     * @hide
     */
    public static final String KEY_CHECK_PRICING_WITH_CARRIER_FOR_DATA_ROAMING_BOOL =
            "check_pricing_with_carrier_data_roaming_bool";

    /**
     * A list of 4 LTE RSRP thresholds above which a signal level is considered POOR,
     * MODERATE, GOOD, or EXCELLENT, to be used in SignalStrength reporting.
     *
     * Note that the min and max thresholds are fixed at -140 and -44, as explained in
     * TS 136.133 9.1.4 - RSRP Measurement Report Mapping.
     * <p>
     * See SignalStrength#MAX_LTE_RSRP and SignalStrength#MIN_LTE_RSRP. Any signal level outside
     * these boundaries is considered invalid.
     * @hide
     */
    public static final String KEY_LTE_RSRP_THRESHOLDS_INT_ARRAY =
            "lte_rsrp_thresholds_int_array";

    /**
     * Decides when clients try to bind to iwlan network service, which package name will
     * the binding intent go to.
     * @hide
     */
    public static final String KEY_CARRIER_NETWORK_SERVICE_WLAN_PACKAGE_OVERRIDE_STRING
             = "carrier_network_service_wlan_package_override_string";

    /**
     * Decides when clients try to bind to wwan (cellular) network service, which package name will
     * the binding intent go to.
     * @hide
     */
    public static final String KEY_CARRIER_NETWORK_SERVICE_WWAN_PACKAGE_OVERRIDE_STRING
            = "carrier_network_service_wwan_package_override_string";

    /**
     * A list of 4 LTE RSCP thresholds above which a signal level is considered POOR,
     * MODERATE, GOOD, or EXCELLENT, to be used in SignalStrength reporting.
     *
     * Note that the min and max thresholds are fixed at -120 and -24, as set in 3GPP TS 27.007
     * section 8.69.
     * <p>
     * See SignalStrength#MAX_WCDMA_RSCP and SignalStrength#MIN_WDCMA_RSCP. Any signal level outside
     * these boundaries is considered invalid.
     * @hide
     */
    public static final String KEY_WCDMA_RSCP_THRESHOLDS_INT_ARRAY =
            "wcdma_rscp_thresholds_int_array";

    /**
     * The default measurement to use for signal strength reporting. If this is not specified, the
     * RSSI is used.
     * <p>
     * e.g.) To use RSCP by default, set the value to "rscp". The signal strength level will
     * then be determined by #KEY_WCDMA_RSCP_THRESHOLDS_INT_ARRAY
     * <p>
     * Currently this only supports the value "rscp"
     * @hide
     */
    public static final String KEY_WCDMA_DEFAULT_SIGNAL_STRENGTH_MEASUREMENT_STRING =
            "wcdma_default_signal_strength_measurement_string";

    /**
     * When a partial sms / mms message stay in raw table for too long without being completed,
     * we expire them and delete them from the raw table. This carrier config defines the
     * expiration time.
     * @hide
     */
    public static final String KEY_UNDELIVERED_SMS_MESSAGE_EXPIRATION_TIME =
            "undelivered_sms_message_expiration_time";

    /** The default value for every variable. */
    private final static PersistableBundle sDefaults;

    static {
        sDefaults = new PersistableBundle();
        sDefaults.putBoolean(KEY_ALLOW_HOLD_IN_IMS_CALL_BOOL, true);
        sDefaults.putBoolean(KEY_CARRIER_ALLOW_DEFLECT_IMS_CALL_BOOL, false);
        sDefaults.putBoolean(KEY_ALWAYS_PLAY_REMOTE_HOLD_TONE_BOOL, false);
        sDefaults.putBoolean(KEY_AUTO_RETRY_FAILED_WIFI_EMERGENCY_CALL, false);
        sDefaults.putBoolean(KEY_ADDITIONAL_CALL_SETTING_BOOL, true);
        sDefaults.putBoolean(KEY_ALLOW_EMERGENCY_NUMBERS_IN_CALL_LOG_BOOL, false);
        sDefaults.putStringArray(KEY_UNLOGGABLE_NUMBERS_STRING_ARRAY, null);
        sDefaults.putBoolean(KEY_ALLOW_LOCAL_DTMF_TONES_BOOL, true);
        sDefaults.putBoolean(KEY_PLAY_CALL_RECORDING_TONE_BOOL, false);
        sDefaults.putBoolean(KEY_APN_EXPAND_BOOL, true);
        sDefaults.putBoolean(KEY_AUTO_RETRY_ENABLED_BOOL, false);
        sDefaults.putBoolean(KEY_CARRIER_SETTINGS_ENABLE_BOOL, false);
        sDefaults.putBoolean(KEY_CARRIER_VOLTE_AVAILABLE_BOOL, false);
        sDefaults.putBoolean(KEY_CARRIER_VT_AVAILABLE_BOOL, false);
        sDefaults.putBoolean(KEY_NOTIFY_HANDOVER_VIDEO_FROM_WIFI_TO_LTE_BOOL, false);
        sDefaults.putBoolean(KEY_NOTIFY_HANDOVER_VIDEO_FROM_LTE_TO_WIFI_BOOL, false);
        sDefaults.putBoolean(KEY_SUPPORT_DOWNGRADE_VT_TO_AUDIO_BOOL, true);
        sDefaults.putString(KEY_DEFAULT_VM_NUMBER_STRING, "");
        sDefaults.putString(KEY_DEFAULT_VM_NUMBER_ROAMING_STRING, "");
        sDefaults.putBoolean(KEY_CONFIG_TELEPHONY_USE_OWN_NUMBER_FOR_VOICEMAIL_BOOL, false);
        sDefaults.putBoolean(KEY_IGNORE_DATA_ENABLED_CHANGED_FOR_VIDEO_CALLS, true);
        sDefaults.putBoolean(KEY_VILTE_DATA_IS_METERED_BOOL, true);
        sDefaults.putBoolean(KEY_IGNORE_RESET_UT_CAPABILITY_BOOL, false);
        sDefaults.putBoolean(KEY_CARRIER_WFC_IMS_AVAILABLE_BOOL, false);
        sDefaults.putBoolean(KEY_CARRIER_WFC_SUPPORTS_WIFI_ONLY_BOOL, false);
        sDefaults.putBoolean(KEY_CARRIER_DEFAULT_WFC_IMS_ENABLED_BOOL, false);
        sDefaults.putBoolean(KEY_CARRIER_DEFAULT_WFC_IMS_ROAMING_ENABLED_BOOL, false);
        sDefaults.putBoolean(KEY_CARRIER_PROMOTE_WFC_ON_CALL_FAIL_BOOL, false);
        sDefaults.putInt(KEY_CARRIER_DEFAULT_WFC_IMS_MODE_INT, 2);
        sDefaults.putInt(KEY_CARRIER_DEFAULT_WFC_IMS_ROAMING_MODE_INT, 2);
        sDefaults.putBoolean(KEY_CARRIER_FORCE_DISABLE_ETWS_CMAS_TEST_BOOL, false);
        sDefaults.putBoolean(KEY_CARRIER_VOLTE_PROVISIONING_REQUIRED_BOOL, false);
        sDefaults.putBoolean(KEY_CARRIER_VOLTE_OVERRIDE_WFC_PROVISIONING_BOOL, false);
        sDefaults.putBoolean(KEY_CARRIER_VOLTE_TTY_SUPPORTED_BOOL, true);
        sDefaults.putBoolean(KEY_CARRIER_ALLOW_TURNOFF_IMS_BOOL, true);
        sDefaults.putBoolean(KEY_CARRIER_IMS_GBA_REQUIRED_BOOL, false);
        sDefaults.putBoolean(KEY_CARRIER_INSTANT_LETTERING_AVAILABLE_BOOL, false);
        sDefaults.putBoolean(KEY_CARRIER_USE_IMS_FIRST_FOR_EMERGENCY_BOOL, true);
        sDefaults.putString(KEY_CARRIER_NETWORK_SERVICE_WWAN_PACKAGE_OVERRIDE_STRING, "");
        sDefaults.putString(KEY_CARRIER_NETWORK_SERVICE_WLAN_PACKAGE_OVERRIDE_STRING, "");
        sDefaults.putString(KEY_CARRIER_DATA_SERVICE_WWAN_PACKAGE_OVERRIDE_STRING, "");
        sDefaults.putString(KEY_CARRIER_DATA_SERVICE_WLAN_PACKAGE_OVERRIDE_STRING, "");
        sDefaults.putString(KEY_CARRIER_INSTANT_LETTERING_INVALID_CHARS_STRING, "");
        sDefaults.putString(KEY_CARRIER_INSTANT_LETTERING_ESCAPED_CHARS_STRING, "");
        sDefaults.putString(KEY_CARRIER_INSTANT_LETTERING_ENCODING_STRING, "");
        sDefaults.putInt(KEY_CARRIER_INSTANT_LETTERING_LENGTH_LIMIT_INT, 64);
        sDefaults.putBoolean(KEY_DISABLE_CDMA_ACTIVATION_CODE_BOOL, false);
        sDefaults.putBoolean(KEY_DTMF_TYPE_ENABLED_BOOL, false);
        sDefaults.putBoolean(KEY_ENABLE_DIALER_KEY_VIBRATION_BOOL, true);
        sDefaults.putBoolean(KEY_HAS_IN_CALL_NOISE_SUPPRESSION_BOOL, false);
        sDefaults.putBoolean(KEY_HIDE_CARRIER_NETWORK_SETTINGS_BOOL, false);
        sDefaults.putBoolean(KEY_SIMPLIFIED_NETWORK_SETTINGS_BOOL, false);
        sDefaults.putBoolean(KEY_HIDE_SIM_LOCK_SETTINGS_BOOL, false);

        sDefaults.putBoolean(KEY_CARRIER_VOLTE_PROVISIONED_BOOL, false);
<<<<<<< HEAD
        sDefaults.putBoolean(KEY_CALL_BARRING_VISIBILITY_BOOL, true);
=======
        sDefaults.putBoolean(KEY_CALL_BARRING_VISIBILITY_BOOL, false);
        sDefaults.putBoolean(KEY_CALL_BARRING_SUPPORTS_PASSWORD_CHANGE_BOOL, true);
        sDefaults.putBoolean(KEY_CALL_BARRING_SUPPORTS_DEACTIVATE_ALL_BOOL, true);
>>>>>>> 04898ff5
        sDefaults.putBoolean(KEY_CALL_FORWARDING_VISIBILITY_BOOL, true);
        sDefaults.putBoolean(KEY_ADDITIONAL_SETTINGS_CALLER_ID_VISIBILITY_BOOL, true);
        sDefaults.putBoolean(KEY_ADDITIONAL_SETTINGS_CALL_WAITING_VISIBILITY_BOOL, true);
        sDefaults.putBoolean(KEY_IGNORE_SIM_NETWORK_LOCKED_EVENTS_BOOL, false);
        sDefaults.putBoolean(KEY_MDN_IS_ADDITIONAL_VOICEMAIL_NUMBER_BOOL, false);
        sDefaults.putBoolean(KEY_OPERATOR_SELECTION_EXPAND_BOOL, true);
        sDefaults.putBoolean(KEY_PREFER_2G_BOOL, true);
        sDefaults.putBoolean(KEY_SHOW_APN_SETTING_CDMA_BOOL, false);
        sDefaults.putBoolean(KEY_SHOW_CDMA_CHOICES_BOOL, false);
        sDefaults.putBoolean(KEY_SMS_REQUIRES_DESTINATION_NUMBER_CONVERSION_BOOL, false);
        sDefaults.putBoolean(KEY_SHOW_ONSCREEN_DIAL_BUTTON_BOOL, true);
        sDefaults.putBoolean(KEY_SIM_NETWORK_UNLOCK_ALLOW_DISMISS_BOOL, true);
        sDefaults.putBoolean(KEY_SUPPORT_PAUSE_IMS_VIDEO_CALLS_BOOL, false);
        sDefaults.putBoolean(KEY_SUPPORT_SWAP_AFTER_MERGE_BOOL, true);
        sDefaults.putBoolean(KEY_USE_HFA_FOR_PROVISIONING_BOOL, false);
        sDefaults.putBoolean(KEY_EDITABLE_VOICEMAIL_NUMBER_SETTING_BOOL, true);
        sDefaults.putBoolean(KEY_EDITABLE_VOICEMAIL_NUMBER_BOOL, false);
        sDefaults.putBoolean(KEY_USE_OTASP_FOR_PROVISIONING_BOOL, false);
        sDefaults.putBoolean(KEY_VOICEMAIL_NOTIFICATION_PERSISTENT_BOOL, false);
        sDefaults.putBoolean(KEY_VOICE_PRIVACY_DISABLE_UI_BOOL, false);
        sDefaults.putBoolean(KEY_WORLD_PHONE_BOOL, false);
        sDefaults.putBoolean(KEY_REQUIRE_ENTITLEMENT_CHECKS_BOOL, true);
        sDefaults.putBoolean(KEY_RESTART_RADIO_ON_PDP_FAIL_REGULAR_DEACTIVATION_BOOL, false);
        sDefaults.putIntArray(KEY_RADIO_RESTART_FAILURE_CAUSES_INT_ARRAY, new int[]{});
        sDefaults.putInt(KEY_VOLTE_REPLACEMENT_RAT_INT, 0);
        sDefaults.putString(KEY_DEFAULT_SIM_CALL_MANAGER_STRING, "");
        sDefaults.putString(KEY_VVM_DESTINATION_NUMBER_STRING, "");
        sDefaults.putInt(KEY_VVM_PORT_NUMBER_INT, 0);
        sDefaults.putString(KEY_VVM_TYPE_STRING, "");
        sDefaults.putBoolean(KEY_VVM_CELLULAR_DATA_REQUIRED_BOOL, false);
        sDefaults.putString(KEY_VVM_CLIENT_PREFIX_STRING,"//VVM");
        sDefaults.putBoolean(KEY_VVM_SSL_ENABLED_BOOL,false);
        sDefaults.putStringArray(KEY_VVM_DISABLED_CAPABILITIES_STRING_ARRAY, null);
        sDefaults.putBoolean(KEY_VVM_LEGACY_MODE_ENABLED_BOOL,false);
        sDefaults.putBoolean(KEY_VVM_PREFETCH_BOOL, true);
        sDefaults.putString(KEY_CARRIER_VVM_PACKAGE_NAME_STRING, "");
        sDefaults.putStringArray(KEY_CARRIER_VVM_PACKAGE_NAME_STRING_ARRAY, null);
        sDefaults.putBoolean(KEY_SHOW_ICCID_IN_SIM_STATUS_BOOL, false);
        sDefaults.putBoolean(KEY_SHOW_SIGNAL_STRENGTH_IN_SIM_STATUS_BOOL, true);
        sDefaults.putBoolean(KEY_CI_ACTION_ON_SYS_UPDATE_BOOL, false);
        sDefaults.putString(KEY_CI_ACTION_ON_SYS_UPDATE_INTENT_STRING, "");
        sDefaults.putString(KEY_CI_ACTION_ON_SYS_UPDATE_EXTRA_STRING, "");
        sDefaults.putString(KEY_CI_ACTION_ON_SYS_UPDATE_EXTRA_VAL_STRING, "");
        sDefaults.putBoolean(KEY_CSP_ENABLED_BOOL, false);
        sDefaults.putBoolean(KEY_ALLOW_ADDING_APNS_BOOL, true);
        sDefaults.putStringArray(KEY_READ_ONLY_APN_TYPES_STRING_ARRAY, new String[] {"dun"});
        sDefaults.putStringArray(KEY_READ_ONLY_APN_FIELDS_STRING_ARRAY, null);
        sDefaults.putBoolean(KEY_BROADCAST_EMERGENCY_CALL_STATE_CHANGES_BOOL, false);
        sDefaults.putBoolean(KEY_ALWAYS_SHOW_EMERGENCY_ALERT_ONOFF_BOOL, false);
        sDefaults.putBoolean(KEY_DISABLE_SEVERE_WHEN_EXTREME_DISABLED_BOOL, true);
        sDefaults.putLong(KEY_MESSAGE_EXPIRATION_TIME_LONG, 86400000L);
        sDefaults.putStringArray(KEY_CARRIER_DATA_CALL_RETRY_CONFIG_STRINGS, new String[]{
                "default:default_randomization=2000,5000,10000,20000,40000,80000:5000,160000:5000,"
                        + "320000:5000,640000:5000,1280000:5000,1800000:5000",
                "mms:default_randomization=2000,5000,10000,20000,40000,80000:5000,160000:5000,"
                        + "320000:5000,640000:5000,1280000:5000,1800000:5000",
                "others:max_retries=3, 5000, 5000, 5000"});
        sDefaults.putLong(KEY_CARRIER_DATA_CALL_APN_DELAY_DEFAULT_LONG, 20000);
        sDefaults.putLong(KEY_CARRIER_DATA_CALL_APN_DELAY_FASTER_LONG, 3000);
        sDefaults.putLong(KEY_CARRIER_DATA_CALL_APN_RETRY_AFTER_DISCONNECT_LONG, 10000);
        sDefaults.putString(KEY_CARRIER_ERI_FILE_NAME_STRING, "eri.xml");
        sDefaults.putInt(KEY_DURATION_BLOCKING_DISABLED_AFTER_EMERGENCY_INT, 7200);
        sDefaults.putStringArray(KEY_CARRIER_METERED_APN_TYPES_STRINGS,
                new String[]{"default", "mms", "dun", "supl"});
        sDefaults.putStringArray(KEY_CARRIER_METERED_ROAMING_APN_TYPES_STRINGS,
                new String[]{"default", "mms", "dun", "supl"});
        // By default all APNs should be unmetered if the device is on IWLAN. However, we add
        // default APN as metered here as a workaround for P because in some cases, a data
        // connection was brought up on cellular, but later on the device camped on IWLAN. That
        // data connection was incorrectly treated as unmetered due to the current RAT IWLAN.
        // Marking it as metered for now can workaround the issue.
        // Todo: This will be fixed in Q when IWLAN full refactoring is completed.
        sDefaults.putStringArray(KEY_CARRIER_METERED_IWLAN_APN_TYPES_STRINGS,
                new String[]{"default"});
        sDefaults.putBoolean(KEY_CDMA_CW_CF_ENABLED_BOOL, false);

        sDefaults.putIntArray(KEY_ONLY_SINGLE_DC_ALLOWED_INT_ARRAY,
                new int[]{
                    4, /* IS95A */
                    5, /* IS95B */
                    6, /* 1xRTT */
                    7, /* EVDO_0 */
                    8, /* EVDO_A */
                    12 /* EVDO_B */
                });
        sDefaults.putStringArray(KEY_GSM_ROAMING_NETWORKS_STRING_ARRAY, null);
        sDefaults.putStringArray(KEY_GSM_NONROAMING_NETWORKS_STRING_ARRAY, null);
        sDefaults.putString(KEY_CONFIG_IMS_PACKAGE_OVERRIDE_STRING, null);
        sDefaults.putStringArray(KEY_CDMA_ROAMING_NETWORKS_STRING_ARRAY, null);
        sDefaults.putStringArray(KEY_CDMA_NONROAMING_NETWORKS_STRING_ARRAY, null);
        sDefaults.putStringArray(KEY_DIAL_STRING_REPLACE_STRING_ARRAY, null);
        sDefaults.putBoolean(KEY_FORCE_HOME_NETWORK_BOOL, false);
        sDefaults.putInt(KEY_GSM_DTMF_TONE_DELAY_INT, 0);
        sDefaults.putInt(KEY_IMS_DTMF_TONE_DELAY_INT, 0);
        sDefaults.putInt(KEY_CDMA_DTMF_TONE_DELAY_INT, 100);
        sDefaults.putBoolean(KEY_CALL_FORWARDING_MAP_NON_NUMBER_TO_VOICEMAIL_BOOL, false);
        sDefaults.putInt(KEY_CDMA_3WAYCALL_FLASH_DELAY_INT , 0);
        sDefaults.putBoolean(KEY_SUPPORT_CONFERENCE_CALL_BOOL, true);
        sDefaults.putBoolean(KEY_SUPPORT_IMS_CONFERENCE_CALL_BOOL, true);
        sDefaults.putBoolean(KEY_SUPPORT_MANAGE_IMS_CONFERENCE_CALL_BOOL, true);
        sDefaults.putBoolean(KEY_SUPPORT_VIDEO_CONFERENCE_CALL_BOOL, false);
        sDefaults.putBoolean(KEY_IS_IMS_CONFERENCE_SIZE_ENFORCED_BOOL, false);
        sDefaults.putInt(KEY_IMS_CONFERENCE_SIZE_LIMIT_INT, 5);
        sDefaults.putBoolean(KEY_DISPLAY_HD_AUDIO_PROPERTY_BOOL, true);
        sDefaults.putBoolean(KEY_EDITABLE_ENHANCED_4G_LTE_BOOL, true);
        sDefaults.putBoolean(KEY_HIDE_ENHANCED_4G_LTE_BOOL, false);
        sDefaults.putBoolean(KEY_ENHANCED_4G_LTE_ON_BY_DEFAULT_BOOL, true);
        sDefaults.putBoolean(KEY_HIDE_IMS_APN_BOOL, false);
        sDefaults.putBoolean(KEY_HIDE_PREFERRED_NETWORK_TYPE_BOOL, false);
        sDefaults.putBoolean(KEY_ALLOW_EMERGENCY_VIDEO_CALLS_BOOL, false);
        sDefaults.putStringArray(KEY_ENABLE_APPS_STRING_ARRAY, null);
        sDefaults.putBoolean(KEY_EDITABLE_WFC_MODE_BOOL, true);
        sDefaults.putStringArray(KEY_WFC_OPERATOR_ERROR_CODES_STRING_ARRAY, null);
        sDefaults.putInt(KEY_WFC_SPN_FORMAT_IDX_INT, 0);
        sDefaults.putInt(KEY_WFC_DATA_SPN_FORMAT_IDX_INT, 0);
        sDefaults.putString(KEY_WFC_EMERGENCY_ADDRESS_CARRIER_APP_STRING, "");
        sDefaults.putBoolean(KEY_CONFIG_WIFI_DISABLE_IN_ECBM, false);
        sDefaults.putBoolean(KEY_CARRIER_NAME_OVERRIDE_BOOL, false);
        sDefaults.putString(KEY_CARRIER_NAME_STRING, "");
        sDefaults.putBoolean(KEY_CDMA_HOME_REGISTERED_PLMN_NAME_OVERRIDE_BOOL, false);
        sDefaults.putString(KEY_CDMA_HOME_REGISTERED_PLMN_NAME_STRING, "");
        sDefaults.putBoolean(KEY_SUPPORT_DIRECT_FDN_DIALING_BOOL, false);
        sDefaults.putBoolean(KEY_CARRIER_DEFAULT_DATA_ROAMING_ENABLED_BOOL, false);
        sDefaults.putBoolean(KEY_SKIP_CF_FAIL_TO_DISABLE_DIALOG_BOOL, false);
        sDefaults.putBoolean(KEY_SUPPORT_ENHANCED_CALL_BLOCKING_BOOL, false);

        // MMS defaults
        sDefaults.putBoolean(KEY_MMS_ALIAS_ENABLED_BOOL, false);
        sDefaults.putBoolean(KEY_MMS_ALLOW_ATTACH_AUDIO_BOOL, true);
        sDefaults.putBoolean(KEY_MMS_APPEND_TRANSACTION_ID_BOOL, false);
        sDefaults.putBoolean(KEY_MMS_GROUP_MMS_ENABLED_BOOL, true);
        sDefaults.putBoolean(KEY_MMS_MMS_DELIVERY_REPORT_ENABLED_BOOL, false);
        sDefaults.putBoolean(KEY_MMS_MMS_ENABLED_BOOL, true);
        sDefaults.putBoolean(KEY_MMS_MMS_READ_REPORT_ENABLED_BOOL, false);
        sDefaults.putBoolean(KEY_MMS_MULTIPART_SMS_ENABLED_BOOL, true);
        sDefaults.putBoolean(KEY_MMS_NOTIFY_WAP_MMSC_ENABLED_BOOL, false);
        sDefaults.putBoolean(KEY_MMS_SEND_MULTIPART_SMS_AS_SEPARATE_MESSAGES_BOOL, false);
        sDefaults.putBoolean(KEY_MMS_SHOW_CELL_BROADCAST_APP_LINKS_BOOL, true);
        sDefaults.putBoolean(KEY_MMS_SMS_DELIVERY_REPORT_ENABLED_BOOL, true);
        sDefaults.putBoolean(KEY_MMS_SUPPORT_HTTP_CHARSET_HEADER_BOOL, false);
        sDefaults.putBoolean(KEY_MMS_SUPPORT_MMS_CONTENT_DISPOSITION_BOOL, true);
        sDefaults.putBoolean(KEY_MMS_CLOSE_CONNECTION_BOOL, false);
        sDefaults.putInt(KEY_MMS_ALIAS_MAX_CHARS_INT, 48);
        sDefaults.putInt(KEY_MMS_ALIAS_MIN_CHARS_INT, 2);
        sDefaults.putInt(KEY_MMS_HTTP_SOCKET_TIMEOUT_INT, 60 * 1000);
        sDefaults.putInt(KEY_MMS_MAX_IMAGE_HEIGHT_INT, 480);
        sDefaults.putInt(KEY_MMS_MAX_IMAGE_WIDTH_INT, 640);
        sDefaults.putInt(KEY_MMS_MAX_MESSAGE_SIZE_INT, 300 * 1024);
        sDefaults.putInt(KEY_MMS_MESSAGE_TEXT_MAX_SIZE_INT, -1);
        sDefaults.putInt(KEY_MMS_RECIPIENT_LIMIT_INT, Integer.MAX_VALUE);
        sDefaults.putInt(KEY_MMS_SMS_TO_MMS_TEXT_LENGTH_THRESHOLD_INT, -1);
        sDefaults.putInt(KEY_MMS_SMS_TO_MMS_TEXT_THRESHOLD_INT, -1);
        sDefaults.putInt(KEY_MMS_SUBJECT_MAX_LENGTH_INT, 40);
        sDefaults.putString(KEY_MMS_EMAIL_GATEWAY_NUMBER_STRING, "");
        sDefaults.putString(KEY_MMS_HTTP_PARAMS_STRING, "");
        sDefaults.putString(KEY_MMS_NAI_SUFFIX_STRING, "");
        sDefaults.putString(KEY_MMS_UA_PROF_TAG_NAME_STRING, "x-wap-profile");
        sDefaults.putString(KEY_MMS_UA_PROF_URL_STRING, "");
        sDefaults.putString(KEY_MMS_USER_AGENT_STRING, "");
        sDefaults.putBoolean(KEY_ALLOW_NON_EMERGENCY_CALLS_IN_ECM_BOOL, true);
        sDefaults.putBoolean(KEY_USE_RCS_PRESENCE_BOOL, false);
        sDefaults.putBoolean(KEY_FORCE_IMEI_BOOL, false);
        sDefaults.putInt(
                KEY_CDMA_ROAMING_MODE_INT, TelephonyManager.CDMA_ROAMING_MODE_RADIO_DEFAULT);
        sDefaults.putString(KEY_RCS_CONFIG_SERVER_URL_STRING, "");

        // Carrier Signalling Receivers
        sDefaults.putString(KEY_CARRIER_SETUP_APP_STRING, "");
        sDefaults.putStringArray(KEY_CARRIER_APP_WAKE_SIGNAL_CONFIG_STRING_ARRAY,
                new String[]{
                        "com.android.carrierdefaultapp/.CarrierDefaultBroadcastReceiver:"
                                + "com.android.internal.telephony.CARRIER_SIGNAL_RESET"
                });
        sDefaults.putStringArray(KEY_CARRIER_APP_NO_WAKE_SIGNAL_CONFIG_STRING_ARRAY, null);


        // Default carrier app configurations
        sDefaults.putStringArray(KEY_CARRIER_DEFAULT_ACTIONS_ON_REDIRECTION_STRING_ARRAY,
                new String[]{
                        "9, 4, 1"
                        //9: CARRIER_ACTION_REGISTER_NETWORK_AVAIL
                        //4: CARRIER_ACTION_DISABLE_METERED_APNS
                        //1: CARRIER_ACTION_SHOW_PORTAL_NOTIFICATION
                });
        sDefaults.putStringArray(KEY_CARRIER_DEFAULT_ACTIONS_ON_RESET, new String[]{
                "6, 8"
                //6: CARRIER_ACTION_CANCEL_ALL_NOTIFICATIONS
                //8: CARRIER_ACTION_DISABLE_DEFAULT_URL_HANDLER
                });
        sDefaults.putStringArray(KEY_CARRIER_DEFAULT_ACTIONS_ON_DEFAULT_NETWORK_AVAILABLE,
                new String[] {
                        String.valueOf(false) + ": 7",
                        //7: CARRIER_ACTION_ENABLE_DEFAULT_URL_HANDLER
                        String.valueOf(true) + ": 8"
                        //8: CARRIER_ACTION_DISABLE_DEFAULT_URL_HANDLER
                });
        sDefaults.putStringArray(KEY_CARRIER_DEFAULT_REDIRECTION_URL_STRING_ARRAY, null);

        sDefaults.putInt(KEY_MONTHLY_DATA_CYCLE_DAY_INT, DATA_CYCLE_USE_PLATFORM_DEFAULT);
        sDefaults.putLong(KEY_DATA_WARNING_THRESHOLD_BYTES_LONG, DATA_CYCLE_USE_PLATFORM_DEFAULT);
        sDefaults.putBoolean(KEY_DATA_WARNING_NOTIFICATION_BOOL, true);
        sDefaults.putLong(KEY_DATA_LIMIT_THRESHOLD_BYTES_LONG, DATA_CYCLE_USE_PLATFORM_DEFAULT);
        sDefaults.putBoolean(KEY_DATA_LIMIT_NOTIFICATION_BOOL, true);
        sDefaults.putBoolean(KEY_DATA_RAPID_NOTIFICATION_BOOL, true);

        // Rat families: {GPRS, EDGE}, {EVDO, EVDO_A, EVDO_B}, {UMTS, HSPA, HSDPA, HSUPA, HSPAP},
        // {LTE, LTE_CA}
        // Order is important - lowest precidence first
        sDefaults.putStringArray(KEY_RATCHET_RAT_FAMILIES,
                new String[]{"1,2","7,8,12","3,11,9,10,15","14,19"});
        sDefaults.putBoolean(KEY_TREAT_DOWNGRADED_VIDEO_CALLS_AS_VIDEO_CALLS_BOOL, false);
        sDefaults.putBoolean(KEY_DROP_VIDEO_CALL_WHEN_ANSWERING_AUDIO_CALL_BOOL, false);
        sDefaults.putBoolean(KEY_ALLOW_MERGE_WIFI_CALLS_WHEN_VOWIFI_OFF_BOOL, true);
        sDefaults.putBoolean(KEY_ALLOW_ADD_CALL_DURING_VIDEO_CALL_BOOL, true);
        sDefaults.putBoolean(KEY_ALLOW_HOLDING_VIDEO_CALL_BOOL, true);
        sDefaults.putBoolean(KEY_WIFI_CALLS_CAN_BE_HD_AUDIO, true);
        sDefaults.putBoolean(KEY_VIDEO_CALLS_CAN_BE_HD_AUDIO, true);
        sDefaults.putBoolean(KEY_GSM_CDMA_CALLS_CAN_BE_HD_AUDIO, false);
        sDefaults.putBoolean(KEY_ALLOW_VIDEO_CALLING_FALLBACK_BOOL, true);

        sDefaults.putStringArray(KEY_IMS_REASONINFO_MAPPING_STRING_ARRAY, null);
        sDefaults.putBoolean(KEY_ENHANCED_4G_LTE_TITLE_VARIANT_BOOL, false);
        sDefaults.putInt(KEY_ENHANCED_4G_LTE_TITLE_VARIANT_INT, 0);
        sDefaults.putBoolean(KEY_NOTIFY_VT_HANDOVER_TO_WIFI_FAILURE_BOOL, false);
        sDefaults.putStringArray(KEY_FILTERED_CNAP_NAMES_STRING_ARRAY, null);
        sDefaults.putBoolean(KEY_EDITABLE_WFC_ROAMING_MODE_BOOL, false);
        sDefaults.putBoolean(KEY_STK_DISABLE_LAUNCH_BROWSER_BOOL, false);
        sDefaults.putBoolean(KEY_PERSIST_LPP_MODE_BOOL, true);
        sDefaults.putStringArray(KEY_CARRIER_WIFI_STRING_ARRAY, null);
        sDefaults.putInt(KEY_PREF_NETWORK_NOTIFICATION_DELAY_INT, -1);
        sDefaults.putInt(KEY_EMERGENCY_NOTIFICATION_DELAY_INT, -1);
        sDefaults.putBoolean(KEY_ALLOW_USSD_REQUESTS_VIA_TELEPHONY_MANAGER_BOOL, true);
        sDefaults.putBoolean(KEY_SUPPORT_3GPP_CALL_FORWARDING_WHILE_ROAMING_BOOL, true);
        sDefaults.putBoolean(KEY_DISPLAY_VOICEMAIL_NUMBER_AS_DEFAULT_CALL_FORWARDING_NUMBER_BOOL,
                false);
        sDefaults.putBoolean(KEY_NOTIFY_INTERNATIONAL_CALL_ON_WFC_BOOL, false);
        sDefaults.putBoolean(KEY_SHOW_VIDEO_CALL_CHARGES_ALERT_DIALOG_BOOL, false);
        sDefaults.putStringArray(KEY_CALL_FORWARDING_BLOCKS_WHILE_ROAMING_STRING_ARRAY,
                null);
        sDefaults.putInt(KEY_LTE_EARFCNS_RSRP_BOOST_INT, 0);
        sDefaults.putStringArray(KEY_BOOSTED_LTE_EARFCNS_STRING_ARRAY, null);
        sDefaults.putBoolean(KEY_USE_ONLY_RSRP_FOR_LTE_SIGNAL_BAR_BOOL, false);
        sDefaults.putBoolean(KEY_DISABLE_VOICE_BARRING_NOTIFICATION_BOOL, false);
        sDefaults.putInt(IMSI_KEY_AVAILABILITY_INT, 0);
        sDefaults.putString(IMSI_KEY_DOWNLOAD_URL_STRING, null);
        sDefaults.putBoolean(KEY_CONVERT_CDMA_CALLER_ID_MMI_CODES_WHILE_ROAMING_ON_3GPP_BOOL,
                false);
        sDefaults.putStringArray(KEY_NON_ROAMING_OPERATOR_STRING_ARRAY, null);
        sDefaults.putStringArray(KEY_ROAMING_OPERATOR_STRING_ARRAY, null);
        sDefaults.putBoolean(KEY_SHOW_IMS_REGISTRATION_STATUS_BOOL, false);
        sDefaults.putBoolean(KEY_RTT_SUPPORTED_BOOL, false);
        sDefaults.putBoolean(KEY_DISABLE_CHARGE_INDICATION_BOOL, false);
        sDefaults.putStringArray(KEY_FEATURE_ACCESS_CODES_STRING_ARRAY, null);
        sDefaults.putBoolean(KEY_IDENTIFY_HIGH_DEFINITION_CALLS_IN_CALL_LOG_BOOL, false);
        sDefaults.putBoolean(KEY_SHOW_PRECISE_FAILED_CAUSE_BOOL, false);
        sDefaults.putBoolean(KEY_SPN_DISPLAY_RULE_USE_ROAMING_FROM_SERVICE_STATE_BOOL, false);
        sDefaults.putBoolean(KEY_ALWAYS_SHOW_DATA_RAT_ICON_BOOL, false);
        sDefaults.putBoolean(KEY_CARRIER_CONFIG_APPLIED_BOOL, false);
        sDefaults.putBoolean(KEY_CHECK_PRICING_WITH_CARRIER_FOR_DATA_ROAMING_BOOL, false);
        sDefaults.putIntArray(KEY_LTE_RSRP_THRESHOLDS_INT_ARRAY,
                new int[] {
                        -128, /* SIGNAL_STRENGTH_POOR */
                        -118, /* SIGNAL_STRENGTH_MODERATE */
                        -108, /* SIGNAL_STRENGTH_GOOD */
                        -98,  /* SIGNAL_STRENGTH_GREAT */
                });
        sDefaults.putIntArray(KEY_WCDMA_RSCP_THRESHOLDS_INT_ARRAY,
                new int[] {
                        -115,  /* SIGNAL_STRENGTH_POOR */
                        -105, /* SIGNAL_STRENGTH_MODERATE */
                        -95, /* SIGNAL_STRENGTH_GOOD */
                        -85  /* SIGNAL_STRENGTH_GREAT */
                });
        sDefaults.putString(KEY_WCDMA_DEFAULT_SIGNAL_STRENGTH_MEASUREMENT_STRING, "");
    }

    /**
     * Gets the configuration values for a particular subscription, which is associated with a
     * specific SIM card. If an invalid subId is used, the returned config will contain default
     * values. After using this method to get the configuration bundle,
     * {@link #isConfigForIdentifiedCarrier(PersistableBundle)} should be called to confirm whether
     * any carrier specific configuration has been applied.
     *
     * <p>Requires Permission:
     * {@link android.Manifest.permission#READ_PHONE_STATE READ_PHONE_STATE}
     *
     * @param subId the subscription ID, normally obtained from {@link SubscriptionManager}.
     * @return A {@link PersistableBundle} containing the config for the given subId, or default
     *         values for an invalid subId.
     */
    @Nullable
    public PersistableBundle getConfigForSubId(int subId) {
        try {
            ICarrierConfigLoader loader = getICarrierConfigLoader();
            if (loader == null) {
                Rlog.w(TAG, "Error getting config for subId " + subId
                        + " ICarrierConfigLoader is null");
                return null;
            }
            return loader.getConfigForSubId(subId);
        } catch (RemoteException ex) {
            Rlog.e(TAG, "Error getting config for subId " + subId + ": "
                    + ex.toString());
        }
        return null;
    }

    /**
     * Gets the configuration values for the default subscription. After using this method to get
     * the configuration bundle, {@link #isConfigForIdentifiedCarrier(PersistableBundle)} should be
     * called to confirm whether any carrier specific configuration has been applied.
     *
     * <p>Requires Permission:
     * {@link android.Manifest.permission#READ_PHONE_STATE READ_PHONE_STATE}
     *
     * @see #getConfigForSubId
     */
    @Nullable
    public PersistableBundle getConfig() {
        return getConfigForSubId(SubscriptionManager.getDefaultSubscriptionId());
    }

    /**
     * Determines whether a configuration {@link PersistableBundle} obtained from
     * {@link #getConfig()} or {@link #getConfigForSubId(int)} corresponds to an identified carrier.
     * <p>
     * When an app receives the {@link CarrierConfigManager#ACTION_CARRIER_CONFIG_CHANGED}
     * broadcast which informs it that the carrier configuration has changed, it is possible
     * that another reload of the carrier configuration has begun since the intent was sent.
     * In this case, the carrier configuration the app fetches (e.g. via {@link #getConfig()})
     * may not represent the configuration for the current carrier. It should be noted that it
     * does not necessarily mean the configuration belongs to current carrier when this function
     * return true because it may belong to another previous identified carrier. Users should
     * always call {@link #getConfig()} or {@link #getConfigForSubId(int)} after receiving the
     * broadcast {@link #ACTION_CARRIER_CONFIG_CHANGED}.
     * </p>
     * <p>
     * After using {@link #getConfig()} or {@link #getConfigForSubId(int)} an app should always
     * use this method to confirm whether any carrier specific configuration has been applied.
     * Especially when an app misses the broadcast {@link #ACTION_CARRIER_CONFIG_CHANGED} but it
     * still needs to get the current configuration, it must use this method to verify whether the
     * configuration is default or carrier overridden.
     * </p>
     *
     * @param bundle the configuration bundle to be checked.
     * @return boolean true if any carrier specific configuration bundle has been applied, false
     * otherwise or the bundle is null.
     */
    public static boolean isConfigForIdentifiedCarrier(PersistableBundle bundle) {
        return bundle != null && bundle.getBoolean(KEY_CARRIER_CONFIG_APPLIED_BOOL);
    }

    /**
     * Calling this method triggers telephony services to fetch the current carrier configuration.
     * <p>
     * Normally this does not need to be called because the platform reloads config on its own.
     * This should be called by a carrier service app if it wants to update config at an arbitrary
     * moment.
     * </p>
     * <p>Requires that the calling app has carrier privileges.
     * <p>
     * This method returns before the reload has completed, and
     * {@link android.service.carrier.CarrierService#onLoadConfig} will be called from an
     * arbitrary thread.
     * </p>
     * @see TelephonyManager#hasCarrierPrivileges
     */
    public void notifyConfigChangedForSubId(int subId) {
        try {
            ICarrierConfigLoader loader = getICarrierConfigLoader();
            if (loader == null) {
                Rlog.w(TAG, "Error reloading config for subId=" + subId
                        + " ICarrierConfigLoader is null");
                return;
            }
            loader.notifyConfigChangedForSubId(subId);
        } catch (RemoteException ex) {
            Rlog.e(TAG, "Error reloading config for subId=" + subId + ": " + ex.toString());
        }
    }

    /**
     * Request the carrier config loader to update the cofig for phoneId.
     * <p>
     * Depending on simState, the config may be cleared or loaded from config app. This is only used
     * by SubscriptionInfoUpdater.
     * </p>
     *
     * @hide
     */
    @SystemApi
    @RequiresPermission(android.Manifest.permission.MODIFY_PHONE_STATE)
    public void updateConfigForPhoneId(int phoneId, String simState) {
        try {
            ICarrierConfigLoader loader = getICarrierConfigLoader();
            if (loader == null) {
                Rlog.w(TAG, "Error updating config for phoneId=" + phoneId
                        + " ICarrierConfigLoader is null");
                return;
            }
            loader.updateConfigForPhoneId(phoneId, simState);
        } catch (RemoteException ex) {
            Rlog.e(TAG, "Error updating config for phoneId=" + phoneId + ": " + ex.toString());
        }
    }

    /** {@hide} */
    public String getDefaultCarrierServicePackageName() {
        try {
            return getICarrierConfigLoader().getDefaultCarrierServicePackageName();
        } catch (Throwable t) {
            return null;
        }
    }

    /**
     * Returns a new bundle with the default value for every supported configuration variable.
     *
     * @hide
     */
    @NonNull
    @SystemApi
    @SuppressLint("Doclava125")
    public static PersistableBundle getDefaultConfig() {
        return new PersistableBundle(sDefaults);
    }

    /** @hide */
    @Nullable
    private ICarrierConfigLoader getICarrierConfigLoader() {
        return ICarrierConfigLoader.Stub
                .asInterface(ServiceManager.getService(Context.CARRIER_CONFIG_SERVICE));
    }
}<|MERGE_RESOLUTION|>--- conflicted
+++ resolved
@@ -2145,13 +2145,9 @@
         sDefaults.putBoolean(KEY_HIDE_SIM_LOCK_SETTINGS_BOOL, false);
 
         sDefaults.putBoolean(KEY_CARRIER_VOLTE_PROVISIONED_BOOL, false);
-<<<<<<< HEAD
         sDefaults.putBoolean(KEY_CALL_BARRING_VISIBILITY_BOOL, true);
-=======
-        sDefaults.putBoolean(KEY_CALL_BARRING_VISIBILITY_BOOL, false);
         sDefaults.putBoolean(KEY_CALL_BARRING_SUPPORTS_PASSWORD_CHANGE_BOOL, true);
         sDefaults.putBoolean(KEY_CALL_BARRING_SUPPORTS_DEACTIVATE_ALL_BOOL, true);
->>>>>>> 04898ff5
         sDefaults.putBoolean(KEY_CALL_FORWARDING_VISIBILITY_BOOL, true);
         sDefaults.putBoolean(KEY_ADDITIONAL_SETTINGS_CALLER_ID_VISIBILITY_BOOL, true);
         sDefaults.putBoolean(KEY_ADDITIONAL_SETTINGS_CALL_WAITING_VISIBILITY_BOOL, true);
