/*
 * Copyright (C) 2009 Qualcomm Innovation Center, Inc.  All Rights Reserved.
 * Copyright (C) 2009 The Android Open Source Project
 *
 * Licensed under the Apache License, Version 2.0 (the "License");
 * you may not use this file except in compliance with the License.
 * You may obtain a copy of the License at
 *
 *      http://www.apache.org/licenses/LICENSE-2.0
 *
 * Unless required by applicable law or agreed to in writing, software
 * distributed under the License is distributed on an "AS IS" BASIS,
 * WITHOUT WARRANTIES OR CONDITIONS OF ANY KIND, either express or implied.
 * See the License for the specific language governing permissions and
 * limitations under the License.
 */

package android.telephony;

import android.os.Bundle;
import android.os.Parcel;
import android.os.Parcelable;
import android.util.Log;

/**
 * Contains phone signal strength related information.
 */
public class SignalStrength implements Parcelable {

    private static final String LOG_TAG = "SignalStrength";
    private static final boolean DBG = true;

    /** @hide */
    public static final int SIGNAL_STRENGTH_NONE_OR_UNKNOWN = 0;
    /** @hide */
    public static final int SIGNAL_STRENGTH_POOR = 1;
    /** @hide */
    public static final int SIGNAL_STRENGTH_MODERATE = 2;
    /** @hide */
    public static final int SIGNAL_STRENGTH_GOOD = 3;
    /** @hide */
    public static final int SIGNAL_STRENGTH_GREAT = 4;
    /** @hide */
    public static final int NUM_SIGNAL_STRENGTH_BINS = 5;
    /** @hide */
    public static final String[] SIGNAL_STRENGTH_NAMES = {
        "none", "poor", "moderate", "good", "great"
    };

    /** @hide */
    public static final int INVALID_SNR = 0x7FFFFFFF;

    private int mGsmSignalStrength; // Valid values are (0-31, 99) as defined in TS 27.007 8.5
    private int mGsmBitErrorRate;   // bit error rate (0-7, 99) as defined in TS 27.007 8.5
    private int mCdmaDbm;   // This value is the RSSI value
    private int mCdmaEcio;  // This value is the Ec/Io
    private int mEvdoDbm;   // This value is the EVDO RSSI value
    private int mEvdoEcio;  // This value is the EVDO Ec/Io
    private int mEvdoSnr;   // Valid values are 0-8.  8 is the highest signal to noise ratio
    private int mLteSignalStrength;
    private int mLteRsrp;
    private int mLteRsrq;
    private int mLteRssnr;
    private int mLteCqi;

    private boolean isGsm; // This value is set by the ServiceStateTracker onSignalStrengthResult
    private static int INVALID = 0x7FFFFFFF;
    /**
     * Create a new SignalStrength from a intent notifier Bundle
     *
     * This method is used by PhoneStateIntentReceiver and maybe by
     * external applications.
     *
     * @param m Bundle from intent notifier
     * @return newly created SignalStrength
     *
     * @hide
     */
    public static SignalStrength newFromBundle(Bundle m) {
        SignalStrength ret;
        ret = new SignalStrength();
        ret.setFromNotifierBundle(m);
        return ret;
    }

    /**
     * Empty constructor
     *
     * @hide
     */
    public SignalStrength() {
        mGsmSignalStrength = 99;
        mGsmBitErrorRate = -1;
        mCdmaDbm = -1;
        mCdmaEcio = -1;
        mEvdoDbm = -1;
        mEvdoEcio = -1;
        mEvdoSnr = -1;
<<<<<<< HEAD
        mLteSignalStrength = 99;
        mLteRsrp = INVALID;
        mLteRsrq = INVALID;
        mLteRssnr = INVALID;
        mLteCqi = INVALID;
=======
        mLteSignalStrength = -1;
        mLteRsrp = -1;
        mLteRsrq = -1;
        mLteRssnr = INVALID_SNR;
        mLteCqi = -1;
>>>>>>> df331873
        isGsm = true;
    }

    /**
     * Constructor
     *
     * @hide
     */
    public SignalStrength(int gsmSignalStrength, int gsmBitErrorRate,
            int cdmaDbm, int cdmaEcio,
            int evdoDbm, int evdoEcio, int evdoSnr,
            int lteSignalStrength, int lteRsrp, int lteRsrq, int lteRssnr, int lteCqi,
            boolean gsm) {
        mGsmSignalStrength = gsmSignalStrength;
        mGsmBitErrorRate = gsmBitErrorRate;
        mCdmaDbm = cdmaDbm;
        mCdmaEcio = cdmaEcio;
        mEvdoDbm = evdoDbm;
        mEvdoEcio = evdoEcio;
        mEvdoSnr = evdoSnr;
        mLteSignalStrength = lteSignalStrength;
        mLteRsrp = lteRsrp;
        mLteRsrq = lteRsrq;
        mLteRssnr = lteRssnr;
        mLteCqi = lteCqi;
        isGsm = gsm;
    }

    /**
     * Constructor
     *
     * @hide
     */
    public SignalStrength(int gsmSignalStrength, int gsmBitErrorRate,
            int cdmaDbm, int cdmaEcio,
            int evdoDbm, int evdoEcio, int evdoSnr,
            boolean gsm) {
<<<<<<< HEAD
         this(gsmSignalStrength, gsmBitErrorRate, cdmaDbm, cdmaEcio, evdoDbm, evdoEcio, evdoSnr, 99,
                INVALID, INVALID, INVALID, INVALID, gsm);
=======
        this(gsmSignalStrength, gsmBitErrorRate, cdmaDbm, cdmaEcio,
                evdoDbm, evdoEcio, evdoSnr, -1, -1,
                -1, INVALID_SNR, -1, gsm);
>>>>>>> df331873
    }

    /**
     * Copy constructors
     *
     * @param s Source SignalStrength
     *
     * @hide
     */
    public SignalStrength(SignalStrength s) {
        copyFrom(s);
    }

    /**
     * @hide
     */
    protected void copyFrom(SignalStrength s) {
        mGsmSignalStrength = s.mGsmSignalStrength;
        mGsmBitErrorRate = s.mGsmBitErrorRate;
        mCdmaDbm = s.mCdmaDbm;
        mCdmaEcio = s.mCdmaEcio;
        mEvdoDbm = s.mEvdoDbm;
        mEvdoEcio = s.mEvdoEcio;
        mEvdoSnr = s.mEvdoSnr;
        mLteSignalStrength = s.mLteSignalStrength;
        mLteRsrp = s.mLteRsrp;
        mLteRsrq = s.mLteRsrq;
        mLteRssnr = s.mLteRssnr;
        mLteCqi = s.mLteCqi;
        isGsm = s.isGsm;
    }

    /**
     * Construct a SignalStrength object from the given parcel.
     *
     * @hide
     */
    public SignalStrength(Parcel in) {
        mGsmSignalStrength = in.readInt();
        mGsmBitErrorRate = in.readInt();
        mCdmaDbm = in.readInt();
        mCdmaEcio = in.readInt();
        mEvdoDbm = in.readInt();
        mEvdoEcio = in.readInt();
        mEvdoSnr = in.readInt();
        mLteSignalStrength = in.readInt();
        mLteRsrp = in.readInt();
        mLteRsrq = in.readInt();
        mLteRssnr = in.readInt();
        mLteCqi = in.readInt();
        isGsm = (in.readInt() != 0);
    }

    /**
     * Construct a SignalStrength object from the given parcel.
     * gsm flag does not come from RIL.
     * validate the input if validate flag is set
     *
     * @hide
     */
    public SignalStrength(Parcel in, boolean validate) {
        mGsmSignalStrength = in.readInt();
        mGsmBitErrorRate = in.readInt();
        mCdmaDbm = in.readInt();
        mCdmaEcio = in.readInt();
        mEvdoDbm = in.readInt();
        mEvdoEcio = in.readInt();
        mEvdoSnr = in.readInt();
        mLteSignalStrength = in.readInt();
        mLteRsrp = in.readInt();
        mLteRsrq = in.readInt();
        mLteRssnr = in.readInt();
        mLteCqi = in.readInt();

        if (validate == true )
            validateInput();
    }

    /**
     * {@link Parcelable#writeToParcel}
     */
    public void writeToParcel(Parcel out, int flags) {
        out.writeInt(mGsmSignalStrength);
        out.writeInt(mGsmBitErrorRate);
        out.writeInt(mCdmaDbm);
        out.writeInt(mCdmaEcio);
        out.writeInt(mEvdoDbm);
        out.writeInt(mEvdoEcio);
        out.writeInt(mEvdoSnr);
        out.writeInt(mLteSignalStrength);
        out.writeInt(mLteRsrp);
        out.writeInt(mLteRsrq);
        out.writeInt(mLteRssnr);
        out.writeInt(mLteCqi);
        out.writeInt(isGsm ? 1 : 0);
    }

    /**
     * {@link Parcelable#describeContents}
     */
    public int describeContents() {
        return 0;
    }

    /**
     * {@link Parcelable.Creator}
     *
     * @hide
     */
    public static final Parcelable.Creator<SignalStrength> CREATOR = new Parcelable.Creator() {
        public SignalStrength createFromParcel(Parcel in) {
            return new SignalStrength(in);
        }

        public SignalStrength[] newArray(int size) {
            return new SignalStrength[size];
        }
    };

    private void validateInput() {
        // cdma, evdo, lte values need to be sign converted from ril to telephony
        // perform range check for all values
        if (DBG) log("SignalStrength before validate=" + this);
        mGsmSignalStrength = mGsmSignalStrength >= 0 ? mGsmSignalStrength : 99;
        // BER no change;

        mCdmaDbm = mCdmaDbm > 0 ? -mCdmaDbm : -120;
        mCdmaEcio = (mCdmaEcio > 0) ? -mCdmaEcio : -160;

        mEvdoDbm = (mEvdoDbm > 0) ? -mEvdoDbm : -120;
        mEvdoEcio = (mEvdoEcio > 0) ? -mEvdoEcio : -1;
        mEvdoSnr = ((mEvdoSnr > 0) && (mEvdoSnr <= 8)) ? mEvdoSnr : -1;

        mLteSignalStrength = (mLteSignalStrength >= 0) ? mLteSignalStrength : 99;
        mLteRsrp = ((mLteRsrp >= 44) && (mLteRsrp <= 140)) ? -mLteRsrp : SignalStrength.INVALID;
        mLteRsrq = ((mLteRsrq >= 3) && (mLteRsrq <= 20)) ? -mLteRsrq : SignalStrength.INVALID;
        mLteRssnr = ((mLteRssnr >= -200) && (mLteRssnr <= 300)) ? mLteRssnr : SignalStrength.INVALID;
        if (DBG) log("SignalStrength after validate=" + this);
        // Cqi  no change
    }

    /**
     * @param true - Gsm, Lte
     *        false - Cdma
     *
     * @hide
     */
    public void setGsm(boolean gsmFlag) {
      isGsm = gsmFlag;
    }
    /**
     * Get the GSM Signal Strength, valid values are (0-31, 99) as defined in TS 27.007 8.5
     */
    public int getGsmSignalStrength() {
        return this.mGsmSignalStrength;
    }

    /**
     * Get the GSM bit error rate (0-7, 99) as defined in TS 27.007 8.5
     */
    public int getGsmBitErrorRate() {
        return this.mGsmBitErrorRate;
    }

    /**
     * Get the CDMA RSSI value in dBm
     */
    public int getCdmaDbm() {
        return this.mCdmaDbm;
    }

    /**
     * Get the CDMA Ec/Io value in dB*10
     */
    public int getCdmaEcio() {
        return this.mCdmaEcio;
    }

    /**
     * Get the EVDO RSSI value in dBm
     */
    public int getEvdoDbm() {
        return this.mEvdoDbm;
    }

    /**
     * Get the EVDO Ec/Io value in dB*10
     */
    public int getEvdoEcio() {
        return this.mEvdoEcio;
    }

    /**
     * Get the signal to noise ratio. Valid values are 0-8. 8 is the highest.
     */
    public int getEvdoSnr() {
        return this.mEvdoSnr;
    }

    /**
     * Get signal level as an int from 0..4
     *
     * @hide
     */
    public int getLevel() {
        int level;

        if (isGsm) {
<<<<<<< HEAD
            level = getLteLevel();
            if (level == SIGNAL_STRENGTH_NONE_OR_UNKNOWN) {
=======
            // TODO Need solve the discrepancy of invalid values between
            // RIL_LTE_SignalStrength and here.
            if ((mLteSignalStrength == -1)
                    && (mLteRsrp == -1)
                    && (mLteRsrq == -1)
                    && (mLteCqi == -1)) {
>>>>>>> df331873
                level = getGsmLevel();
            }
        } else {
            int cdmaLevel = getCdmaLevel();
            int evdoLevel = getEvdoLevel();
            if (evdoLevel == SIGNAL_STRENGTH_NONE_OR_UNKNOWN) {
                /* We don't know evdo, use cdma */
                level = cdmaLevel;
            } else if (cdmaLevel == SIGNAL_STRENGTH_NONE_OR_UNKNOWN) {
                /* We don't know cdma, use evdo */
                level = evdoLevel;
            } else {
                /* We know both, use the lowest level */
                level = cdmaLevel < evdoLevel ? cdmaLevel : evdoLevel;
            }
        }
        if (DBG) log("getLevel=" + level);
        return level;
    }

    /**
     * Get the signal level as an asu value between 0..31, 99 is unknown
     *
     * @hide
     */
    public int getAsuLevel() {
        int asuLevel;
        if (isGsm) {
<<<<<<< HEAD
            if (getLteLevel() == SIGNAL_STRENGTH_NONE_OR_UNKNOWN) {
=======
            if ((mLteSignalStrength == -1)
                    && (mLteRsrp == -1)
                    && (mLteRsrq == -1)
                    && (mLteCqi == -1)) {
>>>>>>> df331873
                asuLevel = getGsmAsuLevel();
            } else {
                asuLevel = getLteAsuLevel();
            }
        } else {
            int cdmaAsuLevel = getCdmaAsuLevel();
            int evdoAsuLevel = getEvdoAsuLevel();
            if (evdoAsuLevel == 0) {
                /* We don't know evdo use, cdma */
                asuLevel = cdmaAsuLevel;
            } else if (cdmaAsuLevel == 0) {
                /* We don't know cdma use, evdo */
                asuLevel = evdoAsuLevel;
            } else {
                /* We know both, use the lowest level */
                asuLevel = cdmaAsuLevel < evdoAsuLevel ? cdmaAsuLevel : evdoAsuLevel;
            }
        }
        if (DBG) log("getAsuLevel=" + asuLevel);
        return asuLevel;
    }

    /**
     * Get the signal strength as dBm
     *
     * @hide
     */
    public int getDbm() {
        int dBm;

        if(isGsm()) {
<<<<<<< HEAD
            if (getLteLevel() == SIGNAL_STRENGTH_NONE_OR_UNKNOWN) {
=======
            if ((mLteSignalStrength == -1)
                    && (mLteRsrp == -1)
                    && (mLteRsrq == -1)
                    && (mLteCqi == -1)) {
>>>>>>> df331873
                dBm = getGsmDbm();
            } else {
                dBm = getLteDbm();
            }
        } else {
            dBm = getCdmaDbm();
        }
        if (DBG) log("getDbm=" + dBm);
        return dBm;
    }

    /**
     * Get Gsm signal strength as dBm
     *
     * @hide
     */
    public int getGsmDbm() {
        int dBm;

        int gsmSignalStrength = getGsmSignalStrength();
        int asu = (gsmSignalStrength == 99 ? -1 : gsmSignalStrength);
        if (asu != -1) {
            dBm = -113 + (2 * asu);
        } else {
            dBm = -1;
        }
        if (DBG) log("getGsmDbm=" + dBm);
        return dBm;
    }

    /**
     * Get gsm as level 0..4
     *
     * @hide
     */
    public int getGsmLevel() {
        int level;

        // ASU ranges from 0 to 31 - TS 27.007 Sec 8.5
        // asu = 0 (-113dB or less) is very weak
        // signal, its better to show 0 bars to the user in such cases.
        // asu = 99 is a special case, where the signal strength is unknown.
        int asu = getGsmSignalStrength();
        if (asu <= 2 || asu == 99) level = SIGNAL_STRENGTH_NONE_OR_UNKNOWN;
        else if (asu >= 12) level = SIGNAL_STRENGTH_GREAT;
        else if (asu >= 8)  level = SIGNAL_STRENGTH_GOOD;
        else if (asu >= 5)  level = SIGNAL_STRENGTH_MODERATE;
        else level = SIGNAL_STRENGTH_POOR;
        if (DBG) log("getGsmLevel=" + level);
        return level;
    }

    /**
     * Get the gsm signal level as an asu value between 0..31, 99 is unknown
     *
     * @hide
     */
    public int getGsmAsuLevel() {
        // ASU ranges from 0 to 31 - TS 27.007 Sec 8.5
        // asu = 0 (-113dB or less) is very weak
        // signal, its better to show 0 bars to the user in such cases.
        // asu = 99 is a special case, where the signal strength is unknown.
        int level = getGsmSignalStrength();
        if (DBG) log("getGsmAsuLevel=" + level);
        return level;
    }

    /**
     * Get cdma as level 0..4
     *
     * @hide
     */
    public int getCdmaLevel() {
        final int cdmaDbm = getCdmaDbm();
        final int cdmaEcio = getCdmaEcio();
        int levelDbm;
        int levelEcio;

        if (cdmaDbm >= -75) levelDbm = SIGNAL_STRENGTH_GREAT;
        else if (cdmaDbm >= -85) levelDbm = SIGNAL_STRENGTH_GOOD;
        else if (cdmaDbm >= -95) levelDbm = SIGNAL_STRENGTH_MODERATE;
        else if (cdmaDbm >= -100) levelDbm = SIGNAL_STRENGTH_POOR;
        else levelDbm = SIGNAL_STRENGTH_NONE_OR_UNKNOWN;

        // Ec/Io are in dB*10
        if (cdmaEcio >= -90) levelEcio = SIGNAL_STRENGTH_GREAT;
        else if (cdmaEcio >= -110) levelEcio = SIGNAL_STRENGTH_GOOD;
        else if (cdmaEcio >= -130) levelEcio = SIGNAL_STRENGTH_MODERATE;
        else if (cdmaEcio >= -150) levelEcio = SIGNAL_STRENGTH_POOR;
        else levelEcio = SIGNAL_STRENGTH_NONE_OR_UNKNOWN;

        int level = (levelDbm < levelEcio) ? levelDbm : levelEcio;
        if (DBG) log("getCdmaLevel=" + level);
        return level;
    }

    /**
     * Get the cdma signal level as an asu value between 0..31, 99 is unknown
     *
     * @hide
     */
    public int getCdmaAsuLevel() {
        final int cdmaDbm = getCdmaDbm();
        final int cdmaEcio = getCdmaEcio();
        int cdmaAsuLevel;
        int ecioAsuLevel;

        if (cdmaDbm >= -75) cdmaAsuLevel = 16;
        else if (cdmaDbm >= -82) cdmaAsuLevel = 8;
        else if (cdmaDbm >= -90) cdmaAsuLevel = 4;
        else if (cdmaDbm >= -95) cdmaAsuLevel = 2;
        else if (cdmaDbm >= -100) cdmaAsuLevel = 1;
        else cdmaAsuLevel = 99;

        // Ec/Io are in dB*10
        if (cdmaEcio >= -90) ecioAsuLevel = 16;
        else if (cdmaEcio >= -100) ecioAsuLevel = 8;
        else if (cdmaEcio >= -115) ecioAsuLevel = 4;
        else if (cdmaEcio >= -130) ecioAsuLevel = 2;
        else if (cdmaEcio >= -150) ecioAsuLevel = 1;
        else ecioAsuLevel = 99;

        int level = (cdmaAsuLevel < ecioAsuLevel) ? cdmaAsuLevel : ecioAsuLevel;
        if (DBG) log("getCdmaAsuLevel=" + level);
        return level;
    }

    /**
     * Get Evdo as level 0..4
     *
     * @hide
     */
    public int getEvdoLevel() {
        int evdoDbm = getEvdoDbm();
        int evdoSnr = getEvdoSnr();
        int levelEvdoDbm;
        int levelEvdoSnr;

        if (evdoDbm >= -65) levelEvdoDbm = SIGNAL_STRENGTH_GREAT;
        else if (evdoDbm >= -75) levelEvdoDbm = SIGNAL_STRENGTH_GOOD;
        else if (evdoDbm >= -90) levelEvdoDbm = SIGNAL_STRENGTH_MODERATE;
        else if (evdoDbm >= -105) levelEvdoDbm = SIGNAL_STRENGTH_POOR;
        else levelEvdoDbm = SIGNAL_STRENGTH_NONE_OR_UNKNOWN;

        if (evdoSnr >= 7) levelEvdoSnr = SIGNAL_STRENGTH_GREAT;
        else if (evdoSnr >= 5) levelEvdoSnr = SIGNAL_STRENGTH_GOOD;
        else if (evdoSnr >= 3) levelEvdoSnr = SIGNAL_STRENGTH_MODERATE;
        else if (evdoSnr >= 1) levelEvdoSnr = SIGNAL_STRENGTH_POOR;
        else levelEvdoSnr = SIGNAL_STRENGTH_NONE_OR_UNKNOWN;

        int level = (levelEvdoDbm < levelEvdoSnr) ? levelEvdoDbm : levelEvdoSnr;
        if (DBG) log("getEvdoLevel=" + level);
        return level;
    }

    /**
     * Get the evdo signal level as an asu value between 0..31, 99 is unknown
     *
     * @hide
     */
    public int getEvdoAsuLevel() {
        int evdoDbm = getEvdoDbm();
        int evdoSnr = getEvdoSnr();
        int levelEvdoDbm;
        int levelEvdoSnr;

        if (evdoDbm >= -65) levelEvdoDbm = 16;
        else if (evdoDbm >= -75) levelEvdoDbm = 8;
        else if (evdoDbm >= -85) levelEvdoDbm = 4;
        else if (evdoDbm >= -95) levelEvdoDbm = 2;
        else if (evdoDbm >= -105) levelEvdoDbm = 1;
        else levelEvdoDbm = 99;

        if (evdoSnr >= 7) levelEvdoSnr = 16;
        else if (evdoSnr >= 6) levelEvdoSnr = 8;
        else if (evdoSnr >= 5) levelEvdoSnr = 4;
        else if (evdoSnr >= 3) levelEvdoSnr = 2;
        else if (evdoSnr >= 1) levelEvdoSnr = 1;
        else levelEvdoSnr = 99;

        int level = (levelEvdoDbm < levelEvdoSnr) ? levelEvdoDbm : levelEvdoSnr;
        if (DBG) log("getEvdoAsuLevel=" + level);
        return level;
    }

    /**
     * Get LTE as dBm
     *
     * @hide
     */
    public int getLteDbm() {
        return mLteRsrp;
    }

    /**
     * Get LTE as level 0..4
     *
     * @hide
     */
    public int getLteLevel() {
<<<<<<< HEAD
        /*
         * TS 36.214 Physical Layer Section 5.1.3 TS 36.331 RRC RSSI = received
         * signal + noise RSRP = reference signal dBm RSRQ = quality of signal
         * dB= Number of Resource blocksxRSRP/RSSI SNR = gain=signal/noise ratio
         * = -10log P1/P2 dB
         */
        int rssiIconLevel = SIGNAL_STRENGTH_NONE_OR_UNKNOWN, rsrpIconLevel = -1, snrIconLevel = -1;

        if (mLteRsrp > -44) rsrpIconLevel = -1;
        else if (mLteRsrp >= -85) rsrpIconLevel = SIGNAL_STRENGTH_GREAT;
        else if (mLteRsrp >= -95) rsrpIconLevel = SIGNAL_STRENGTH_GOOD;
        else if (mLteRsrp >= -105) rsrpIconLevel = SIGNAL_STRENGTH_MODERATE;
        else if (mLteRsrp >= -115) rsrpIconLevel = SIGNAL_STRENGTH_POOR;
        else if (mLteRsrp >= -140) rsrpIconLevel = SIGNAL_STRENGTH_NONE_OR_UNKNOWN;

        /*
         * Values are -200 dB to +300 (SNR*10dB) RS_SNR >= 13.0 dB =>4 bars 4.5
         * dB <= RS_SNR < 13.0 dB => 3 bars 1.0 dB <= RS_SNR < 4.5 dB => 2 bars
         * -3.0 dB <= RS_SNR < 1.0 dB 1 bar RS_SNR < -3.0 dB/No Service Antenna
         * Icon Only
         */
        if (mLteRssnr > 300) snrIconLevel = -1;
        else if (mLteRssnr >= 130) snrIconLevel = SIGNAL_STRENGTH_GREAT;
        else if (mLteRssnr >= 45) snrIconLevel = SIGNAL_STRENGTH_GOOD;
        else if (mLteRssnr >= 10) snrIconLevel = SIGNAL_STRENGTH_MODERATE;
        else if (mLteRssnr >= -30) snrIconLevel = SIGNAL_STRENGTH_POOR;
        else if (mLteRssnr >= -200)
            snrIconLevel = SIGNAL_STRENGTH_NONE_OR_UNKNOWN;

        if (DBG) log("getLTELevel - rsrp:" + mLteRsrp + " snr:" + mLteRssnr + " rsrpIconLevel:"
                + rsrpIconLevel + " snrIconLevel:" + snrIconLevel);

        /* Choose a measurement type to use for notification */
        if (snrIconLevel != -1 && rsrpIconLevel != -1) {
            /*
             * The number of bars displayed shall be the smaller of the bars
             * associated with LTE RSRP and the bars associated with the LTE
             * RS_SNR
             */
            return (rsrpIconLevel < snrIconLevel ? rsrpIconLevel : snrIconLevel);
        }

        if (snrIconLevel != -1) return snrIconLevel;

        if (rsrpIconLevel != -1) return rsrpIconLevel;

        /* Valid values are (0-63, 99) as defined in TS 36.331 */
        if (mLteSignalStrength > 63) rssiIconLevel = SIGNAL_STRENGTH_NONE_OR_UNKNOWN;
        else if (mLteSignalStrength >= 12) rssiIconLevel = SIGNAL_STRENGTH_GREAT;
        else if (mLteSignalStrength >= 8) rssiIconLevel = SIGNAL_STRENGTH_GOOD;
        else if (mLteSignalStrength >= 5) rssiIconLevel = SIGNAL_STRENGTH_MODERATE;
        else if (mLteSignalStrength >= 0) rssiIconLevel = SIGNAL_STRENGTH_POOR;
        if (DBG) log("getLTELevel - rssi:" + mLteSignalStrength + " rssiIconLevel:"
                + rssiIconLevel);
        return rssiIconLevel;
=======
        int levelLteRsrp = 0;
        int levelLteRssnr = 0;

        if (mLteRsrp == -1) levelLteRsrp = 0;
        else if (mLteRsrp >= -95) levelLteRsrp = SIGNAL_STRENGTH_GREAT;
        else if (mLteRsrp >= -105) levelLteRsrp = SIGNAL_STRENGTH_GOOD;
        else if (mLteRsrp >= -115) levelLteRsrp = SIGNAL_STRENGTH_MODERATE;
        else levelLteRsrp = SIGNAL_STRENGTH_POOR;

        if (mLteRssnr == INVALID_SNR) levelLteRssnr = 0;
        else if (mLteRssnr >= 45) levelLteRssnr = SIGNAL_STRENGTH_GREAT;
        else if (mLteRssnr >= 10) levelLteRssnr = SIGNAL_STRENGTH_GOOD;
        else if (mLteRssnr >= -30) levelLteRssnr = SIGNAL_STRENGTH_MODERATE;
        else levelLteRssnr = SIGNAL_STRENGTH_POOR;

        int level;
        if (mLteRsrp == -1)
            level = levelLteRssnr;
        else if (mLteRssnr == INVALID_SNR)
            level = levelLteRsrp;
        else
            level = (levelLteRssnr < levelLteRsrp) ? levelLteRssnr : levelLteRsrp;

        if (DBG) log("Lte rsrp level: "+levelLteRsrp
                + " snr level: " + levelLteRssnr + " level: " + level);
        return level;
    }
>>>>>>> df331873

    }
    /**
     * Get the LTE signal level as an asu value.
     * Asu is calculated based on 3GPP RSRP.
     * @hide
     */
    public int getLteAsuLevel() {
        int lteAsuLevel = 99;
        int lteDbm = getLteDbm();
        /*
         * 3GPP 27.007 (Ver 10.3.0) Sec 8.69
         * 0   -140 dBm or less
         * 1   -139 dBm
         * 2...96  -138... -44 dBm
         * 97  -43 dBm or greater
         * 255 not known or not detectable
         */
        /*
         * validateInput will always give a valid range between -140 t0 -44 as
         * per ril.h. so RSRP >= -43 & <-140 will fall under asu level 255
         * and not 97 or 0
         */
        if (lteDbm == SignalStrength.INVALID) lteAsuLevel = 255;
        else lteAsuLevel = lteDbm + 140;
        if (DBG) log("Lte Asu level: "+lteAsuLevel);
        return lteAsuLevel;
    }

    /**
     * @return true if this is for GSM
     */
    public boolean isGsm() {
        return this.isGsm;
    }

    /**
     * @return hash code
     */
    @Override
    public int hashCode() {
        int primeNum = 31;
        return ((mGsmSignalStrength * primeNum)
                + (mGsmBitErrorRate * primeNum)
                + (mCdmaDbm * primeNum) + (mCdmaEcio * primeNum)
                + (mEvdoDbm * primeNum) + (mEvdoEcio * primeNum) + (mEvdoSnr * primeNum)
                + (mLteSignalStrength * primeNum) + (mLteRsrp * primeNum)
                + (mLteRsrq * primeNum) + (mLteRssnr * primeNum) + (mLteCqi * primeNum)
                + (isGsm ? 1 : 0));
    }

    /**
     * @return true if the signal strengths are the same
     */
    @Override
    public boolean equals (Object o) {
        SignalStrength s;

        try {
            s = (SignalStrength) o;
        } catch (ClassCastException ex) {
            return false;
        }

        if (o == null) {
            return false;
        }

        return (mGsmSignalStrength == s.mGsmSignalStrength
                && mGsmBitErrorRate == s.mGsmBitErrorRate
                && mCdmaDbm == s.mCdmaDbm
                && mCdmaEcio == s.mCdmaEcio
                && mEvdoDbm == s.mEvdoDbm
                && mEvdoEcio == s.mEvdoEcio
                && mEvdoSnr == s.mEvdoSnr
                && mLteSignalStrength == s.mLteSignalStrength
                && mLteRsrp == s.mLteRsrp
                && mLteRsrq == s.mLteRsrq
                && mLteRssnr == s.mLteRssnr
                && mLteCqi == s.mLteCqi
                && isGsm == s.isGsm);
    }

    /**
     * @return string representation.
     */
    @Override
    public String toString() {
        return ("SignalStrength:"
                + " " + mGsmSignalStrength
                + " " + mGsmBitErrorRate
                + " " + mCdmaDbm
                + " " + mCdmaEcio
                + " " + mEvdoDbm
                + " " + mEvdoEcio
                + " " + mEvdoSnr
                + " " + mLteSignalStrength
                + " " + mLteRsrp
                + " " + mLteRsrq
                + " " + mLteRssnr
                + " " + mLteCqi
                + " " + (isGsm ? "gsm|lte" : "cdma"));
    }

    /**
     * Set SignalStrength based on intent notifier map
     *
     * @param m intent notifier map
     * @hide
     */
    private void setFromNotifierBundle(Bundle m) {
        mGsmSignalStrength = m.getInt("GsmSignalStrength");
        mGsmBitErrorRate = m.getInt("GsmBitErrorRate");
        mCdmaDbm = m.getInt("CdmaDbm");
        mCdmaEcio = m.getInt("CdmaEcio");
        mEvdoDbm = m.getInt("EvdoDbm");
        mEvdoEcio = m.getInt("EvdoEcio");
        mEvdoSnr = m.getInt("EvdoSnr");
        mLteSignalStrength = m.getInt("LteSignalStrength");
        mLteRsrp = m.getInt("LteRsrp");
        mLteRsrq = m.getInt("LteRsrq");
        mLteRssnr = m.getInt("LteRssnr");
        mLteCqi = m.getInt("LteCqi");
        isGsm = m.getBoolean("isGsm");
    }

    /**
     * Set intent notifier Bundle based on SignalStrength
     *
     * @param m intent notifier Bundle
     * @hide
     */
    public void fillInNotifierBundle(Bundle m) {
        m.putInt("GsmSignalStrength", mGsmSignalStrength);
        m.putInt("GsmBitErrorRate", mGsmBitErrorRate);
        m.putInt("CdmaDbm", mCdmaDbm);
        m.putInt("CdmaEcio", mCdmaEcio);
        m.putInt("EvdoDbm", mEvdoDbm);
        m.putInt("EvdoEcio", mEvdoEcio);
        m.putInt("EvdoSnr", mEvdoSnr);
        m.putInt("LteSignalStrength", mLteSignalStrength);
        m.putInt("LteRsrp", mLteRsrp);
        m.putInt("LteRsrq", mLteRsrq);
        m.putInt("LteRssnr", mLteRssnr);
        m.putInt("LteCqi", mLteCqi);
        m.putBoolean("isGsm", Boolean.valueOf(isGsm));
    }

    /**
     * log
     */
    private static void log(String s) {
        Log.w(LOG_TAG, s);
    }
}<|MERGE_RESOLUTION|>--- conflicted
+++ resolved
@@ -96,19 +96,11 @@
         mEvdoDbm = -1;
         mEvdoEcio = -1;
         mEvdoSnr = -1;
-<<<<<<< HEAD
         mLteSignalStrength = 99;
         mLteRsrp = INVALID;
         mLteRsrq = INVALID;
         mLteRssnr = INVALID;
         mLteCqi = INVALID;
-=======
-        mLteSignalStrength = -1;
-        mLteRsrp = -1;
-        mLteRsrq = -1;
-        mLteRssnr = INVALID_SNR;
-        mLteCqi = -1;
->>>>>>> df331873
         isGsm = true;
     }
 
@@ -146,14 +138,8 @@
             int cdmaDbm, int cdmaEcio,
             int evdoDbm, int evdoEcio, int evdoSnr,
             boolean gsm) {
-<<<<<<< HEAD
          this(gsmSignalStrength, gsmBitErrorRate, cdmaDbm, cdmaEcio, evdoDbm, evdoEcio, evdoSnr, 99,
                 INVALID, INVALID, INVALID, INVALID, gsm);
-=======
-        this(gsmSignalStrength, gsmBitErrorRate, cdmaDbm, cdmaEcio,
-                evdoDbm, evdoEcio, evdoSnr, -1, -1,
-                -1, INVALID_SNR, -1, gsm);
->>>>>>> df331873
     }
 
     /**
@@ -362,17 +348,8 @@
         int level;
 
         if (isGsm) {
-<<<<<<< HEAD
             level = getLteLevel();
             if (level == SIGNAL_STRENGTH_NONE_OR_UNKNOWN) {
-=======
-            // TODO Need solve the discrepancy of invalid values between
-            // RIL_LTE_SignalStrength and here.
-            if ((mLteSignalStrength == -1)
-                    && (mLteRsrp == -1)
-                    && (mLteRsrq == -1)
-                    && (mLteCqi == -1)) {
->>>>>>> df331873
                 level = getGsmLevel();
             }
         } else {
@@ -401,14 +378,7 @@
     public int getAsuLevel() {
         int asuLevel;
         if (isGsm) {
-<<<<<<< HEAD
             if (getLteLevel() == SIGNAL_STRENGTH_NONE_OR_UNKNOWN) {
-=======
-            if ((mLteSignalStrength == -1)
-                    && (mLteRsrp == -1)
-                    && (mLteRsrq == -1)
-                    && (mLteCqi == -1)) {
->>>>>>> df331873
                 asuLevel = getGsmAsuLevel();
             } else {
                 asuLevel = getLteAsuLevel();
@@ -440,14 +410,7 @@
         int dBm;
 
         if(isGsm()) {
-<<<<<<< HEAD
             if (getLteLevel() == SIGNAL_STRENGTH_NONE_OR_UNKNOWN) {
-=======
-            if ((mLteSignalStrength == -1)
-                    && (mLteRsrp == -1)
-                    && (mLteRsrq == -1)
-                    && (mLteCqi == -1)) {
->>>>>>> df331873
                 dBm = getGsmDbm();
             } else {
                 dBm = getLteDbm();
@@ -648,7 +611,6 @@
      * @hide
      */
     public int getLteLevel() {
-<<<<<<< HEAD
         /*
          * TS 36.214 Physical Layer Section 5.1.3 TS 36.331 RRC RSSI = received
          * signal + noise RSRP = reference signal dBm RSRQ = quality of signal
@@ -659,11 +621,10 @@
 
         if (mLteRsrp > -44) rsrpIconLevel = -1;
         else if (mLteRsrp >= -85) rsrpIconLevel = SIGNAL_STRENGTH_GREAT;
-        else if (mLteRsrp >= -95) rsrpIconLevel = SIGNAL_STRENGTH_GOOD;
-        else if (mLteRsrp >= -105) rsrpIconLevel = SIGNAL_STRENGTH_MODERATE;
-        else if (mLteRsrp >= -115) rsrpIconLevel = SIGNAL_STRENGTH_POOR;
+        else if (mLteRsrp >= -95) rsrpIconLevel = SIGNAL_STRENGTH_GOOD; //Great signal in aosp
+        else if (mLteRsrp >= -105) rsrpIconLevel = SIGNAL_STRENGTH_MODERATE; //Good signal in aosp
+        else if (mLteRsrp >= -115) rsrpIconLevel = SIGNAL_STRENGTH_POOR; //Moderate signal in aosp
         else if (mLteRsrp >= -140) rsrpIconLevel = SIGNAL_STRENGTH_NONE_OR_UNKNOWN;
-
         /*
          * Values are -200 dB to +300 (SNR*10dB) RS_SNR >= 13.0 dB =>4 bars 4.5
          * dB <= RS_SNR < 13.0 dB => 3 bars 1.0 dB <= RS_SNR < 4.5 dB => 2 bars
@@ -672,9 +633,9 @@
          */
         if (mLteRssnr > 300) snrIconLevel = -1;
         else if (mLteRssnr >= 130) snrIconLevel = SIGNAL_STRENGTH_GREAT;
-        else if (mLteRssnr >= 45) snrIconLevel = SIGNAL_STRENGTH_GOOD;
-        else if (mLteRssnr >= 10) snrIconLevel = SIGNAL_STRENGTH_MODERATE;
-        else if (mLteRssnr >= -30) snrIconLevel = SIGNAL_STRENGTH_POOR;
+        else if (mLteRssnr >= 45) snrIconLevel = SIGNAL_STRENGTH_GOOD; //Great signal in aosp
+        else if (mLteRssnr >= 10) snrIconLevel = SIGNAL_STRENGTH_MODERATE; //Good signal in aosp
+        else if (mLteRssnr >= -30) snrIconLevel = SIGNAL_STRENGTH_POOR; //Moderate signal in aosp
         else if (mLteRssnr >= -200)
             snrIconLevel = SIGNAL_STRENGTH_NONE_OR_UNKNOWN;
 
@@ -704,35 +665,6 @@
         if (DBG) log("getLTELevel - rssi:" + mLteSignalStrength + " rssiIconLevel:"
                 + rssiIconLevel);
         return rssiIconLevel;
-=======
-        int levelLteRsrp = 0;
-        int levelLteRssnr = 0;
-
-        if (mLteRsrp == -1) levelLteRsrp = 0;
-        else if (mLteRsrp >= -95) levelLteRsrp = SIGNAL_STRENGTH_GREAT;
-        else if (mLteRsrp >= -105) levelLteRsrp = SIGNAL_STRENGTH_GOOD;
-        else if (mLteRsrp >= -115) levelLteRsrp = SIGNAL_STRENGTH_MODERATE;
-        else levelLteRsrp = SIGNAL_STRENGTH_POOR;
-
-        if (mLteRssnr == INVALID_SNR) levelLteRssnr = 0;
-        else if (mLteRssnr >= 45) levelLteRssnr = SIGNAL_STRENGTH_GREAT;
-        else if (mLteRssnr >= 10) levelLteRssnr = SIGNAL_STRENGTH_GOOD;
-        else if (mLteRssnr >= -30) levelLteRssnr = SIGNAL_STRENGTH_MODERATE;
-        else levelLteRssnr = SIGNAL_STRENGTH_POOR;
-
-        int level;
-        if (mLteRsrp == -1)
-            level = levelLteRssnr;
-        else if (mLteRssnr == INVALID_SNR)
-            level = levelLteRsrp;
-        else
-            level = (levelLteRssnr < levelLteRsrp) ? levelLteRssnr : levelLteRsrp;
-
-        if (DBG) log("Lte rsrp level: "+levelLteRsrp
-                + " snr level: " + levelLteRssnr + " level: " + level);
-        return level;
-    }
->>>>>>> df331873
 
     }
     /**
