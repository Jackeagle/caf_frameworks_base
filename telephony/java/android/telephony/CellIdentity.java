--- conflicted
+++ resolved
@@ -86,11 +86,7 @@
         }
 
         if ((mMccStr != null && mMncStr == null) || (mMccStr == null && mMncStr != null)) {
-<<<<<<< HEAD
-            DebugEventReporter.sendEvent(
-=======
             AnomalyReporter.reportAnomaly(
->>>>>>> 825827da
                     UUID.fromString("a3ab0b9d-f2aa-4baf-911d-7096c0d4645a"),
                     "CellIdentity Missing Half of PLMN ID");
         }
