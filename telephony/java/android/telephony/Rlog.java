--- conflicted
+++ resolved
@@ -65,11 +65,7 @@
         return Log.println_native(Log.LOG_ID_RADIO, Log.INFO, tag, msg);
     }
 
-<<<<<<< HEAD
-    @UnsupportedAppUsage
-=======
     @UnsupportedAppUsage(maxTargetSdk = Build.VERSION_CODES.P, trackingBug = 115609023)
->>>>>>> de843449
     public static int i(String tag, String msg, Throwable tr) {
         return Log.println_native(Log.LOG_ID_RADIO, Log.INFO, tag,
                 msg + '\n' + Log.getStackTraceString(tr));
