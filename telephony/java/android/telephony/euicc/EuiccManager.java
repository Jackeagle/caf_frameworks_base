--- conflicted
+++ resolved
@@ -118,15 +118,11 @@
     /**
      * Intent action sent by system apps (such as the Settings app) to the Telephony framework to
      * enable or disable a subscription. Must be accompanied with {@link #EXTRA_SUBSCRIPTION_ID} and
-<<<<<<< HEAD
-     * {@link #EXTRA_ENABLE_SUBSCRIPTION}.
-=======
      * {@link #EXTRA_ENABLE_SUBSCRIPTION}, and optionally {@link #EXTRA_FROM_SUBSCRIPTION_ID}.
      *
      * <p>Requires the caller to be a privileged process with the
      * {@link android.permission#CALL_PRIVILEGED} permission for the intent to reach the Telephony
      * stack.
->>>>>>> 825827da
      *
      * <p>Unlike {@link #switchToSubscription(int, PendingIntent)}, using this action allows the
      * underlying eUICC service (i.e. the LPA app) to control the UI experience during this
@@ -147,13 +143,10 @@
      * Intent action sent by system apps (such as the Settings app) to the Telephony framework to
      * delete a subscription. Must be accompanied with {@link #EXTRA_SUBSCRIPTION_ID}.
      *
-<<<<<<< HEAD
-=======
      * <p>Requires the caller to be a privileged process with the
      * {@link android.permission#CALL_PRIVILEGED} permission for the intent to reach the Telephony
      * stack.
      *
->>>>>>> 825827da
      * <p>Unlike {@link #deleteSubscription(int, PendingIntent)}, using this action allows the
      * underlying eUICC service (i.e. the LPA app) to control the UI experience during this
      * operation. The action is received by the Telephony framework, which in turn selects and
@@ -174,13 +167,10 @@
      * rename a subscription. Must be accompanied with {@link #EXTRA_SUBSCRIPTION_ID} and
      * {@link #EXTRA_SUBSCRIPTION_NICKNAME}.
      *
-<<<<<<< HEAD
-=======
      * <p>Requires the caller to be a privileged process with the
      * {@link android.permission#CALL_PRIVILEGED} permission for the intent to reach the Telephony
      * stack.
      *
->>>>>>> 825827da
      * <p>Unlike {@link #updateSubscriptionNickname(int, String, PendingIntent)}, using this action
      * allows the the underlying eUICC service (i.e. the LPA app) to control the UI experience
      * during this operation. The action is received by the Telephony framework, which in turn
@@ -295,11 +285,8 @@
      * {@link #ACTION_DELETE_SUBSCRIPTION_PRIVILEGED}, and
      * {@link #ACTION_RENAME_SUBSCRIPTION_PRIVILEGED} providing the ID of the targeted subscription.
      *
-<<<<<<< HEAD
-=======
      * <p>Expected type of the extra data: int
      *
->>>>>>> 825827da
      * @hide
      */
     @SystemApi
@@ -310,11 +297,8 @@
      * Key for an extra set on {@link #ACTION_TOGGLE_SUBSCRIPTION_PRIVILEGED} providing a boolean
      * value of whether to enable or disable the targeted subscription.
      *
-<<<<<<< HEAD
-=======
      * <p>Expected type of the extra data: boolean
      *
->>>>>>> 825827da
      * @hide
      */
     @SystemApi
@@ -325,11 +309,8 @@
      * Key for an extra set on {@link #ACTION_RENAME_SUBSCRIPTION_PRIVILEGED} providing a new
      * nickname for the targeted subscription.
      *
-<<<<<<< HEAD
-=======
      * <p>Expected type of the extra data: String
      *
->>>>>>> 825827da
      * @hide
      */
     @SystemApi
@@ -337,8 +318,6 @@
             "android.telephony.euicc.extra.SUBSCRIPTION_NICKNAME";
 
     /**
-<<<<<<< HEAD
-=======
      * Key for an extra set on {@link #ACTION_TOGGLE_SUBSCRIPTION_PRIVILEGED} providing the ID of
      * the subscription we're toggling from. This extra is optional and is only used for UI
      * purposes by the underlying eUICC service (i.e. the LPA app), such as displaying a dialog
@@ -355,7 +334,6 @@
             "android.telephony.euicc.extra.FROM_SUBSCRIPTION_ID";
 
     /**
->>>>>>> 825827da
      * Optional meta-data attribute for a carrier app providing an icon to use to represent the
      * carrier. If not provided, the app's launcher icon will be used as a fallback.
      */
@@ -817,11 +795,7 @@
      */
     @RequiresPermission(Manifest.permission.WRITE_EMBEDDED_SUBSCRIPTIONS)
     public void updateSubscriptionNickname(
-<<<<<<< HEAD
-            int subscriptionId, String nickname, PendingIntent callbackIntent) {
-=======
             int subscriptionId, @Nullable String nickname, @NonNull PendingIntent callbackIntent) {
->>>>>>> 825827da
         if (!refreshCardIdIfUninitialized()) {
             sendUnavailableError(callbackIntent);
             return;
