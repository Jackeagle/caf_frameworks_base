/*
* Copyright (C) 2014 The Android Open Source Project
*
* Licensed under the Apache License, Version 2.0 (the "License");
* you may not use this file except in compliance with the License.
* You may obtain a copy of the License at
*
*      http://www.apache.org/licenses/LICENSE-2.0
*
* Unless required by applicable law or agreed to in writing, software
* distributed under the License is distributed on an "AS IS" BASIS,
* WITHOUT WARRANTIES OR CONDITIONS OF ANY KIND, either express or implied.
* See the License for the specific language governing permissions and
* limitations under the License.
*/

package android.telephony;

import android.annotation.UnsupportedAppUsage;
<<<<<<< HEAD
=======
import android.os.Build;
>>>>>>> de843449
import android.os.Parcel;
import android.os.Parcelable;

import com.android.internal.telephony.RILConstants;

/**
 * Object to indicate the phone radio type and access technology.
 *
 * @hide
 */
public class RadioAccessFamily implements Parcelable {

    /**
     * TODO: get rid of RAF definition in RadioAccessFamily and
     * use {@link TelephonyManager.NetworkTypeBitMask}
     */
    // 2G
    public static final int RAF_UNKNOWN = TelephonyManager.NETWORK_TYPE_BITMASK_UNKNOWN;
    public static final int RAF_GSM = TelephonyManager.NETWORK_TYPE_BITMASK_GSM;
    public static final int RAF_GPRS = TelephonyManager.NETWORK_TYPE_BITMASK_GPRS;
    public static final int RAF_EDGE = TelephonyManager.NETWORK_TYPE_BITMASK_EDGE;
    public static final int RAF_IS95A = TelephonyManager.NETWORK_TYPE_BITMASK_CDMA;
    public static final int RAF_IS95B = TelephonyManager.NETWORK_TYPE_BITMASK_CDMA;
    public static final int RAF_1xRTT = TelephonyManager.NETWORK_TYPE_BITMASK_1xRTT;
    // 3G
    public static final int RAF_EVDO_0 = TelephonyManager.NETWORK_TYPE_BITMASK_EVDO_0;
    public static final int RAF_EVDO_A = TelephonyManager.NETWORK_TYPE_BITMASK_EVDO_A;
    public static final int RAF_EVDO_B = TelephonyManager.NETWORK_TYPE_BITMASK_EVDO_B;
    public static final int RAF_EHRPD = TelephonyManager.NETWORK_TYPE_BITMASK_EHRPD;
    public static final int RAF_HSUPA = TelephonyManager.NETWORK_TYPE_BITMASK_HSUPA;
    public static final int RAF_HSDPA = TelephonyManager.NETWORK_TYPE_BITMASK_HSDPA;
    public static final int RAF_HSPA = TelephonyManager.NETWORK_TYPE_BITMASK_HSPA;
    public static final int RAF_HSPAP = TelephonyManager.NETWORK_TYPE_BITMASK_HSPAP;
    public static final int RAF_UMTS = TelephonyManager.NETWORK_TYPE_BITMASK_UMTS;
    public static final int RAF_TD_SCDMA = TelephonyManager.NETWORK_TYPE_BITMASK_TD_SCDMA;
    // 4G
    public static final int RAF_LTE = TelephonyManager.NETWORK_TYPE_BITMASK_LTE;
    public static final int RAF_LTE_CA = TelephonyManager.NETWORK_TYPE_BITMASK_LTE_CA;
<<<<<<< HEAD
=======

    // 5G
    public static final int RAF_NR = TelephonyManager.NETWORK_TYPE_BITMASK_NR;
>>>>>>> de843449

    // Grouping of RAFs
    // 2G
    private static final int GSM = RAF_GSM | RAF_GPRS | RAF_EDGE;
    private static final int CDMA = RAF_IS95A | RAF_IS95B | RAF_1xRTT;
    // 3G
    private static final int EVDO = RAF_EVDO_0 | RAF_EVDO_A | RAF_EVDO_B | RAF_EHRPD;
    private static final int HS = RAF_HSUPA | RAF_HSDPA | RAF_HSPA | RAF_HSPAP;
    private static final int WCDMA = HS | RAF_UMTS;
    // 4G
    private static final int LTE = RAF_LTE | RAF_LTE_CA;

    // 5G
    private static final int NR = RAF_NR;

    /* Phone ID of phone */
    private int mPhoneId;

    /* Radio Access Family */
    private int mRadioAccessFamily;

    /**
     * Constructor.
     *
     * @param phoneId the phone ID
     * @param radioAccessFamily the phone radio access family bitmask based on
     * {@link TelephonyManager.NetworkTypeBitMask}. It's a bit mask value to represent the support
     *                          type.
     */
    @UnsupportedAppUsage
    public RadioAccessFamily(int phoneId, int radioAccessFamily) {
        mPhoneId = phoneId;
        mRadioAccessFamily = radioAccessFamily;
    }

    /**
     * Get phone ID.
     *
     * @return phone ID
     */
    @UnsupportedAppUsage
    public int getPhoneId() {
        return mPhoneId;
    }

    /**
     * get radio access family.
     *
     * @return radio access family
     */
    @UnsupportedAppUsage
    public @TelephonyManager.NetworkTypeBitMask int getRadioAccessFamily() {
        return mRadioAccessFamily;
    }

    @Override
    public String toString() {
        String ret = "{ mPhoneId = " + mPhoneId
                + ", mRadioAccessFamily = " + mRadioAccessFamily
                + "}";
        return ret;
    }

    /**
     * Implement the Parcelable interface.
     *
     * @return describe content
     */
    @Override
    public int describeContents() {
        return 0;
    }

    /**
     * Implement the Parcelable interface.
     *
     * @param outParcel The Parcel in which the object should be written.
     * @param flags Additional flags about how the object should be written.
     */
    @Override
    public void writeToParcel(Parcel outParcel, int flags) {
        outParcel.writeInt(mPhoneId);
        outParcel.writeInt(mRadioAccessFamily);
    }

    /**
     * Implement the Parcelable interface.
     */
    public static final Creator<RadioAccessFamily> CREATOR =
            new Creator<RadioAccessFamily>() {

        @Override
        public RadioAccessFamily createFromParcel(Parcel in) {
            int phoneId = in.readInt();
            int radioAccessFamily = in.readInt();

            return new RadioAccessFamily(phoneId, radioAccessFamily);
        }

        @Override
        public RadioAccessFamily[] newArray(int size) {
            return new RadioAccessFamily[size];
        }
    };

    @UnsupportedAppUsage
    public static int getRafFromNetworkType(int type) {
        switch (type) {
            case RILConstants.NETWORK_MODE_WCDMA_PREF:
                return GSM | WCDMA;
            case RILConstants.NETWORK_MODE_GSM_ONLY:
                return GSM;
            case RILConstants.NETWORK_MODE_WCDMA_ONLY:
                return WCDMA;
            case RILConstants.NETWORK_MODE_GSM_UMTS:
                return GSM | WCDMA;
            case RILConstants.NETWORK_MODE_CDMA:
                return CDMA | EVDO;
            case RILConstants.NETWORK_MODE_LTE_CDMA_EVDO:
                return LTE | CDMA | EVDO;
            case RILConstants.NETWORK_MODE_LTE_GSM_WCDMA:
                return LTE | GSM | WCDMA;
            case RILConstants.NETWORK_MODE_LTE_CDMA_EVDO_GSM_WCDMA:
                return LTE | CDMA | EVDO | GSM | WCDMA;
            case RILConstants.NETWORK_MODE_LTE_ONLY:
                return LTE;
            case RILConstants.NETWORK_MODE_LTE_WCDMA:
                return LTE | WCDMA;
            case RILConstants.NETWORK_MODE_CDMA_NO_EVDO:
                return CDMA;
            case RILConstants.NETWORK_MODE_EVDO_NO_CDMA:
                return EVDO;
            case RILConstants.NETWORK_MODE_GLOBAL:
                return GSM | WCDMA | CDMA | EVDO;
            case RILConstants.NETWORK_MODE_TDSCDMA_ONLY:
                return RAF_TD_SCDMA;
            case RILConstants.NETWORK_MODE_TDSCDMA_WCDMA:
                return RAF_TD_SCDMA | WCDMA;
            case RILConstants.NETWORK_MODE_LTE_TDSCDMA:
                return LTE | RAF_TD_SCDMA;
            case RILConstants.NETWORK_MODE_TDSCDMA_GSM:
                return RAF_TD_SCDMA | GSM;
            case RILConstants.NETWORK_MODE_LTE_TDSCDMA_GSM:
                return LTE | RAF_TD_SCDMA | GSM;
            case RILConstants.NETWORK_MODE_TDSCDMA_GSM_WCDMA:
                return RAF_TD_SCDMA | GSM | WCDMA;
            case RILConstants.NETWORK_MODE_LTE_TDSCDMA_WCDMA:
                return LTE | RAF_TD_SCDMA | WCDMA;
            case RILConstants.NETWORK_MODE_LTE_TDSCDMA_GSM_WCDMA:
                return LTE | RAF_TD_SCDMA | GSM | WCDMA;
            case RILConstants.NETWORK_MODE_TDSCDMA_CDMA_EVDO_GSM_WCDMA:
                return RAF_TD_SCDMA | CDMA | EVDO | GSM | WCDMA;
            case RILConstants.NETWORK_MODE_LTE_TDSCDMA_CDMA_EVDO_GSM_WCDMA:
                return LTE | RAF_TD_SCDMA | CDMA | EVDO | GSM | WCDMA;
            case (RILConstants.NETWORK_MODE_NR_ONLY):
                return NR;
            case (RILConstants.NETWORK_MODE_NR_LTE):
                return NR | LTE;
            case (RILConstants.NETWORK_MODE_NR_LTE_CDMA_EVDO):
                return NR | LTE | CDMA | EVDO;
            case (RILConstants.NETWORK_MODE_NR_LTE_GSM_WCDMA):
                return NR | LTE | GSM | WCDMA;
            case (RILConstants.NETWORK_MODE_NR_LTE_CDMA_EVDO_GSM_WCDMA):
                return NR | LTE | CDMA | EVDO | GSM | WCDMA;
            case (RILConstants.NETWORK_MODE_NR_LTE_WCDMA):
                return NR | LTE | WCDMA;
            case (RILConstants.NETWORK_MODE_NR_LTE_TDSCDMA):
                return NR | LTE | RAF_TD_SCDMA;
            case (RILConstants.NETWORK_MODE_NR_LTE_TDSCDMA_GSM):
                return NR | LTE | RAF_TD_SCDMA | GSM;
            case (RILConstants.NETWORK_MODE_NR_LTE_TDSCDMA_WCDMA):
                return NR | LTE | RAF_TD_SCDMA | WCDMA;
            case (RILConstants.NETWORK_MODE_NR_LTE_TDSCDMA_GSM_WCDMA):
                return NR | LTE | RAF_TD_SCDMA | GSM | WCDMA;
            case (RILConstants.NETWORK_MODE_NR_LTE_TDSCDMA_CDMA_EVDO_GSM_WCDMA):
                return NR | LTE | RAF_TD_SCDMA | CDMA | EVDO | GSM | WCDMA;
            default:
                return RAF_UNKNOWN;
        }
    }

    /**
     * if the raf includes ANY bit set for a group
     * adjust it to contain ALL the bits for that group
     */
    private static int getAdjustedRaf(int raf) {
        raf = ((GSM & raf) > 0) ? (GSM | raf) : raf;
        raf = ((WCDMA & raf) > 0) ? (WCDMA | raf) : raf;
        raf = ((CDMA & raf) > 0) ? (CDMA | raf) : raf;
        raf = ((EVDO & raf) > 0) ? (EVDO | raf) : raf;
        raf = ((LTE & raf) > 0) ? (LTE | raf) : raf;
        raf = ((NR & raf) > 0) ? (NR | raf) : raf;

        return raf;
    }

    /**
     * Returns the highest capability of the RadioAccessFamily (4G > 3G > 2G).
     * @param raf The RadioAccessFamily that we wish to filter
     * @return The highest radio capability
     */
    public static int getHighestRafCapability(int raf) {
        if ((LTE & raf) > 0) {
            return TelephonyManager.NETWORK_CLASS_4_G;
        }
        if ((EVDO|HS|WCDMA & raf) > 0) {
            return TelephonyManager.NETWORK_CLASS_3_G;
        }
        if((GSM|CDMA & raf) > 0) {
            return TelephonyManager.NETWORK_CLASS_2_G;
        }
        return TelephonyManager.NETWORK_CLASS_UNKNOWN;
    }

<<<<<<< HEAD
    @UnsupportedAppUsage
=======
    @UnsupportedAppUsage(maxTargetSdk = Build.VERSION_CODES.P, trackingBug = 115609023)
>>>>>>> de843449
    public static int getNetworkTypeFromRaf(int raf) {
        raf = getAdjustedRaf(raf);

        switch (raf) {
            case (GSM | WCDMA):
                return RILConstants.NETWORK_MODE_WCDMA_PREF;
            case GSM:
                return RILConstants.NETWORK_MODE_GSM_ONLY;
            case WCDMA:
                return RILConstants.NETWORK_MODE_WCDMA_ONLY;
            case (CDMA | EVDO):
                return RILConstants.NETWORK_MODE_CDMA;
            case (LTE | CDMA | EVDO):
                return RILConstants.NETWORK_MODE_LTE_CDMA_EVDO;
            case (LTE | GSM | WCDMA):
                return RILConstants.NETWORK_MODE_LTE_GSM_WCDMA;
            case (LTE | CDMA | EVDO | GSM | WCDMA):
                return RILConstants.NETWORK_MODE_LTE_CDMA_EVDO_GSM_WCDMA;
            case LTE:
                return RILConstants.NETWORK_MODE_LTE_ONLY;
            case (LTE | WCDMA):
                return RILConstants.NETWORK_MODE_LTE_WCDMA;
            case CDMA:
                return RILConstants.NETWORK_MODE_CDMA_NO_EVDO;
            case EVDO:
                return RILConstants.NETWORK_MODE_EVDO_NO_CDMA;
            case (GSM | WCDMA | CDMA | EVDO):
                return RILConstants.NETWORK_MODE_GLOBAL;
            case RAF_TD_SCDMA:
                return RILConstants.NETWORK_MODE_TDSCDMA_ONLY;
            case (RAF_TD_SCDMA | WCDMA):
                return RILConstants.NETWORK_MODE_TDSCDMA_WCDMA;
            case (LTE | RAF_TD_SCDMA):
                return RILConstants.NETWORK_MODE_LTE_TDSCDMA;
            case (RAF_TD_SCDMA | GSM):
                return RILConstants.NETWORK_MODE_TDSCDMA_GSM;
            case (LTE | RAF_TD_SCDMA | GSM):
                return RILConstants.NETWORK_MODE_LTE_TDSCDMA_GSM;
            case (RAF_TD_SCDMA | GSM | WCDMA):
                return RILConstants.NETWORK_MODE_TDSCDMA_GSM_WCDMA;
            case (LTE | RAF_TD_SCDMA | WCDMA):
                return RILConstants.NETWORK_MODE_LTE_TDSCDMA_WCDMA;
            case (LTE | RAF_TD_SCDMA | GSM | WCDMA):
                return RILConstants.NETWORK_MODE_LTE_TDSCDMA_GSM_WCDMA;
            case (RAF_TD_SCDMA | CDMA | EVDO | GSM | WCDMA):
                return RILConstants.NETWORK_MODE_TDSCDMA_CDMA_EVDO_GSM_WCDMA;
            case (LTE | RAF_TD_SCDMA | CDMA | EVDO | GSM | WCDMA):
                return RILConstants.NETWORK_MODE_LTE_TDSCDMA_CDMA_EVDO_GSM_WCDMA;
            case (NR):
                return RILConstants.NETWORK_MODE_NR_ONLY;
            case (NR | LTE):
                return RILConstants.NETWORK_MODE_NR_LTE;
            case (NR | LTE | CDMA | EVDO):
                return RILConstants.NETWORK_MODE_NR_LTE_CDMA_EVDO;
            case (NR | LTE | GSM | WCDMA):
                return RILConstants.NETWORK_MODE_NR_LTE_GSM_WCDMA;
            case (NR | LTE | CDMA | EVDO | GSM | WCDMA):
                return RILConstants.NETWORK_MODE_NR_LTE_CDMA_EVDO_GSM_WCDMA;
            case (NR | LTE | WCDMA):
                return RILConstants.NETWORK_MODE_NR_LTE_WCDMA;
            case (NR | LTE | RAF_TD_SCDMA):
                return RILConstants.NETWORK_MODE_NR_LTE_TDSCDMA;
            case (NR | LTE | RAF_TD_SCDMA | GSM):
                return RILConstants.NETWORK_MODE_NR_LTE_TDSCDMA_GSM;
            case (NR | LTE | RAF_TD_SCDMA | WCDMA):
                return RILConstants.NETWORK_MODE_NR_LTE_TDSCDMA_WCDMA;
            case (NR | LTE | RAF_TD_SCDMA | GSM | WCDMA):
                return RILConstants.NETWORK_MODE_NR_LTE_TDSCDMA_GSM_WCDMA;
            case (NR | LTE | RAF_TD_SCDMA | CDMA | EVDO | GSM | WCDMA):
                return RILConstants.NETWORK_MODE_NR_LTE_TDSCDMA_CDMA_EVDO_GSM_WCDMA;
            default:
                return RILConstants.PREFERRED_NETWORK_MODE;
        }
    }

    public static int singleRafTypeFromString(String rafString) {
        switch (rafString) {
            case "GPRS":    return RAF_GPRS;
            case "EDGE":    return RAF_EDGE;
            case "UMTS":    return RAF_UMTS;
            case "IS95A":   return RAF_IS95A;
            case "IS95B":   return RAF_IS95B;
            case "1XRTT":   return RAF_1xRTT;
            case "EVDO_0":  return RAF_EVDO_0;
            case "EVDO_A":  return RAF_EVDO_A;
            case "HSDPA":   return RAF_HSDPA;
            case "HSUPA":   return RAF_HSUPA;
            case "HSPA":    return RAF_HSPA;
            case "EVDO_B":  return RAF_EVDO_B;
            case "EHRPD":   return RAF_EHRPD;
            case "LTE":     return RAF_LTE;
            case "HSPAP":   return RAF_HSPAP;
            case "GSM":     return RAF_GSM;
            case "TD_SCDMA":return RAF_TD_SCDMA;
            case "HS":      return HS;
            case "CDMA":    return CDMA;
            case "EVDO":    return EVDO;
            case "WCDMA":   return WCDMA;
            case "LTE_CA":  return RAF_LTE_CA;
            case "NR":      return RAF_NR;
            default:        return RAF_UNKNOWN;
        }
    }

    public static int rafTypeFromString(String rafList) {
        rafList = rafList.toUpperCase();
        String[] rafs = rafList.split("\\|");
        int result = 0;
        for(String raf : rafs) {
            int rafType = singleRafTypeFromString(raf.trim());
            if (rafType == RAF_UNKNOWN) return rafType;
            result |= rafType;
        }
        return result;
    }

    /**
     * convert RAF from {@link ServiceState.RilRadioTechnology} bitmask to
     * {@link TelephonyManager.NetworkTypeBitMask}, the bitmask represented by
     * {@link TelephonyManager.NetworkType}. Reasons are {@link TelephonyManager.NetworkType} are
     * public while {@link ServiceState.RilRadioTechnology} are hidden. We
     * don't want to expose two sets of definition to public.
     *
     * @param raf bitmask represented by {@link ServiceState.RilRadioTechnology}
     * @return {@link TelephonyManager.NetworkTypeBitMask}
     */
    public static int convertToNetworkTypeBitMask(int raf) {
        int networkTypeRaf = 0;

        if ((raf & (1 << ServiceState.RIL_RADIO_TECHNOLOGY_GSM)) != 0) {
            networkTypeRaf |= TelephonyManager.NETWORK_TYPE_BITMASK_GSM;
        }
        if ((raf & (1 << ServiceState.RIL_RADIO_TECHNOLOGY_GPRS)) != 0) {
            networkTypeRaf |= TelephonyManager.NETWORK_TYPE_BITMASK_GPRS;
        }
        if ((raf & (1 << ServiceState.RIL_RADIO_TECHNOLOGY_EDGE)) != 0) {
            networkTypeRaf |= TelephonyManager.NETWORK_TYPE_BITMASK_EDGE;
        }
        // convert both IS95A/IS95B to CDMA as network mode doesn't support CDMA
        if ((raf & (1 << ServiceState.RIL_RADIO_TECHNOLOGY_IS95A)) != 0) {
            networkTypeRaf |= TelephonyManager.NETWORK_TYPE_BITMASK_CDMA;
        }
        if ((raf & (1 << ServiceState.RIL_RADIO_TECHNOLOGY_IS95B)) != 0) {
            networkTypeRaf |= TelephonyManager.NETWORK_TYPE_BITMASK_CDMA;
        }
        if ((raf & (1 << ServiceState.RIL_RADIO_TECHNOLOGY_1xRTT)) != 0) {
            networkTypeRaf |= TelephonyManager.NETWORK_TYPE_BITMASK_1xRTT;
        }
        if ((raf & (1 << ServiceState.RIL_RADIO_TECHNOLOGY_EVDO_0)) != 0) {
            networkTypeRaf |= TelephonyManager.NETWORK_TYPE_BITMASK_EVDO_0;
        }
        if ((raf & (1 << ServiceState.RIL_RADIO_TECHNOLOGY_EVDO_A)) != 0) {
            networkTypeRaf |= TelephonyManager.NETWORK_TYPE_BITMASK_EVDO_A;
        }
        if ((raf & (1 << ServiceState.RIL_RADIO_TECHNOLOGY_EVDO_B)) != 0) {
            networkTypeRaf |= TelephonyManager.NETWORK_TYPE_BITMASK_EVDO_B;
        }
        if ((raf & (1 << ServiceState.RIL_RADIO_TECHNOLOGY_EHRPD)) != 0) {
            networkTypeRaf |= TelephonyManager.NETWORK_TYPE_BITMASK_EHRPD;
        }
        if ((raf & (1 << ServiceState.RIL_RADIO_TECHNOLOGY_HSUPA)) != 0) {
            networkTypeRaf |= TelephonyManager.NETWORK_TYPE_BITMASK_HSUPA;
        }
        if ((raf & (1 << ServiceState.RIL_RADIO_TECHNOLOGY_HSDPA)) != 0) {
            networkTypeRaf |= TelephonyManager.NETWORK_TYPE_BITMASK_HSDPA;
        }
        if ((raf & (1 << ServiceState.RIL_RADIO_TECHNOLOGY_HSPA)) != 0) {
            networkTypeRaf |= TelephonyManager.NETWORK_TYPE_BITMASK_HSPA;
        }
        if ((raf & (1 << ServiceState.RIL_RADIO_TECHNOLOGY_HSPAP)) != 0) {
            networkTypeRaf |= TelephonyManager.NETWORK_TYPE_BITMASK_HSPAP;
        }
        if ((raf & (1 << ServiceState.RIL_RADIO_TECHNOLOGY_UMTS)) != 0) {
            networkTypeRaf |= TelephonyManager.NETWORK_TYPE_BITMASK_UMTS;
        }
        if ((raf & (1 << ServiceState.RIL_RADIO_TECHNOLOGY_TD_SCDMA)) != 0) {
            networkTypeRaf |= TelephonyManager.NETWORK_TYPE_BITMASK_TD_SCDMA;
        }
        if ((raf & (1 << ServiceState.RIL_RADIO_TECHNOLOGY_LTE)) != 0) {
            networkTypeRaf |= TelephonyManager.NETWORK_TYPE_BITMASK_LTE;
        }
        if ((raf & (1 << ServiceState.RIL_RADIO_TECHNOLOGY_LTE_CA)) != 0) {
            networkTypeRaf |= TelephonyManager.NETWORK_TYPE_BITMASK_LTE_CA;
        }
        if ((raf & (1 << ServiceState.RIL_RADIO_TECHNOLOGY_NR)) != 0) {
            networkTypeRaf |= TelephonyManager.NETWORK_TYPE_BITMASK_NR;
        }

        return (networkTypeRaf == 0) ? TelephonyManager.NETWORK_TYPE_UNKNOWN : networkTypeRaf;
    }
}<|MERGE_RESOLUTION|>--- conflicted
+++ resolved
@@ -17,10 +17,7 @@
 package android.telephony;
 
 import android.annotation.UnsupportedAppUsage;
-<<<<<<< HEAD
-=======
 import android.os.Build;
->>>>>>> de843449
 import android.os.Parcel;
 import android.os.Parcelable;
 
@@ -59,12 +56,9 @@
     // 4G
     public static final int RAF_LTE = TelephonyManager.NETWORK_TYPE_BITMASK_LTE;
     public static final int RAF_LTE_CA = TelephonyManager.NETWORK_TYPE_BITMASK_LTE_CA;
-<<<<<<< HEAD
-=======
 
     // 5G
     public static final int RAF_NR = TelephonyManager.NETWORK_TYPE_BITMASK_NR;
->>>>>>> de843449
 
     // Grouping of RAFs
     // 2G
@@ -279,11 +273,7 @@
         return TelephonyManager.NETWORK_CLASS_UNKNOWN;
     }
 
-<<<<<<< HEAD
-    @UnsupportedAppUsage
-=======
     @UnsupportedAppUsage(maxTargetSdk = Build.VERSION_CODES.P, trackingBug = 115609023)
->>>>>>> de843449
     public static int getNetworkTypeFromRaf(int raf) {
         raf = getAdjustedRaf(raf);
 
