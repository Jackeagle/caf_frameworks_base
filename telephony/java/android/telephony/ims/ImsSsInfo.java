--- conflicted
+++ resolved
@@ -82,10 +82,7 @@
      */
     public static final int SERVICE_PROVISIONED = 1;
 
-<<<<<<< HEAD
-=======
     /**@hide*/
->>>>>>> de843449
     @IntDef(value = {
             CLIR_OUTGOING_DEFAULT,
             CLIR_OUTGOING_INVOCATION,
@@ -145,10 +142,7 @@
      */
     public static final int CLIR_STATUS_TEMPORARILY_ALLOWED = 4;
 
-<<<<<<< HEAD
-=======
     /**@hide*/
->>>>>>> de843449
     @IntDef(value = {
             CLIR_STATUS_NOT_PROVISIONED,
             CLIR_STATUS_PROVISIONED_PERMANENT,
@@ -192,11 +186,7 @@
          * Set the ICB number for IMS call barring.
          * @param number The number in E.164 international format.
          */
-<<<<<<< HEAD
-        public Builder setIncomingCommunicationBarringNumber(@NonNull String number) {
-=======
         public @NonNull Builder setIncomingCommunicationBarringNumber(@NonNull String number) {
->>>>>>> de843449
             mImsSsInfo.mIcbNum = number;
             return this;
         }
@@ -204,11 +194,7 @@
         /**
          * Set the provisioning status for a Supplementary Service interrogation response.
          */
-<<<<<<< HEAD
-        public Builder setProvisionStatus(@ServiceProvisionStatus int provisionStatus) {
-=======
         public @NonNull Builder setProvisionStatus(@ServiceProvisionStatus int provisionStatus) {
->>>>>>> de843449
             mImsSsInfo.mProvisionStatus = provisionStatus;
             return this;
         }
@@ -217,11 +203,7 @@
          * Set the Calling Line Identification Restriction (CLIR) status for a supplementary service
          * interrogation response.
          */
-<<<<<<< HEAD
-        public Builder setClirInterrogationStatus(@ClirInterrogationStatus int status) {
-=======
         public @NonNull Builder setClirInterrogationStatus(@ClirInterrogationStatus int status) {
->>>>>>> de843449
             mImsSsInfo.mClirInterrogationStatus = status;
             return this;
         }
@@ -229,11 +211,7 @@
         /**
          * Set the Calling line identification Restriction (CLIR) state for outgoing calls.
          */
-<<<<<<< HEAD
-        public Builder setClirOutgoingState(@ClirOutgoingState int state) {
-=======
         public @NonNull Builder setClirOutgoingState(@ClirOutgoingState int state) {
->>>>>>> de843449
             mImsSsInfo.mClirOutgoingState = state;
             return this;
         }
@@ -241,11 +219,7 @@
         /**
          * @return a built {@link ImsSsInfo} containing optional the parameters that were set.
          */
-<<<<<<< HEAD
-        public ImsSsInfo build() {
-=======
         public @NonNull ImsSsInfo build() {
->>>>>>> de843449
             return mImsSsInfo;
         }
     }
