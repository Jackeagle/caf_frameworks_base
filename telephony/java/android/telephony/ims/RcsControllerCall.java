--- conflicted
+++ resolved
@@ -28,32 +28,11 @@
  */
 class RcsControllerCall {
     private final Context mContext;
-<<<<<<< HEAD
 
     RcsControllerCall(Context context) {
         mContext = context;
     }
 
-    <R> R call(RcsServiceCall<R> serviceCall) throws RcsMessageStoreException {
-        IRcs iRcs = IRcs.Stub.asInterface(ServiceManager.getService(Context.TELEPHONY_RCS_SERVICE));
-        if (iRcs == null) {
-            throw new RcsMessageStoreException("Could not connect to RCS storage service");
-        }
-=======
->>>>>>> 5df2e3e7
-
-    RcsControllerCall(Context context) {
-        mContext = context;
-    }
-
-<<<<<<< HEAD
-    void callWithNoReturn(RcsServiceCallWithNoReturn serviceCall)
-            throws RcsMessageStoreException {
-        call(iRcs -> {
-            serviceCall.methodOnIRcs(iRcs);
-            return null;
-        });
-=======
     <R> R call(RcsServiceCall<R> serviceCall) throws RcsMessageStoreException {
         IRcs iRcs = IRcs.Stub.asInterface(ServiceManager.getService(Context.TELEPHONY_RCS_SERVICE));
         if (iRcs == null) {
@@ -65,7 +44,6 @@
         } catch (RemoteException exception) {
             throw new RcsMessageStoreException(exception.getMessage());
         }
->>>>>>> 5df2e3e7
     }
 
     void callWithNoReturn(RcsServiceCallWithNoReturn serviceCall)
