--- conflicted
+++ resolved
@@ -155,24 +155,11 @@
     private boolean mIsOpportunistic;
 
     /**
-<<<<<<< HEAD
-     * A UUID assigned to the subscription group. It returns
-     * null if not assigned.
-     */
-    @Nullable
-    private String mGroupUUID;
-
-    /**
-     *  A property in opportunistic subscription to indicate whether it is metered or not.
-     */
-    private boolean mIsMetered;
-=======
      * A UUID assigned to the subscription group. It returns null if not assigned.
      * Check {@link SubscriptionManager#createSubscriptionGroup(List)} for more details.
      */
     @Nullable
     private ParcelUuid mGroupUUID;
->>>>>>> 825827da
 
     /**
      * Whether group of the subscription is disabled.
@@ -206,11 +193,7 @@
             @Nullable UiccAccessRule[] accessRules, String cardString) {
         this(id, iccId, simSlotIndex, displayName, carrierName, nameSource, iconTint, number,
                 roaming, icon, mcc, mnc, countryIso, isEmbedded, accessRules, cardString,
-<<<<<<< HEAD
-                false, null, true, TelephonyManager.UNKNOWN_CARRIER_ID,
-=======
                 false, null, TelephonyManager.UNKNOWN_CARRIER_ID,
->>>>>>> 825827da
                 SubscriptionManager.PROFILE_CLASS_DEFAULT);
     }
 
@@ -221,17 +204,10 @@
             CharSequence carrierName, int nameSource, int iconTint, String number, int roaming,
             Bitmap icon, String mcc, String mnc, String countryIso, boolean isEmbedded,
             @Nullable UiccAccessRule[] accessRules, String cardString, boolean isOpportunistic,
-<<<<<<< HEAD
-            @Nullable String groupUUID, boolean isMetered, int carrierId, int profileClass) {
-        this(id, iccId, simSlotIndex, displayName, carrierName, nameSource, iconTint, number,
-                roaming, icon, mcc, mnc, countryIso, isEmbedded, accessRules, cardString, -1,
-                isOpportunistic, groupUUID, isMetered, false, carrierId, profileClass,
-=======
             @Nullable String groupUUID, int carrierId, int profileClass) {
         this(id, iccId, simSlotIndex, displayName, carrierName, nameSource, iconTint, number,
                 roaming, icon, mcc, mnc, countryIso, isEmbedded, accessRules, cardString, -1,
                 isOpportunistic, groupUUID, false, carrierId, profileClass,
->>>>>>> 825827da
                 SubscriptionManager.SUBSCRIPTION_TYPE_LOCAL_SIM);
     }
 
@@ -242,11 +218,7 @@
             CharSequence carrierName, int nameSource, int iconTint, String number, int roaming,
             Bitmap icon, String mcc, String mnc, String countryIso, boolean isEmbedded,
             @Nullable UiccAccessRule[] accessRules, String cardString, int cardId,
-<<<<<<< HEAD
-            boolean isOpportunistic, @Nullable String groupUUID, boolean isMetered,
-=======
             boolean isOpportunistic, @Nullable String groupUUID,
->>>>>>> 825827da
             boolean isGroupDisabled, int carrierId, int profileClass, int subType) {
         this.mId = id;
         this.mIccId = iccId;
@@ -266,12 +238,7 @@
         this.mCardString = cardString;
         this.mCardId = cardId;
         this.mIsOpportunistic = isOpportunistic;
-<<<<<<< HEAD
-        this.mGroupUUID = groupUUID;
-        this.mIsMetered = isMetered;
-=======
         this.mGroupUUID = groupUUID == null ? null : ParcelUuid.fromString(groupUUID);
->>>>>>> 825827da
         this.mIsGroupDisabled = isGroupDisabled;
         this.mCarrierId = carrierId;
         this.mProfileClass = profileClass;
@@ -453,22 +420,14 @@
     /**
      * @return The MCC, as a string.
      */
-<<<<<<< HEAD
-    public String getMccString() {
-=======
     public @Nullable String getMccString() {
->>>>>>> 825827da
         return this.mMcc;
     }
 
     /**
      * @return The MNC, as a string.
      */
-<<<<<<< HEAD
-    public String getMncString() {
-=======
     public @Nullable String getMncString() {
->>>>>>> 825827da
         return this.mMnc;
     }
 
@@ -503,30 +462,11 @@
      * @return group UUID a String of group UUID if it belongs to a group. Otherwise
      * it will return null.
      */
-<<<<<<< HEAD
-    public @Nullable String getGroupUuid() {
-=======
     public @Nullable ParcelUuid getGroupUuid() {
->>>>>>> 825827da
         return mGroupUUID;
     }
 
     /**
-<<<<<<< HEAD
-     * Used in opportunistic subscription ({@link #isOpportunistic()}) to indicate whether it's
-     * metered or not.This is one of the factors when deciding to switch to the subscription.
-     * (a non-metered subscription, for example, would likely be preferred over a metered one).
-     *
-     * @return whether subscription is metered.
-     * @hide
-     */
-    public boolean isMetered() {
-        return mIsMetered;
-    }
-
-    /**
-=======
->>>>>>> 825827da
      * @return the profile class of this subscription.
      * @hide
      */
@@ -667,10 +607,6 @@
             int cardId = source.readInt();
             boolean isOpportunistic = source.readBoolean();
             String groupUUID = source.readString();
-<<<<<<< HEAD
-            boolean isMetered = source.readBoolean();
-=======
->>>>>>> 825827da
             boolean isGroupDisabled = source.readBoolean();
             int carrierid = source.readInt();
             int profileClass = source.readInt();
@@ -679,11 +615,7 @@
             return new SubscriptionInfo(id, iccId, simSlotIndex, displayName, carrierName,
                     nameSource, iconTint, number, dataRoaming, iconBitmap, mcc, mnc, countryIso,
                     isEmbedded, accessRules, cardString, cardId, isOpportunistic, groupUUID,
-<<<<<<< HEAD
-                    isMetered, isGroupDisabled, carrierid, profileClass, subType);
-=======
                     isGroupDisabled, carrierid, profileClass, subType);
->>>>>>> 825827da
         }
 
         @Override
@@ -712,12 +644,7 @@
         dest.writeString(mCardString);
         dest.writeInt(mCardId);
         dest.writeBoolean(mIsOpportunistic);
-<<<<<<< HEAD
-        dest.writeString(mGroupUUID);
-        dest.writeBoolean(mIsMetered);
-=======
         dest.writeString(mGroupUUID == null ? null : mGroupUUID.toString());
->>>>>>> 825827da
         dest.writeBoolean(mIsGroupDisabled);
         dest.writeInt(mCarrierId);
         dest.writeInt(mProfileClass);
@@ -757,11 +684,7 @@
                 + " accessRules " + Arrays.toString(mAccessRules)
                 + " cardString=" + cardStringToPrint + " cardId=" + mCardId
                 + " isOpportunistic " + mIsOpportunistic + " mGroupUUID=" + mGroupUUID
-<<<<<<< HEAD
-                + " isMetered=" + mIsMetered + " mIsGroupDisabled=" + mIsGroupDisabled
-=======
                 + " mIsGroupDisabled=" + mIsGroupDisabled
->>>>>>> 825827da
                 + " profileClass=" + mProfileClass
                 + " subscriptionType=" + mSubscriptionType + "}";
     }
@@ -769,11 +692,7 @@
     @Override
     public int hashCode() {
         return Objects.hash(mId, mSimSlotIndex, mNameSource, mIconTint, mDataRoaming, mIsEmbedded,
-<<<<<<< HEAD
-                mIsOpportunistic, mGroupUUID, mIsMetered, mIccId, mNumber, mMcc, mMnc,
-=======
                 mIsOpportunistic, mGroupUUID, mIccId, mNumber, mMcc, mMnc,
->>>>>>> 825827da
                 mCountryIso, mCardString, mCardId, mDisplayName, mCarrierName, mAccessRules,
                 mIsGroupDisabled, mCarrierId, mProfileClass);
     }
@@ -799,10 +718,6 @@
                 && mIsOpportunistic == toCompare.mIsOpportunistic
                 && mIsGroupDisabled == toCompare.mIsGroupDisabled
                 && mCarrierId == toCompare.mCarrierId
-<<<<<<< HEAD
-                && mIsMetered == toCompare.mIsMetered
-=======
->>>>>>> 825827da
                 && Objects.equals(mGroupUUID, toCompare.mGroupUUID)
                 && Objects.equals(mIccId, toCompare.mIccId)
                 && Objects.equals(mNumber, toCompare.mNumber)
