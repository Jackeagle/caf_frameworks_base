--- conflicted
+++ resolved
@@ -16,11 +16,8 @@
 
 package android.telephony;
 
-<<<<<<< HEAD
-=======
 import android.annotation.IntDef;
 import android.annotation.SystemApi;
->>>>>>> de843449
 import android.annotation.UnsupportedAppUsage;
 import android.os.Parcel;
 import android.os.Parcelable;
@@ -98,14 +95,9 @@
      * @hide
      */
     @UnsupportedAppUsage
-<<<<<<< HEAD
-    public PreciseCallState(int ringingCall, int foregroundCall, int backgroundCall,
-            int disconnectCause, int preciseDisconnectCause) {
-=======
     public PreciseCallState(@State int ringingCall, @State int foregroundCall,
                             @State int backgroundCall, int disconnectCause,
                             int preciseDisconnectCause) {
->>>>>>> de843449
         mRingingCallState = ringingCall;
         mForegroundCallState = foregroundCall;
         mBackgroundCallState = backgroundCall;
@@ -137,36 +129,21 @@
     /**
      * Returns the precise ringing call state.
      */
-<<<<<<< HEAD
-    @UnsupportedAppUsage
-    public int getRingingCallState() {
-=======
     public @State int getRingingCallState() {
->>>>>>> de843449
         return mRingingCallState;
     }
 
     /**
      * Returns the precise foreground call state.
      */
-<<<<<<< HEAD
-    @UnsupportedAppUsage
-    public int getForegroundCallState() {
-=======
     public @State int getForegroundCallState() {
->>>>>>> de843449
         return mForegroundCallState;
     }
 
     /**
      * Returns the precise background call state.
      */
-<<<<<<< HEAD
-    @UnsupportedAppUsage
-    public int getBackgroundCallState() {
-=======
     public @State int getBackgroundCallState() {
->>>>>>> de843449
         return mBackgroundCallState;
     }
 
