/*
 * Copyright (C) 2008 The Android Open Source Project
 *
 * Licensed under the Apache License, Version 2.0 (the "License");
 * you may not use this file except in compliance with the License.
 * You may obtain a copy of the License at
 *
 *      http://www.apache.org/licenses/LICENSE-2.0
 *
 * Unless required by applicable law or agreed to in writing, software
 * distributed under the License is distributed on an "AS IS" BASIS,
 * WITHOUT WARRANTIES OR CONDITIONS OF ANY KIND, either express or implied.
 * See the License for the specific language governing permissions and
 * limitations under the License.
 */

package android.telephony;

import android.annotation.CallbackExecutor;
import android.annotation.NonNull;
import android.annotation.Nullable;
import android.annotation.RequiresPermission;
import android.annotation.SuppressAutoDoc;
import android.annotation.SystemApi;
import android.annotation.UnsupportedAppUsage;
import android.app.ActivityThread;
import android.app.PendingIntent;
import android.bluetooth.BluetoothAdapter;
import android.bluetooth.BluetoothDevice;
import android.bluetooth.BluetoothMapClient;
import android.bluetooth.BluetoothProfile;
import android.content.ActivityNotFoundException;
import android.content.ContentValues;
import android.content.Context;
import android.content.Intent;
import android.database.CursorWindow;
import android.net.Uri;
import android.os.BaseBundle;
import android.os.Binder;
import android.os.Build;
import android.os.Bundle;
import android.os.RemoteException;
import android.os.ServiceManager;
import android.telecom.PhoneAccount;
import android.text.TextUtils;
import android.util.ArrayMap;
import android.util.Log;

import com.android.internal.telephony.IMms;
import com.android.internal.telephony.ISms;
import com.android.internal.telephony.SmsRawData;

import java.util.ArrayList;
import java.util.Arrays;
import java.util.List;
import java.util.Map;
import java.util.concurrent.Executor;

/*
 * TODO(code review): Curious question... Why are a lot of these
 * methods not declared as static, since they do not seem to require
 * any local object state?  Presumably this cannot be changed without
 * interfering with the API...
 */

/**
 * Manages SMS operations such as sending data, text, and pdu SMS messages.
 * Get this object by calling the static method {@link #getDefault()}.
 *
 * <p>For information about how to behave as the default SMS app on Android 4.4 (API level 19)
 * and higher, see {@link android.provider.Telephony}.
 */
public final class SmsManager {
    private static final String TAG = "SmsManager";
    private static final boolean DBG = false;

    /**
     * A psuedo-subId that represents the default subId at any given time. The actual subId it
     * represents changes as the default subId is changed.
     */
    private static final int DEFAULT_SUBSCRIPTION_ID = -1002;

    /** Singleton object constructed during class initialization. */
    private static final SmsManager sInstance = new SmsManager(DEFAULT_SUBSCRIPTION_ID);
    private static final Object sLockObject = new Object();

    /** @hide */
    public static final int CELL_BROADCAST_RAN_TYPE_GSM = 0;
    /** @hide */
    public static final int CELL_BROADCAST_RAN_TYPE_CDMA = 1;

    /** SMS record length from TS 51.011 10.5.3
     * @hide
     */
    public static final int SMS_RECORD_LENGTH = 176;

    /** SMS record length from C.S0023 3.4.27
     * @hide
     */
    public static final int CDMA_SMS_RECORD_LENGTH = 255;

    private static final Map<Integer, SmsManager> sSubInstances =
            new ArrayMap<Integer, SmsManager>();

    /** A concrete subscription id, or the pseudo DEFAULT_SUBSCRIPTION_ID */
    @UnsupportedAppUsage(maxTargetSdk = Build.VERSION_CODES.P, trackingBug = 115609023)
    private int mSubId;

    /*
     * Key for the various carrier-dependent configuration values.
     * Some of the values are used by the system in processing SMS or MMS messages. Others
     * are provided for the convenience of SMS applications.
     */

    /**
     * Whether to append transaction id to MMS WAP Push M-Notification.ind's content location URI
     * when constructing the download URL of a new MMS (boolean type)
     */
    public static final String MMS_CONFIG_APPEND_TRANSACTION_ID =
            CarrierConfigManager.KEY_MMS_APPEND_TRANSACTION_ID_BOOL;
    /**
     * Whether MMS is enabled for the current carrier (boolean type)
     */
    public static final String
        MMS_CONFIG_MMS_ENABLED = CarrierConfigManager.KEY_MMS_MMS_ENABLED_BOOL;
    /**
     * Whether group MMS is enabled for the current carrier (boolean type)
     */
    public static final String
            MMS_CONFIG_GROUP_MMS_ENABLED = CarrierConfigManager.KEY_MMS_GROUP_MMS_ENABLED_BOOL;
    /**
     * If this is enabled, M-NotifyResp.ind should be sent to the WAP Push content location instead
     * of the default MMSC (boolean type)
     */
    public static final String MMS_CONFIG_NOTIFY_WAP_MMSC_ENABLED =
            CarrierConfigManager.KEY_MMS_NOTIFY_WAP_MMSC_ENABLED_BOOL;
    /**
     * Whether alias is enabled (boolean type)
     */
    public static final String
            MMS_CONFIG_ALIAS_ENABLED = CarrierConfigManager.KEY_MMS_ALIAS_ENABLED_BOOL;
    /**
     * Whether audio is allowed to be attached for MMS messages (boolean type)
     */
    public static final String
            MMS_CONFIG_ALLOW_ATTACH_AUDIO = CarrierConfigManager.KEY_MMS_ALLOW_ATTACH_AUDIO_BOOL;
    /**
     * Whether multipart SMS is enabled (boolean type)
     */
    public static final String MMS_CONFIG_MULTIPART_SMS_ENABLED =
            CarrierConfigManager.KEY_MMS_MULTIPART_SMS_ENABLED_BOOL;
    /**
     * Whether SMS delivery report is enabled (boolean type)
     */
    public static final String MMS_CONFIG_SMS_DELIVERY_REPORT_ENABLED =
            CarrierConfigManager.KEY_MMS_SMS_DELIVERY_REPORT_ENABLED_BOOL;
    /**
     * Whether content-disposition field should be expected in an MMS PDU (boolean type)
     */
    public static final String MMS_CONFIG_SUPPORT_MMS_CONTENT_DISPOSITION =
            CarrierConfigManager.KEY_MMS_SUPPORT_MMS_CONTENT_DISPOSITION_BOOL;
    /**
     * Whether multipart SMS should be sent as separate messages
     */
    public static final String MMS_CONFIG_SEND_MULTIPART_SMS_AS_SEPARATE_MESSAGES =
            CarrierConfigManager.KEY_MMS_SEND_MULTIPART_SMS_AS_SEPARATE_MESSAGES_BOOL;
    /**
     * Whether MMS read report is enabled (boolean type)
     */
    public static final String MMS_CONFIG_MMS_READ_REPORT_ENABLED =
            CarrierConfigManager.KEY_MMS_MMS_READ_REPORT_ENABLED_BOOL;
    /**
     * Whether MMS delivery report is enabled (boolean type)
     */
    public static final String MMS_CONFIG_MMS_DELIVERY_REPORT_ENABLED =
            CarrierConfigManager.KEY_MMS_MMS_DELIVERY_REPORT_ENABLED_BOOL;
    /**
     * Max MMS message size in bytes (int type)
     */
    public static final String
            MMS_CONFIG_MAX_MESSAGE_SIZE = CarrierConfigManager.KEY_MMS_MAX_MESSAGE_SIZE_INT;
    /**
     * Max MMS image width (int type)
     */
    public static final String
            MMS_CONFIG_MAX_IMAGE_WIDTH = CarrierConfigManager.KEY_MMS_MAX_IMAGE_WIDTH_INT;
    /**
     * Max MMS image height (int type)
     */
    public static final String
            MMS_CONFIG_MAX_IMAGE_HEIGHT = CarrierConfigManager.KEY_MMS_MAX_IMAGE_HEIGHT_INT;
    /**
     * Limit of recipients of MMS messages (int type)
     */
    public static final String
            MMS_CONFIG_RECIPIENT_LIMIT = CarrierConfigManager.KEY_MMS_RECIPIENT_LIMIT_INT;
    /**
     * Min alias character count (int type)
     */
    public static final String
            MMS_CONFIG_ALIAS_MIN_CHARS = CarrierConfigManager.KEY_MMS_ALIAS_MIN_CHARS_INT;
    /**
     * Max alias character count (int type)
     */
    public static final String
            MMS_CONFIG_ALIAS_MAX_CHARS = CarrierConfigManager.KEY_MMS_ALIAS_MAX_CHARS_INT;
    /**
     * When the number of parts of a multipart SMS reaches this threshold, it should be converted
     * into an MMS (int type)
     */
    public static final String MMS_CONFIG_SMS_TO_MMS_TEXT_THRESHOLD =
            CarrierConfigManager.KEY_MMS_SMS_TO_MMS_TEXT_THRESHOLD_INT;
    /**
     * Some carriers require SMS to be converted into MMS when text length reaches this threshold
     * (int type)
     */
    public static final String MMS_CONFIG_SMS_TO_MMS_TEXT_LENGTH_THRESHOLD =
            CarrierConfigManager.KEY_MMS_SMS_TO_MMS_TEXT_LENGTH_THRESHOLD_INT;
    /**
     * Max message text size (int type)
     */
    public static final String MMS_CONFIG_MESSAGE_TEXT_MAX_SIZE =
            CarrierConfigManager.KEY_MMS_MESSAGE_TEXT_MAX_SIZE_INT;
    /**
     * Max message subject length (int type)
     */
    public static final String
            MMS_CONFIG_SUBJECT_MAX_LENGTH = CarrierConfigManager.KEY_MMS_SUBJECT_MAX_LENGTH_INT;
    /**
     * MMS HTTP socket timeout in milliseconds (int type)
     */
    public static final String
            MMS_CONFIG_HTTP_SOCKET_TIMEOUT = CarrierConfigManager.KEY_MMS_HTTP_SOCKET_TIMEOUT_INT;
    /**
     * The name of the UA Prof URL HTTP header for MMS HTTP request (String type)
     */
    public static final String
            MMS_CONFIG_UA_PROF_TAG_NAME = CarrierConfigManager.KEY_MMS_UA_PROF_TAG_NAME_STRING;
    /**
     * The User-Agent header value for MMS HTTP request (String type)
     */
    public static final String
            MMS_CONFIG_USER_AGENT = CarrierConfigManager.KEY_MMS_USER_AGENT_STRING;
    /**
     * The UA Profile URL header value for MMS HTTP request (String type)
     */
    public static final String
            MMS_CONFIG_UA_PROF_URL = CarrierConfigManager.KEY_MMS_UA_PROF_URL_STRING;
    /**
     * A list of HTTP headers to add to MMS HTTP request, separated by "|" (String type)
     */
    public static final String
            MMS_CONFIG_HTTP_PARAMS = CarrierConfigManager.KEY_MMS_HTTP_PARAMS_STRING;
    /**
     * Email gateway number (String type)
     */
    public static final String MMS_CONFIG_EMAIL_GATEWAY_NUMBER =
            CarrierConfigManager.KEY_MMS_EMAIL_GATEWAY_NUMBER_STRING;
    /**
     * The suffix to append to the NAI header value for MMS HTTP request (String type)
     */
    public static final String
            MMS_CONFIG_NAI_SUFFIX = CarrierConfigManager.KEY_MMS_NAI_SUFFIX_STRING;
    /**
     * If true, show the cell broadcast (amber alert) in the SMS settings. Some carriers don't want
     * this shown. (Boolean type)
     */
    public static final String MMS_CONFIG_SHOW_CELL_BROADCAST_APP_LINKS =
            CarrierConfigManager.KEY_MMS_SHOW_CELL_BROADCAST_APP_LINKS_BOOL;
    /**
     * Whether the carrier MMSC supports charset field in Content-Type header. If this is false,
     * then we don't add "charset" to "Content-Type"
     */
    public static final String MMS_CONFIG_SUPPORT_HTTP_CHARSET_HEADER =
            CarrierConfigManager.KEY_MMS_SUPPORT_HTTP_CHARSET_HEADER_BOOL;
    /**
     * If true, add "Connection: close" header to MMS HTTP requests so the connection
     * is immediately closed (disabling keep-alive). (Boolean type)
     * @hide
     */
    public static final String MMS_CONFIG_CLOSE_CONNECTION =
            CarrierConfigManager.KEY_MMS_CLOSE_CONNECTION_BOOL;

    /*
     * Forwarded constants from SimDialogActivity.
     */
    private static String DIALOG_TYPE_KEY = "dialog_type";
    private static final int SMS_PICK = 2;

    /**
     * 3gpp2 SMS priority is not specified
     * @hide
     */
    public static final int SMS_MESSAGE_PRIORITY_NOT_SPECIFIED = -1;
    /**
     * 3gpp SMS period is not specified
     * @hide
     */
    public static final int SMS_MESSAGE_PERIOD_NOT_SPECIFIED = -1;

    /**
     * Send a text based SMS.
     *
     * <p class="note"><strong>Note:</strong> Using this method requires that your app has the
     * {@link android.Manifest.permission#SEND_SMS} permission.</p>
     *
     * <p class="note"><strong>Note:</strong> Beginning with Android 4.4 (API level 19), if
     * <em>and only if</em> an app is not selected as the default SMS app, the system automatically
     * writes messages sent using this method to the SMS Provider (the default SMS app is always
     * responsible for writing its sent messages to the SMS Provider). For information about
     * how to behave as the default SMS app, see {@link android.provider.Telephony}.</p>
     *
     *
     * @param destinationAddress the address to send the message to
     * @param scAddress is the service center address or null to use
     *  the current default SMSC
     * @param text the body of the message to send
     * @param sentIntent if not NULL this <code>PendingIntent</code> is
     *  broadcast when the message is successfully sent, or failed.
     *  The result code will be <code>Activity.RESULT_OK</code> for success,
     *  or one of these errors:<br>
     *  <code>RESULT_ERROR_GENERIC_FAILURE</code><br>
     *  <code>RESULT_ERROR_RADIO_OFF</code><br>
     *  <code>RESULT_ERROR_NULL_PDU</code><br>
     *  <code>RESULT_ERROR_NO_SERVICE</code><br>
     *  For <code>RESULT_ERROR_GENERIC_FAILURE</code> the sentIntent may include
     *  the extra "errorCode" containing a radio technology specific value,
     *  generally only useful for troubleshooting.<br>
     *  The per-application based SMS control checks sentIntent. If sentIntent
     *  is NULL the caller will be checked against all unknown applications,
     *  which cause smaller number of SMS to be sent in checking period.
     * @param deliveryIntent if not NULL this <code>PendingIntent</code> is
     *  broadcast when the message is delivered to the recipient.  The
     *  raw pdu of the status report is in the extended data ("pdu").
     *
     * @throws IllegalArgumentException if destinationAddress or text are empty
     */
    public void sendTextMessage(
            String destinationAddress, String scAddress, String text,
            PendingIntent sentIntent, PendingIntent deliveryIntent) {
        android.util.SeempLog.record_str(75, destinationAddress);
        sendTextMessageInternal(destinationAddress, scAddress, text, sentIntent, deliveryIntent,
                true /* persistMessage*/);
    }

    private void sendTextMessageInternal(String destinationAddress, String scAddress,
            String text, PendingIntent sentIntent, PendingIntent deliveryIntent,
            boolean persistMessage) {
        if (TextUtils.isEmpty(destinationAddress)) {
            throw new IllegalArgumentException("Invalid destinationAddress");
        }

        if (TextUtils.isEmpty(text)) {
            throw new IllegalArgumentException("Invalid message body");
        }

        // A Manager code accessing another manager is *not* acceptable, in Android.
        // In this particular case, it is unavoidable because of the following:
        // If the subscription for this SmsManager instance belongs to a remote SIM
        // then a listener to get BluetoothMapClient proxy needs to be started up.
        // Doing that is possible only in a foreground thread or as a system user.
        // i.e., Can't be done in ISms service.
        // For that reason, SubscriptionManager needs to be accessed here to determine
        // if the subscription belongs to a remote SIM.
        // Ideally, there should be another API in ISms to service messages going thru
        // remote SIM subscriptions (and ISms should be tweaked to be able to access
        // BluetoothMapClient proxy)
        Context context = ActivityThread.currentApplication().getApplicationContext();
        SubscriptionManager manager = (SubscriptionManager) context
                .getSystemService(Context.TELEPHONY_SUBSCRIPTION_SERVICE);
        int subId = getSubscriptionId();
        SubscriptionInfo info = manager.getActiveSubscriptionInfo(subId);
        if (DBG) {
            Log.d(TAG, "for subId: " + subId + ", subscription-info: " + info);
        }
<<<<<<< HEAD
        if (info == null) {
            // There is no subscription for the given subId. That can only mean one thing:
            // the caller is using a SmsManager instance with an obsolete subscription id.
            // That is most probably because caller didn't invalidate SmsManager instance
            // for an already deleted subscription id.
            Log.e(TAG, "subId: " + subId + " for this SmsManager instance is obsolete.");
            sendErrorInPendingIntent(sentIntent, SmsManager.RESULT_ERROR_NO_SERVICE);
        }
=======
>>>>>>> 825827da

        /* If the Subscription associated with this SmsManager instance belongs to a remote-sim,
         * then send the message thru the remote-sim subscription.
         */
<<<<<<< HEAD
        if (info.getSubscriptionType() == SubscriptionManager.SUBSCRIPTION_TYPE_REMOTE_SIM) {
=======
        if (info != null
                && info.getSubscriptionType() == SubscriptionManager.SUBSCRIPTION_TYPE_REMOTE_SIM) {
>>>>>>> 825827da
            if (DBG) Log.d(TAG, "sending message thru bluetooth");
            sendTextMessageBluetooth(destinationAddress, scAddress, text, sentIntent,
                    deliveryIntent, info);
            return;
        }

        try {
            // If the subscription is invalid or default, we will use the default phone to send the
            // SMS and possibly fail later in the SMS sending process.
            ISms iccISms = getISmsServiceOrThrow();
            iccISms.sendTextForSubscriber(subId, ActivityThread.currentPackageName(),
                    destinationAddress,
                    scAddress, text, sentIntent, deliveryIntent,
                    persistMessage);
        } catch (RemoteException ex) {
            // ignore it
        }
    }

    private void sendTextMessageBluetooth(String destAddr, String scAddress,
            String text, PendingIntent sentIntent, PendingIntent deliveryIntent,
            SubscriptionInfo info) {
        BluetoothAdapter btAdapter = BluetoothAdapter.getDefaultAdapter();
        if (btAdapter == null) {
            // No bluetooth service on this platform?
            sendErrorInPendingIntent(sentIntent, SmsManager.RESULT_ERROR_NO_SERVICE);
            return;
        }
        BluetoothDevice device = btAdapter.getRemoteDevice(info.getIccId());
        if (device == null) {
            if (DBG) Log.d(TAG, "Bluetooth device addr invalid: " + info.getIccId());
            sendErrorInPendingIntent(sentIntent, SmsManager.RESULT_ERROR_NO_SERVICE);
            return;
        }
        btAdapter.getProfileProxy(ActivityThread.currentApplication().getApplicationContext(),
                new MapMessageSender(destAddr, text, device, sentIntent, deliveryIntent),
                BluetoothProfile.MAP_CLIENT);
    }

    private class MapMessageSender implements BluetoothProfile.ServiceListener {
        final Uri[] mDestAddr;
        private String mMessage;
        final BluetoothDevice mDevice;
        final PendingIntent mSentIntent;
        final PendingIntent mDeliveryIntent;
        MapMessageSender(final String destAddr, final String message, final BluetoothDevice device,
                final PendingIntent sentIntent, final PendingIntent deliveryIntent) {
            super();
            mDestAddr = new Uri[] {new Uri.Builder()
                    .appendPath(destAddr)
                    .scheme(PhoneAccount.SCHEME_TEL)
                    .build()};
            mMessage = message;
            mDevice = device;
            mSentIntent = sentIntent;
            mDeliveryIntent = deliveryIntent;
        }

        @Override
        public void onServiceConnected(int profile, BluetoothProfile proxy) {
            if (DBG) Log.d(TAG, "Service connected");
            if (profile != BluetoothProfile.MAP_CLIENT) return;
            BluetoothMapClient mapProfile = (BluetoothMapClient) proxy;
            if (mMessage != null) {
                if (DBG) Log.d(TAG, "Sending message thru bluetooth");
                mapProfile.sendMessage(mDevice, mDestAddr, mMessage, mSentIntent, mDeliveryIntent);
                mMessage = null;
            }
            BluetoothAdapter.getDefaultAdapter()
                    .closeProfileProxy(BluetoothProfile.MAP_CLIENT, mapProfile);
        }

        @Override
        public void onServiceDisconnected(int profile) {
            if (mMessage != null) {
                if (DBG) Log.d(TAG, "Bluetooth disconnected before sending the message");
                sendErrorInPendingIntent(mSentIntent, SmsManager.RESULT_ERROR_NO_SERVICE);
                mMessage = null;
            }
        }
    }

    private void sendErrorInPendingIntent(PendingIntent intent, int errorCode) {
<<<<<<< HEAD
=======
        if (intent == null) {
            return;
        }
>>>>>>> 825827da
        try {
            intent.send(errorCode);
        } catch (PendingIntent.CanceledException e) {
            // PendingIntent is cancelled. ignore sending this error code back to
            // caller.
            if (DBG) Log.d(TAG, "PendingIntent.CanceledException: " + e.getMessage());
        }
    }

    /**
     * Send a text based SMS without writing it into the SMS Provider.
     *
     * <p>
     * The message will be sent directly over the network and will not be visible in SMS
     * applications. Intended for internal carrier use only.
     * </p>
     *
     * <p>Requires Permission: Both {@link android.Manifest.permission#SEND_SMS} and
     * {@link android.Manifest.permission#MODIFY_PHONE_STATE}, or that the calling app has carrier
     * privileges (see {@link TelephonyManager#hasCarrierPrivileges}), or that the calling app is
     * the default IMS app (see
     * {@link CarrierConfigManager#KEY_CONFIG_IMS_PACKAGE_OVERRIDE_STRING}).
     *
     * @see #sendTextMessage(String, String, String, PendingIntent, PendingIntent)
     */
    @SuppressAutoDoc // Blocked by b/72967236 - no support for carrier privileges
    @RequiresPermission(allOf = {
            android.Manifest.permission.MODIFY_PHONE_STATE,
            android.Manifest.permission.SEND_SMS
    })
    public void sendTextMessageWithoutPersisting(
            String destinationAddress, String scAddress, String text,
            PendingIntent sentIntent, PendingIntent deliveryIntent) {
        sendTextMessageInternal(destinationAddress, scAddress, text, sentIntent, deliveryIntent,
                false /* persistMessage */);
    }

    /**
     * A variant of {@link SmsManager#sendTextMessage} that allows self to be the caller. This is
     * for internal use only.
     *
     * @param persistMessage whether to persist the sent message in the SMS app. the caller must be
     * the Phone process if set to false.
     *
     * @hide
     */
    public void sendTextMessageWithSelfPermissions(
            String destinationAddress, String scAddress, String text,
            PendingIntent sentIntent, PendingIntent deliveryIntent, boolean persistMessage) {
        android.util.SeempLog.record_str(75, destinationAddress);
        if (TextUtils.isEmpty(destinationAddress)) {
            throw new IllegalArgumentException("Invalid destinationAddress");
        }

        if (TextUtils.isEmpty(text)) {
            throw new IllegalArgumentException("Invalid message body");
        }

        try {
            ISms iccISms = getISmsServiceOrThrow();
            iccISms.sendTextForSubscriberWithSelfPermissions(getSubscriptionId(),
                    ActivityThread.currentPackageName(),
                    destinationAddress,
                    scAddress, text, sentIntent, deliveryIntent, persistMessage);
        } catch (RemoteException ex) {
            // ignore it
        }
    }

    /**
     * Send a text based SMS with messaging options.
     *
     * @param destinationAddress the address to send the message to
     * @param scAddress is the service center address or null to use
     *  the current default SMSC
     * @param text the body of the message to send
     * @param sentIntent if not NULL this <code>PendingIntent</code> is
     *  broadcast when the message is successfully sent, or failed.
     *  The result code will be <code>Activity.RESULT_OK</code> for success,
     *  or one of these errors:<br>
     *  <code>RESULT_ERROR_GENERIC_FAILURE</code><br>
     *  <code>RESULT_ERROR_RADIO_OFF</code><br>
     *  <code>RESULT_ERROR_NULL_PDU</code><br>
     *  For <code>RESULT_ERROR_GENERIC_FAILURE</code> the sentIntent may include
     *  the extra "errorCode" containing a radio technology specific value,
     *  generally only useful for troubleshooting.<br>
     *  The per-application based SMS control checks sentIntent. If sentIntent
     *  is NULL the caller will be checked against all unknown applications,
     *  which cause smaller number of SMS to be sent in checking period.
     * @param deliveryIntent if not NULL this <code>PendingIntent</code> is
     *  broadcast when the message is delivered to the recipient.  The
     *  raw pdu of the status report is in the extended data ("pdu").
     * @param priority Priority level of the message
     *  Refer specification See 3GPP2 C.S0015-B, v2.0, table 4.5.9-1
     *  ---------------------------------
     *  PRIORITY      | Level of Priority
     *  ---------------------------------
     *      '00'      |     Normal
     *      '01'      |     Interactive
     *      '10'      |     Urgent
     *      '11'      |     Emergency
     *  ----------------------------------
     *  Any Other values included Negative considered as Invalid Priority Indicator of the message.
     * @param expectMore is a boolean to indicate the sending messages through same link or not.
     * @param validityPeriod Validity Period of the message in mins.
     *  Refer specification 3GPP TS 23.040 V6.8.1 section 9.2.3.12.1.
     *  Validity Period(Minimum) -> 5 mins
     *  Validity Period(Maximum) -> 635040 mins(i.e.63 weeks).
     *  Any Other values included Negative considered as Invalid Validity Period of the message.
     *
     * @throws IllegalArgumentException if destinationAddress or text are empty
     * {@hide}
     */
    @UnsupportedAppUsage
    public void sendTextMessage(
            String destinationAddress, String scAddress, String text,
            PendingIntent sentIntent, PendingIntent deliveryIntent,
            int priority, boolean expectMore, int validityPeriod) {
        sendTextMessageInternal(destinationAddress, scAddress, text, sentIntent, deliveryIntent,
                true /* persistMessage*/, priority, expectMore, validityPeriod);
    }

    private void sendTextMessageInternal(
            String destinationAddress, String scAddress, String text,
            PendingIntent sentIntent, PendingIntent deliveryIntent, boolean persistMessage,
            int priority, boolean expectMore, int validityPeriod) {
        if (TextUtils.isEmpty(destinationAddress)) {
            throw new IllegalArgumentException("Invalid destinationAddress");
        }

        if (TextUtils.isEmpty(text)) {
            throw new IllegalArgumentException("Invalid message body");
        }

        if (priority < 0x00 || priority > 0x03) {
            priority = SMS_MESSAGE_PRIORITY_NOT_SPECIFIED;
        }

        if (validityPeriod < 0x05 || validityPeriod > 0x09b0a0) {
            validityPeriod = SMS_MESSAGE_PERIOD_NOT_SPECIFIED;
        }

        try {
             ISms iccISms = getISmsServiceOrThrow();
            if (iccISms != null) {
                iccISms.sendTextForSubscriberWithOptions(getSubscriptionId(),
                        ActivityThread.currentPackageName(), destinationAddress, scAddress, text,
                        sentIntent, deliveryIntent, persistMessage,  priority, expectMore,
                        validityPeriod);
            }
        } catch (RemoteException ex) {
            // ignore it
        }
    }

    /**
     * Send a text based SMS without writing it into the SMS Provider.
     *
     * <p>Requires Permission:
     * {@link android.Manifest.permission#MODIFY_PHONE_STATE} or the calling app has carrier
     * privileges.
     * </p>
     *
     * @see #sendTextMessage(String, String, String, PendingIntent,
     * PendingIntent, int, boolean, int)
     * @hide
     */
    @UnsupportedAppUsage
    public void sendTextMessageWithoutPersisting(
            String destinationAddress, String scAddress, String text,
            PendingIntent sentIntent, PendingIntent deliveryIntent, int priority,
            boolean expectMore, int validityPeriod) {
        sendTextMessageInternal(destinationAddress, scAddress, text, sentIntent, deliveryIntent,
                false /* persistMessage */, priority, expectMore, validityPeriod);
    }

    /**
     *
     * Inject an SMS PDU into the android application framework.
     *
     * <p>Requires permission: {@link android.Manifest.permission#MODIFY_PHONE_STATE} or carrier
     * privileges per {@link android.telephony.TelephonyManager#hasCarrierPrivileges}.
     *
     * @param pdu is the byte array of pdu to be injected into android application framework
     * @param format is the format of SMS pdu ({@link SmsMessage#FORMAT_3GPP} or
     *  {@link SmsMessage#FORMAT_3GPP2})
     * @param receivedIntent if not NULL this <code>PendingIntent</code> is
     *  broadcast when the message is successfully received by the
     *  android application framework, or failed. This intent is broadcasted at
     *  the same time an SMS received from radio is acknowledged back.
     *  The result code will be {@link android.provider.Telephony.Sms.Intents#RESULT_SMS_HANDLED}
     *  for success, or {@link android.provider.Telephony.Sms.Intents#RESULT_SMS_GENERIC_ERROR} for
     *  error.
     *
     * @throws IllegalArgumentException if the format is invalid.
     */
    public void injectSmsPdu(
            byte[] pdu, @SmsMessage.Format String format, PendingIntent receivedIntent) {
        if (!format.equals(SmsMessage.FORMAT_3GPP) && !format.equals(SmsMessage.FORMAT_3GPP2)) {
            // Format must be either 3gpp or 3gpp2.
            throw new IllegalArgumentException(
                    "Invalid pdu format. format must be either 3gpp or 3gpp2");
        }
        try {
            ISms iccISms = ISms.Stub.asInterface(ServiceManager.getService("isms"));
            if (iccISms != null) {
                iccISms.injectSmsPduForSubscriber(
                        getSubscriptionId(), pdu, format, receivedIntent);
            }
        } catch (RemoteException ex) {
          // ignore it
        }
    }

    /**
     * Divide a message text into several fragments, none bigger than
     * the maximum SMS message size.
     *
     * @param text the original message.  Must not be null.
     * @return an <code>ArrayList</code> of strings that, in order,
     *   comprise the original message
     *
     * @throws IllegalArgumentException if text is null
     */
    public ArrayList<String> divideMessage(String text) {
        if (null == text) {
            throw new IllegalArgumentException("text is null");
        }
        return SmsMessage.fragmentText(text);
    }

    /**
     * Send a multi-part text based SMS.  The callee should have already
     * divided the message into correctly sized parts by calling
     * <code>divideMessage</code>.
     *
     * <p class="note"><strong>Note:</strong> Using this method requires that your app has the
     * {@link android.Manifest.permission#SEND_SMS} permission.</p>
     *
     * <p class="note"><strong>Note:</strong> Beginning with Android 4.4 (API level 19), if
     * <em>and only if</em> an app is not selected as the default SMS app, the system automatically
     * writes messages sent using this method to the SMS Provider (the default SMS app is always
     * responsible for writing its sent messages to the SMS Provider). For information about
     * how to behave as the default SMS app, see {@link android.provider.Telephony}.</p>
     *
     * @param destinationAddress the address to send the message to
     * @param scAddress is the service center address or null to use
     *   the current default SMSC
     * @param parts an <code>ArrayList</code> of strings that, in order,
     *   comprise the original message
     * @param sentIntents if not null, an <code>ArrayList</code> of
     *   <code>PendingIntent</code>s (one for each message part) that is
     *   broadcast when the corresponding message part has been sent.
     *   The result code will be <code>Activity.RESULT_OK</code> for success,
     *   or one of these errors:<br>
     *   <code>RESULT_ERROR_GENERIC_FAILURE</code><br>
     *   <code>RESULT_ERROR_RADIO_OFF</code><br>
     *   <code>RESULT_ERROR_NULL_PDU</code><br>
     *   For <code>RESULT_ERROR_GENERIC_FAILURE</code> each sentIntent may include
     *   the extra "errorCode" containing a radio technology specific value,
     *   generally only useful for troubleshooting.<br>
     *   The per-application based SMS control checks sentIntent. If sentIntent
     *   is NULL the caller will be checked against all unknown applications,
     *   which cause smaller number of SMS to be sent in checking period.
     * @param deliveryIntents if not null, an <code>ArrayList</code> of
     *   <code>PendingIntent</code>s (one for each message part) that is
     *   broadcast when the corresponding message part has been delivered
     *   to the recipient.  The raw pdu of the status report is in the
     *   extended data ("pdu").
     *
     * @throws IllegalArgumentException if destinationAddress or data are empty
     */
    public void sendMultipartTextMessage(
            String destinationAddress, String scAddress, ArrayList<String> parts,
            ArrayList<PendingIntent> sentIntents, ArrayList<PendingIntent> deliveryIntents) {
        sendMultipartTextMessageInternal(destinationAddress, scAddress, parts, sentIntents,
                deliveryIntents, true /* persistMessage*/);
    }

    private void sendMultipartTextMessageInternal(
            String destinationAddress, String scAddress, List<String> parts,
            List<PendingIntent> sentIntents, List<PendingIntent> deliveryIntents,
            boolean persistMessage) {
        if (TextUtils.isEmpty(destinationAddress)) {
            throw new IllegalArgumentException("Invalid destinationAddress");
        }
        if (parts == null || parts.size() < 1) {
            throw new IllegalArgumentException("Invalid message body");
        }

        if (parts.size() > 1) {
            try {
                ISms iccISms = getISmsServiceOrThrow();
                iccISms.sendMultipartTextForSubscriber(getSubscriptionId(),
                        ActivityThread.currentPackageName(),
                        destinationAddress, scAddress, parts,
                        sentIntents, deliveryIntents, persistMessage);
            } catch (RemoteException ex) {
                // ignore it
            }
        } else {
            PendingIntent sentIntent = null;
            PendingIntent deliveryIntent = null;
            if (sentIntents != null && sentIntents.size() > 0) {
                sentIntent = sentIntents.get(0);
            }
            if (deliveryIntents != null && deliveryIntents.size() > 0) {
                deliveryIntent = deliveryIntents.get(0);
            }
            sendTextMessage(destinationAddress, scAddress, parts.get(0),
                    sentIntent, deliveryIntent);
        }
    }

    /**
     * Send a multi-part text based SMS without writing it into the SMS Provider.
     *
     * <p>Requires Permission:
     * {@link android.Manifest.permission#MODIFY_PHONE_STATE} or the calling app has carrier
     * privileges.
     * </p>
     *
     * @see #sendMultipartTextMessage(String, String, ArrayList, ArrayList, ArrayList)
     * @hide
     **/
    @SystemApi
    @RequiresPermission(android.Manifest.permission.MODIFY_PHONE_STATE)
    public void sendMultipartTextMessageWithoutPersisting(
            String destinationAddress, String scAddress, List<String> parts,
            List<PendingIntent> sentIntents, List<PendingIntent> deliveryIntents) {
        sendMultipartTextMessageInternal(destinationAddress, scAddress, parts, sentIntents,
                deliveryIntents, false /* persistMessage*/);
    }

    /**
     * Send a multi-part text based SMS with messaging options. The callee should have already
     * divided the message into correctly sized parts by calling
     * <code>divideMessage</code>.
     *
     * <p class="note"><strong>Note:</strong> Using this method requires that your app has the
     * {@link android.Manifest.permission#SEND_SMS} permission.</p>
     *
     * <p class="note"><strong>Note:</strong> Beginning with Android 4.4 (API level 19), if
     * <em>and only if</em> an app is not selected as the default SMS app, the system automatically
     * writes messages sent using this method to the SMS Provider (the default SMS app is always
     * responsible for writing its sent messages to the SMS Provider). For information about
     * how to behave as the default SMS app, see {@link android.provider.Telephony}.</p>
     *
     * @param destinationAddress the address to send the message to
     * @param scAddress is the service center address or null to use
     *   the current default SMSC
     * @param parts an <code>ArrayList</code> of strings that, in order,
     *   comprise the original message
     * @param sentIntents if not null, an <code>ArrayList</code> of
     *   <code>PendingIntent</code>s (one for each message part) that is
     *   broadcast when the corresponding message part has been sent.
     *   The result code will be <code>Activity.RESULT_OK</code> for success,
     *   or one of these errors:<br>
     *   <code>RESULT_ERROR_GENERIC_FAILURE</code><br>
     *   <code>RESULT_ERROR_RADIO_OFF</code><br>
     *   <code>RESULT_ERROR_NULL_PDU</code><br>
     *   For <code>RESULT_ERROR_GENERIC_FAILURE</code> each sentIntent may include
     *   the extra "errorCode" containing a radio technology specific value,
     *   generally only useful for troubleshooting.<br>
     *   The per-application based SMS control checks sentIntent. If sentIntent
     *   is NULL the caller will be checked against all unknown applications,
     *   which cause smaller number of SMS to be sent in checking period.
     * @param deliveryIntents if not null, an <code>ArrayList</code> of
     *   <code>PendingIntent</code>s (one for each message part) that is
     *   broadcast when the corresponding message part has been delivered
     *   to the recipient.  The raw pdu of the status report is in the
     *   extended data ("pdu").
     * @param priority Priority level of the message
     *  Refer specification See 3GPP2 C.S0015-B, v2.0, table 4.5.9-1
     *  ---------------------------------
     *  PRIORITY      | Level of Priority
     *  ---------------------------------
     *      '00'      |     Normal
     *      '01'      |     Interactive
     *      '10'      |     Urgent
     *      '11'      |     Emergency
     *  ----------------------------------
     *  Any Other values included Negative considered as Invalid Priority Indicator of the message.
     * @param expectMore is a boolean to indicate the sending messages through same link or not.
     * @param validityPeriod Validity Period of the message in mins.
     *  Refer specification 3GPP TS 23.040 V6.8.1 section 9.2.3.12.1.
     *  Validity Period(Minimum) -> 5 mins
     *  Validity Period(Maximum) -> 635040 mins(i.e.63 weeks).
     *  Any Other values included Negative considered as Invalid Validity Period of the message.
     *
     * @throws IllegalArgumentException if destinationAddress or data are empty
     * {@hide}
     */
    @UnsupportedAppUsage
    public void sendMultipartTextMessage(
            String destinationAddress, String scAddress, ArrayList<String> parts,
            ArrayList<PendingIntent> sentIntents, ArrayList<PendingIntent> deliveryIntents,
            int priority, boolean expectMore, int validityPeriod) {
        sendMultipartTextMessageInternal(destinationAddress, scAddress, parts, sentIntents,
                deliveryIntents, true /* persistMessage*/, priority, expectMore,
                validityPeriod);
    }

    private void sendMultipartTextMessageInternal(
            String destinationAddress, String scAddress, List<String> parts,
            List<PendingIntent> sentIntents, List<PendingIntent> deliveryIntents,
            boolean persistMessage, int priority, boolean expectMore, int validityPeriod) {
        if (TextUtils.isEmpty(destinationAddress)) {
            throw new IllegalArgumentException("Invalid destinationAddress");
        }
        if (parts == null || parts.size() < 1) {
            throw new IllegalArgumentException("Invalid message body");
        }

        if (priority < 0x00 || priority > 0x03) {
           priority = SMS_MESSAGE_PRIORITY_NOT_SPECIFIED;
        }

        if (validityPeriod < 0x05 || validityPeriod > 0x09b0a0) {
           validityPeriod = SMS_MESSAGE_PERIOD_NOT_SPECIFIED;
        }

        if (parts.size() > 1) {
            try {
                 ISms iccISms = getISmsServiceOrThrow();
                if (iccISms != null) {
                    iccISms.sendMultipartTextForSubscriberWithOptions(getSubscriptionId(),
                            ActivityThread.currentPackageName(), destinationAddress, scAddress,
                            parts, sentIntents, deliveryIntents, persistMessage, priority,
                            expectMore, validityPeriod);
                }
            } catch (RemoteException ex) {
                // ignore it
            }
        } else {
            PendingIntent sentIntent = null;
            PendingIntent deliveryIntent = null;
            if (sentIntents != null && sentIntents.size() > 0) {
                sentIntent = sentIntents.get(0);
            }
            if (deliveryIntents != null && deliveryIntents.size() > 0) {
                deliveryIntent = deliveryIntents.get(0);
            }
            sendTextMessageInternal(destinationAddress, scAddress, parts.get(0),
                    sentIntent, deliveryIntent, persistMessage, priority, expectMore,
                    validityPeriod);
        }
    }

    /**
     * Send a multi-part text based SMS without writing it into the SMS Provider.
     *
     * <p>Requires Permission:
     * {@link android.Manifest.permission#MODIFY_PHONE_STATE} or the calling app has carrier
     * privileges.
     * </p>
     *
     * @see #sendMultipartTextMessage(String, String, ArrayList, ArrayList,
     * ArrayList, int, boolean, int)
     * @hide
     **/
    public void sendMultipartTextMessageWithoutPersisting(
            String destinationAddress, String scAddress, List<String> parts,
            List<PendingIntent> sentIntents, List<PendingIntent> deliveryIntents,
            int priority, boolean expectMore, int validityPeriod) {
        sendMultipartTextMessageInternal(destinationAddress, scAddress, parts, sentIntents,
                deliveryIntents, false /* persistMessage*/, priority, expectMore,
                validityPeriod);
    }

   /**
     * Send a data based SMS to a specific application port.
     *
     * <p class="note"><strong>Note:</strong> Using this method requires that your app has the
     * {@link android.Manifest.permission#SEND_SMS} permission.</p>
     *
     * @param destinationAddress the address to send the message to
     * @param scAddress is the service center address or null to use
     *  the current default SMSC
     * @param destinationPort the port to deliver the message to
     * @param data the body of the message to send
     * @param sentIntent if not NULL this <code>PendingIntent</code> is
     *  broadcast when the message is successfully sent, or failed.
     *  The result code will be <code>Activity.RESULT_OK</code> for success,
     *  or one of these errors:<br>
     *  <code>RESULT_ERROR_GENERIC_FAILURE</code><br>
     *  <code>RESULT_ERROR_RADIO_OFF</code><br>
     *  <code>RESULT_ERROR_NULL_PDU</code><br>
     *  For <code>RESULT_ERROR_GENERIC_FAILURE</code> the sentIntent may include
     *  the extra "errorCode" containing a radio technology specific value,
     *  generally only useful for troubleshooting.<br>
     *  The per-application based SMS control checks sentIntent. If sentIntent
     *  is NULL the caller will be checked against all unknown applications,
     *  which cause smaller number of SMS to be sent in checking period.
     * @param deliveryIntent if not NULL this <code>PendingIntent</code> is
     *  broadcast when the message is delivered to the recipient.  The
     *  raw pdu of the status report is in the extended data ("pdu").
     *
     * @throws IllegalArgumentException if destinationAddress or data are empty
     */
    public void sendDataMessage(
            String destinationAddress, String scAddress, short destinationPort,
            byte[] data, PendingIntent sentIntent, PendingIntent deliveryIntent) {
        android.util.SeempLog.record_str(73, destinationAddress);
        if (TextUtils.isEmpty(destinationAddress)) {
            throw new IllegalArgumentException("Invalid destinationAddress");
        }

        if (data == null || data.length == 0) {
            throw new IllegalArgumentException("Invalid message data");
        }

        try {
            ISms iccISms = getISmsServiceOrThrow();
            iccISms.sendDataForSubscriber(getSubscriptionId(), ActivityThread.currentPackageName(),
                    destinationAddress, scAddress, destinationPort & 0xFFFF,
                    data, sentIntent, deliveryIntent);
        } catch (RemoteException ex) {
            // ignore it
        }
    }

    /**
     * A variant of {@link SmsManager#sendDataMessage} that allows self to be the caller. This is
     * for internal use only.
     *
     * @hide
     */
    public void sendDataMessageWithSelfPermissions(
            String destinationAddress, String scAddress, short destinationPort,
            byte[] data, PendingIntent sentIntent, PendingIntent deliveryIntent) {
        android.util.SeempLog.record_str(73, destinationAddress);
        if (TextUtils.isEmpty(destinationAddress)) {
            throw new IllegalArgumentException("Invalid destinationAddress");
        }

        if (data == null || data.length == 0) {
            throw new IllegalArgumentException("Invalid message data");
        }

        try {
            ISms iccISms = getISmsServiceOrThrow();
            iccISms.sendDataForSubscriberWithSelfPermissions(getSubscriptionId(),
                    ActivityThread.currentPackageName(), destinationAddress, scAddress,
                    destinationPort & 0xFFFF, data, sentIntent, deliveryIntent);
        } catch (RemoteException ex) {
            // ignore it
        }
    }

    /**
     * Get the SmsManager associated with the default subscription id. The instance will always be
     * associated with the default subscription id, even if the default subscription id is changed.
     *
     * @return the SmsManager associated with the default subscription id
     */
    public static SmsManager getDefault() {
        return sInstance;
    }

    /**
     * Get the the instance of the SmsManager associated with a particular subscription id
     *
     * @param subId an SMS subscription id, typically accessed using
     *   {@link android.telephony.SubscriptionManager}
     * @return the instance of the SmsManager associated with subId
     */
    public static SmsManager getSmsManagerForSubscriptionId(int subId) {
        // TODO(shri): Add javadoc link once SubscriptionManager is made public api
        synchronized(sLockObject) {
            SmsManager smsManager = sSubInstances.get(subId);
            if (smsManager == null) {
                smsManager = new SmsManager(subId);
                sSubInstances.put(subId, smsManager);
            }
            return smsManager;
        }
    }

    private SmsManager(int subId) {
        mSubId = subId;
    }

    /**
     * Get the associated subscription id. If the instance was returned by {@link #getDefault()},
     * then this method may return different values at different points in time (if the user
     * changes the default subscription id). It will return < 0 if the default subscription id
     * cannot be determined.
     *
     * Additionally, to support legacy applications that are not multi-SIM aware,
     * if the following are true:
     *     - We are using a multi-SIM device
     *     - A default SMS SIM has not been selected
     *     - At least one SIM subscription is available
     * then ask the user to set the default SMS SIM.
     *
     * @return associated subscription id
     */
    public int getSubscriptionId() {
        final int subId = (mSubId == DEFAULT_SUBSCRIPTION_ID)
                ? getDefaultSmsSubscriptionId() : mSubId;
        boolean isSmsSimPickActivityNeeded = false;
        final Context context = ActivityThread.currentApplication().getApplicationContext();
        try {
            ISms iccISms = getISmsService();
            if (iccISms != null) {
                isSmsSimPickActivityNeeded = iccISms.isSmsSimPickActivityNeeded(subId);
            }
        } catch (RemoteException ex) {
            Log.e(TAG, "Exception in getSubscriptionId");
        }

        if (isSmsSimPickActivityNeeded) {
            Log.d(TAG, "getSubscriptionId isSmsSimPickActivityNeeded is true");
            // ask the user for a default SMS SIM.
            Intent intent = new Intent();
            intent.setClassName("com.qualcomm.qti.simsettings",
                    "com.qualcomm.qti.simsettings.SimDialogActivity");
            intent.addFlags(Intent.FLAG_ACTIVITY_NEW_TASK);
            intent.putExtra(DIALOG_TYPE_KEY, SMS_PICK);
            try {
                context.startActivity(intent);
            } catch (ActivityNotFoundException anfe) {
                // If Settings is not installed, only log the error as we do not want to break
                // legacy applications.
                Log.e(TAG, "Unable to launch Settings application.");
            }
        }

        return subId;
    }

    /**
     * Returns the ISms service, or throws an UnsupportedOperationException if
     * the service does not exist.
     */
    private static ISms getISmsServiceOrThrow() {
        ISms iccISms = getISmsService();
        if (iccISms == null) {
            throw new UnsupportedOperationException("Sms is not supported");
        }
        return iccISms;
    }

    private static ISms getISmsService() {
        return ISms.Stub.asInterface(ServiceManager.getService("isms"));
    }

    /**
     * Copy a raw SMS PDU to the ICC.
     * ICC (Integrated Circuit Card) is the card of the device.
     * For example, this can be the SIM or USIM for GSM.
     *
     * @param smsc the SMSC for this message, or NULL for the default SMSC
     * @param pdu the raw PDU to store
     * @param status message status (STATUS_ON_ICC_READ, STATUS_ON_ICC_UNREAD,
     *               STATUS_ON_ICC_SENT, STATUS_ON_ICC_UNSENT)
     * @return true for success
     *
     * @throws IllegalArgumentException if pdu is NULL
     * {@hide}
     */
    @UnsupportedAppUsage
    public boolean copyMessageToIcc(byte[] smsc, byte[] pdu,int status) {
        android.util.SeempLog.record(79);
        boolean success = false;

        if (null == pdu) {
            throw new IllegalArgumentException("pdu is NULL");
        }
        try {
            ISms iccISms = getISmsService();
            if (iccISms != null) {
                success = iccISms.copyMessageToIccEfForSubscriber(getSubscriptionId(),
                        ActivityThread.currentPackageName(),
                        status, pdu, smsc);
            }
        } catch (RemoteException ex) {
            // ignore it
        }

        return success;
    }

    /**
     * Delete the specified message from the ICC.
     * ICC (Integrated Circuit Card) is the card of the device.
     * For example, this can be the SIM or USIM for GSM.
     *
     * @param messageIndex is the record index of the message on ICC
     * @return true for success
     *
     * {@hide}
     */
    @UnsupportedAppUsage
    public boolean
    deleteMessageFromIcc(int messageIndex) {
        android.util.SeempLog.record(80);
        boolean success = false;
        byte[] pdu = new byte[SMS_RECORD_LENGTH-1];
        Arrays.fill(pdu, (byte)0xff);

        try {
            ISms iccISms = getISmsService();
            if (iccISms != null) {
                success = iccISms.updateMessageOnIccEfForSubscriber(getSubscriptionId(),
                        ActivityThread.currentPackageName(),
                        messageIndex, STATUS_ON_ICC_FREE, pdu);
            }
        } catch (RemoteException ex) {
            // ignore it
        }

        return success;
    }

    /**
     * Update the specified message on the ICC.
     * ICC (Integrated Circuit Card) is the card of the device.
     * For example, this can be the SIM or USIM for GSM.
     *
     * @param messageIndex record index of message to update
     * @param newStatus new message status (STATUS_ON_ICC_READ,
     *                  STATUS_ON_ICC_UNREAD, STATUS_ON_ICC_SENT,
     *                  STATUS_ON_ICC_UNSENT, STATUS_ON_ICC_FREE)
     * @param pdu the raw PDU to store
     * @return true for success
     *
     * {@hide}
     */
    @UnsupportedAppUsage
    public boolean updateMessageOnIcc(int messageIndex, int newStatus, byte[] pdu) {
        android.util.SeempLog.record(81);
        boolean success = false;

        try {
            ISms iccISms = getISmsService();
            if (iccISms != null) {
                success = iccISms.updateMessageOnIccEfForSubscriber(getSubscriptionId(),
                        ActivityThread.currentPackageName(),
                        messageIndex, newStatus, pdu);
            }
        } catch (RemoteException ex) {
            // ignore it
        }

        return success;
    }

    /**
     * Retrieves all messages currently stored on ICC.
     * ICC (Integrated Circuit Card) is the card of the device.
     * For example, this can be the SIM or USIM for GSM.
     *
     * @return <code>ArrayList</code> of <code>SmsMessage</code> objects
     *
     * {@hide}
     */
    @UnsupportedAppUsage
    public ArrayList<SmsMessage> getAllMessagesFromIcc() {
        List<SmsRawData> records = null;

        try {
            ISms iccISms = getISmsService();
            if (iccISms != null) {
                records = iccISms.getAllMessagesFromIccEfForSubscriber(
                        getSubscriptionId(),
                        ActivityThread.currentPackageName());
            }
        } catch (RemoteException ex) {
            // ignore it
        }

        return createMessageListFromRawRecords(records);
    }

    /**
     * Enable reception of cell broadcast (SMS-CB) messages with the given
     * message identifier and RAN type. The RAN type specify this message ID
     * belong to 3GPP (GSM) or 3GPP2(CDMA).Note that if two different clients
     * enable the same message identifier, they must both disable it for the device to stop
     * receiving those messages. All received messages will be broadcast in an
     * intent with the action "android.provider.Telephony.SMS_CB_RECEIVED".
     * Note: This call is blocking, callers may want to avoid calling it from
     * the main thread of an application.
     *
     * @param messageIdentifier Message identifier as specified in TS 23.041 (3GPP)
     * or C.R1001-G (3GPP2)
     * @param ranType as defined in class SmsManager, the value can be one of these:
     *    android.telephony.SmsMessage.CELL_BROADCAST_RAN_TYPE_GSM
     *    android.telephony.SmsMessage.CELL_BROADCAST_RAN_TYPE_CDMA
     * @return true if successful, false otherwise
     * @see #disableCellBroadcast(int, int)
     *
     * {@hide}
     */
    public boolean enableCellBroadcast(int messageIdentifier, int ranType) {
        boolean success = false;

        try {
            ISms iccISms = getISmsService();
            if (iccISms != null) {
                success = iccISms.enableCellBroadcastForSubscriber(
                        getSubscriptionId(), messageIdentifier, ranType);
            }
        } catch (RemoteException ex) {
            // ignore it
        }

        return success;
    }

    /**
     * Disable reception of cell broadcast (SMS-CB) messages with the given
     * message identifier and RAN type. The RAN type specify this message ID
     * belong to 3GPP (GSM) or 3GPP2(CDMA). Note that if two different clients
     * enable the same message identifier, they must both disable it for the
     * device to stop receiving those messages.
     * Note: This call is blocking, callers may want to avoid calling it from
     * the main thread of an application.
     *
     * @param messageIdentifier Message identifier as specified in TS 23.041 (3GPP)
     * or C.R1001-G (3GPP2)
     * @param ranType as defined in class SmsManager, the value can be one of these:
     *    android.telephony.SmsMessage.CELL_BROADCAST_RAN_TYPE_GSM
     *    android.telephony.SmsMessage.CELL_BROADCAST_RAN_TYPE_CDMA
     * @return true if successful, false otherwise
     *
     * @see #enableCellBroadcast(int, int)
     *
     * {@hide}
     */
    public boolean disableCellBroadcast(int messageIdentifier, int ranType) {
        boolean success = false;

        try {
            ISms iccISms = getISmsService();
            if (iccISms != null) {
                success = iccISms.disableCellBroadcastForSubscriber(
                        getSubscriptionId(), messageIdentifier, ranType);
            }
        } catch (RemoteException ex) {
            // ignore it
        }

        return success;
    }

    /**
     * Enable reception of cell broadcast (SMS-CB) messages with the given
     * message identifier range and RAN type. The RAN type specify this message ID
     * belong to 3GPP (GSM) or 3GPP2(CDMA). Note that if two different clients enable
     * the same message identifier, they must both disable it for the device to stop
     * receiving those messages. All received messages will be broadcast in an
     * intent with the action "android.provider.Telephony.SMS_CB_RECEIVED".
     * Note: This call is blocking, callers may want to avoid calling it from
     * the main thread of an application.
     *
     * @param startMessageId first message identifier as specified in TS 23.041 (3GPP)
     * or C.R1001-G (3GPP2)
     * @param endMessageId last message identifier as specified in TS 23.041 (3GPP)
     * or C.R1001-G (3GPP2)
     * @param ranType as defined in class SmsManager, the value can be one of these:
     *    android.telephony.SmsMessage.CELL_BROADCAST_RAN_TYPE_GSM
     *    android.telephony.SmsMessage.CELL_BROADCAST_RAN_TYPE_CDMA
     * @return true if successful, false otherwise
     * @see #disableCellBroadcastRange(int, int, int)
     *
     * @throws IllegalArgumentException if endMessageId < startMessageId
     * {@hide}
     */
    @UnsupportedAppUsage
    public boolean enableCellBroadcastRange(int startMessageId, int endMessageId, int ranType) {
        boolean success = false;

        if (endMessageId < startMessageId) {
            throw new IllegalArgumentException("endMessageId < startMessageId");
        }
        try {
            ISms iccISms = getISmsService();
            if (iccISms != null) {
                success = iccISms.enableCellBroadcastRangeForSubscriber(getSubscriptionId(),
                        startMessageId, endMessageId, ranType);
            }
        } catch (RemoteException ex) {
            // ignore it
        }

        return success;
    }

    /**
     * Disable reception of cell broadcast (SMS-CB) messages with the given
     * message identifier range and RAN type. The RAN type specify this message
     * ID range belong to 3GPP (GSM) or 3GPP2(CDMA). Note that if two different
     * clients enable the same message identifier, they must both disable it for
     * the device to stop receiving those messages.
     * Note: This call is blocking, callers may want to avoid calling it from
     * the main thread of an application.
     *
     * @param startMessageId first message identifier as specified in TS 23.041 (3GPP)
     * or C.R1001-G (3GPP2)
     * @param endMessageId last message identifier as specified in TS 23.041 (3GPP)
     * or C.R1001-G (3GPP2)
     * @param ranType as defined in class SmsManager, the value can be one of these:
     *    android.telephony.SmsMessage.CELL_BROADCAST_RAN_TYPE_GSM
     *    android.telephony.SmsMessage.CELL_BROADCAST_RAN_TYPE_CDMA
     * @return true if successful, false otherwise
     *
     * @see #enableCellBroadcastRange(int, int, int)
     *
     * @throws IllegalArgumentException if endMessageId < startMessageId
     * {@hide}
     */
    @UnsupportedAppUsage
    public boolean disableCellBroadcastRange(int startMessageId, int endMessageId, int ranType) {
        boolean success = false;

        if (endMessageId < startMessageId) {
            throw new IllegalArgumentException("endMessageId < startMessageId");
        }
        try {
            ISms iccISms = getISmsService();
            if (iccISms != null) {
                success = iccISms.disableCellBroadcastRangeForSubscriber(getSubscriptionId(),
                        startMessageId, endMessageId, ranType);
            }
        } catch (RemoteException ex) {
            // ignore it
        }

        return success;
    }

    /**
     * Create a list of <code>SmsMessage</code>s from a list of RawSmsData
     * records returned by <code>getAllMessagesFromIcc()</code>
     *
     * @param records SMS EF records, returned by
     *   <code>getAllMessagesFromIcc</code>
     * @return <code>ArrayList</code> of <code>SmsMessage</code> objects.
     */
    private ArrayList<SmsMessage> createMessageListFromRawRecords(List<SmsRawData> records) {
        ArrayList<SmsMessage> messages = new ArrayList<SmsMessage>();
        if (records != null) {
            int count = records.size();
            for (int i = 0; i < count; i++) {
                SmsRawData data = records.get(i);
                // List contains all records, including "free" records (null)
                if (data != null) {
                    SmsMessage sms = SmsMessage.createFromEfRecord(i+1, data.getBytes(),
                            getSubscriptionId());
                    if (sms != null) {
                        messages.add(sms);
                    }
                }
            }
        }
        return messages;
    }

    /**
     * SMS over IMS is supported if IMS is registered and SMS is supported
     * on IMS.
     *
     * @return true if SMS over IMS is supported, false otherwise
     *
     * @see #getImsSmsFormat()
     *
     * @hide
     */
    public boolean isImsSmsSupported() {
        boolean boSupported = false;
        try {
            ISms iccISms = getISmsService();
            if (iccISms != null) {
                boSupported = iccISms.isImsSmsSupportedForSubscriber(getSubscriptionId());
            }
        } catch (RemoteException ex) {
            // ignore it
        }
        return boSupported;
    }

    /**
     * Gets SMS format supported on IMS.  SMS over IMS format is
     * either 3GPP or 3GPP2.
     *
     * @return SmsMessage.FORMAT_3GPP,
     *         SmsMessage.FORMAT_3GPP2
     *      or SmsMessage.FORMAT_UNKNOWN
     *
     * @see #isImsSmsSupported()
     *
     * @hide
     */
    public String getImsSmsFormat() {
        String format = com.android.internal.telephony.SmsConstants.FORMAT_UNKNOWN;
        try {
            ISms iccISms = getISmsService();
            if (iccISms != null) {
                format = iccISms.getImsSmsFormatForSubscriber(getSubscriptionId());
            }
        } catch (RemoteException ex) {
            // ignore it
        }
        return format;
    }

    /**
     * Get default sms subscription id
     *
     * @return the default SMS subscription id
     */
    public static int getDefaultSmsSubscriptionId() {
        ISms iccISms = null;
        try {
            iccISms = ISms.Stub.asInterface(ServiceManager.getService("isms"));
            return iccISms.getPreferredSmsSubscription();
        } catch (RemoteException ex) {
            return -1;
        } catch (NullPointerException ex) {
            return -1;
        }
    }

    /**
     * Get SMS prompt property,  enabled or not
     *
     * @return true if enabled, false otherwise
     * @hide
     */
    @UnsupportedAppUsage
    public boolean isSMSPromptEnabled() {
        ISms iccISms = null;
        try {
            iccISms = ISms.Stub.asInterface(ServiceManager.getService("isms"));
            return iccISms.isSMSPromptEnabled();
        } catch (RemoteException ex) {
            return false;
        } catch (NullPointerException ex) {
            return false;
        }
    }

    /**
     * Get the capacity count of sms on Icc card
     *
     * @return the capacity count of sms on Icc card
     * @hide
     */
    public int getSmsCapacityOnIcc() {
        int ret = -1;
        try {
            ISms iccISms = getISmsService();
            if (iccISms != null) {
                ret = iccISms.getSmsCapacityOnIccForSubscriber(getSubscriptionId());
            }
        } catch (RemoteException ex) {
            //ignore it
        }
        return ret;
    }

    // see SmsMessage.getStatusOnIcc

    /** Free space (TS 51.011 10.5.3 / 3GPP2 C.S0023 3.4.27). */
    static public final int STATUS_ON_ICC_FREE      = 0;

    /** Received and read (TS 51.011 10.5.3 / 3GPP2 C.S0023 3.4.27). */
    static public final int STATUS_ON_ICC_READ      = 1;

    /** Received and unread (TS 51.011 10.5.3 / 3GPP2 C.S0023 3.4.27). */
    static public final int STATUS_ON_ICC_UNREAD    = 3;

    /** Stored and sent (TS 51.011 10.5.3 / 3GPP2 C.S0023 3.4.27). */
    static public final int STATUS_ON_ICC_SENT      = 5;

    /** Stored and unsent (TS 51.011 10.5.3 / 3GPP2 C.S0023 3.4.27). */
    static public final int STATUS_ON_ICC_UNSENT    = 7;

    // SMS send failure result codes

    /**
     * No error.
     * @hide
     */
    @SystemApi
    static public final int RESULT_ERROR_NONE    = 0;
    /** Generic failure cause */
    static public final int RESULT_ERROR_GENERIC_FAILURE    = 1;
    /** Failed because radio was explicitly turned off */
    static public final int RESULT_ERROR_RADIO_OFF          = 2;
    /** Failed because no pdu provided */
    static public final int RESULT_ERROR_NULL_PDU           = 3;
    /** Failed because service is currently unavailable */
    static public final int RESULT_ERROR_NO_SERVICE         = 4;
    /** Failed because we reached the sending queue limit. */
    static public final int RESULT_ERROR_LIMIT_EXCEEDED     = 5;
    /**
     * Failed because FDN is enabled.
     * @hide
     */
    @SystemApi
    static public final int RESULT_ERROR_FDN_CHECK_FAILURE  = 6;
    /** Failed because user denied the sending of this short code. */
    static public final int RESULT_ERROR_SHORT_CODE_NOT_ALLOWED = 7;
    /** Failed because the user has denied this app ever send premium short codes. */
    static public final int RESULT_ERROR_SHORT_CODE_NEVER_ALLOWED = 8;
    /**
     * Failed because the radio was not available
     * @hide
     */
    @SystemApi
    static public final int RESULT_RADIO_NOT_AVAILABLE = 9;
    /**
     * Failed because of network rejection
     * @hide
     */
    @SystemApi
    static public final int RESULT_NETWORK_REJECT = 10;
    /**
     * Failed because of invalid arguments
     * @hide
     */
    @SystemApi
    static public final int RESULT_INVALID_ARGUMENTS = 11;
    /**
     * Failed because of an invalid state
     * @hide
     */
    @SystemApi
    static public final int RESULT_INVALID_STATE = 12;
    /**
     * Failed because there is no memory
     * @hide
     */
    @SystemApi
    static public final int RESULT_NO_MEMORY = 13;
    /**
     * Failed because the sms format is not valid
     * @hide
     */
    @SystemApi
    static public final int RESULT_INVALID_SMS_FORMAT = 14;
    /**
     * Failed because of a system error
     * @hide
     */
    @SystemApi
    static public final int RESULT_SYSTEM_ERROR = 15;
    /**
     * Failed because of a modem error
     * @hide
     */
    @SystemApi
    static public final int RESULT_MODEM_ERROR = 16;
    /**
     * Failed because of a network error
     * @hide
     */
    @SystemApi
    static public final int RESULT_NETWORK_ERROR = 17;
    /**
     * Failed because of an encoding error
     * @hide
     */
    @SystemApi
    static public final int RESULT_ENCODING_ERROR = 18;
    /**
     * Failed because of an invalid smsc address
     * @hide
     */
    @SystemApi
    static public final int RESULT_INVALID_SMSC_ADDRESS = 19;
    /**
     * Failed because the operation is not allowed
     * @hide
     */
    @SystemApi
    static public final int RESULT_OPERATION_NOT_ALLOWED = 20;
    /**
     * Failed because of an internal error
     * @hide
     */
    @SystemApi
    static public final int RESULT_INTERNAL_ERROR = 21;
    /**
     * Failed because there are no resources
     * @hide
     */
    @SystemApi
    static public final int RESULT_NO_RESOURCES = 22;
    /**
     * Failed because the operation was cancelled
     * @hide
     */
    @SystemApi
    static public final int RESULT_CANCELLED = 23;
    /**
     * Failed because the request is not supported
     * @hide
     */
    @SystemApi
    static public final int RESULT_REQUEST_NOT_SUPPORTED = 24;


    static private final String PHONE_PACKAGE_NAME = "com.android.phone";

    /**
     * Send an MMS message
     *
     * @param context application context
     * @param contentUri the content Uri from which the message pdu will be read
     * @param locationUrl the optional location url where message should be sent to
     * @param configOverrides the carrier-specific messaging configuration values to override for
     *  sending the message.
     * @param sentIntent if not NULL this <code>PendingIntent</code> is
     *  broadcast when the message is successfully sent, or failed
     * @throws IllegalArgumentException if contentUri is empty
     */
    public void sendMultimediaMessage(Context context, Uri contentUri, String locationUrl,
            Bundle configOverrides, PendingIntent sentIntent) {
        if (contentUri == null) {
            throw new IllegalArgumentException("Uri contentUri null");
        }
        try {
            final IMms iMms = IMms.Stub.asInterface(ServiceManager.getService("imms"));
            if (iMms == null) {
                return;
            }

            iMms.sendMessage(getSubscriptionId(), ActivityThread.currentPackageName(), contentUri,
                    locationUrl, configOverrides, sentIntent);
        } catch (RemoteException e) {
            // Ignore it
        }
    }

    /**
     * Download an MMS message from carrier by a given location URL
     *
     * @param context application context
     * @param locationUrl the location URL of the MMS message to be downloaded, usually obtained
     *  from the MMS WAP push notification
     * @param contentUri the content uri to which the downloaded pdu will be written
     * @param configOverrides the carrier-specific messaging configuration values to override for
     *  downloading the message.
     * @param downloadedIntent if not NULL this <code>PendingIntent</code> is
     *  broadcast when the message is downloaded, or the download is failed
     * @throws IllegalArgumentException if locationUrl or contentUri is empty
     */
    public void downloadMultimediaMessage(Context context, String locationUrl, Uri contentUri,
            Bundle configOverrides, PendingIntent downloadedIntent) {
        if (TextUtils.isEmpty(locationUrl)) {
            throw new IllegalArgumentException("Empty MMS location URL");
        }
        if (contentUri == null) {
            throw new IllegalArgumentException("Uri contentUri null");
        }
        try {
            final IMms iMms = IMms.Stub.asInterface(ServiceManager.getService("imms"));
            if (iMms == null) {
                return;
            }
            iMms.downloadMessage(
                    getSubscriptionId(), ActivityThread.currentPackageName(), locationUrl,
                    contentUri, configOverrides, downloadedIntent);
        } catch (RemoteException e) {
            // Ignore it
        }
    }

    // MMS send/download failure result codes
    public static final int MMS_ERROR_UNSPECIFIED = 1;
    public static final int MMS_ERROR_INVALID_APN = 2;
    public static final int MMS_ERROR_UNABLE_CONNECT_MMS = 3;
    public static final int MMS_ERROR_HTTP_FAILURE = 4;
    public static final int MMS_ERROR_IO_ERROR = 5;
    public static final int MMS_ERROR_RETRY = 6;
    public static final int MMS_ERROR_CONFIGURATION_ERROR = 7;
    public static final int MMS_ERROR_NO_DATA_NETWORK = 8;

    /** Intent extra name for MMS sending result data in byte array type */
    public static final String EXTRA_MMS_DATA = "android.telephony.extra.MMS_DATA";
    /** Intent extra name for HTTP status code for MMS HTTP failure in integer type */
    public static final String EXTRA_MMS_HTTP_STATUS = "android.telephony.extra.MMS_HTTP_STATUS";

    /**
     * Import a text message into system's SMS store
     *
     * Only default SMS apps can import SMS
     *
     * @param address the destination(source) address of the sent(received) message
     * @param type the type of the message
     * @param text the message text
     * @param timestampMillis the message timestamp in milliseconds
     * @param seen if the message is seen
     * @param read if the message is read
     * @return the message URI, null if failed
     * @hide
     */
    public Uri importTextMessage(String address, int type, String text, long timestampMillis,
            boolean seen, boolean read) {
        try {
            IMms iMms = IMms.Stub.asInterface(ServiceManager.getService("imms"));
            if (iMms != null) {
                return iMms.importTextMessage(ActivityThread.currentPackageName(),
                        address, type, text, timestampMillis, seen, read);
            }
        } catch (RemoteException ex) {
            // ignore it
        }
        return null;
    }

    /** Represents the received SMS message for importing {@hide} */
    public static final int SMS_TYPE_INCOMING = 0;
    /** Represents the sent SMS message for importing {@hide} */
    public static final int SMS_TYPE_OUTGOING = 1;

    /**
     * Import a multimedia message into system's MMS store. Only the following PDU type is
     * supported: Retrieve.conf, Send.req, Notification.ind, Delivery.ind, Read-Orig.ind
     *
     * Only default SMS apps can import MMS
     *
     * @param contentUri the content uri from which to read the PDU of the message to import
     * @param messageId the optional message id. Use null if not specifying
     * @param timestampSecs the optional message timestamp. Use -1 if not specifying
     * @param seen if the message is seen
     * @param read if the message is read
     * @return the message URI, null if failed
     * @throws IllegalArgumentException if pdu is empty
     * {@hide}
     */
    public Uri importMultimediaMessage(Uri contentUri, String messageId, long timestampSecs,
            boolean seen, boolean read) {
        if (contentUri == null) {
            throw new IllegalArgumentException("Uri contentUri null");
        }
        try {
            IMms iMms = IMms.Stub.asInterface(ServiceManager.getService("imms"));
            if (iMms != null) {
                return iMms.importMultimediaMessage(ActivityThread.currentPackageName(),
                        contentUri, messageId, timestampSecs, seen, read);
            }
        } catch (RemoteException ex) {
            // ignore it
        }
        return null;
    }

    /**
     * Delete a system stored SMS or MMS message
     *
     * Only default SMS apps can delete system stored SMS and MMS messages
     *
     * @param messageUri the URI of the stored message
     * @return true if deletion is successful, false otherwise
     * @throws IllegalArgumentException if messageUri is empty
     * {@hide}
     */
    public boolean deleteStoredMessage(Uri messageUri) {
        if (messageUri == null) {
            throw new IllegalArgumentException("Empty message URI");
        }
        try {
            IMms iMms = IMms.Stub.asInterface(ServiceManager.getService("imms"));
            if (iMms != null) {
                return iMms.deleteStoredMessage(ActivityThread.currentPackageName(), messageUri);
            }
        } catch (RemoteException ex) {
            // ignore it
        }
        return false;
    }

    /**
     * Delete a system stored SMS or MMS thread
     *
     * Only default SMS apps can delete system stored SMS and MMS conversations
     *
     * @param conversationId the ID of the message conversation
     * @return true if deletion is successful, false otherwise
     * {@hide}
     */
    public boolean deleteStoredConversation(long conversationId) {
        try {
            IMms iMms = IMms.Stub.asInterface(ServiceManager.getService("imms"));
            if (iMms != null) {
                return iMms.deleteStoredConversation(
                        ActivityThread.currentPackageName(), conversationId);
            }
        } catch (RemoteException ex) {
            // ignore it
        }
        return false;
    }

    /**
     * Update the status properties of a system stored SMS or MMS message, e.g.
     * the read status of a message, etc.
     *
     * @param messageUri the URI of the stored message
     * @param statusValues a list of status properties in key-value pairs to update
     * @return true if update is successful, false otherwise
     * @throws IllegalArgumentException if messageUri is empty
     * {@hide}
     */
    public boolean updateStoredMessageStatus(Uri messageUri, ContentValues statusValues) {
        if (messageUri == null) {
            throw new IllegalArgumentException("Empty message URI");
        }
        try {
            IMms iMms = IMms.Stub.asInterface(ServiceManager.getService("imms"));
            if (iMms != null) {
                return iMms.updateStoredMessageStatus(ActivityThread.currentPackageName(),
                        messageUri, statusValues);
            }
        } catch (RemoteException ex) {
            // ignore it
        }
        return false;
    }

    /** Message status property: whether the message has been seen. 1 means seen, 0 not {@hide} */
    public static final String MESSAGE_STATUS_SEEN = "seen";
    /** Message status property: whether the message has been read. 1 means read, 0 not {@hide} */
    public static final String MESSAGE_STATUS_READ = "read";

    /**
     * Archive or unarchive a stored conversation
     *
     * @param conversationId the ID of the message conversation
     * @param archived true to archive the conversation, false to unarchive
     * @return true if update is successful, false otherwise
     * {@hide}
     */
    public boolean archiveStoredConversation(long conversationId, boolean archived) {
        try {
            IMms iMms = IMms.Stub.asInterface(ServiceManager.getService("imms"));
            if (iMms != null) {
                return iMms.archiveStoredConversation(ActivityThread.currentPackageName(),
                        conversationId, archived);
            }
        } catch (RemoteException ex) {
            // ignore it
        }
        return false;
    }

    /**
     * Add a text message draft to system SMS store
     *
     * Only default SMS apps can add SMS draft
     *
     * @param address the destination address of message
     * @param text the body of the message to send
     * @return the URI of the stored draft message
     * {@hide}
     */
    public Uri addTextMessageDraft(String address, String text) {
        try {
            IMms iMms = IMms.Stub.asInterface(ServiceManager.getService("imms"));
            if (iMms != null) {
                return iMms.addTextMessageDraft(ActivityThread.currentPackageName(), address, text);
            }
        } catch (RemoteException ex) {
            // ignore it
        }
        return null;
    }

    /**
     * Add a multimedia message draft to system MMS store
     *
     * Only default SMS apps can add MMS draft
     *
     * @param contentUri the content uri from which to read the PDU data of the draft MMS
     * @return the URI of the stored draft message
     * @throws IllegalArgumentException if pdu is empty
     * {@hide}
     */
    public Uri addMultimediaMessageDraft(Uri contentUri) {
        if (contentUri == null) {
            throw new IllegalArgumentException("Uri contentUri null");
        }
        try {
            IMms iMms = IMms.Stub.asInterface(ServiceManager.getService("imms"));
            if (iMms != null) {
                return iMms.addMultimediaMessageDraft(ActivityThread.currentPackageName(),
                        contentUri);
            }
        } catch (RemoteException ex) {
            // ignore it
        }
        return null;
    }

    /**
     * Send a system stored text message.
     *
     * You can only send a failed text message or a draft text message.
     *
     * @param messageUri the URI of the stored message
     * @param scAddress is the service center address or null to use the current default SMSC
     * @param sentIntent if not NULL this <code>PendingIntent</code> is
     *  broadcast when the message is successfully sent, or failed.
     *  The result code will be <code>Activity.RESULT_OK</code> for success,
     *  or one of these errors:<br>
     *  <code>RESULT_ERROR_GENERIC_FAILURE</code><br>
     *  <code>RESULT_ERROR_RADIO_OFF</code><br>
     *  <code>RESULT_ERROR_NULL_PDU</code><br>
     *  For <code>RESULT_ERROR_GENERIC_FAILURE</code> the sentIntent may include
     *  the extra "errorCode" containing a radio technology specific value,
     *  generally only useful for troubleshooting.<br>
     *  The per-application based SMS control checks sentIntent. If sentIntent
     *  is NULL the caller will be checked against all unknown applications,
     *  which cause smaller number of SMS to be sent in checking period.
     * @param deliveryIntent if not NULL this <code>PendingIntent</code> is
     *  broadcast when the message is delivered to the recipient.  The
     *  raw pdu of the status report is in the extended data ("pdu").
     *
     * @throws IllegalArgumentException if messageUri is empty
     * {@hide}
     */
    public void sendStoredTextMessage(Uri messageUri, String scAddress, PendingIntent sentIntent,
            PendingIntent deliveryIntent) {
        if (messageUri == null) {
            throw new IllegalArgumentException("Empty message URI");
        }
        try {
            ISms iccISms = getISmsServiceOrThrow();
            iccISms.sendStoredText(
                    getSubscriptionId(), ActivityThread.currentPackageName(), messageUri,
                    scAddress, sentIntent, deliveryIntent);
        } catch (RemoteException ex) {
            // ignore it
        }
    }

    /**
     * Send a system stored multi-part text message.
     *
     * You can only send a failed text message or a draft text message.
     * The provided <code>PendingIntent</code> lists should match the part number of the
     * divided text of the stored message by using <code>divideMessage</code>
     *
     * @param messageUri the URI of the stored message
     * @param scAddress is the service center address or null to use
     *   the current default SMSC
     * @param sentIntents if not null, an <code>ArrayList</code> of
     *   <code>PendingIntent</code>s (one for each message part) that is
     *   broadcast when the corresponding message part has been sent.
     *   The result code will be <code>Activity.RESULT_OK</code> for success,
     *   or one of these errors:<br>
     *   <code>RESULT_ERROR_GENERIC_FAILURE</code><br>
     *   <code>RESULT_ERROR_RADIO_OFF</code><br>
     *   <code>RESULT_ERROR_NULL_PDU</code><br>
     *   For <code>RESULT_ERROR_GENERIC_FAILURE</code> each sentIntent may include
     *   the extra "errorCode" containing a radio technology specific value,
     *   generally only useful for troubleshooting.<br>
     *   The per-application based SMS control checks sentIntent. If sentIntent
     *   is NULL the caller will be checked against all unknown applications,
     *   which cause smaller number of SMS to be sent in checking period.
     * @param deliveryIntents if not null, an <code>ArrayList</code> of
     *   <code>PendingIntent</code>s (one for each message part) that is
     *   broadcast when the corresponding message part has been delivered
     *   to the recipient.  The raw pdu of the status report is in the
     *   extended data ("pdu").
     *
     * @throws IllegalArgumentException if messageUri is empty
     * {@hide}
     */
    public void sendStoredMultipartTextMessage(Uri messageUri, String scAddress,
            ArrayList<PendingIntent> sentIntents, ArrayList<PendingIntent> deliveryIntents) {
        if (messageUri == null) {
            throw new IllegalArgumentException("Empty message URI");
        }
        try {
            ISms iccISms = getISmsServiceOrThrow();
            iccISms.sendStoredMultipartText(
                    getSubscriptionId(), ActivityThread.currentPackageName(), messageUri,
                    scAddress, sentIntents, deliveryIntents);
        } catch (RemoteException ex) {
            // ignore it
        }
    }

    /**
     * Send a system stored MMS message
     *
     * This is used for sending a previously sent, but failed-to-send, message or
     * for sending a text message that has been stored as a draft.
     *
     * @param messageUri the URI of the stored message
     * @param configOverrides the carrier-specific messaging configuration values to override for
     *  sending the message.
     * @param sentIntent if not NULL this <code>PendingIntent</code> is
     *  broadcast when the message is successfully sent, or failed
     * @throws IllegalArgumentException if messageUri is empty
     * {@hide}
     */
    public void sendStoredMultimediaMessage(Uri messageUri, Bundle configOverrides,
            PendingIntent sentIntent) {
        if (messageUri == null) {
            throw new IllegalArgumentException("Empty message URI");
        }
        try {
            IMms iMms = IMms.Stub.asInterface(ServiceManager.getService("imms"));
            if (iMms != null) {
                iMms.sendStoredMessage(
                        getSubscriptionId(), ActivityThread.currentPackageName(), messageUri,
                        configOverrides, sentIntent);
            }
        } catch (RemoteException ex) {
            // ignore it
        }
    }

    /**
     * Turns on/off the flag to automatically write sent/received SMS/MMS messages into system
     *
     * When this flag is on, all SMS/MMS sent/received are stored by system automatically
     * When this flag is off, only SMS/MMS sent by non-default SMS apps are stored by system
     * automatically
     *
     * This flag can only be changed by default SMS apps
     *
     * @param enabled Whether to enable message auto persisting
     * {@hide}
     */
    public void setAutoPersisting(boolean enabled) {
        try {
            IMms iMms = IMms.Stub.asInterface(ServiceManager.getService("imms"));
            if (iMms != null) {
                iMms.setAutoPersisting(ActivityThread.currentPackageName(), enabled);
            }
        } catch (RemoteException ex) {
            // ignore it
        }
    }

    /**
     * Get the value of the flag to automatically write sent/received SMS/MMS messages into system
     *
     * When this flag is on, all SMS/MMS sent/received are stored by system automatically
     * When this flag is off, only SMS/MMS sent by non-default SMS apps are stored by system
     * automatically
     *
     * @return the current value of the auto persist flag
     * {@hide}
     */
    public boolean getAutoPersisting() {
        try {
            IMms iMms = IMms.Stub.asInterface(ServiceManager.getService("imms"));
            if (iMms != null) {
                return iMms.getAutoPersisting();
            }
        } catch (RemoteException ex) {
            // ignore it
        }
        return false;
    }

    /**
     * Get carrier-dependent configuration values.
     *
     * @return bundle key/values pairs of configuration values
     */
    public Bundle getCarrierConfigValues() {
        try {
            IMms iMms = IMms.Stub.asInterface(ServiceManager.getService("imms"));
            if (iMms != null) {
                return iMms.getCarrierConfigValues(getSubscriptionId());
            }
        } catch (RemoteException ex) {
            // ignore it
        }
        return null;
    }

    /**
     * Create a single use app specific incoming SMS request for the the calling package.
     *
     * This method returns a token that if included in a subsequent incoming SMS message will cause
     * {@code intent} to be sent with the SMS data.
     *
     * The token is only good for one use, after an SMS has been received containing the token all
     * subsequent SMS messages with the token will be routed as normal.
     *
     * An app can only have one request at a time, if the app already has a request pending it will
     * be replaced with a new request.
     *
     * @return Token to include in an SMS message. The token will be 11 characters long.
     * @see android.provider.Telephony.Sms.Intents#getMessagesFromIntent
     */
    public String createAppSpecificSmsToken(PendingIntent intent) {
        try {
            ISms iccSms = getISmsServiceOrThrow();
            return iccSms.createAppSpecificSmsToken(getSubscriptionId(),
                    ActivityThread.currentPackageName(), intent);

        } catch (RemoteException ex) {
            ex.rethrowFromSystemServer();
            return null;
        }
    }

    /** callback for providing asynchronous sms messages for financial app. */
    public abstract static class FinancialSmsCallback {
        /**
         * Callback to send sms messages back to financial app asynchronously.
         *
         * @param msgs SMS messages.
         */
        public abstract void onFinancialSmsMessages(CursorWindow msgs);
    };

    /**
     * Get SMS messages for the calling financial app.
     * The result will be delivered asynchronously in the passing in callback interface.
     *
     * @param params the parameters to filter SMS messages returned.
     * @param executor the executor on which callback will be invoked.
     * @param callback a callback to receive CursorWindow with SMS messages.
     */
    @RequiresPermission(android.Manifest.permission.SMS_FINANCIAL_TRANSACTIONS)
    public void getSmsMessagesForFinancialApp(
            Bundle params,
            @NonNull @CallbackExecutor Executor executor,
            @NonNull FinancialSmsCallback callback) {
        try {
            ISms iccSms = getISmsServiceOrThrow();
            iccSms.getSmsMessagesForFinancialApp(
                    getSubscriptionId(), ActivityThread.currentPackageName(), params,
                    new IFinancialSmsCallback.Stub() {
                        public void onGetSmsMessagesForFinancialApp(CursorWindow msgs) {
                            Binder.withCleanCallingIdentity(() -> executor.execute(
                                    () -> callback.onFinancialSmsMessages(msgs)));
                        }});
        } catch (RemoteException ex) {
            ex.rethrowFromSystemServer();
        }
    }

    /**
     * @see #createAppSpecificSmsTokenWithPackageInfo().
     * The prefixes is a list of prefix {@code String} separated by this delimiter.
     * @hide
     */
    public static final String REGEX_PREFIX_DELIMITER = ",";
    /**
     * @see #createAppSpecificSmsTokenWithPackageInfo().
     * The success status to be added into the intent to be sent to the calling package.
     * @hide
     */
    public static final int RESULT_STATUS_SUCCESS = 0;
    /**
     * @see #createAppSpecificSmsTokenWithPackageInfo().
     * The timeout status to be added into the intent to be sent to the calling package.
     * @hide
     */
    public static final int RESULT_STATUS_TIMEOUT = 1;
    /**
     * @see #createAppSpecificSmsTokenWithPackageInfo().
     * Intent extra key of the retrieved SMS message as a {@code String}.
     * @hide
     */
    public static final String EXTRA_SMS_MESSAGE = "android.telephony.extra.SMS_MESSAGE";
    /**
     * @see #createAppSpecificSmsTokenWithPackageInfo().
     * Intent extra key of SMS retriever status, which indicates whether the request for the
     * coming SMS message is SUCCESS or TIMEOUT
     * @hide
     */
    public static final String EXTRA_STATUS = "android.telephony.extra.STATUS";
    /**
     * @see #createAppSpecificSmsTokenWithPackageInfo().
     * [Optional] Intent extra key of the retrieved Sim card subscription Id if any. {@code int}
     * @hide
     */
    public static final String EXTRA_SIM_SUBSCRIPTION_ID =
            "android.telephony.extra.SIM_SUBSCRIPTION_ID";

    /**
     * Create a single use app specific incoming SMS request for the calling package.
     *
     * This method returns a token that if included in a subsequent incoming SMS message, and the
     * SMS message has a prefix from the given prefixes list, the provided {@code intent} will be
     * sent with the SMS data to the calling package.
     *
     * The token is only good for one use within a reasonable amount of time. After an SMS has been
     * received containing the token all subsequent SMS messages with the token will be routed as
     * normal.
     *
     * An app can only have one request at a time, if the app already has a request pending it will
     * be replaced with a new request.
     *
     * @param prefixes this is a list of prefixes string separated by REGEX_PREFIX_DELIMITER. The
     *  matching SMS message should have at least one of the prefixes in the beginning of the
     *  message.
     * @param intent this intent is sent when the matching SMS message is received.
     * @return Token to include in an SMS message.
     */
    @Nullable
    public String createAppSpecificSmsTokenWithPackageInfo(
            @Nullable String prefixes, @NonNull PendingIntent intent) {
        try {
            ISms iccSms = getISmsServiceOrThrow();
            return iccSms.createAppSpecificSmsTokenWithPackageInfo(getSubscriptionId(),
                ActivityThread.currentPackageName(), prefixes, intent);

        } catch (RemoteException ex) {
            ex.rethrowFromSystemServer();
            return null;
        }
    }

    /**
     * Filters a bundle to only contain MMS config variables.
     *
     * This is for use with bundles returned by {@link CarrierConfigManager} which contain MMS
     * config and unrelated config. It is assumed that all MMS_CONFIG_* keys are present in the
     * supplied bundle.
     *
     * @param config a Bundle that contains MMS config variables and possibly more.
     * @return a new Bundle that only contains the MMS_CONFIG_* keys defined above.
     * @hide
     */
    public static Bundle getMmsConfig(BaseBundle config) {
        Bundle filtered = new Bundle();
        filtered.putBoolean(MMS_CONFIG_APPEND_TRANSACTION_ID,
                config.getBoolean(MMS_CONFIG_APPEND_TRANSACTION_ID));
        filtered.putBoolean(MMS_CONFIG_MMS_ENABLED, config.getBoolean(MMS_CONFIG_MMS_ENABLED));
        filtered.putBoolean(MMS_CONFIG_GROUP_MMS_ENABLED,
                config.getBoolean(MMS_CONFIG_GROUP_MMS_ENABLED));
        filtered.putBoolean(MMS_CONFIG_NOTIFY_WAP_MMSC_ENABLED,
                config.getBoolean(MMS_CONFIG_NOTIFY_WAP_MMSC_ENABLED));
        filtered.putBoolean(MMS_CONFIG_ALIAS_ENABLED, config.getBoolean(MMS_CONFIG_ALIAS_ENABLED));
        filtered.putBoolean(MMS_CONFIG_ALLOW_ATTACH_AUDIO,
                config.getBoolean(MMS_CONFIG_ALLOW_ATTACH_AUDIO));
        filtered.putBoolean(MMS_CONFIG_MULTIPART_SMS_ENABLED,
                config.getBoolean(MMS_CONFIG_MULTIPART_SMS_ENABLED));
        filtered.putBoolean(MMS_CONFIG_SMS_DELIVERY_REPORT_ENABLED,
                config.getBoolean(MMS_CONFIG_SMS_DELIVERY_REPORT_ENABLED));
        filtered.putBoolean(MMS_CONFIG_SUPPORT_MMS_CONTENT_DISPOSITION,
                config.getBoolean(MMS_CONFIG_SUPPORT_MMS_CONTENT_DISPOSITION));
        filtered.putBoolean(MMS_CONFIG_SEND_MULTIPART_SMS_AS_SEPARATE_MESSAGES,
                config.getBoolean(MMS_CONFIG_SEND_MULTIPART_SMS_AS_SEPARATE_MESSAGES));
        filtered.putBoolean(MMS_CONFIG_MMS_READ_REPORT_ENABLED,
                config.getBoolean(MMS_CONFIG_MMS_READ_REPORT_ENABLED));
        filtered.putBoolean(MMS_CONFIG_MMS_DELIVERY_REPORT_ENABLED,
                config.getBoolean(MMS_CONFIG_MMS_DELIVERY_REPORT_ENABLED));
        filtered.putBoolean(MMS_CONFIG_CLOSE_CONNECTION,
                config.getBoolean(MMS_CONFIG_CLOSE_CONNECTION));
        filtered.putInt(MMS_CONFIG_MAX_MESSAGE_SIZE, config.getInt(MMS_CONFIG_MAX_MESSAGE_SIZE));
        filtered.putInt(MMS_CONFIG_MAX_IMAGE_WIDTH, config.getInt(MMS_CONFIG_MAX_IMAGE_WIDTH));
        filtered.putInt(MMS_CONFIG_MAX_IMAGE_HEIGHT, config.getInt(MMS_CONFIG_MAX_IMAGE_HEIGHT));
        filtered.putInt(MMS_CONFIG_RECIPIENT_LIMIT, config.getInt(MMS_CONFIG_RECIPIENT_LIMIT));
        filtered.putInt(MMS_CONFIG_ALIAS_MIN_CHARS, config.getInt(MMS_CONFIG_ALIAS_MIN_CHARS));
        filtered.putInt(MMS_CONFIG_ALIAS_MAX_CHARS, config.getInt(MMS_CONFIG_ALIAS_MAX_CHARS));
        filtered.putInt(MMS_CONFIG_SMS_TO_MMS_TEXT_THRESHOLD,
                config.getInt(MMS_CONFIG_SMS_TO_MMS_TEXT_THRESHOLD));
        filtered.putInt(MMS_CONFIG_SMS_TO_MMS_TEXT_LENGTH_THRESHOLD,
                config.getInt(MMS_CONFIG_SMS_TO_MMS_TEXT_LENGTH_THRESHOLD));
        filtered.putInt(MMS_CONFIG_MESSAGE_TEXT_MAX_SIZE,
                config.getInt(MMS_CONFIG_MESSAGE_TEXT_MAX_SIZE));
        filtered.putInt(MMS_CONFIG_SUBJECT_MAX_LENGTH,
                config.getInt(MMS_CONFIG_SUBJECT_MAX_LENGTH));
        filtered.putInt(MMS_CONFIG_HTTP_SOCKET_TIMEOUT,
                config.getInt(MMS_CONFIG_HTTP_SOCKET_TIMEOUT));
        filtered.putString(MMS_CONFIG_UA_PROF_TAG_NAME,
                config.getString(MMS_CONFIG_UA_PROF_TAG_NAME));
        filtered.putString(MMS_CONFIG_USER_AGENT, config.getString(MMS_CONFIG_USER_AGENT));
        filtered.putString(MMS_CONFIG_UA_PROF_URL, config.getString(MMS_CONFIG_UA_PROF_URL));
        filtered.putString(MMS_CONFIG_HTTP_PARAMS, config.getString(MMS_CONFIG_HTTP_PARAMS));
        filtered.putString(MMS_CONFIG_EMAIL_GATEWAY_NUMBER,
                config.getString(MMS_CONFIG_EMAIL_GATEWAY_NUMBER));
        filtered.putString(MMS_CONFIG_NAI_SUFFIX, config.getString(MMS_CONFIG_NAI_SUFFIX));
        filtered.putBoolean(MMS_CONFIG_SHOW_CELL_BROADCAST_APP_LINKS,
                config.getBoolean(MMS_CONFIG_SHOW_CELL_BROADCAST_APP_LINKS));
        filtered.putBoolean(MMS_CONFIG_SUPPORT_HTTP_CHARSET_HEADER,
                config.getBoolean(MMS_CONFIG_SUPPORT_HTTP_CHARSET_HEADER));
        return filtered;
    }

}<|MERGE_RESOLUTION|>--- conflicted
+++ resolved
@@ -373,27 +373,12 @@
         if (DBG) {
             Log.d(TAG, "for subId: " + subId + ", subscription-info: " + info);
         }
-<<<<<<< HEAD
-        if (info == null) {
-            // There is no subscription for the given subId. That can only mean one thing:
-            // the caller is using a SmsManager instance with an obsolete subscription id.
-            // That is most probably because caller didn't invalidate SmsManager instance
-            // for an already deleted subscription id.
-            Log.e(TAG, "subId: " + subId + " for this SmsManager instance is obsolete.");
-            sendErrorInPendingIntent(sentIntent, SmsManager.RESULT_ERROR_NO_SERVICE);
-        }
-=======
->>>>>>> 825827da
 
         /* If the Subscription associated with this SmsManager instance belongs to a remote-sim,
          * then send the message thru the remote-sim subscription.
          */
-<<<<<<< HEAD
-        if (info.getSubscriptionType() == SubscriptionManager.SUBSCRIPTION_TYPE_REMOTE_SIM) {
-=======
         if (info != null
                 && info.getSubscriptionType() == SubscriptionManager.SUBSCRIPTION_TYPE_REMOTE_SIM) {
->>>>>>> 825827da
             if (DBG) Log.d(TAG, "sending message thru bluetooth");
             sendTextMessageBluetooth(destinationAddress, scAddress, text, sentIntent,
                     deliveryIntent, info);
@@ -477,12 +462,9 @@
     }
 
     private void sendErrorInPendingIntent(PendingIntent intent, int errorCode) {
-<<<<<<< HEAD
-=======
         if (intent == null) {
             return;
         }
->>>>>>> 825827da
         try {
             intent.send(errorCode);
         } catch (PendingIntent.CanceledException e) {
