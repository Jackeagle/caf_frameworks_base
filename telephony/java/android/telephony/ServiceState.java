--- conflicted
+++ resolved
@@ -170,12 +170,6 @@
                     | (1 << (RIL_RADIO_TECHNOLOGY_EVDO_A - 1))
                     | (1 << (RIL_RADIO_TECHNOLOGY_EVDO_B - 1))
                     | (1 << (RIL_RADIO_TECHNOLOGY_EHRPD - 1));
-
-    /**
-     * LTE_CA
-     * @hide
-     */
-    public static final int RIL_RADIO_TECHNOLOGY_LTE_CA = 19;
 
     /**
      * Available registration states for GSM, UMTS and CDMA.
@@ -327,11 +321,8 @@
         mCdmaEriIconMode = s.mCdmaEriIconMode;
         mIsEmergencyOnly = s.mIsEmergencyOnly;
         mIsDataRoamingFromRegistration = s.mIsDataRoamingFromRegistration;
-<<<<<<< HEAD
         mRilImsRadioTechnology = s.mRilImsRadioTechnology;
-=======
         mIsUsingCarrierAggregation = s.mIsUsingCarrierAggregation;
->>>>>>> b5375056
     }
 
     /**
@@ -360,11 +351,8 @@
         mCdmaEriIconMode = in.readInt();
         mIsEmergencyOnly = in.readInt() != 0;
         mIsDataRoamingFromRegistration = in.readInt() != 0;
-<<<<<<< HEAD
+        mIsUsingCarrierAggregation = in.readInt() != 0;
         mRilImsRadioTechnology = in.readInt();
-=======
-        mIsUsingCarrierAggregation = in.readInt() != 0;
->>>>>>> b5375056
     }
 
     public void writeToParcel(Parcel out, int flags) {
@@ -390,11 +378,8 @@
         out.writeInt(mCdmaEriIconMode);
         out.writeInt(mIsEmergencyOnly ? 1 : 0);
         out.writeInt(mIsDataRoamingFromRegistration ? 1 : 0);
-<<<<<<< HEAD
+        out.writeInt(mIsUsingCarrierAggregation ? 1 : 0);
         out.writeInt(mRilImsRadioTechnology);
-=======
-        out.writeInt(mIsUsingCarrierAggregation ? 1 : 0);
->>>>>>> b5375056
     }
 
     public int describeContents() {
@@ -705,11 +690,8 @@
                         s.mCdmaDefaultRoamingIndicator)
                 && mIsEmergencyOnly == s.mIsEmergencyOnly
                 && mIsDataRoamingFromRegistration == s.mIsDataRoamingFromRegistration
-<<<<<<< HEAD
+                && mIsUsingCarrierAggregation == s.mIsUsingCarrierAggregation
                 && mRilImsRadioTechnology == s.mRilImsRadioTechnology);
-=======
-                && mIsUsingCarrierAggregation == s.mIsUsingCarrierAggregation);
->>>>>>> b5375056
     }
 
     /**
@@ -818,11 +800,8 @@
                 + " DefRoamInd=" + mCdmaDefaultRoamingIndicator
                 + " EmergOnly=" + mIsEmergencyOnly
                 + " IsDataRoamingFromRegistration=" + mIsDataRoamingFromRegistration
-<<<<<<< HEAD
+                + " IsUsingCarrierAggregation=" + mIsUsingCarrierAggregation
                 + " mRilImsRadioTechnology=" + mRilImsRadioTechnology);
-=======
-                + " IsUsingCarrierAggregation=" + mIsUsingCarrierAggregation);
->>>>>>> b5375056
     }
 
     private void setNullState(int state) {
@@ -849,11 +828,8 @@
         mCdmaEriIconMode = -1;
         mIsEmergencyOnly = false;
         mIsDataRoamingFromRegistration = false;
-<<<<<<< HEAD
+        mIsUsingCarrierAggregation = false;
         mRilImsRadioTechnology = RIL_RADIO_TECHNOLOGY_UNKNOWN;
-=======
-        mIsUsingCarrierAggregation = false;
->>>>>>> b5375056
     }
 
     public void setStateOutOfService() {
@@ -1057,11 +1033,8 @@
         m.putInt("cdmaDefaultRoamingIndicator", mCdmaDefaultRoamingIndicator);
         m.putBoolean("emergencyOnly", Boolean.valueOf(mIsEmergencyOnly));
         m.putBoolean("isDataRoamingFromRegistration", Boolean.valueOf(mIsDataRoamingFromRegistration));
-<<<<<<< HEAD
+        m.putBoolean("isUsingCarrierAggregation", Boolean.valueOf(mIsUsingCarrierAggregation));
         m.putInt("imsRadioTechnology", mRilImsRadioTechnology);
-=======
-        m.putBoolean("isUsingCarrierAggregation", Boolean.valueOf(mIsUsingCarrierAggregation));
->>>>>>> b5375056
     }
 
     /** @hide */
