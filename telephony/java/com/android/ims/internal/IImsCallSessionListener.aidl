--- conflicted
+++ resolved
@@ -122,13 +122,10 @@
      */
     void callSessionDeflected(in IImsCallSession session);
     void callSessionDeflectFailed(in IImsCallSession session, in ImsReasonInfo reasonInfo);
-<<<<<<< HEAD
-=======
 
     /**
      * Notifies the supplementary service information for the current session.
      */
     void callSessionSuppServiceReceived(in IImsCallSession session,
          in ImsSuppServiceNotification suppSrvNotification);
->>>>>>> 23a90283
 }