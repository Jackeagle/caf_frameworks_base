--- conflicted
+++ resolved
@@ -330,7 +330,6 @@
     /** Phone.APN_TYPE_* ===> ApnContext */
     protected ConcurrentHashMap<String, ApnContext> mApnContexts =
                                     new ConcurrentHashMap<String, ApnContext>();
-<<<<<<< HEAD
 
     /** Priorities for APN_TYPEs. package level access, used by ApnContext */
     static LinkedHashMap<String, Integer> mApnPriorities =
@@ -346,8 +345,6 @@
                 put(Phone.APN_TYPE_DEFAULT, 0);
             }
         };
-=======
->>>>>>> 4873a480
 
     /* Currently active APN */
     protected DataProfile mActiveApn;
