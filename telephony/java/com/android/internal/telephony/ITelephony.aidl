/*
 * Copyright (C) 2007 The Android Open Source Project
 *
 * Licensed under the Apache License, Version 2.0 (the "License");
 * you may not use this file except in compliance with the License.
 * You may obtain a copy of the License at
 *
 *      http://www.apache.org/licenses/LICENSE-2.0
 *
 * Unless required by applicable law or agreed to in writing, software
 * distributed under the License is distributed on an "AS IS" BASIS,
 * WITHOUT WARRANTIES OR CONDITIONS OF ANY KIND, either express or implied.
 * See the License for the specific language governing permissions and
 * limitations under the License.
 */

package com.android.internal.telephony;

import android.content.Intent;
import android.os.Bundle;
import android.telephony.CellInfo;
import android.telephony.IccOpenLogicalChannelResponse;
import android.telephony.NeighboringCellInfo;
import java.util.List;


/**
 * Interface used to interact with the phone.  Mostly this is used by the
 * TelephonyManager class.  A few places are still using this directly.
 * Please clean them up if possible and use TelephonyManager insteadl.
 *
 * {@hide}
 */
interface ITelephony {

    /**
     * Dial a number. This doesn't place the call. It displays
     * the Dialer screen.
     * @param number the number to be dialed. If null, this
     * would display the Dialer screen with no number pre-filled.
     */
    void dial(String number);

    /**
     * Place a call to the specified number.
     * @param number the number to be called.
     */
    void call(String callingPackage, String number);

    /**
     * End call if there is a call in progress, otherwise does nothing.
     *
     * @return whether it hung up
     */
    boolean endCall();

    /**
     * End call on particular subId or go to the Home screen
     * @param subId user preferred subId.
     * @return whether it hung up
     */
    boolean endCallForSubscriber(int subId);

    /**
     * Answer the currently-ringing call.
     *
     * If there's already a current active call, that call will be
     * automatically put on hold.  If both lines are currently in use, the
     * current active call will be ended.
     *
     * TODO: provide a flag to let the caller specify what policy to use
     * if both lines are in use.  (The current behavior is hardwired to
     * "answer incoming, end ongoing", which is how the CALL button
     * is specced to behave.)
     *
     * TODO: this should be a oneway call (especially since it's called
     * directly from the key queue thread).
     */
    void answerRingingCall();

    /**
     * Answer the currently-ringing call on particular subId .
     *
     * If there's already a current active call, that call will be
     * automatically put on hold.  If both lines are currently in use, the
     * current active call will be ended.
     *
     * TODO: provide a flag to let the caller specify what policy to use
     * if both lines are in use.  (The current behavior is hardwired to
     * "answer incoming, end ongoing", which is how the CALL button
     * is specced to behave.)
     *
     * TODO: this should be a oneway call (especially since it's called
     * directly from the key queue thread).
     */
    void answerRingingCallForSubscriber(int subId);

    /**
     * Silence the ringer if an incoming call is currently ringing.
     * (If vibrating, stop the vibrator also.)
     *
     * It's safe to call this if the ringer has already been silenced, or
     * even if there's no incoming call.  (If so, this method will do nothing.)
     *
     * TODO: this should be a oneway call too (see above).
     *       (Actually *all* the methods here that return void can
     *       probably be oneway.)
     */
    void silenceRinger();

    /**
     * Check if we are in either an active or holding call
     * @return true if the phone state is OFFHOOK.
     */
    boolean isOffhook();

    /**
     * Check if a particular subId has an active or holding call
     *
     * @param subId user preferred subId.
     * @return true if the phone state is OFFHOOK.
     */
    boolean isOffhookForSubscriber(int subId);

    /**
     * Check if an incoming phone call is ringing or call waiting
     * on a particular subId.
     *
     * @param subId user preferred subId.
     * @return true if the phone state is RINGING.
     */
    boolean isRingingForSubscriber(int subId);

    /**
     * Check if an incoming phone call is ringing or call waiting.
     * @return true if the phone state is RINGING.
     */
    boolean isRinging();

    /**
     * Check if the phone is idle.
     * @return true if the phone state is IDLE.
     */
    boolean isIdle();

    /**
     * Check if the phone is idle on a particular subId.
     *
     * @param subId user preferred subId.
     * @return true if the phone state is IDLE.
     */
    boolean isIdleForSubscriber(int subId);

    /**
     * Check to see if the radio is on or not.
     * @return returns true if the radio is on.
     */
    boolean isRadioOn();

    /**
     * Check to see if the radio is on or not on particular subId.
     * @param subId user preferred subId.
     * @return returns true if the radio is on.
     */
    boolean isRadioOnForSubscriber(int subId);

    /**
     * Check if the SIM pin lock is enabled.
     * @return true if the SIM pin lock is enabled.
     */
    boolean isSimPinEnabled();

    /**
     * Supply a pin to unlock the SIM.  Blocks until a result is determined.
     * @param pin The pin to check.
     * @return whether the operation was a success.
     */
    boolean supplyPin(String pin);

    /**
     * Supply a pin to unlock the SIM for particular subId.
     * Blocks until a result is determined.
     * @param pin The pin to check.
     * @param subId user preferred subId.
     * @return whether the operation was a success.
     */
    boolean supplyPinForSubscriber(int subId, String pin);

    /**
     * Supply puk to unlock the SIM and set SIM pin to new pin.
     *  Blocks until a result is determined.
     * @param puk The puk to check.
     *        pin The new pin to be set in SIM
     * @return whether the operation was a success.
     */
    boolean supplyPuk(String puk, String pin);

    /**
     * Supply puk to unlock the SIM and set SIM pin to new pin.
     *  Blocks until a result is determined.
     * @param puk The puk to check.
     *        pin The new pin to be set in SIM
     * @param subId user preferred subId.
     * @return whether the operation was a success.
     */
    boolean supplyPukForSubscriber(int subId, String puk, String pin);

    /**
     * Supply a pin to unlock the SIM.  Blocks until a result is determined.
     * Returns a specific success/error code.
     * @param pin The pin to check.
     * @return retValue[0] = Phone.PIN_RESULT_SUCCESS on success. Otherwise error code
     *         retValue[1] = number of attempts remaining if known otherwise -1
     */
    int[] supplyPinReportResult(String pin);

    /**
     * Supply a pin to unlock the SIM.  Blocks until a result is determined.
     * Returns a specific success/error code.
     * @param pin The pin to check.
     * @return retValue[0] = Phone.PIN_RESULT_SUCCESS on success. Otherwise error code
     *         retValue[1] = number of attempts remaining if known otherwise -1
     */
    int[] supplyPinReportResultForSubscriber(int subId, String pin);

    /**
     * Supply puk to unlock the SIM and set SIM pin to new pin.
     * Blocks until a result is determined.
     * Returns a specific success/error code
     * @param puk The puk to check
     *        pin The pin to check.
     * @return retValue[0] = Phone.PIN_RESULT_SUCCESS on success. Otherwise error code
     *         retValue[1] = number of attempts remaining if known otherwise -1
     */
    int[] supplyPukReportResult(String puk, String pin);

    /**
     * Supply puk to unlock the SIM and set SIM pin to new pin.
     * Blocks until a result is determined.
     * Returns a specific success/error code
     * @param puk The puk to check
     *        pin The pin to check.
     * @return retValue[0] = Phone.PIN_RESULT_SUCCESS on success. Otherwise error code
     *         retValue[1] = number of attempts remaining if known otherwise -1
     */
    int[] supplyPukReportResultForSubscriber(int subId, String puk, String pin);

    /**
     * Handles PIN MMI commands (PIN/PIN2/PUK/PUK2), which are initiated
     * without SEND (so <code>dial</code> is not appropriate).
     *
     * @param dialString the MMI command to be executed.
     * @return true if MMI command is executed.
     */
    boolean handlePinMmi(String dialString);

    /**
     * Handles PIN MMI commands (PIN/PIN2/PUK/PUK2), which are initiated
     * without SEND (so <code>dial</code> is not appropriate) for
     * a particular subId.
     * @param dialString the MMI command to be executed.
     * @param subId user preferred subId.
     * @return true if MMI command is executed.
     */
    boolean handlePinMmiForSubscriber(int subId, String dialString);

    /**
     * Toggles the radio on or off.
     */
    void toggleRadioOnOff();

    /**
     * Toggles the radio on or off on particular subId.
     * @param subId user preferred subId.
     */
    void toggleRadioOnOffForSubscriber(int subId);

    /**
     * Set the radio to on or off
     */
    boolean setRadio(boolean turnOn);

    /**
     * Set the radio to on or off on particular subId.
     * @param subId user preferred subId.
     */
    boolean setRadioForSubscriber(int subId, boolean turnOn);

    /**
     * Set the radio to on or off unconditionally
     */
    boolean setRadioPower(boolean turnOn);

    /**
     * Request to update location information in service state
     */
    void updateServiceLocation();

    /**
     * Request to update location information for a subscrition in service state
     * @param subId user preferred subId.
     */
    void updateServiceLocationForSubscriber(int subId);

    /**
     * Enable location update notifications.
     */
    void enableLocationUpdates();

    /**
     * Enable location update notifications.
     * @param subId user preferred subId.
     */
    void enableLocationUpdatesForSubscriber(int subId);

    /**
     * Disable location update notifications.
     */
    void disableLocationUpdates();

    /**
     * Disable location update notifications.
     * @param subId user preferred subId.
     */
    void disableLocationUpdatesForSubscriber(int subId);

    /**
     * Allow mobile data connections.
     */
    boolean enableDataConnectivity();

    /**
     * Disallow mobile data connections.
     */
    boolean disableDataConnectivity();

    /**
     * Report whether data connectivity is possible.
     */
    boolean isDataConnectivityPossible();

    /**
     * Report whether mms data connectivity is possible.
     */
<<<<<<< HEAD
    boolean isDataPossibleForSubscription(long subId, String apnType);
=======
    boolean isDataPossibleForSubscription(int subId, String apnType);
>>>>>>> 23a90283

    Bundle getCellLocation();

    /**
     * Returns the neighboring cell information of the device.
     */
    List<NeighboringCellInfo> getNeighboringCellInfo(String callingPkg);

     int getCallState();

    /**
     * Returns the call state for a subId.
     */
     int getCallStateForSubscriber(int subId);

     int getDataActivity();
     int getDataState();

    /**
     * Returns the current active phone type as integer.
     * Returns TelephonyManager.PHONE_TYPE_CDMA if RILConstants.CDMA_PHONE
     * and TelephonyManager.PHONE_TYPE_GSM if RILConstants.GSM_PHONE
     */
    int getActivePhoneType();

    /**
     * Returns the current active phone type as integer for particular subId.
     * Returns TelephonyManager.PHONE_TYPE_CDMA if RILConstants.CDMA_PHONE
     * and TelephonyManager.PHONE_TYPE_GSM if RILConstants.GSM_PHONE
     * @param subId user preferred subId.
     */
    int getActivePhoneTypeForSubscriber(int subId);

    /**
     * Returns the CDMA ERI icon index to display
     */
    int getCdmaEriIconIndex();

    /**
     * Returns the CDMA ERI icon index to display on particular subId.
     * @param subId user preferred subId.
     */
    int getCdmaEriIconIndexForSubscriber(int subId);

    /**
     * Returns the CDMA ERI icon mode,
     * 0 - ON
     * 1 - FLASHING
     */
    int getCdmaEriIconMode();

    /**
     * Returns the CDMA ERI icon mode on particular subId,
     * 0 - ON
     * 1 - FLASHING
     * @param subId user preferred subId.
     */
    int getCdmaEriIconModeForSubscriber(int subId);

    /**
     * Returns the CDMA ERI text,
     */
    String getCdmaEriText();

    /**
     * Returns the CDMA ERI text for particular subId,
     * @param subId user preferred subId.
     */
    String getCdmaEriTextForSubscriber(int subId);

    /**
     * Returns true if OTA service provisioning needs to run.
     * Only relevant on some technologies, others will always
     * return false.
     */
    boolean needsOtaServiceProvisioning();

    /**
     * Sets the voicemail number for a particular subscriber.
     */
    boolean setVoiceMailNumber(int subId, String alphaTag, String number);

    /**
      * Returns the unread count of voicemails
      */
    int getVoiceMessageCount();

    /**
     * Returns the unread count of voicemails for a subId.
     * @param subId user preferred subId.
     * Returns the unread count of voicemails
     */
    int getVoiceMessageCountForSubscriber(int subId);

    /**
      * Returns the network type for data transmission
      */
    int getNetworkType();

    /**
     * Returns the network type of a subId.
     * @param subId user preferred subId.
     * Returns the network type
     */
    int getNetworkTypeForSubscriber(int subId);

    /**
      * Returns the network type for data transmission
      */
    int getDataNetworkType();

    /**
      * Returns the data network type of a subId
      * @param subId user preferred subId.
      * Returns the network type
      */
    int getDataNetworkTypeForSubscriber(int subId);

    /**
      * Returns the network type for voice
      */
    int getVoiceNetworkType();

    /**
      * Returns the voice network type of a subId
      * @param subId user preferred subId.
      * Returns the network type
      */
    int getVoiceNetworkTypeForSubscriber(int subId);

    /**
      * Return icc operator numeric for given subId
      * @param subId user preferred subId.
      * Returns icc operator numeric
      */
    String getIccOperatorNumeric(int subId);

    /**
      * Return icc operator numeric for given subId
      * @param subId user preferred subId.
      * Returns icc operator numeric
      */
    String getIccOperatorNumeric(long subId);

    /**
     * Return true if an ICC card is present
     */
    boolean hasIccCard();

    /**
     * Return true if an ICC card is present for a subId.
     * @param slotId user preferred slotId.
     * Return true if an ICC card is present
     */
    boolean hasIccCardUsingSlotId(int slotId);

    /**
     * Return if the current radio is LTE on CDMA. This
     * is a tri-state return value as for a period of time
     * the mode may be unknown.
     *
     * @return {@link Phone#LTE_ON_CDMA_UNKNOWN}, {@link Phone#LTE_ON_CDMA_FALSE}
     * or {@link PHone#LTE_ON_CDMA_TRUE}
     */
    int getLteOnCdmaMode();

    /**
     * Return if the current radio is LTE on CDMA. This
     * is a tri-state return value as for a period of time
     * the mode may be unknown.
     *
     * @return {@link Phone#LTE_ON_CDMA_UNKNOWN}, {@link Phone#LTE_ON_CDMA_FALSE}
     * or {@link PHone#LTE_ON_CDMA_TRUE}
     */
    int getLteOnCdmaModeForSubscriber(int subId);

    /**
     * Returns the all observed cell information of the device.
     */
    List<CellInfo> getAllCellInfo();


<<<<<<< HEAD
    List<CellInfo> getAllCellInfoUsingSubId(long subId);
=======
    List<CellInfo> getAllCellInfoUsingSubId(int subId);
>>>>>>> 23a90283

    /**
     * Sets minimum time in milli-seconds between onCellInfoChanged
     */
    void setCellInfoListRate(int rateInMillis);

    /**
     * get default sim
     * @return sim id
     */
    int getDefaultSim();

    /**
     * Opens a logical channel to the ICC card.
     *
     * Input parameters equivalent to TS 27.007 AT+CCHO command.
     *
     * @param AID Application id. See ETSI 102.221 and 101.220.
     * @return an IccOpenLogicalChannelResponse object.
     */
    IccOpenLogicalChannelResponse iccOpenLogicalChannel(String AID);


    /**
     * Opens a logical channel to the ICC card for a particular subId.
     *
     * Input parameters equivalent to TS 27.007 AT+CCHO command.
     *
     * @param subId user preferred subId.
     * @param AID Application id. See ETSI 102.221 and 101.220.
     * @return an IccOpenLogicalChannelResponse object.
     */
<<<<<<< HEAD
    IccOpenLogicalChannelResponse iccOpenLogicalChannelUsingSubId(long subId, String AID);
=======
    IccOpenLogicalChannelResponse iccOpenLogicalChannelUsingSubId(int subId, String AID);
>>>>>>> 23a90283

    /**
     * Closes a previously opened logical channel to the ICC card.
     *
     * Input parameters equivalent to TS 27.007 AT+CCHC command.
     *
     * @param channel is the channel id to be closed as retruned by a
     *            successful iccOpenLogicalChannel.
     * @return true if the channel was closed successfully.
     */
    boolean iccCloseLogicalChannel(int channel);

    /**
     * Closes a previously opened logical channel to the ICC card for a
     * particular subId.
     *
     * Input parameters equivalent to TS 27.007 AT+CCHC command.
     *
     * @param subId user preferred subId.
     * @param channel is the channel id to be closed as retruned by a
     *            successful iccOpenLogicalChannel.
     * @return true if the channel was closed successfully.
     */
<<<<<<< HEAD
    boolean iccCloseLogicalChannelUsingSubId(long subId, int channel);
=======
    boolean iccCloseLogicalChannelUsingSubId(int subId, int channel);
>>>>>>> 23a90283

    /**
     * Transmit an APDU to the ICC card over a logical channel.
     *
     * Input parameters equivalent to TS 27.007 AT+CGLA command.
     *
     * @param channel is the channel id to be closed as retruned by a
     *            successful iccOpenLogicalChannel.
     * @param cla Class of the APDU command.
     * @param instruction Instruction of the APDU command.
     * @param p1 P1 value of the APDU command.
     * @param p2 P2 value of the APDU command.
     * @param p3 P3 value of the APDU command. If p3 is negative a 4 byte APDU
     *            is sent to the SIM.
     * @param data Data to be sent with the APDU.
     * @return The APDU response from the ICC card with the status appended at
     *            the end.
     */
    String iccTransmitApduLogicalChannel(int channel, int cla, int instruction,
            int p1, int p2, int p3, String data);

    /**
     * Transmit an APDU to the ICC card over a logical channel for a
     * particular subId.
     *
     * Input parameters equivalent to TS 27.007 AT+CGLA command.
     *
     * @param subId user preferred subId.
     * @param channel is the channel id to be closed as retruned by a
     *            successful iccOpenLogicalChannel.
     * @param cla Class of the APDU command.
     * @param instruction Instruction of the APDU command.
     * @param p1 P1 value of the APDU command.
     * @param p2 P2 value of the APDU command.
     * @param p3 P3 value of the APDU command. If p3 is negative a 4 byte APDU
     *            is sent to the SIM.
     * @param data Data to be sent with the APDU.
     * @return The APDU response from the ICC card with the status appended at
     *            the end.
     */
<<<<<<< HEAD
    String iccTransmitApduLogicalChannelUsingSubId(long subId, int channel, int cla,
=======
    String iccTransmitApduLogicalChannelUsingSubId(int subId, int channel, int cla,
>>>>>>> 23a90283
            int instruction, int p1, int p2, int p3, String data);

    /**
     * Transmit an APDU to the ICC card over the basic channel.
     *
     * Input parameters equivalent to TS 27.007 AT+CSIM command.
     *
     * @param cla Class of the APDU command.
     * @param instruction Instruction of the APDU command.
     * @param p1 P1 value of the APDU command.
     * @param p2 P2 value of the APDU command.
     * @param p3 P3 value of the APDU command. If p3 is negative a 4 byte APDU
     *            is sent to the SIM.
     * @param data Data to be sent with the APDU.
     * @return The APDU response from the ICC card with the status appended at
     *            the end.
     */
    String iccTransmitApduBasicChannel(int cla, int instruction,
            int p1, int p2, int p3, String data);

    /**
     * Transmit an APDU to the ICC card over the basic channel for a particular
     * subId.
     *
     * Input parameters equivalent to TS 27.007 AT+CSIM command.
     *
     * @param subId user preferred subId.
     * @param cla Class of the APDU command.
     * @param instruction Instruction of the APDU command.
     * @param p1 P1 value of the APDU command.
     * @param p2 P2 value of the APDU command.
     * @param p3 P3 value of the APDU command. If p3 is negative a 4 byte APDU
     *            is sent to the SIM.
     * @param data Data to be sent with the APDU.
     * @return The APDU response from the ICC card with the status appended at
     *            the end.
     */
<<<<<<< HEAD
    String iccTransmitApduBasicChannelUsingSubId(long subId, int cla, int instruction,
=======
    String iccTransmitApduBasicChannelUsingSubId(int subId, int cla, int instruction,
>>>>>>> 23a90283
            int p1, int p2, int p3, String data);

    /**
     * Returns the response APDU for a command APDU sent through SIM_IO.
     *
     * @param fileID
     * @param command
     * @param p1 P1 value of the APDU command.
     * @param p2 P2 value of the APDU command.
     * @param p3 P3 value of the APDU command.
     * @param filePath
     * @return The APDU response.
     */
    byte[] iccExchangeSimIO(int fileID, int command, int p1, int p2, int p3,
            String filePath);

    /**
     * Returns the response APDU for a command APDU sent through SIM_IO
     * for a particular subId.
     *
     * @param subId user preferred subId.
     * @param fileID
     * @param command
     * @param p1 P1 value of the APDU command.
     * @param p2 P2 value of the APDU command.
     * @param p3 P3 value of the APDU command.
     * @param filePath
     * @return The APDU response.
     */
<<<<<<< HEAD
    byte[] iccExchangeSimIOUsingSubId(long subId, int fileID, int command, int p1, int p2,
=======
    byte[] iccExchangeSimIOUsingSubId(int subId, int fileID, int command, int p1, int p2,
>>>>>>> 23a90283
            int p3, String filePath);

    /**
     * Send ENVELOPE to the SIM and returns the response.
     *
     * @param contents  String containing SAT/USAT response in hexadecimal
     *                  format starting with command tag. See TS 102 223 for
     *                  details.
     * @return The APDU response from the ICC card, with the last 4 bytes
     *         being the status word. If the command fails, returns an empty
     *         string.
     */
    String sendEnvelopeWithStatus(String content);

    /**
     * Read one of the NV items defined in {@link RadioNVItems} / {@code ril_nv_items.h}.
     * Used for device configuration by some CDMA operators.
     *
     * @param itemID the ID of the item to read.
     * @return the NV item as a String, or null on any failure.
     */
    String nvReadItem(int itemID);

    /**
     * Write one of the NV items defined in {@link RadioNVItems} / {@code ril_nv_items.h}.
     * Used for device configuration by some CDMA operators.
     *
     * @param itemID the ID of the item to read.
     * @param itemValue the value to write, as a String.
     * @return true on success; false on any failure.
     */
    boolean nvWriteItem(int itemID, String itemValue);

    /**
     * Update the CDMA Preferred Roaming List (PRL) in the radio NV storage.
     * Used for device configuration by some CDMA operators.
     *
     * @param preferredRoamingList byte array containing the new PRL.
     * @return true on success; false on any failure.
     */
    boolean nvWriteCdmaPrl(in byte[] preferredRoamingList);

    /**
     * Perform the specified type of NV config reset. The radio will be taken offline
     * and the device must be rebooted after the operation. Used for device
     * configuration by some CDMA operators.
     *
     * @param resetType the type of reset to perform (1 == factory reset; 2 == NV-only reset).
     * @return true on success; false on any failure.
     */
    boolean nvResetConfig(int resetType);

    /*
     * Get the calculated preferred network type.
     * Used for device configuration by some CDMA operators.
     *
     * @return the calculated preferred network type, defined in RILConstants.java.
     */
    int getCalculatedPreferredNetworkType();

    /*
     * Get the preferred network type.
     * Used for device configuration by some CDMA operators.
     *
     * @return the preferred network type, defined in RILConstants.java.
     */
    int getPreferredNetworkType();

    /**
     * Check TETHER_DUN_REQUIRED and TETHER_DUN_APN settings, net.tethering.noprovisioning
     * SystemProperty, and config_tether_apndata to decide whether DUN APN is required for
     * tethering.
     *
     * @return 0: Not required. 1: required. 2: Not set.
     */
    int getTetherApnRequired();

    /**
     * Set the preferred network type.
     * Used for device configuration by some CDMA operators.
     *
     * @param networkType the preferred network type, defined in RILConstants.java.
     * @return true on success; false on any failure.
     */
    boolean setPreferredNetworkType(int networkType);

    /**
     * User enable/disable Mobile Data per subscription.
     *
     * @param enable true to turn on, else false
     */
    void setDataEnabled(int subId, boolean enable);

    /**
     * User enable/disable Mobile Data per subscription.
     *
     * @param enable true to turn on, else false
     */
    void setDataEnabledUsingSubId(long subId, boolean enable);

    /**
     * Get the user enabled state of Mobile Data.
     *
     * @return true on enabled
     */
    boolean getDataEnabled(int subId);

    /**
     * Get P-CSCF address from PCO after data connection is established or modified.
     * @param apnType the apnType, "ims" for IMS APN, "emergency" for EMERGENCY APN
     */
    String[] getPcscfAddress(String apnType);

    /**
     * Set IMS registration state
     */
    void setImsRegistrationState(boolean registered);

    /**
     * Return MDN string for CDMA phone.
     * @param subId user preferred subId.
     */
    String getCdmaMdn(int subId);

    /**
     * Return MIN string for CDMA phone.
     * @param subId user preferred subId.
     */
    String getCdmaMin(int subId);

    /**
     * Has the calling application been granted special privileges by the carrier.
     *
     * If any of the packages in the calling UID has carrier privileges, the
     * call will return true. This access is granted by the owner of the UICC
     * card and does not depend on the registered carrier.
     *
     * TODO: Add a link to documentation.
     *
     * @return carrier privilege status defined in TelephonyManager.
     */
    int getCarrierPrivilegeStatus();

    /**
     * Similar to above, but check for pkg whose name is pkgname.
     */
    int checkCarrierPrivilegesForPackage(String pkgname);

    /**
     * Returns the package name of the carrier apps that should handle the input intent.
     *
     * @param packageManager PackageManager for getting receivers.
     * @param intent Intent that will be sent.
     * @return list of carrier app package names that can handle the intent.
     *         Returns null if there is an error and an empty list if there
     *         are no matching packages.
     */
    List<String> getCarrierPackageNamesForIntent(in Intent intent);

    /**
     * Set the line 1 phone number string and its alphatag for the current ICCID
     * for display purpose only, for example, displayed in Phone Status. It won't
     * change the actual MSISDN/MDN. To unset alphatag or number, pass in a null
     * value.
     *
     * @param subId the subscriber that the alphatag and dialing number belongs to.
     * @param alphaTag alpha-tagging of the dailing nubmer
     * @param number The dialing number
     * @return true if the operation was executed correctly.
     */
    boolean setLine1NumberForDisplayForSubscriber(int subId, String alphaTag, String number);

    /**
     * Returns the displayed dialing number string if it was set previously via
     * {@link #setLine1NumberForDisplay}. Otherwise returns null.
     *
     * @param subId whose dialing number for line 1 is returned.
     * @return the displayed dialing number if set, or null if not set.
     */
    String getLine1NumberForDisplay(int subId);

    /**
     * Returns the displayed alphatag of the dialing number if it was set
     * previously via {@link #setLine1NumberForDisplay}. Otherwise returns null.
     *
     * @param subId whose alphatag associated with line 1 is returned.
     * @return the displayed alphatag of the dialing number if set, or null if
     *         not set.
     */
    String getLine1AlphaTagForDisplay(int subId);

    /**
     * Override the operator branding for the current ICCID.
     *
     * Once set, whenever the SIM is present in the device, the service
     * provider name (SPN) and the operator name will both be replaced by the
     * brand value input. To unset the value, the same function should be
     * called with a null brand value.
     *
     * <p>Requires Permission:
     *   {@link android.Manifest.permission#MODIFY_PHONE_STATE MODIFY_PHONE_STATE}
     *  or has to be carrier app - see #hasCarrierPrivileges.
     *
     * @param brand The brand name to display/set.
     * @return true if the operation was executed correctly.
     */
    boolean setOperatorBrandOverride(String brand);

    /**
     * Override the roaming indicator for the current ICCID.
     *
     * Using this call, the carrier app (see #hasCarrierPrivileges) can override
     * the platform's notion of a network operator being considered roaming or not.
     * The change only affects the ICCID that was active when this call was made.
     *
     * If null is passed as any of the input, the corresponding value is deleted.
     *
     * <p>Requires that the caller have carrier privilege. See #hasCarrierPrivileges.
     *
     * @param gsmRoamingList - List of MCCMNCs to be considered roaming for 3GPP RATs.
     * @param gsmNonRoamingList - List of MCCMNCs to be considered not roaming for 3GPP RATs.
     * @param cdmaRoamingList - List of SIDs to be considered roaming for 3GPP2 RATs.
     * @param cdmaNonRoamingList - List of SIDs to be considered not roaming for 3GPP2 RATs.
     * @return true if the operation was executed correctly.
     */
    boolean setRoamingOverride(in List<String> gsmRoamingList,
            in List<String> gsmNonRoamingList, in List<String> cdmaRoamingList,
            in List<String> cdmaNonRoamingList);

    /**
     * Returns the result and response from RIL for oem request
     *
     * @param oemReq the data is sent to ril.
     * @param oemResp the respose data from RIL.
     * @return negative value request was not handled or get error
     *         0 request was handled succesfully, but no response data
     *         positive value success, data length of response
     */
    int invokeOemRilRequestRaw(in byte[] oemReq, out byte[] oemResp);

    /**
     * Get ATR (Answer To Reset; as per ISO/IEC 7816-4) from SIM card
     */
    byte[] getAtr();

    /**
     * Get ATR (Answer To Reset; as per ISO/IEC 7816-4) from SIM card
     * for a particular subId.
     */
<<<<<<< HEAD
    byte[] getAtrUsingSubId(long subId);
=======
    byte[] getAtrUsingSubId(int subId);
>>>>>>> 23a90283

    /**
     * Check if any mobile Radios need to be shutdown.
     *
     * @return true is any mobile radio needs to be shutdown
     */
    boolean needMobileRadioShutdown();

    /**
     * Shutdown Mobile Radios
     */
    void shutdownMobileRadios();

    /**
     * Enables or disables video calling.
     *
     * @param enable Whether to enable video calling.
     */
    void enableVideoCalling(boolean enable);

    /**
     * Whether video calling has been enabled by the user.
     *
     * @return {@code True} if the user has enabled video calling, {@code false} otherwise.
     */
    boolean isVideoCallingEnabled();

     /**
      * Returns the unique device ID of phone, for example, the IMEI for
      * GSM and the MEID for CDMA phones. Return null if device ID is not available.
      *
      * <p>Requires Permission:
      *   {@link android.Manifest.permission#READ_PHONE_STATE READ_PHONE_STATE}
      */
    String getDeviceId();
}<|MERGE_RESOLUTION|>--- conflicted
+++ resolved
@@ -342,11 +342,7 @@
     /**
      * Report whether mms data connectivity is possible.
      */
-<<<<<<< HEAD
-    boolean isDataPossibleForSubscription(long subId, String apnType);
-=======
     boolean isDataPossibleForSubscription(int subId, String apnType);
->>>>>>> 23a90283
 
     Bundle getCellLocation();
 
@@ -485,13 +481,6 @@
     String getIccOperatorNumeric(int subId);
 
     /**
-      * Return icc operator numeric for given subId
-      * @param subId user preferred subId.
-      * Returns icc operator numeric
-      */
-    String getIccOperatorNumeric(long subId);
-
-    /**
      * Return true if an ICC card is present
      */
     boolean hasIccCard();
@@ -529,11 +518,7 @@
     List<CellInfo> getAllCellInfo();
 
 
-<<<<<<< HEAD
-    List<CellInfo> getAllCellInfoUsingSubId(long subId);
-=======
     List<CellInfo> getAllCellInfoUsingSubId(int subId);
->>>>>>> 23a90283
 
     /**
      * Sets minimum time in milli-seconds between onCellInfoChanged
@@ -566,11 +551,7 @@
      * @param AID Application id. See ETSI 102.221 and 101.220.
      * @return an IccOpenLogicalChannelResponse object.
      */
-<<<<<<< HEAD
-    IccOpenLogicalChannelResponse iccOpenLogicalChannelUsingSubId(long subId, String AID);
-=======
     IccOpenLogicalChannelResponse iccOpenLogicalChannelUsingSubId(int subId, String AID);
->>>>>>> 23a90283
 
     /**
      * Closes a previously opened logical channel to the ICC card.
@@ -594,11 +575,7 @@
      *            successful iccOpenLogicalChannel.
      * @return true if the channel was closed successfully.
      */
-<<<<<<< HEAD
-    boolean iccCloseLogicalChannelUsingSubId(long subId, int channel);
-=======
     boolean iccCloseLogicalChannelUsingSubId(int subId, int channel);
->>>>>>> 23a90283
 
     /**
      * Transmit an APDU to the ICC card over a logical channel.
@@ -639,11 +616,7 @@
      * @return The APDU response from the ICC card with the status appended at
      *            the end.
      */
-<<<<<<< HEAD
-    String iccTransmitApduLogicalChannelUsingSubId(long subId, int channel, int cla,
-=======
     String iccTransmitApduLogicalChannelUsingSubId(int subId, int channel, int cla,
->>>>>>> 23a90283
             int instruction, int p1, int p2, int p3, String data);
 
     /**
@@ -681,11 +654,7 @@
      * @return The APDU response from the ICC card with the status appended at
      *            the end.
      */
-<<<<<<< HEAD
-    String iccTransmitApduBasicChannelUsingSubId(long subId, int cla, int instruction,
-=======
     String iccTransmitApduBasicChannelUsingSubId(int subId, int cla, int instruction,
->>>>>>> 23a90283
             int p1, int p2, int p3, String data);
 
     /**
@@ -715,11 +684,7 @@
      * @param filePath
      * @return The APDU response.
      */
-<<<<<<< HEAD
-    byte[] iccExchangeSimIOUsingSubId(long subId, int fileID, int command, int p1, int p2,
-=======
     byte[] iccExchangeSimIOUsingSubId(int subId, int fileID, int command, int p1, int p2,
->>>>>>> 23a90283
             int p3, String filePath);
 
     /**
@@ -814,13 +779,6 @@
     void setDataEnabled(int subId, boolean enable);
 
     /**
-     * User enable/disable Mobile Data per subscription.
-     *
-     * @param enable true to turn on, else false
-     */
-    void setDataEnabledUsingSubId(long subId, boolean enable);
-
-    /**
      * Get the user enabled state of Mobile Data.
      *
      * @return true on enabled
@@ -969,11 +927,7 @@
      * Get ATR (Answer To Reset; as per ISO/IEC 7816-4) from SIM card
      * for a particular subId.
      */
-<<<<<<< HEAD
-    byte[] getAtrUsingSubId(long subId);
-=======
     byte[] getAtrUsingSubId(int subId);
->>>>>>> 23a90283
 
     /**
      * Check if any mobile Radios need to be shutdown.
