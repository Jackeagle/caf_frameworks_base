/*
 * Copyright (C) 2006 The Android Open Source Project
 * Copyright (c) 2011-2012 Code Aurora Forum. All rights reserved.
 *
 * Licensed under the Apache License, Version 2.0 (the "License");
 * you may not use this file except in compliance with the License.
 * You may obtain a copy of the License at
 *
 *      http://www.apache.org/licenses/LICENSE-2.0
 *
 * Unless required by applicable law or agreed to in writing, software
 * distributed under the License is distributed on an "AS IS" BASIS,
 * WITHOUT WARRANTIES OR CONDITIONS OF ANY KIND, either express or implied.
 * See the License for the specific language governing permissions and
 * limitations under the License.
 */

package com.android.internal.telephony.gsm;

import android.app.AlarmManager;
import android.app.PendingIntent;
import android.content.ContentResolver;
import android.content.ContentValues;
import android.content.Context;
import android.content.Intent;
import android.content.IntentFilter;
import android.database.ContentObserver;
import android.database.Cursor;
import android.net.ConnectivityManager;
import android.net.LinkAddress;
import android.net.LinkCapabilities;
import android.net.LinkProperties;
import android.net.LinkProperties.CompareResult;
import android.net.NetworkConfig;
import android.net.NetworkUtils;
import android.net.ProxyProperties;
import android.net.TrafficStats;
import android.net.Uri;
import android.os.AsyncResult;
import android.os.Message;
import android.os.SystemClock;
import android.os.SystemProperties;
import android.provider.Settings;
import android.provider.Telephony;
import android.telephony.CellLocation;
import android.telephony.ServiceState;
import android.telephony.TelephonyManager;
import android.telephony.cdma.CdmaCellLocation;
import android.telephony.gsm.GsmCellLocation;
import android.text.TextUtils;
import android.util.EventLog;
import android.util.Log;

import com.android.internal.R;
import com.android.internal.telephony.ApnContext;
import com.android.internal.telephony.ApnSetting;
import com.android.internal.telephony.DataProfile;
import com.android.internal.telephony.DataCallState;
import com.android.internal.telephony.DataConnection;
import com.android.internal.telephony.DataConnection.FailCause;
import com.android.internal.telephony.DataConnection.UpdateLinkPropertyResult;
import com.android.internal.telephony.DataConnectionAc;
import com.android.internal.telephony.DataConnectionTracker;
import com.android.internal.telephony.EventLogTags;
import com.android.internal.telephony.IccCard;
import com.android.internal.telephony.Phone;
import com.android.internal.telephony.PhoneBase;
import com.android.internal.telephony.RILConstants;
import com.android.internal.telephony.RetryManager;
import com.android.internal.telephony.uicc.IccRecords;
import com.android.internal.telephony.uicc.UiccCard;
import com.android.internal.telephony.uicc.UiccController;
import com.android.internal.util.AsyncChannel;

import java.io.FileDescriptor;
import java.io.PrintWriter;
import java.util.ArrayList;
import java.util.Collection;
import java.util.HashMap;
import java.util.List;
import java.util.concurrent.ConcurrentHashMap;

/**
 * {@hide}
 */
public class GsmDataConnectionTracker extends DataConnectionTracker {
    protected final String LOG_TAG = "GSM";
    private static final boolean RADIO_TESTS = false;

    //***** Instance Variables

    private boolean mReregisterOnReconnectFailure = false;
    private ContentResolver mResolver;

    // Recovery action taken in case of data stall
    private static class RecoveryAction {
        public static final int GET_DATA_CALL_LIST      = 0;
        public static final int CLEANUP                 = 1;
        public static final int REREGISTER              = 2;
        public static final int RADIO_RESTART           = 3;
        public static final int RADIO_RESTART_WITH_PROP = 4;

        private static boolean isAggressiveRecovery(int value) {
            return ((value == RecoveryAction.CLEANUP) ||
                    (value == RecoveryAction.REREGISTER) ||
                    (value == RecoveryAction.RADIO_RESTART) ||
                    (value == RecoveryAction.RADIO_RESTART_WITH_PROP));
        }
    }

    public int getRecoveryAction() {
        int action = Settings.System.getInt(mPhone.getContext().getContentResolver(),
                "radio.data.stall.recovery.action", RecoveryAction.GET_DATA_CALL_LIST);
        if (VDBG) log("getRecoveryAction: " + action);
        return action;
    }
    public void putRecoveryAction(int action) {
        Settings.System.putInt(mPhone.getContext().getContentResolver(),
                "radio.data.stall.recovery.action", action);
        if (VDBG) log("putRecoveryAction: " + action);
    }

    //***** Constants

    private static final int POLL_PDP_MILLIS = 5 * 1000;

    private static final String INTENT_RECONNECT_ALARM =
        "com.android.internal.telephony.gprs-reconnect";
    private static final String INTENT_RECONNECT_ALARM_EXTRA_TYPE = "reconnect_alarm_extra_type";
    private static final String INTENT_RECONNECT_ALARM_EXTRA_RETRY_COUNT =
        "reconnect_alaram_extra_retry_count";

    private static final String INTENT_DATA_STALL_ALARM =
        "com.android.internal.telephony.gprs-data-stall";

    static final Uri PREFERAPN_NO_UPDATE_URI =
                        Uri.parse("content://telephony/carriers/preferapn_no_update");
    static final String APN_ID = "apn_id";
    private boolean canSetPreferApn = false;

    private static final boolean DATA_STALL_SUSPECTED = true;
    private static final boolean DATA_STALL_NOT_SUSPECTED = false;
    /*
     * If this property is set to true then android assumes that multiple PDN is
     * going to be supported in modem/nw. However if second PDN requests fails,
     * then behavior is going to be determined by the
     * SUPPORT_SERVICE_ARBITRATION property below. If MPDN is set to false, then
     * android will ensure that the higher priority service is active. Low
     * priority data calls may be pro-actively torn down to ensure this.
     */
    private static final boolean SUPPORT_MPDN = SystemProperties.getBoolean(
            "persist.telephony.mpdn", true);

    // Holds the cdma operator numeric.  Used only in case of CDMA NV eHRPD case.
    // The value is from the property ro.cdma.home.operator.numeric
    private String mCdmaHomeOperatorNumeric = SystemProperties.get(
            "ro.cdma.home.operator.numeric", null);

    private boolean mUseNvOperatorForEhrpd = SystemProperties.getBoolean(
            "persist.radio.use_nv_for_ehrpd", false);

    @Override
    protected void onActionIntentReconnectAlarm(Intent intent) {
        String reason = intent.getStringExtra(INTENT_RECONNECT_ALARM_EXTRA_REASON);
        int connectionId = intent.getIntExtra(INTENT_RECONNECT_ALARM_EXTRA_TYPE, -1);
        int retryCount = intent.getIntExtra(INTENT_RECONNECT_ALARM_EXTRA_RETRY_COUNT, 0);

        DataConnectionAc dcac= mDataConnectionAsyncChannels.get(connectionId);

        if (DBG) {
            log("onActionIntentReconnectAlarm: mState=" + mState + " reason=" + reason +
                    " connectionId=" + connectionId + " retryCount=" + retryCount);
        }

        if (dcac != null) {
            for (ApnContext apnContext : dcac.getApnListSync()) {
                apnContext.setDataConnectionAc(null);
                apnContext.setDataConnection(null);
                apnContext.setReason(reason);
                apnContext.setRetryCount(retryCount);
                if (apnContext.getState() == State.FAILED) {
                    apnContext.setState(State.IDLE);
                }
                sendMessage(obtainMessage(EVENT_TRY_SETUP_DATA, apnContext));
            }
            // Alram had expired. Clear pending intent recorded on the DataConnection.
            dcac.setReconnectIntentSync(null);
        }
    }

    //***** Constructor

    public GsmDataConnectionTracker(PhoneBase p) {
        super(p);
        if (DBG) log("GsmDCT.constructor");
        p.mCM.registerForAvailable (this, EVENT_RADIO_AVAILABLE, null);
        p.mCM.registerForOffOrNotAvailable(this, EVENT_RADIO_OFF_OR_NOT_AVAILABLE, null);
        p.mCM.registerForDataNetworkStateChanged (this, EVENT_DATA_STATE_CHANGED, null);
        p.getCallTracker().registerForVoiceCallEnded (this, EVENT_VOICE_CALL_ENDED, null);
        p.getCallTracker().registerForVoiceCallStarted (this, EVENT_VOICE_CALL_STARTED, null);
        p.getServiceStateTracker().registerForDataConnectionAttached(this,
                EVENT_DATA_CONNECTION_ATTACHED, null);
        p.getServiceStateTracker().registerForDataConnectionDetached(this,
                EVENT_DATA_CONNECTION_DETACHED, null);
        p.getServiceStateTracker().registerForRoamingOn(this, EVENT_ROAMING_ON, null);
        p.getServiceStateTracker().registerForRoamingOff(this, EVENT_ROAMING_OFF, null);
        p.getServiceStateTracker().registerForPsRestrictedEnabled(this,
                EVENT_PS_RESTRICT_ENABLED, null);
        p.getServiceStateTracker().registerForPsRestrictedDisabled(this,
                EVENT_PS_RESTRICT_DISABLED, null);

        // install reconnect intent filter for this data connection.
        IntentFilter filter = new IntentFilter();
        filter.addAction(INTENT_DATA_STALL_ALARM);
        p.getContext().registerReceiver(mIntentReceiver, filter, null, p);

        mResolver = mPhone.getContext().getContentResolver();

<<<<<<< HEAD
        mApnContexts = new ConcurrentHashMap<String, ApnContext>();
=======
        mApnObserver = new ApnChangeObserver();
        p.getContext().getContentResolver().registerContentObserver(
                Telephony.Carriers.CONTENT_URI, true, mApnObserver);
>>>>>>> 4873a480

        initApnContextsAndDataConnection();
        broadcastMessenger();

        log("SUPPORT_MPDN = " + SUPPORT_MPDN);
        log("mCdmaHomeOperatorNumeric = " + mCdmaHomeOperatorNumeric);
        log("mUseNvOperatorForEhrpd = " + mUseNvOperatorForEhrpd);

        int radioTech  = mPhone.getServiceState().getRadioTechnology();
        if (mUseNvOperatorForEhrpd && radioTech == ServiceState.RIL_RADIO_TECHNOLOGY_EHRPD &&
                mCdmaHomeOperatorNumeric != null) {
            if (DBG) log("Subscription from NV and EHRPD: createAllApnList");
            createAllApnList();
        }
    }

    @Override
    public void dispose() {
        if (DBG) log("GsmDCT.dispose");
        cleanUpAllConnections(true, null);

        super.dispose();

        //Unregister for all events
        mPhone.mCM.unregisterForAvailable(this);
        mPhone.mCM.unregisterForOffOrNotAvailable(this);
        IccRecords r = mIccRecords.get();
        if (r != null) { r.unregisterForRecordsLoaded(this);}
        mPhone.mCM.unregisterForDataNetworkStateChanged(this);
        mPhone.getCallTracker().unregisterForVoiceCallEnded(this);
        mPhone.getCallTracker().unregisterForVoiceCallStarted(this);
        mPhone.getServiceStateTracker().unregisterForDataConnectionAttached(this);
        mPhone.getServiceStateTracker().unregisterForDataConnectionDetached(this);
        mPhone.getServiceStateTracker().unregisterForRoamingOn(this);
        mPhone.getServiceStateTracker().unregisterForRoamingOff(this);
        mPhone.getServiceStateTracker().unregisterForPsRestrictedEnabled(this);
        mPhone.getServiceStateTracker().unregisterForPsRestrictedDisabled(this);

        mApnContexts.clear();

        destroyDataConnections();
    }

    @Override
    public boolean isApnTypeActive(String type) {
        ApnContext apnContext = mApnContexts.get(type);
        if (apnContext == null) return false;

        return (apnContext.getDataConnection() != null);
    }

    @Override
    protected boolean isDataPossible(String apnType) {
        ApnContext apnContext = mApnContexts.get(apnType);
        if (apnContext == null) {
            return false;
        }
        boolean apnContextIsEnabled = apnContext.isEnabled();
        State apnContextState = apnContext.getState();
        boolean apnTypePossible = !(apnContextIsEnabled &&
                (apnContextState == State.FAILED));
        boolean dataAllowed = isDataAllowed();
        boolean possible = dataAllowed && apnTypePossible;

        if (DBG) {
            log(String.format("isDataPossible(%s): possible=%b isDataAllowed=%b " +
                    "apnTypePossible=%b apnContextisEnabled=%b apnContextState()=%s",
                    apnType, possible, dataAllowed, apnTypePossible,
                    apnContextIsEnabled, apnContextState));
        }
        return possible;
    }

    @Override
    protected void finalize() {
        if(DBG) log("finalize");
    }

    @Override
    protected String getActionIntentReconnectAlarm() {
        return INTENT_RECONNECT_ALARM;
    }

    @Override
    protected String getActionIntentDataStallAlarm() {
        return INTENT_DATA_STALL_ALARM;
    }

    private ApnContext addApnContext(String type) {
        ApnContext apnContext = new ApnContext(type, LOG_TAG);
        apnContext.setDependencyMet(false);
        mApnContexts.put(type, apnContext);
        return apnContext;
    }

    protected void initApnContextsAndDataConnection() {
        boolean defaultEnabled = SystemProperties.getBoolean(DEFALUT_DATA_ON_BOOT_PROP, true);
        // Load device network attributes from resources
        String[] networkConfigStrings = mPhone.getContext().getResources().getStringArray(
                com.android.internal.R.array.networkAttributes);
        for (String networkConfigString : networkConfigStrings) {
            NetworkConfig networkConfig = new NetworkConfig(networkConfigString);
            ApnContext apnContext = null;

            switch (networkConfig.type) {
            case ConnectivityManager.TYPE_MOBILE:
                apnContext = addApnContext(Phone.APN_TYPE_DEFAULT);
                apnContext.setEnabled(defaultEnabled);
                break;
            case ConnectivityManager.TYPE_MOBILE_MMS:
                apnContext = addApnContext(Phone.APN_TYPE_MMS);
                break;
            case ConnectivityManager.TYPE_MOBILE_SUPL:
                apnContext = addApnContext(Phone.APN_TYPE_SUPL);
                break;
            case ConnectivityManager.TYPE_MOBILE_DUN:
                apnContext = addApnContext(Phone.APN_TYPE_DUN);
                break;
            case ConnectivityManager.TYPE_MOBILE_HIPRI:
                apnContext = addApnContext(Phone.APN_TYPE_HIPRI);
                ApnContext defaultContext = mApnContexts.get(Phone.APN_TYPE_DEFAULT);
                if (defaultContext != null) {
                    applyNewState(apnContext, apnContext.isEnabled(),
                            defaultContext.getDependencyMet());
                } else {
                    // the default will set the hipri dep-met when it is created
                }
                continue;
            case ConnectivityManager.TYPE_MOBILE_FOTA:
                apnContext = addApnContext(Phone.APN_TYPE_FOTA);
                break;
            case ConnectivityManager.TYPE_MOBILE_IMS:
                apnContext = addApnContext(Phone.APN_TYPE_IMS);
                break;
            case ConnectivityManager.TYPE_MOBILE_CBS:
                apnContext = addApnContext(Phone.APN_TYPE_CBS);
                break;
            default:
                // skip unknown types
                continue;
            }
            if (apnContext != null) {
                // set the prop, but also apply the newly set enabled and dependency values
                onSetDependencyMet(apnContext.getApnType(), networkConfig.dependencyMet);
            }
        }
    }

    @Override
    protected LinkProperties getLinkProperties(String apnType) {
        ApnContext apnContext = mApnContexts.get(apnType);
        if (apnContext != null) {
            DataConnectionAc dcac = apnContext.getDataConnectionAc();
            if (dcac != null) {
                if (DBG) log("return link properites for " + apnType);
                return dcac.getLinkPropertiesSync();
            }
        }
        if (DBG) log("return new LinkProperties");
        return new LinkProperties();
    }

    @Override
    protected LinkCapabilities getLinkCapabilities(String apnType) {
        ApnContext apnContext = mApnContexts.get(apnType);
        if (apnContext!=null) {
            DataConnectionAc dataConnectionAc = apnContext.getDataConnectionAc();
            if (dataConnectionAc != null) {
                if (DBG) log("get active pdp is not null, return link Capabilities for " + apnType);
                return dataConnectionAc.getLinkCapabilitiesSync();
            }
        }
        if (DBG) log("return new LinkCapabilities");
        return new LinkCapabilities();
    }

    @Override
    // Return all active apn types
    public String[] getActiveApnTypes() {
        if (DBG) log("get all active apn types");
        ArrayList<String> result = new ArrayList<String>();

        for (ApnContext apnContext : mApnContexts.values()) {
            if (apnContext.isReady()) {
                result.add(apnContext.getApnType());
            }
        }

        return (String[])result.toArray(new String[0]);
    }

    @Override
    // Return active apn of specific apn type
    public String getActiveApnString(String apnType) {
        if (DBG) log( "get active apn string for type:" + apnType);
        ApnContext apnContext = mApnContexts.get(apnType);
        if (apnContext != null) {
            ApnSetting apnSetting = (ApnSetting)apnContext.getApnSetting();
            if (apnSetting != null) {
                return apnSetting.apn;
            }
        }
        return null;
    }

    @Override
    public boolean isApnTypeEnabled(String apnType) {
        ApnContext apnContext = mApnContexts.get(apnType);
        if (apnContext == null) {
            return false;
        }
        return apnContext.isEnabled();
    }

    @Override
    protected void setState(State s) {
        if (DBG) log("setState should not be used in GSM" + s);
    }

    // Return state of specific apn type
    @Override
    public State getState(String apnType) {
        ApnContext apnContext = mApnContexts.get(apnType);
        if (apnContext != null) {
            return apnContext.getState();
        }
        return State.FAILED;
    }

    // Return state of overall
    public State getOverallState() {
        boolean isConnecting = false;
        boolean isFailed = true; // All enabled Apns should be FAILED.
        boolean isAnyEnabled = false;

        for (ApnContext apnContext : mApnContexts.values()) {
            if (apnContext.isEnabled()) {
                isAnyEnabled = true;
                switch (apnContext.getState()) {
                case CONNECTED:
                case DISCONNECTING:
                    if (DBG) log("overall state is CONNECTED");
                    return State.CONNECTED;
                case CONNECTING:
                case INITING:
                    isConnecting = true;
                    isFailed = false;
                    break;
                case IDLE:
                case SCANNING:
                    isFailed = false;
                    break;
                }
            }
        }

        if (!isAnyEnabled) { // Nothing enabled. return IDLE.
            if (DBG) log( "overall state is IDLE");
            return State.IDLE;
        }

        if (isConnecting) {
            if (DBG) log( "overall state is CONNECTING");
            return State.CONNECTING;
        } else if (!isFailed) {
            if (DBG) log( "overall state is IDLE");
            return State.IDLE;
        } else {
            if (DBG) log( "overall state is FAILED");
            return State.FAILED;
        }
    }

    /**
     * Ensure that we are connected to an APN of the specified type.
     *
     * @param type the APN type
     * @return Success is indicated by {@code Phone.APN_ALREADY_ACTIVE} or
     *         {@code Phone.APN_REQUEST_STARTED}. In the latter case, a
     *         broadcast will be sent by the ConnectivityManager when a
     *         connection to the APN has been established.
     */
    @Override
    public synchronized int enableApnType(String apnType) {
        ApnContext apnContext = mApnContexts.get(apnType);
        if (apnContext == null || !isApnTypeAvailable(apnType)) {
            if (DBG) log("enableApnType: " + apnType + " is type not available");
            return Phone.APN_TYPE_NOT_AVAILABLE;
        }

        // If already active, return
        if (DBG) log("enableApnType: " + apnType + " mState(" + apnContext.getState() + ")");

        if (apnContext.getState() == State.CONNECTED) {
            if (DBG) log("enableApnType: return APN_ALREADY_ACTIVE");
            return Phone.APN_ALREADY_ACTIVE;
        }
        setEnabled(apnTypeToId(apnType), true);
        if (DBG) {
            log("enableApnType: new apn request for type " + apnType +
                    " return APN_REQUEST_STARTED");
        }
        return Phone.APN_REQUEST_STARTED;
    }

    // A new APN has gone active and needs to send events to catch up with the
    // current condition
    private void notifyApnIdUpToCurrent(String reason, ApnContext apnContext, String type) {
        switch (apnContext.getState()) {
            case IDLE:
            case INITING:
                break;
            case CONNECTING:
            case SCANNING:
                mPhone.notifyDataConnection(reason, type, Phone.DataState.CONNECTING);
                break;
            case CONNECTED:
            case DISCONNECTING:
                mPhone.notifyDataConnection(reason, type, Phone.DataState.CONNECTING);
                mPhone.notifyDataConnection(reason, type, Phone.DataState.CONNECTED);
                break;
        }
    }

    @Override
    public synchronized int disableApnType(String type) {
        if (DBG) log("disableApnType:" + type);
        ApnContext apnContext = mApnContexts.get(type);

        if (apnContext != null) {
            setEnabled(apnTypeToId(type), false);
            if (apnContext.getState() != State.IDLE && apnContext.getState() != State.FAILED) {
                if (DBG) log("diableApnType: return APN_REQUEST_STARTED");
                return Phone.APN_REQUEST_STARTED;
            } else {
                if (DBG) log("disableApnType: return APN_ALREADY_INACTIVE");
                return Phone.APN_ALREADY_INACTIVE;
            }

        } else {
            if (DBG) {
                log("disableApnType: no apn context was found, return APN_REQUEST_FAILED");
            }
            return Phone.APN_REQUEST_FAILED;
        }
    }

    @Override
    protected boolean isApnTypeAvailable(String type) {
        if (type.equals(Phone.APN_TYPE_DUN) && fetchDunApn() != null) {
            return true;
        }

        if (mAllApns != null) {
            for (DataProfile apn : mAllApns) {
                if (apn.canHandleType(type)) {
                    return true;
                }
            }
        }
        return false;
    }

    /**
     * Report on whether data connectivity is enabled for any APN.
     * @return {@code false} if data connectivity has been explicitly disabled,
     * {@code true} otherwise.
     */
    @Override
    public boolean getAnyDataEnabled() {
        synchronized (mDataEnabledLock) {
            if (!(mInternalDataEnabled && mUserDataEnabled && sPolicyDataEnabled)) return false;
            for (ApnContext apnContext : mApnContexts.values()) {
                // Make sure we dont have a context that going down
                // and is explicitly disabled.
                if (isDataAllowed(apnContext)) {
                    return true;
                }
            }
            return false;
        }
    }

    private boolean isDataAllowed(ApnContext apnContext) {
        return apnContext.isReady() && isDataAllowed();
    }

    //****** Called from ServiceStateTracker
    /**
     * Invoked when ServiceStateTracker observes a transition from GPRS
     * attach to detach.
     */
    protected void onDataConnectionDetached() {
        /*
         * We presently believe it is unnecessary to tear down the PDP context
         * when GPRS detaches, but we should stop the network polling.
         */
        if (DBG) log ("onDataConnectionDetached: stop polling and notify detached");
        stopNetStatPoll();
        stopDataStallAlarm();
        notifyDataConnection(Phone.REASON_DATA_DETACHED);
    }

    private void onDataConnectionAttached() {
        if (DBG) log("onDataConnectionAttached");
        if (getOverallState() == State.CONNECTED) {
            if (DBG) log("onDataConnectionAttached: start polling notify attached");
            startNetStatPoll();
            startDataStallAlarm(DATA_STALL_NOT_SUSPECTED);
            notifyDataConnection(Phone.REASON_DATA_ATTACHED);
        } else {
            // update APN availability so that APN can be enabled.
            notifyOffApnsOfAvailability(Phone.REASON_DATA_ATTACHED);
        }

        setupDataOnReadyApns(Phone.REASON_DATA_ATTACHED);
    }

    @Override
    protected boolean isDataAllowed() {
        final boolean internalDataEnabled;
        synchronized (mDataEnabledLock) {
            internalDataEnabled = mInternalDataEnabled;
        }

        int gprsState = mPhone.getServiceStateTracker().getCurrentDataConnectionState();
        boolean desiredPowerState = mPhone.getServiceStateTracker().getDesiredPowerState();
        IccRecords r = mIccRecords.get();
        boolean recordsLoaded = (r != null) ? r.getRecordsLoaded() : false;
        int radioTech  = mPhone.getServiceState().getRadioTechnology();

        boolean allowed =
                    (gprsState == ServiceState.STATE_IN_SERVICE || mAutoAttachOnCreation) &&
                    ((mUseNvOperatorForEhrpd &&
                      radioTech == ServiceState.RIL_RADIO_TECHNOLOGY_EHRPD &&
                      mCdmaHomeOperatorNumeric != null) ||
                     recordsLoaded) &&
                    (mPhone.getState() == Phone.State.IDLE ||
                     mPhone.getServiceStateTracker().isConcurrentVoiceAndDataAllowed()) &&
                    internalDataEnabled &&
                    (!mPhone.getServiceState().getRoaming() || getDataOnRoamingEnabled()) &&
                    !mIsPsRestricted &&
                    desiredPowerState;
        if (!allowed && DBG) {
            String reason = "";
            if (!((gprsState == ServiceState.STATE_IN_SERVICE) || mAutoAttachOnCreation)) {
                reason += " - gprs= " + gprsState;
            }
            if (mUseNvOperatorForEhrpd && radioTech == ServiceState.RIL_RADIO_TECHNOLOGY_EHRPD &&
                    mCdmaHomeOperatorNumeric == null)
                reason += " - Cdma Home Operator Numeric not available";
            if (!mUseNvOperatorForEhrpd && !recordsLoaded) reason += " - SIM not loaded";
            if (mPhone.getState() != Phone.State.IDLE &&
                    !mPhone.getServiceStateTracker().isConcurrentVoiceAndDataAllowed()) {
                reason += " - PhoneState= " + mPhone.getState();
                reason += " - Concurrent voice and data not allowed";
            }
            if (!internalDataEnabled) reason += " - mInternalDataEnabled= false";
            if (mPhone.getServiceState().getRoaming() && !getDataOnRoamingEnabled()) {
                reason += " - Roaming and data roaming not enabled";
            }
            if (mIsPsRestricted) reason += " - mIsPsRestricted= true";
            if (!desiredPowerState) reason += " - desiredPowerState= false";
            if (DBG) log("isDataAllowed: not allowed due to" + reason);
        }
        return allowed;
    }

    private void setupDataOnReadyApns(String reason) {
        // Stop reconnect alarms on all data connections pending
        // retry. Reset ApnContext state to IDLE.
        log("setupDataOnReadyApns: " + reason);

        for (DataConnectionAc dcac : mDataConnectionAsyncChannels.values()) {
            if (dcac.getReconnectIntentSync() != null) {
                cancelReconnectAlarm(dcac);
            }
            // update retry config for existing calls to match up
            // ones for the new RAT.
            if (dcac.dataConnection != null) {
                Collection<ApnContext> apns = dcac.getApnListSync();

                boolean hasDefault = false;
                for (ApnContext apnContext : apns) {
                    if (apnContext.getApnType().equals(Phone.APN_TYPE_DEFAULT)) {
                        hasDefault = true;
                        break;
                    }
                }
                configureRetry(dcac.dataConnection, hasDefault, 0);
            }
        }

        // Be sure retry counts for Apncontexts and DC's are sync'd.
        // When DCT/ApnContexts are refactored and we cleanup retrying
        // this won't be needed.
        resetAllRetryCounts();

        // Only check for default APN state
        for (ApnContext apnContext :
                    getPrioritySortedApnContextList().toArray(new ApnContext[0])) {
            if (apnContext.getState() == State.FAILED) {
                // By this time, alarms for all failed Apns
                // should be stopped if any.
                // Make sure to set the state back to IDLE
                // so that setup data can happen.
                apnContext.setState(State.IDLE);
            }
            if (apnContext.isReady()) {
                if (apnContext.getState() == State.IDLE) {
                    apnContext.setReason(reason);
                    trySetupData(apnContext);
                }
            }
        }
    }

    private boolean trySetupData(String reason, String type) {
        if (DBG) {
            log("trySetupData: " + type + " due to " + (reason == null ? "(unspecified)" : reason)
                    + " isPsRestricted=" + mIsPsRestricted);
        }

        if (type == null) {
            type = Phone.APN_TYPE_DEFAULT;
        }

        ApnContext apnContext = mApnContexts.get(type);

        if (apnContext == null ){
            if (DBG) log("trySetupData new apn context for type:" + type);
            apnContext = new ApnContext(type, LOG_TAG);
            mApnContexts.put(type, apnContext);
        }
        apnContext.setReason(reason);

        return trySetupData(apnContext);
    }

    private boolean trySetupData(ApnContext apnContext) {
        if (DBG) {
            log("trySetupData for type:" + apnContext.getApnType() +
                    " due to " + apnContext.getReason());
            log("trySetupData with mIsPsRestricted=" + mIsPsRestricted);
        }

        if (mPhone.getSimulatedRadioControl() != null) {
            // Assume data is connected on the simulator
            // FIXME  this can be improved
            apnContext.setState(State.CONNECTED);
            mPhone.notifyDataConnection(apnContext.getReason(), apnContext.getApnType());

            log("trySetupData: (fix?) We're on the simulator; assuming data is connected");
            return true;
        }

        boolean desiredPowerState = mPhone.getServiceStateTracker().getDesiredPowerState();

        // If MPDN is disabled and if the current active ApnContext cannot handle the
        // requested apnType, then
        //  - Disconnect one active low priority data call if there is any, and after
        //    disconnect setup up the new requested connection.
        //  - Do not bring up the requested connection, if there is any high priority
        //    data connection is active.
        if (SUPPORT_MPDN == false
                && !isAnyActiveApnContextHandlesType(apnContext.getApnType())) {
            if (disconnectOneLowerPriorityCall(apnContext.getApnType())) {
                log("Lower/Equal priority call disconnected.");
                return false;
            }

            if (isHigherPriorityDataCallActive(apnContext.getApnType())) {
                log("Higher priority call active. Ignoring setup data call request.");
                return false;
            }
        }

        if ((apnContext.getState() == State.IDLE || apnContext.getState() == State.SCANNING) &&
                isDataAllowed(apnContext) && getAnyDataEnabled() && !isEmergency()) {

            if (apnContext.getState() == State.IDLE) {
                ArrayList<DataProfile> waitingApns = buildWaitingApns(apnContext.getApnType());
                if (waitingApns.isEmpty()) {
                    if (DBG) log("trySetupData: No APN found");
                    notifyNoData(GsmDataConnection.FailCause.MISSING_UNKNOWN_APN, apnContext);
                    notifyOffApnsOfAvailability(apnContext.getReason());
                    return false;
                } else {
                    apnContext.setWaitingApns(waitingApns);
                    if (DBG) {
                        log ("trySetupData: Create from mAllApns : " + apnListToString(mAllApns));
                    }
                }
            }

            if (DBG) {
                log ("Setup watingApns : " + apnListToString(apnContext.getWaitingApns()));
            }
            // apnContext.setReason(apnContext.getReason());
            boolean retValue = setupData(apnContext);
            notifyOffApnsOfAvailability(apnContext.getReason());
            return retValue;
        } else {
            // TODO: check the condition.
            if (!apnContext.getApnType().equals(Phone.APN_TYPE_DEFAULT)
                && (apnContext.getState() == State.IDLE
                    || apnContext.getState() == State.SCANNING))
                mPhone.notifyDataConnectionFailed(apnContext.getReason(), apnContext.getApnType());
            notifyOffApnsOfAvailability(apnContext.getReason());
            return false;
        }
    }

    @Override
    // Disabled apn's still need avail/unavail notificiations - send them out
    protected void notifyOffApnsOfAvailability(String reason) {
        for (ApnContext apnContext : mApnContexts.values()) {
            if (!apnContext.isReady()) {
                if (DBG) log("notifyOffApnOfAvailability type:" + apnContext.getApnType());
                mPhone.notifyDataConnection(reason != null ? reason : apnContext.getReason(),
                                            apnContext.getApnType(),
                                            Phone.DataState.DISCONNECTED);
            } else {
                if (DBG) {
                    log("notifyOffApnsOfAvailability skipped apn due to isReady==false: " +
                            apnContext.toString());
                }
            }
        }
    }

    /**
     * If tearDown is true, this only tears down a CONNECTED session. Presently,
     * there is no mechanism for abandoning an INITING/CONNECTING session,
     * but would likely involve cancelling pending async requests or
     * setting a flag or new state to ignore them when they came in
     * @param tearDown true if the underlying GsmDataConnection should be
     * disconnected.
     * @param reason reason for the clean up.
     */
    protected void cleanUpAllConnections(boolean tearDown, String reason) {
        if (DBG) log("cleanUpAllConnections: tearDown=" + tearDown + " reason=" + reason);

        for (ApnContext apnContext : mApnContexts.values()) {
            apnContext.setReason(reason);
            cleanUpConnection(tearDown, apnContext, true);
        }

        stopNetStatPoll();
        stopDataStallAlarm();

        // TODO: Do we need mRequestedApnType?
        mRequestedApnType = Phone.APN_TYPE_DEFAULT;
    }

    /**
     * Cleanup all connections.
     *
     * TODO: Cleanup only a specified connection passed as a parameter.
     *       Also, make sure when you clean up a conn, if it is last apply
     *       logic as though it is cleanupAllConnections
     *
     * @param tearDown true if the underlying DataConnection should be disconnected.
     * @param reason for the clean up.
     */

    @Override
    protected void onCleanUpAllConnections(String cause) {
        cleanUpAllConnections(true, cause);
    }

    protected void cleanUpConnection(boolean tearDown, ApnContext apnContext, boolean doAll) {

        if (apnContext == null) {
            if (DBG) log("cleanUpConnection: apn context is null");
            return;
        }

        DataConnectionAc dcac = apnContext.getDataConnectionAc();
        if (DBG) {
            log("cleanUpConnection: E tearDown=" + tearDown + " reason=" + apnContext.getReason() +
                    " apnContext=" + apnContext);
        }
        if (tearDown) {
            if (apnContext.isDisconnected()) {
                // The request is tearDown and but ApnContext is not connected.
                // If apnContext is not enabled anymore, break the linkage to the DCAC/DC.
                apnContext.setState(State.IDLE);
                if (!apnContext.isReady()) {
                    apnContext.setDataConnection(null);
                    apnContext.setDataConnectionAc(null);
                }
            } else {
                // Connection is still there. Try to clean up.
                if (dcac != null) {
                    if (apnContext.getState() != State.DISCONNECTING) {
                        boolean disconnectAll = doAll;
                        if (Phone.APN_TYPE_DUN.equals(apnContext.getApnType())) {
                            DataProfile dunSetting = fetchDunApn();
                            if (dunSetting != null &&
                                    dunSetting.equals(apnContext.getApnSetting())) {
                                if (DBG) log("tearing down dedicated DUN connection");
                                // we need to tear it down - we brought it up just for dun and
                                // other people are camped on it and now dun is done.  We need
                                // to stop using it and let the normal apn list get used to find
                                // connections for the remaining desired connections
                                disconnectAll = true;
                            }
                        }
                        if (DBG) {
                            log("cleanUpConnection: tearing down" + (disconnectAll ? " all" :""));
                        }
                        Message msg = obtainMessage(EVENT_DISCONNECT_DONE, apnContext);
                        if (disconnectAll) {
                            apnContext.getDataConnection().tearDownAll(apnContext.getReason(), msg);
                        } else {
                            apnContext.getDataConnection().tearDown(apnContext.getReason(), msg);
                        }
                        apnContext.setState(State.DISCONNECTING);
                    }
                } else {
                    // apn is connected but no reference to dcac.
                    // Should not be happen, but reset the state in case.
                    apnContext.setState(State.IDLE);
                    mPhone.notifyDataConnection(apnContext.getReason(),
                                                apnContext.getApnType());
                }
            }
        } else {
            // force clean up the data connection.
            if (dcac != null) dcac.resetSync();
            apnContext.setState(State.IDLE);
            mPhone.notifyDataConnection(apnContext.getReason(), apnContext.getApnType());
            apnContext.setDataConnection(null);
            apnContext.setDataConnectionAc(null);
        }

        // make sure reconnection alarm is cleaned up if there is no ApnContext
        // associated to the connection.
        if (dcac != null) {
            Collection<ApnContext> apnList = dcac.getApnListSync();
            if (apnList.isEmpty()) {
                cancelReconnectAlarm(dcac);
            }
        }
        if (DBG) {
            log("cleanUpConnection: X tearDown=" + tearDown + " reason=" + apnContext.getReason() +
                    " apnContext=" + apnContext + " dc=" + apnContext.getDataConnection());
        }
    }

    /**
     * Cancels the alarm associated with DCAC.
     *
     * @param DataConnectionAc on which the alarm should be stopped.
     */
    protected void cancelReconnectAlarm(DataConnectionAc dcac) {
        if (dcac == null) return;

        PendingIntent intent = dcac.getReconnectIntentSync();

        if (intent != null) {
                AlarmManager am =
                    (AlarmManager) mPhone.getContext().getSystemService(Context.ALARM_SERVICE);
                am.cancel(intent);
                dcac.setReconnectIntentSync(null);
        }
    }

    /**
     * @param types comma delimited list of APN types
     * @return array of APN types
     */
    private String[] parseTypes(String types) {
        String[] result;
        // If unset, set to DEFAULT.
        if (types == null || types.equals("")) {
            result = new String[1];
            result[0] = Phone.APN_TYPE_ALL;
        } else {
            result = types.split(",");
        }
        return result;
    }

    private ArrayList<DataProfile> createApnList(Cursor cursor) {
        ArrayList<DataProfile> result = new ArrayList<DataProfile>();
        if (cursor.moveToFirst()) {
            do {
                String[] types = parseTypes(
                        cursor.getString(cursor.getColumnIndexOrThrow(Telephony.Carriers.TYPE)));
                ApnSetting apn = new ApnSetting(
                        cursor.getInt(cursor.getColumnIndexOrThrow(Telephony.Carriers._ID)),
                        cursor.getString(cursor.getColumnIndexOrThrow(Telephony.Carriers.NUMERIC)),
                        cursor.getString(cursor.getColumnIndexOrThrow(Telephony.Carriers.NAME)),
                        cursor.getString(cursor.getColumnIndexOrThrow(Telephony.Carriers.APN)),
                        NetworkUtils.trimV4AddrZeros(
                                cursor.getString(
                                cursor.getColumnIndexOrThrow(Telephony.Carriers.PROXY))),
                        cursor.getString(cursor.getColumnIndexOrThrow(Telephony.Carriers.PORT)),
                        NetworkUtils.trimV4AddrZeros(
                                cursor.getString(
                                cursor.getColumnIndexOrThrow(Telephony.Carriers.MMSC))),
                        NetworkUtils.trimV4AddrZeros(
                                cursor.getString(
                                cursor.getColumnIndexOrThrow(Telephony.Carriers.MMSPROXY))),
                        cursor.getString(cursor.getColumnIndexOrThrow(Telephony.Carriers.MMSPORT)),
                        cursor.getString(cursor.getColumnIndexOrThrow(Telephony.Carriers.USER)),
                        cursor.getString(cursor.getColumnIndexOrThrow(Telephony.Carriers.PASSWORD)),
                        cursor.getInt(cursor.getColumnIndexOrThrow(Telephony.Carriers.AUTH_TYPE)),
                        types,
                        cursor.getString(cursor.getColumnIndexOrThrow(Telephony.Carriers.PROTOCOL)),
                        cursor.getString(cursor.getColumnIndexOrThrow(
                                Telephony.Carriers.ROAMING_PROTOCOL)),
                        cursor.getInt(cursor.getColumnIndexOrThrow(
                                Telephony.Carriers.CARRIER_ENABLED)) == 1,
                        cursor.getInt(cursor.getColumnIndexOrThrow(Telephony.Carriers.BEARER)));
                 result.add((DataProfile)apn);

            } while (cursor.moveToNext());
        }
        if (DBG) log("createApnList: X result=" + result);
        return result;
    }

    private boolean dataConnectionNotInUse(DataConnectionAc dcac) {
        if (DBG) log("dataConnectionNotInUse: check if dcac is inuse dc=" + dcac.dataConnection);
        for (ApnContext apnContext : mApnContexts.values()) {
            if (apnContext.getDataConnectionAc() == dcac) {
                if (DBG) log("dataConnectionNotInUse: in use by apnContext=" + apnContext);
                return false;
            }
        }
        // TODO: Fix retry handling so free DataConnections have empty apnlists.
        // Probably move retry handling into DataConnections and reduce complexity
        // of DCT.
        for (ApnContext apnContext : dcac.getApnListSync()) {
            if (DBG) {
                log("dataConnectionNotInUse: removing apnContext=" + apnContext);
            }
            dcac.removeApnContextSync(apnContext);
        }
        if (DBG) log("dataConnectionNotInUse: not in use return true");
        return true;
    }

    private GsmDataConnection findFreeDataConnection() {
        for (DataConnectionAc dcac : mDataConnectionAsyncChannels.values()) {
            if (dcac.isInactiveSync() && dataConnectionNotInUse(dcac)) {
                DataConnection dc = dcac.dataConnection;
                if (DBG) {
                    log("findFreeDataConnection: found free GsmDataConnection=" +
                        " dcac=" + dcac + " dc=" + dc);
                }
                return (GsmDataConnection) dc;
            }
        }
        log("findFreeDataConnection: NO free GsmDataConnection");
        return null;
    }

    protected GsmDataConnection findReadyDataConnection(DataProfile apn) {
        if (apn == null) {
            return null;
        }
        if (DBG) {
            log("findReadyDataConnection: apn string <" + apn + ">" +
                    " dcacs.size=" + mDataConnectionAsyncChannels.size());
        }
        for (DataConnectionAc dcac : mDataConnectionAsyncChannels.values()) {
            ApnSetting apnSetting = (ApnSetting)dcac.getApnSettingSync();
            if (DBG) {
                log("findReadyDataConnection: dc apn string <" +
                         (apnSetting != null ? (apnSetting.toString()) : "null") + ">");
            }
            if ((apnSetting != null) && TextUtils.equals(apnSetting.toString(), apn.toString())) {
                DataConnection dc = dcac.dataConnection;
                if (DBG) {
                    log("findReadyDataConnection: found ready GsmDataConnection=" +
                        " dcac=" + dcac + " dc=" + dc);
                }
                return (GsmDataConnection) dc;
            }
        }
        return null;
    }


    private boolean setupData(ApnContext apnContext) {
        if (DBG) log("setupData: apnContext=" + apnContext);
        DataProfile apn;
        GsmDataConnection dc;

        int profileId = getApnProfileID(apnContext.getApnType());
        apn = (ApnSetting)apnContext.getNextWaitingApn();
        if (apn == null) {
            if (DBG) log("setupData: return for no apn found!");
            return false;
        }


        dc = (GsmDataConnection) checkForConnectionForApnContext(apnContext);

        if (dc == null) {
            dc = findReadyDataConnection(apn);

            if (dc == null) {
                if (DBG) log("setupData: No ready GsmDataConnection found!");
                // TODO: When allocating you are mapping type to id. If more than 1 free,
                // then could findFreeDataConnection get the wrong one??
                dc = findFreeDataConnection();
            }

            if (dc == null) {
                dc = createDataConnection();
            }

            if (dc == null) {
                if (DBG) log("setupData: No free GsmDataConnection found!");
                return false;
            }
        } else {
            apn = mDataConnectionAsyncChannels.get(dc.getDataConnectionId()).getApnSettingSync();
        }

        DataConnectionAc dcac = mDataConnectionAsyncChannels.get(dc.getDataConnectionId());
        dc.setProfileId( profileId );  //  assumed no connection sharing on profiled types

        int refCount = dcac.getRefCountSync();
        if (DBG) log("setupData: init dc and apnContext refCount=" + refCount);

        // configure retry count if no other Apn is using the same connection.
        if (refCount == 0) {
            configureRetry(dc, apn.canHandleType(Phone.APN_TYPE_DEFAULT),
                    apnContext.getRetryCount());
        }
        apnContext.setDataConnectionAc(dcac);
        apnContext.setDataConnection(dc);

        apnContext.setApnSetting(apn);
        apnContext.setState(State.INITING);
        mPhone.notifyDataConnection(apnContext.getReason(), apnContext.getApnType());
        // If reconnect alarm is active on this DataConnection, wait for the alarm being
        // fired so that we don't disruppt data retry pattern engaged.
        if (apnContext.getDataConnectionAc().getReconnectIntentSync() != null) {
            if (DBG) log("setupData: data reconnection pending");
            apnContext.setState(State.FAILED);
            mPhone.notifyDataConnection(apnContext.getReason(), apnContext.getApnType());
            return true;
        }

        Message msg = obtainMessage();
        msg.what = EVENT_DATA_SETUP_COMPLETE;
        msg.obj = apnContext;
        dc.bringUp(msg, apn);

        if (DBG) log("setupData: initing!");
        return true;
    }

    /**
     * Handles changes to the APN database.
     */
    @Override
    protected void onApnChanged() {
        State overallState = getOverallState();
        boolean isDisconnected = (overallState == State.IDLE || overallState == State.FAILED);

        if (mPhone instanceof GSMPhone) {
            // The "current" may no longer be valid.  MMS depends on this to send properly. TBD
            ((GSMPhone)mPhone).updateCurrentCarrierInProvider();
        }

        // TODO: It'd be nice to only do this if the changed entrie(s)
        // match the current operator.
        if (DBG) log("onApnChanged: createAllApnList and cleanUpAllConnections");
        createAllApnList();
        cleanUpAllConnections(!isDisconnected, Phone.REASON_APN_CHANGED);
        if (isDisconnected) {
            setupDataOnReadyApns(Phone.REASON_APN_CHANGED);
        }
    }

    /**
     * @param cid Connection id provided from RIL.
     * @return DataConnectionAc associated with specified cid.
     */
    private DataConnectionAc findDataConnectionAcByCid(int cid) {
        for (DataConnectionAc dcac : mDataConnectionAsyncChannels.values()) {
            if (dcac.getCidSync() == cid) {
                return dcac;
            }
        }
        return null;
    }

    /**
     * @param dcacs Collection of DataConnectionAc reported from RIL.
     * @return List of ApnContext which is connected, but is not present in
     *         data connection list reported from RIL.
     */
    private List<ApnContext> findApnContextToClean(Collection<DataConnectionAc> dcacs) {
        if (dcacs == null) return null;

        if (DBG) log("findApnContextToClean(ar): E dcacs=" + dcacs);

        ArrayList<ApnContext> list = new ArrayList<ApnContext>();
        for (ApnContext apnContext : mApnContexts.values()) {
            if (apnContext.getState() == State.CONNECTED) {
                boolean found = false;
                for (DataConnectionAc dcac : dcacs) {
                    if (dcac == apnContext.getDataConnectionAc()) {
                        // ApnContext holds the ref to dcac present in data call list.
                        found = true;
                        break;
                    }
                }
                if (!found) {
                    // ApnContext does not have dcac reported in data call list.
                    // Fetch all the ApnContexts that map to this dcac which are in
                    // INITING state too.
                    if (DBG) log("findApnContextToClean(ar): Connected apn not found in the list (" +
                                 apnContext.toString() + ")");
                    if (apnContext.getDataConnectionAc() != null) {
                        list.addAll(apnContext.getDataConnectionAc().getApnListSync());
                    } else {
                        list.add(apnContext);
                    }
                }
            }
        }
        if (DBG) log("findApnContextToClean(ar): X list=" + list);
        return list;
    }

    /**
     * @param ar is the result of RIL_REQUEST_DATA_CALL_LIST
     * or RIL_UNSOL_DATA_CALL_LIST_CHANGED
     */
    private void onDataStateChanged (AsyncResult ar) {
        ArrayList<DataCallState> dataCallStates;

        if (DBG) log("onDataStateChanged(ar): E");
        dataCallStates = (ArrayList<DataCallState>)(ar.result);

        if (ar.exception != null) {
            // This is probably "radio not available" or something
            // of that sort. If so, the whole connection is going
            // to come down soon anyway
            if (DBG) log("onDataStateChanged(ar): exception; likely radio not available, ignore");
            return;
        }
        if (DBG) log("onDataStateChanged(ar): DataCallState size=" + dataCallStates.size());

        boolean isAnyDataCallDormant = false;
        boolean isAnyDataCallActive = false;

        // Create a hash map to store the dataCallState of each DataConnectionAc
        HashMap<DataCallState, DataConnectionAc> dataCallStateToDcac;
        dataCallStateToDcac = new HashMap<DataCallState, DataConnectionAc>();
        for (DataCallState dataCallState : dataCallStates) {
            DataConnectionAc dcac = findDataConnectionAcByCid(dataCallState.cid);

            if (dcac != null) dataCallStateToDcac.put(dataCallState, dcac);
        }

        // A list of apns to cleanup, those that aren't in the list we know we have to cleanup
        List<ApnContext> apnsToCleanup = findApnContextToClean(dataCallStateToDcac.values());

        // Find which connections have changed state and send a notification or cleanup
        for (DataCallState newState : dataCallStates) {
            DataConnectionAc dcac = dataCallStateToDcac.get(newState);

            if (dcac == null) {
                loge("onDataStateChanged(ar): No associated DataConnection ignore");
                continue;
            }

            if (newState.active == DATA_CONNECTION_ACTIVE_PH_LINK_UP) isAnyDataCallActive = true;
            if (newState.active == DATA_CONNECTION_ACTIVE_PH_LINK_DOWN) isAnyDataCallDormant = true;

            // The list of apn's associated with this DataConnection
            Collection<ApnContext> apns = dcac.getApnListSync();

            // Find which ApnContexts of this DC are in the "Connected/Connecting" state.
            ArrayList<ApnContext> connectedApns = new ArrayList<ApnContext>();
            for (ApnContext apnContext : apns) {
                if (apnContext.getState() == State.CONNECTED ||
                       apnContext.getState() == State.CONNECTING ||
                       apnContext.getState() == State.INITING) {
                    connectedApns.add(apnContext);
                }
            }
            if (connectedApns.size() == 0) {
                if (DBG) log("onDataStateChanged(ar): no connected apns");
            } else {
                // Determine if the connection/apnContext should be cleaned up
                // or just a notification should be sent out.
                if (DBG) log("onDataStateChanged(ar): Found ConnId=" + newState.cid
                        + " newState=" + newState.toString());
                if (newState.active == 0) {
                    if (DBG) {
                        log("onDataStateChanged(ar): inactive, cleanup apns=" + connectedApns);
                    }
                    apnsToCleanup.addAll(connectedApns);
                    if (FailCause.fromInt(newState.status) == FailCause.TETHERED_CALL_ACTIVE) {
                        // Mark apnContexts as busy in a tethered call
                        for (ApnContext apnc : connectedApns) {
                            if (DBG) log("setTetheredCallOn for apncontext:" + apnc.toString());
                            apnc.setTetheredCallOn(true);
                        }
                    }
                } else {
                    // Its active so update the DataConnections link properties
                    UpdateLinkPropertyResult result =
                        dcac.updateLinkPropertiesDataCallStateSync(newState);
                    if (result.setupResult == DataCallState.SetupResult.ERR_Stale) {
                        log("onDataStateChanged(ar): state is Inactive no changes");
                    } else if (result.oldLp.equals(result.newLp)) {
                        if (DBG) log("onDataStateChanged(ar): no change");
                    } else {
                        if (result.oldLp.isIdenticalInterfaceName(result.newLp)) {
                            if (! result.oldLp.isIdenticalDnses(result.newLp) ||
                                    ! result.oldLp.isIdenticalRoutes(result.newLp) ||
                                    ! result.oldLp.isIdenticalHttpProxy(result.newLp) ||
                                    ! result.oldLp.isIdenticalAddresses(result.newLp)) {
                                // If the same address type was removed and added we need to cleanup
                                CompareResult<LinkAddress> car =
                                    result.oldLp.compareAddresses(result.newLp);
                                if (DBG) {
                                    log("onDataStateChanged: oldLp=" + result.oldLp +
                                            " newLp=" + result.newLp + " car=" + car);
                                }
                                boolean needToClean = false;
                                for (LinkAddress added : car.added) {
                                    for (LinkAddress removed : car.removed) {
                                        if (NetworkUtils.addressTypeMatches(removed.getAddress(),
                                                added.getAddress())) {
                                            needToClean = true;
                                            break;
                                        }
                                    }
                                }
                                if (needToClean) {
                                    if (DBG) {
                                        log("onDataStateChanged(ar): addr change, cleanup apns=" +
                                                connectedApns + " oldLp=" + result.oldLp +
                                                " newLp=" + result.newLp);
                                    }
                                    apnsToCleanup.addAll(connectedApns);
                                } else {
                                    if (DBG) log("onDataStateChanged(ar): simple change");
                                    for (ApnContext apnContext : connectedApns) {
                                         mPhone.notifyDataConnection(
                                                 Phone.REASON_LINK_PROPERTIES_CHANGED,
                                                 apnContext.getApnType());
                                    }
                                }
                            } else {
                                if (DBG) {
                                    log("onDataStateChanged(ar): no changes");
                                }
                            }
                        } else {
                            if (DBG) {
                                log("onDataStateChanged(ar): interface change, cleanup apns="
                                        + connectedApns);
                            }
                            apnsToCleanup.addAll(connectedApns);
                        }
                    }
                }
            }
        }

        if (isAnyDataCallDormant && !isAnyDataCallActive) {
            // There is no way to indicate link activity per APN right now. So
            // Link Activity will be considered dormant only when all data calls
            // are dormant.
            // If a single data call is in dormant state and none of the data
            // calls are active broadcast overall link state as dormant.
            mActivity = Activity.DORMANT;
            if (DBG) {
                log("onDataStateChanged: Data Activity updated to DORMANT. stopNetStatePoll");
            }
            stopNetStatPoll();
        } else {
            mActivity = Activity.NONE;
            if (DBG) {
                log("onDataStateChanged: Data Activity updated to NONE. " +
                         "isAnyDataCallActive = " + isAnyDataCallActive +
                         " isAnyDataCallDormant = " + isAnyDataCallDormant);
            }
            if (isAnyDataCallActive) startNetStatPoll();
        }
        mPhone.notifyDataActivity();

        if (apnsToCleanup.size() != 0) {
            // Add an event log when the network drops PDP
            int cid = getCellLocationId();
            EventLog.writeEvent(EventLogTags.PDP_NETWORK_DROP, cid,
                                TelephonyManager.getDefault().getNetworkType());
        }

        // Cleanup those dropped connections
        if (DBG) log("onDataStateChange(ar): apnsToCleanup=" + apnsToCleanup);
        for (ApnContext apnContext : apnsToCleanup) {
            cleanUpConnection(true, apnContext, false);
        }

        if (DBG) log("onDataStateChanged(ar): X");
    }

    private void notifyDefaultData(ApnContext apnContext) {
        if (DBG) {
            log("notifyDefaultData: type=" + apnContext.getApnType()
                + ", reason:" + apnContext.getReason());
        }
        apnContext.setState(State.CONNECTED);
        // setState(State.CONNECTED);
        mPhone.notifyDataConnection(apnContext.getReason(), apnContext.getApnType());
        startNetStatPoll();
        startDataStallAlarm(DATA_STALL_NOT_SUSPECTED);
        // reset reconnect timer
        apnContext.setRetryCount(0);
    }

    // TODO: For multiple Active APNs not exactly sure how to do this.
    protected void gotoIdleAndNotifyDataConnection(String reason) {
        if (DBG) log("gotoIdleAndNotifyDataConnection: reason=" + reason);
        notifyDataConnection(reason);
        mActiveApn = null;
    }

    private void resetPollStats() {
        mTxPkts = -1;
        mRxPkts = -1;
        mNetStatPollPeriod = POLL_NETSTAT_MILLIS;
    }

    private void doRecovery() {
        if (getOverallState() == State.CONNECTED) {
            // Go through a series of recovery steps, each action transitions to the next action
            int recoveryAction = getRecoveryAction();
            switch (recoveryAction) {
            case RecoveryAction.GET_DATA_CALL_LIST:
                EventLog.writeEvent(EventLogTags.DATA_STALL_RECOVERY_GET_DATA_CALL_LIST,
                        mSentSinceLastRecv);
                if (DBG) log("doRecovery() get data call list");
                mPhone.mCM.getDataCallList(obtainMessage(EVENT_DATA_STATE_CHANGED));
                putRecoveryAction(RecoveryAction.CLEANUP);
                break;
            case RecoveryAction.CLEANUP:
                EventLog.writeEvent(EventLogTags.DATA_STALL_RECOVERY_CLEANUP, mSentSinceLastRecv);
                if (DBG) log("doRecovery() cleanup all connections");
                cleanUpAllConnections(true, Phone.REASON_PDP_RESET);
                putRecoveryAction(RecoveryAction.REREGISTER);
                break;
            case RecoveryAction.REREGISTER:
                EventLog.writeEvent(EventLogTags.DATA_STALL_RECOVERY_REREGISTER,
                        mSentSinceLastRecv);
                if (DBG) log("doRecovery() re-register");
                mPhone.getServiceStateTracker().reRegisterNetwork(null);
                putRecoveryAction(RecoveryAction.RADIO_RESTART);
                break;
            case RecoveryAction.RADIO_RESTART:
                EventLog.writeEvent(EventLogTags.DATA_STALL_RECOVERY_RADIO_RESTART,
                        mSentSinceLastRecv);
                if (DBG) log("restarting radio");
                putRecoveryAction(RecoveryAction.RADIO_RESTART_WITH_PROP);
                restartRadio();
                break;
            case RecoveryAction.RADIO_RESTART_WITH_PROP:
                // This is in case radio restart has not recovered the data.
                // It will set an additional "gsm.radioreset" property to tell
                // RIL or system to take further action.
                // The implementation of hard reset recovery action is up to OEM product.
                // Once gsm.radioreset property is consumed, it is expected to set back
                // to false by RIL.
                EventLog.writeEvent(EventLogTags.DATA_STALL_RECOVERY_RADIO_RESTART_WITH_PROP, -1);
                if (DBG) log("restarting radio with gsm.radioreset to true");
                SystemProperties.set("gsm.radioreset", "true");
                // give 1 sec so property change can be notified.
                try {
                    Thread.sleep(1000);
                } catch (InterruptedException e) {}
                restartRadio();
                putRecoveryAction(RecoveryAction.GET_DATA_CALL_LIST);
                break;
            default:
                throw new RuntimeException("doRecovery: Invalid recoveryAction=" +
                    recoveryAction);
            }
        }
    }

    @Override
    protected void startNetStatPoll() {
        if (getOverallState() == State.CONNECTED && mNetStatPollEnabled == false) {
            if (DBG) log("startNetStatPoll");
            resetPollStats();
            mNetStatPollEnabled = true;
            mPollNetStat.run();
        }
    }

    @Override
    protected void stopNetStatPoll() {
        mNetStatPollEnabled = false;
        removeCallbacks(mPollNetStat);
        if (DBG) log("stopNetStatPoll");
    }

    @Override
    protected DataProfile fetchDunApn() {
        Context c = mPhone.getContext();
        String apnData = Settings.Secure.getString(c.getContentResolver(),
                Settings.Secure.TETHER_DUN_APN);
        ApnSetting dunSetting = ApnSetting.fromString(apnData);
        if (dunSetting != null) return dunSetting;

        apnData = c.getResources().getString(R.string.config_tether_apndata);
        return (DataProfile)ApnSetting.fromString(apnData);
    }

    private boolean isAnyActiveApnContextHandlesType(String apnType) {
        for (ApnContext apnContext : mApnContexts.values()) {
            if (!apnContext.isDisconnected()) {
                // If the ApnContext can handle the request apnType, do not disconnect
                DataProfile apnSetting = apnContext.getApnSetting();
                if (apnSetting != null && apnSetting.canHandleType(apnType)) {
                    // Found a ApnContext, which can handle the required apn type
                    log("isAnyActiveApnContextHandlesType:  - apnContext = [" + apnContext + "]"
                            + " can handle apnType=" + apnType);
                    return true;
                }
            }
        }
        return false;
    }

    private boolean isHigherPriorityDataCallActive(String apnType) {
        boolean result = false;
        ApnContext apnContext = mApnContexts.get(apnType);

        for (ApnContext apnContextEntry :
                getPrioritySortedApnContextList().toArray(new ApnContext[0])) {
            if (apnContextEntry.isHigherPriority(apnContext)
                    && (apnContextEntry.getState() == State.CONNECTED
                        || apnContextEntry.getState() == State.CONNECTING
                        || apnContextEntry.getState() == State.INITING)) {
                result = true;
                break;
            }
        }
        return result;
    }

    @Override
    protected boolean disconnectOneLowerPriorityCall(String apnType) {
        boolean disconnect = false;

        ApnContext apnContext = mApnContexts.get(apnType);

        for (ApnContext apnContextEntry :
                getPrioritySortedApnContextList().toArray(new ApnContext[0])) {
            if (!apnContextEntry.isDisconnected() &&
                    apnContextEntry.isLowerPriority(apnContext)) {
                disconnect = true;

                // Found a lower priority call, disconnect it.
                apnContextEntry.setReason(Phone.REASON_SINGLE_PDN_ARBITRATION);
                cleanUpConnection(true, apnContextEntry, false);
                break;
            }
        }

        log("disconnectOneLowerPriorityCall:" + apnContext.getApnType() + " " + disconnect);

        return disconnect;
    }

    @Override
    protected void restartRadio() {
        if (DBG) log("restartRadio: ************TURN OFF RADIO**************");
        cleanUpAllConnections(true, Phone.REASON_RADIO_TURNED_OFF);
        mPhone.getServiceStateTracker().powerOffRadioSafely(this);
        /* Note: no need to call setRadioPower(true).  Assuming the desired
         * radio power state is still ON (as tracked by ServiceStateTracker),
         * ServiceStateTracker will call setRadioPower when it receives the
         * RADIO_STATE_CHANGED notification for the power off.  And if the
         * desired power state has changed in the interim, we don't want to
         * override it with an unconditional power on.
         */

        int reset = Integer.parseInt(SystemProperties.get("net.ppp.reset-by-timeout", "0"));
        SystemProperties.set("net.ppp.reset-by-timeout", String.valueOf(reset+1));
    }


    private void updateDataStallInfo() {
        long sent, received;

        TxRxSum preTxRxSum = new TxRxSum(mDataStallTxRxSum);
        mDataStallTxRxSum.updateTxRxSum();

        if (VDBG) {
            log("updateDataStallInfo: mDataStallTxRxSum=" + mDataStallTxRxSum +
                    " preTxRxSum=" + preTxRxSum);
        }

        sent = mDataStallTxRxSum.txPkts - preTxRxSum.txPkts;
        received = mDataStallTxRxSum.rxPkts - preTxRxSum.rxPkts;

        if (RADIO_TESTS) {
            if (SystemProperties.getBoolean("radio.test.data.stall", false)) {
                log("updateDataStallInfo: radio.test.data.stall true received = 0;");
                received = 0;
            }
        }
        if ( sent > 0 && received > 0 ) {
            if (VDBG) log("updateDataStallInfo: IN/OUT");
            mSentSinceLastRecv = 0;
            putRecoveryAction(RecoveryAction.GET_DATA_CALL_LIST);
        } else if (sent > 0 && received == 0) {
            if (mPhone.getState() == Phone.State.IDLE) {
                mSentSinceLastRecv += sent;
            } else {
                mSentSinceLastRecv = 0;
            }
            if (DBG) {
                log("updateDataStallInfo: OUT sent=" + sent +
                        " mSentSinceLastRecv=" + mSentSinceLastRecv);
            }
        } else if (sent == 0 && received > 0) {
            if (VDBG) log("updateDataStallInfo: IN");
            mSentSinceLastRecv = 0;
            putRecoveryAction(RecoveryAction.GET_DATA_CALL_LIST);
        } else {
            if (VDBG) log("updateDataStallInfo: NONE");
        }
    }

    @Override
    protected void onDataStallAlarm(int tag) {
        if (mDataStallAlarmTag != tag) {
            if (DBG) {
                log("onDataStallAlarm: ignore, tag=" + tag + " expecting " + mDataStallAlarmTag);
            }
            return;
        }
        updateDataStallInfo();

        int hangWatchdogTrigger = Settings.Secure.getInt(mResolver,
                Settings.Secure.PDP_WATCHDOG_TRIGGER_PACKET_COUNT,
                NUMBER_SENT_PACKETS_OF_HANG);

        boolean suspectedStall = DATA_STALL_NOT_SUSPECTED;
        if (mSentSinceLastRecv >= hangWatchdogTrigger) {
            if (DBG) {
                log("onDataStallAlarm: tag=" + tag + " do recovery action=" + getRecoveryAction());
            }
            suspectedStall = DATA_STALL_SUSPECTED;
            sendMessage(obtainMessage(EVENT_DO_RECOVERY));
        } else {
            if (VDBG) {
                log("onDataStallAlarm: tag=" + tag + " Sent " + String.valueOf(mSentSinceLastRecv) +
                    " pkts since last received, < watchdogTrigger=" + hangWatchdogTrigger);
            }
        }
        startDataStallAlarm(suspectedStall);
    }


    private void updateDataActivity() {
        long sent, received;

        Activity newActivity;

        TxRxSum preTxRxSum = new TxRxSum(mTxPkts, mRxPkts);
        TxRxSum curTxRxSum = new TxRxSum();
        curTxRxSum.updateTxRxSum();
        mTxPkts = curTxRxSum.txPkts;
        mRxPkts = curTxRxSum.rxPkts;

        if (VDBG) {
            log("updateDataActivity: curTxRxSum=" + curTxRxSum + " preTxRxSum=" + preTxRxSum);
        }

        if (mNetStatPollEnabled && (preTxRxSum.txPkts > 0 || preTxRxSum.rxPkts > 0)) {
            sent = mTxPkts - preTxRxSum.txPkts;
            received = mRxPkts - preTxRxSum.rxPkts;

            if (VDBG) log("updateDataActivity: sent=" + sent + " received=" + received);
            if ( sent > 0 && received > 0 ) {
                newActivity = Activity.DATAINANDOUT;
            } else if (sent > 0 && received == 0) {
                newActivity = Activity.DATAOUT;
            } else if (sent == 0 && received > 0) {
                newActivity = Activity.DATAIN;
            } else {
                newActivity = (mActivity == Activity.DORMANT) ? mActivity : Activity.NONE;
            }

            if (mActivity != newActivity && mIsScreenOn) {
                if (VDBG) log("updateDataActivity: newActivity=" + newActivity);
                mActivity = newActivity;
                mPhone.notifyDataActivity();
            }
        }
    }

    private Runnable mPollNetStat = new Runnable()
    {
        @Override
        public void run() {
            updateDataActivity();

            if (mIsScreenOn) {
                mNetStatPollPeriod = Settings.Secure.getInt(mResolver,
                        Settings.Secure.PDP_WATCHDOG_POLL_INTERVAL_MS, POLL_NETSTAT_MILLIS);
            } else {
                mNetStatPollPeriod = Settings.Secure.getInt(mResolver,
                        Settings.Secure.PDP_WATCHDOG_LONG_POLL_INTERVAL_MS,
                        POLL_NETSTAT_SCREEN_OFF_MILLIS);
            }

            if (mNetStatPollEnabled) {
                postDelayed(this, mNetStatPollPeriod);
            }
        }
    };

    /**
     * Returns true if the last fail cause is something that
     * seems like it deserves an error notification.
     * Transient errors are ignored
     */
    private boolean shouldPostNotification(GsmDataConnection.FailCause  cause) {
        return (cause != GsmDataConnection.FailCause.UNKNOWN);
    }

    /**
     * Return true if data connection need to be setup after disconnected due to
     * reason.
     *
     * @param reason the reason why data is disconnected
     * @return true if try setup data connection is need for this reason
     */
    private boolean retryAfterDisconnected(String reason) {
        boolean retry = true;

        if (( Phone.REASON_RADIO_TURNED_OFF.equals(reason) )
                || (!SUPPORT_MPDN && Phone.REASON_SINGLE_PDN_ARBITRATION.equals(reason)) ) {
            retry = false;
        }
        return retry;
    }

    private void reconnectAfterFail(FailCause lastFailCauseCode,
                                    ApnContext apnContext, int retryOverride) {
        if (apnContext == null) {
            loge("reconnectAfterFail: apnContext == null, impossible");
            return;
        }
        if (DBG) {
            log("reconnectAfterFail: lastFailCause=" + lastFailCauseCode +
                    " retryOverride=" + retryOverride + " apnContext=" + apnContext);
        }
        if ((apnContext.getState() == State.FAILED) &&
            (apnContext.getDataConnection() != null)) {
            if (!apnContext.getDataConnection().isRetryNeeded()) {
                if (!apnContext.getApnType().equals(Phone.APN_TYPE_DEFAULT)) {
                    mPhone.notifyDataConnection(Phone.REASON_APN_FAILED, apnContext.getApnType());
                    return;
                }
                if (mReregisterOnReconnectFailure) {
                    // We've re-registerd once now just retry forever.
                    apnContext.getDataConnection().retryForeverUsingLastTimeout();
                } else {
<<<<<<< HEAD
                    if (!apnContext.getTetheredCallOn()) {
                        // Try to Re-register to the network.
                        if (DBG) log("reconnectAfterFail: activate failed, Reregistering to network");
                        mReregisterOnReconnectFailure = true;
                        mPhone.getServiceStateTracker().reRegisterNetwork(null);
                        apnContext.getDataConnection().resetRetryCount();
                        return;
                    } else {
                        if (DBG) log("Tethered mode ON, skip re-registering");
                    }
=======
                    // Try to Re-register to the network.
                    if (DBG) log("reconnectAfterFail: activate failed, Reregistering to network");
                    mReregisterOnReconnectFailure = true;
                    mPhone.getServiceStateTracker().reRegisterNetwork(null);
                    apnContext.setRetryCount(0);
                    return;
>>>>>>> 4873a480
                }
            }

            // If retry needs to be backed off for specific case (determined by RIL/Modem)
            // use the specified timer instead of pre-configured retry pattern.
            int nextReconnectDelay = retryOverride;
            if (nextReconnectDelay < 0) {
                nextReconnectDelay = apnContext.getDataConnection().getRetryTimer();
                apnContext.getDataConnection().increaseRetryCount();
                if (DBG) {
                    log("reconnectAfterFail: increaseRetryCount=" +
                            apnContext.getDataConnection().getRetryCount() +
                            " nextReconnectDelay=" + nextReconnectDelay);
                }
            }
            startAlarmForReconnect(nextReconnectDelay, apnContext);

            if (!shouldPostNotification(lastFailCauseCode)) {
                if (DBG) {
                    log("reconnectAfterFail: NOT Posting GPRS Unavailable notification "
                                + "-- likely transient error");
                }
            } else {
                notifyNoData(lastFailCauseCode, apnContext);
            }
        }
    }

    private void startAlarmForReconnect(int delay, ApnContext apnContext) {

        DataConnectionAc dcac = apnContext.getDataConnectionAc();

        if ((dcac == null) || (dcac.dataConnection == null)) {
            // should not happen, but just in case.
            loge("startAlarmForReconnect: null dcac or dc.");
            return;
        }

        AlarmManager am =
            (AlarmManager) mPhone.getContext().getSystemService(Context.ALARM_SERVICE);

        Intent intent = new Intent(INTENT_RECONNECT_ALARM + '.' +
                                   dcac.dataConnection.getDataConnectionId());
        String reason = apnContext.getReason();
        intent.putExtra(INTENT_RECONNECT_ALARM_EXTRA_REASON, reason);
        int connectionId = dcac.dataConnection.getDataConnectionId();
        intent.putExtra(INTENT_RECONNECT_ALARM_EXTRA_TYPE, connectionId);

        // TODO: Until a real fix is created, which probably entails pushing
        // retires into the DC itself, this fix gets the retry count and
        // puts it in the reconnect alarm. When the reconnect alarm fires
        // onActionIntentReconnectAlarm is called which will use the value saved
        // here and save it in the ApnContext and send the EVENT_CONNECT message
        // which invokes setupData. Then setupData will use the value in the ApnContext
        // and to tell the DC to set the retry count in the retry manager.
        int retryCount = dcac.dataConnection.getRetryCount();
        intent.putExtra(INTENT_RECONNECT_ALARM_EXTRA_RETRY_COUNT, retryCount);

        if (DBG) {
            log("startAlarmForReconnect: next attempt in " + (delay / 1000) + "s" +
                    " reason='" + reason + "' connectionId=" + connectionId +
                    " retryCount=" + retryCount);
        }

        PendingIntent alarmIntent = PendingIntent.getBroadcast (mPhone.getContext(), 0,
                                        intent, PendingIntent.FLAG_UPDATE_CURRENT);
        dcac.setReconnectIntentSync(alarmIntent);
        am.set(AlarmManager.ELAPSED_REALTIME_WAKEUP,
                SystemClock.elapsedRealtime() + delay, alarmIntent);

    }

    private void startDataStallAlarm(boolean suspectedStall) {
        int nextAction = getRecoveryAction();
        int delayInMs;

        // If screen is on or data stall is currently suspected, set the alarm
        // with an aggresive timeout.
        if (mIsScreenOn || suspectedStall || RecoveryAction.isAggressiveRecovery(nextAction)) {
            delayInMs = Settings.Secure.getInt(mResolver,
                                       Settings.Secure.DATA_STALL_ALARM_AGGRESSIVE_DELAY_IN_MS,
                                       DATA_STALL_ALARM_AGGRESSIVE_DELAY_IN_MS_DEFAULT);
        } else {
            delayInMs = Settings.Secure.getInt(mResolver,
                                       Settings.Secure.DATA_STALL_ALARM_NON_AGGRESSIVE_DELAY_IN_MS,
                                       DATA_STALL_ALARM_NON_AGGRESSIVE_DELAY_IN_MS_DEFAULT);
        }

        mDataStallAlarmTag += 1;
        if (VDBG) {
            log("startDataStallAlarm: tag=" + mDataStallAlarmTag +
                    " delay=" + (delayInMs / 1000) + "s");
        }
        AlarmManager am =
            (AlarmManager) mPhone.getContext().getSystemService(Context.ALARM_SERVICE);

        Intent intent = new Intent(INTENT_DATA_STALL_ALARM);
        intent.putExtra(DATA_STALL_ALARM_TAG_EXTRA, mDataStallAlarmTag);
        mDataStallAlarmIntent = PendingIntent.getBroadcast(mPhone.getContext(), 0, intent,
                PendingIntent.FLAG_UPDATE_CURRENT);
        am.set(AlarmManager.ELAPSED_REALTIME_WAKEUP,
                SystemClock.elapsedRealtime() + delayInMs, mDataStallAlarmIntent);
    }

    private void stopDataStallAlarm() {
        AlarmManager am =
            (AlarmManager) mPhone.getContext().getSystemService(Context.ALARM_SERVICE);

        if (VDBG) {
            log("stopDataStallAlarm: current tag=" + mDataStallAlarmTag +
                    " mDataStallAlarmIntent=" + mDataStallAlarmIntent);
        }
        mDataStallAlarmTag += 1;
        if (mDataStallAlarmIntent != null) {
            am.cancel(mDataStallAlarmIntent);
            mDataStallAlarmIntent = null;
        }
    }

    @Override
    protected void restartDataStallAlarm() {
        if (isConnected() == false) return;
        // To be called on screen status change.
        // Do not cancel the alarm if it is set with aggressive timeout.
        int nextAction = getRecoveryAction();

        if (RecoveryAction.isAggressiveRecovery(nextAction)) {
            if (DBG) log("data stall recovery action is pending. not resetting the alarm.");
            return;
        }
        stopDataStallAlarm();
        startDataStallAlarm(DATA_STALL_NOT_SUSPECTED);
    }

    private void notifyNoData(GsmDataConnection.FailCause lastFailCauseCode,
                              ApnContext apnContext) {
        if (DBG) log( "notifyNoData: type=" + apnContext.getApnType());
        apnContext.setState(State.FAILED);
        if (lastFailCauseCode.isPermanentFail()
            && (!apnContext.getApnType().equals(Phone.APN_TYPE_DEFAULT))) {
            mPhone.notifyDataConnectionFailed(apnContext.getReason(), apnContext.getApnType());
        }
    }

    private void onRecordsLoaded() {
        if (DBG) log("onRecordsLoaded: createAllApnList");
        createAllApnList();
        if (mPhone.mCM.getRadioState().isOn()) {
            if (DBG) log("onRecordsLoaded: notifying data availability");
            notifyOffApnsOfAvailability(Phone.REASON_SIM_LOADED);
        }
        setupDataOnReadyApns(Phone.REASON_SIM_LOADED);
    }

    @Override
    protected void onSetDependencyMet(String apnType, boolean met) {
        // don't allow users to tweak hipri to work around default dependency not met
        if (Phone.APN_TYPE_HIPRI.equals(apnType)) return;

        ApnContext apnContext = mApnContexts.get(apnType);
        if (apnContext == null) {
            loge("onSetDependencyMet: ApnContext not found in onSetDependencyMet(" +
                    apnType + ", " + met + ")");
            return;
        }
        applyNewState(apnContext, apnContext.isEnabled(), met);
        if (Phone.APN_TYPE_DEFAULT.equals(apnType)) {
            // tie actions on default to similar actions on HIPRI regarding dependencyMet
            apnContext = mApnContexts.get(Phone.APN_TYPE_HIPRI);
            if (apnContext != null) applyNewState(apnContext, apnContext.isEnabled(), met);
        }
    }

    private void applyNewState(ApnContext apnContext, boolean enabled, boolean met) {
        boolean cleanup = false;
        boolean trySetup = false;
        if (DBG) {
            log("applyNewState(" + apnContext.getApnType() + ", " + enabled +
                    "(" + apnContext.isEnabled() + "), " + met + "(" +
                    apnContext.getDependencyMet() +"))");
        }
        if (apnContext.isReady()) {
            if (enabled && met) {
                trySetup = true;
            } else {
                if (!enabled) {
                    apnContext.setReason(Phone.REASON_DATA_DISABLED);
                } else {
                    apnContext.setReason(Phone.REASON_DATA_DEPENDENCY_UNMET);
                }
                cleanup = true;
            }
        } else {
            if (enabled && met) {
                if (apnContext.isEnabled()) {
                    apnContext.setReason(Phone.REASON_DATA_DEPENDENCY_MET);
                } else {
                    apnContext.setReason(Phone.REASON_DATA_ENABLED);
                }
                if (apnContext.getState() == State.FAILED) {
                    apnContext.setState(State.IDLE);
                }
                trySetup = true;
            }
        }
        apnContext.setEnabled(enabled);
        apnContext.setDependencyMet(met);
        if (cleanup) cleanUpConnection(true, apnContext, false);
        if (trySetup) trySetupData(apnContext);
    }

    private DataConnection checkForConnectionForApnContext(ApnContext apnContext) {
        // Loop through all apnContexts looking for one with a conn that satisfies this apnType
        String apnType = apnContext.getApnType();
        DataProfile dunSetting = null;

        if (Phone.APN_TYPE_DUN.equals(apnType)) {
            dunSetting = fetchDunApn();
        }

        DataConnection potential = null;
        for (ApnContext c : mApnContexts.values()) {
            DataConnection conn = c.getDataConnection();
            if (conn != null) {
                DataProfile apnSetting = c.getApnSetting();
                if (dunSetting != null) {
                    if (dunSetting.equals(apnSetting)) {
                        switch (c.getState()) {
                            case CONNECTED:
                                if (DBG) {
                                    log("checkForConnectionForApnContext: apnContext=" +
                                            apnContext + " found conn=" + conn);
                                }
                                return conn;
                            case CONNECTING:
                                potential = conn;
                        }
                    }
                } else if (apnSetting != null && apnSetting.canHandleType(apnType)) {
                    switch (c.getState()) {
                        case CONNECTED:
                            if (DBG) {
                                log("checkForConnectionForApnContext: apnContext=" + apnContext +
                                        " found conn=" + conn);
                            }
                            return conn;
                        case CONNECTING:
                            potential = conn;
                    }
                }
            }
        }
        if (potential != null) {
            if (DBG) {
                log("checkForConnectionForApnContext: apnContext=" + apnContext +
                    " found conn=" + potential);
            }
            return potential;
        }

        if (DBG) log("checkForConnectionForApnContext: apnContext=" + apnContext + " NO conn");
        return null;
    }

    @Override
    protected void onEnableApn(int apnId, int enabled) {
        ApnContext apnContext = mApnContexts.get(apnIdToType(apnId));
        if (apnContext == null) {
            loge("onEnableApn(" + apnId + ", " + enabled + "): NO ApnContext");
            return;
        }
        // TODO change our retry manager to use the appropriate numbers for the new APN
        if (DBG) log("onEnableApn: apnContext=" + apnContext + " call applyNewState");
        applyNewState(apnContext, enabled == ENABLED, apnContext.getDependencyMet());
    }

    @Override
    // TODO: We shouldnt need this.
    protected boolean onTrySetupData(String reason) {
        if (DBG) log("onTrySetupData: reason=" + reason);
        setupDataOnReadyApns(reason);
        return true;
    }

    protected boolean onTrySetupData(ApnContext apnContext) {
        if (DBG) log("onTrySetupData: apnContext=" + apnContext);
        return trySetupData(apnContext);
    }

    @Override
    protected void onRoamingOff() {
        if (DBG) log("onRoamingOff");

        if (mUserDataEnabled == false) return;

        if (getDataOnRoamingEnabled() == false) {
            notifyOffApnsOfAvailability(Phone.REASON_ROAMING_OFF);
            setupDataOnReadyApns(Phone.REASON_ROAMING_OFF);
        } else {
            notifyDataConnection(Phone.REASON_ROAMING_OFF);
        }
    }

    @Override
    protected void onRoamingOn() {
        if (mUserDataEnabled == false) return;

        if (getDataOnRoamingEnabled()) {
            if (DBG) log("onRoamingOn: setup data on roaming");
            setupDataOnReadyApns(Phone.REASON_ROAMING_ON);
            notifyDataConnection(Phone.REASON_ROAMING_ON);
        } else {
            if (DBG) log("onRoamingOn: Tear down data connection on roaming.");
            cleanUpAllConnections(true, Phone.REASON_ROAMING_ON);
            notifyOffApnsOfAvailability(Phone.REASON_ROAMING_ON);
        }
    }

    @Override
    protected void onRadioAvailable() {
        if (DBG) log("onRadioAvailable");
        if (mPhone.getSimulatedRadioControl() != null) {
            // Assume data is connected on the simulator
            // FIXME  this can be improved
            // setState(State.CONNECTED);
            notifyDataConnection(null);

            log("onRadioAvailable: We're on the simulator; assuming data is connected");
        }

        IccRecords r = mIccRecords.get();
        if (r != null && r.getRecordsLoaded()) {
            notifyOffApnsOfAvailability(null);
        }

        if (getOverallState() != State.IDLE) {
            cleanUpConnection(true, null, false);
        }
    }

    @Override
    protected void onRadioOffOrNotAvailable() {
        // Make sure our reconnect delay starts at the initial value
        // next time the radio comes on

        resetAllRetryCounts();
        mReregisterOnReconnectFailure = false;

        if (mPhone.getSimulatedRadioControl() != null) {
            // Assume data is connected on the simulator
            // FIXME  this can be improved
            log("We're on the simulator; assuming radio off is meaningless");
        } else {
            if (DBG) log("onRadioOffOrNotAvailable: is off and clean up all connections");
            cleanUpAllConnections(false, Phone.REASON_RADIO_TURNED_OFF);
        }
        notifyOffApnsOfAvailability(null);
    }

    @Override
    protected void onDataSetupComplete(AsyncResult ar) {

        DataConnection.FailCause cause = DataConnection.FailCause.UNKNOWN;
        boolean handleError = false;
        ApnContext apnContext = null;

        if(ar.userObj instanceof ApnContext){
            apnContext = (ApnContext)ar.userObj;
        } else {
            throw new RuntimeException("onDataSetupComplete: No apnContext");
        }

        if (isDataSetupCompleteOk(ar)) {
            DataConnectionAc dcac = apnContext.getDataConnectionAc();

            if (RADIO_TESTS) {
                // Note: To change radio.test.onDSC.null.dcac from command line you need to
                // adb root and adb remount and from the command line you can only change the
                // value to 1 once. To change it a second time you can reboot or execute
                // adb shell stop and then adb shell start. The command line to set the value is:
                //   adb shell sqlite3 /data/data/com.android.providers.settings/databases/settings.db "insert into system (name,value) values ('radio.test.onDSC.null.dcac', '1');"
                ContentResolver cr = mPhone.getContext().getContentResolver();
                String radioTestProperty = "radio.test.onDSC.null.dcac";
                if (Settings.System.getInt(cr, radioTestProperty, 0) == 1) {
                    log("onDataSetupComplete: " + radioTestProperty +
                            " is true, set dcac to null and reset property to false");
                    dcac = null;
                    Settings.System.putInt(cr, radioTestProperty, 0);
                    log("onDataSetupComplete: " + radioTestProperty + "=" +
                            Settings.System.getInt(mPhone.getContext().getContentResolver(),
                                    radioTestProperty, -1));
                }
            }
            if (dcac == null) {
                log("onDataSetupComplete: no connection to DC, handle as error");
                cause = DataConnection.FailCause.CONNECTION_TO_DATACONNECTIONAC_BROKEN;
                handleError = true;
            } else {
                DataConnection dc = apnContext.getDataConnection();
                ApnSetting apn = (ApnSetting)apnContext.getApnSetting();
                if (DBG) {
                    log("onDataSetupComplete: success apn=" + (apn == null ? "unknown" : apn.apn));
                }
                if (apn != null && apn.proxy != null && apn.proxy.length() != 0) {
                    try {
                        String port = apn.port;
                        if (TextUtils.isEmpty(port)) port = "8080";
                        ProxyProperties proxy = new ProxyProperties(apn.proxy,
                                Integer.parseInt(port), null);
                        dcac.setLinkPropertiesHttpProxySync(proxy);
                    } catch (NumberFormatException e) {
                        loge("onDataSetupComplete: NumberFormatException making ProxyProperties (" +
                                apn.port + "): " + e);
                    }
                }

                // everything is setup
                if(TextUtils.equals(apnContext.getApnType(),Phone.APN_TYPE_DEFAULT)) {
                    SystemProperties.set("gsm.defaultpdpcontext.active", "true");
                    if (canSetPreferApn && mPreferredApn == null) {
                        if (DBG) log("onDataSetupComplete: PREFERED APN is null");
                        mPreferredApn = apn;
                        if (mPreferredApn != null) {
                            setPreferredApn(mPreferredApn.id);
                        }
                    }
                } else {
                    SystemProperties.set("gsm.defaultpdpcontext.active", "false");
                }
                notifyDefaultData(apnContext);
            }
        } else {
            cause = (DataConnection.FailCause) (ar.result);
            if (DBG) {
                DataProfile apn = apnContext.getApnSetting();
                log(String.format("onDataSetupComplete: error apn=%s cause=%s",
                        (apn == null ? "unknown" : apn.apn), cause));
            }
            if (cause.isEventLoggable()) {
                // Log this failure to the Event Logs.
                int cid = getCellLocationId();
                EventLog.writeEvent(EventLogTags.PDP_SETUP_FAIL,
                        cause.ordinal(), cid, TelephonyManager.getDefault().getNetworkType());
            }

            // Count permanent failures and remove the APN we just tried
            if (cause.isPermanentFail()) apnContext.decWaitingApnsPermFailCount();

            apnContext.removeWaitingApn(apnContext.getApnSetting());
            if (DBG) {
                log(String.format("onDataSetupComplete: WaitingApns.size=%d" +
                        " WaitingApnsPermFailureCountDown=%d",
                        apnContext.getWaitingApns().size(),
                        apnContext.getWaitingApnsPermFailCount()));
            }
            handleError = true;
        }

        if (handleError) {
            // See if there are more APN's to try
            if (apnContext.getWaitingApns().isEmpty()) {
                if (apnContext.getWaitingApnsPermFailCount() == 0) {
                    if (DBG) {
                        log("onDataSetupComplete: All APN's had permanent failures, stop retrying");
                    }
                    apnContext.setState(State.FAILED);
                    mPhone.notifyDataConnection(Phone.REASON_APN_FAILED, apnContext.getApnType());

                    apnContext.setDataConnection(null);
                    apnContext.setDataConnectionAc(null);
                } else {
                    if (DBG) log("onDataSetupComplete: Not all permanent failures, retry");
                    // check to see if retry should be overridden for this failure.
                    int retryOverride = -1;
                    if (ar.exception instanceof DataConnection.CallSetupException) {
                        retryOverride =
                            ((DataConnection.CallSetupException)ar.exception).getRetryOverride();
                    }
                    if (retryOverride == RILConstants.MAX_INT) {
                        if (DBG) log("No retry is suggested.");
                    } else {
                        startDelayedRetry(cause, apnContext, retryOverride);
                    }
                }
            } else {
                if (DBG) log("onDataSetupComplete: Try next APN");
                apnContext.setState(State.SCANNING);
                // Wait a bit before trying the next APN, so that
                // we're not tying up the RIL command channel
                startAlarmForReconnect(APN_DELAY_MILLIS, apnContext);
            }
        }
    }

    /**
     * Called when EVENT_DISCONNECT_DONE is received.
     */
    @Override
    protected void onDisconnectDone(int connId, AsyncResult ar) {
        ApnContext apnContext = null;

        if (ar.userObj instanceof ApnContext) {
            apnContext = (ApnContext) ar.userObj;
        } else {
            loge("onDisconnectDone: Invalid ar in onDisconnectDone, ignore");
            return;
        }

        if(DBG) log("onDisconnectDone: EVENT_DISCONNECT_DONE apnContext=" + apnContext);
        apnContext.setState(State.IDLE);

        mPhone.notifyDataConnection(apnContext.getReason(), apnContext.getApnType());

        // if all data connection are gone, check whether Airplane mode request was
        // pending.
        if (isDisconnected()) {
            if (mPhone.getServiceStateTracker().processPendingRadioPowerOffAfterDataOff()) {
                // Radio will be turned off. No need to retry data setup
                apnContext.setApnSetting(null);
                apnContext.setDataConnection(null);
                apnContext.setDataConnectionAc(null);
                return;
            }
        }

        // If APN is still enabled, try to bring it back up automatically
        if (apnContext.isReady() && retryAfterDisconnected(apnContext.getReason())) {
            SystemProperties.set("gsm.defaultpdpcontext.active", "false");  // TODO - what the heck?  This shoudld go
            // Wait a bit before trying the next APN, so that
            // we're not tying up the RIL command channel.
            // This also helps in any external dependency to turn off the context.
            startAlarmForReconnect(APN_DELAY_MILLIS, apnContext);
        } else {
            apnContext.setApnSetting(null);
            apnContext.setDataConnection(null);
            apnContext.setDataConnectionAc(null);
        }

        if (SUPPORT_MPDN == false)
            setupDataOnReadyApns(Phone.REASON_SINGLE_PDN_ARBITRATION);
    }

    protected void onPollPdp() {
        if (getOverallState() == State.CONNECTED) {
            // only poll when connected
            mPhone.mCM.getDataCallList(this.obtainMessage(EVENT_DATA_STATE_CHANGED));
            sendMessageDelayed(obtainMessage(EVENT_POLL_PDP), POLL_PDP_MILLIS);
        }
    }

    @Override
    protected void onVoiceCallStarted() {
        if (DBG) log("onVoiceCallStarted");
        if (isConnected() && ! mPhone.getServiceStateTracker().isConcurrentVoiceAndDataAllowed()) {
            if (DBG) log("onVoiceCallStarted stop polling");
            stopNetStatPoll();
            stopDataStallAlarm();
            notifyDataConnection(Phone.REASON_VOICE_CALL_STARTED);
        }
    }

    @Override
    protected void onVoiceCallEnded() {
        if (DBG) log("onVoiceCallEnded");
        if (isConnected()) {
            if (!mPhone.getServiceStateTracker().isConcurrentVoiceAndDataAllowed()) {
                startNetStatPoll();
                startDataStallAlarm(DATA_STALL_NOT_SUSPECTED);
                notifyDataConnection(Phone.REASON_VOICE_CALL_ENDED);
            } else {
                // clean slate after call end.
                resetPollStats();
            }
        }
        // reset reconnect timer
        setupDataOnReadyApns(Phone.REASON_VOICE_CALL_ENDED);
    }

    @Override
    protected void onCleanUpConnection(boolean tearDown, int apnId, String reason) {
        if (DBG) log("onCleanUpConnection");
        ApnContext apnContext = mApnContexts.get(apnIdToType(apnId));
        if (apnContext != null) {
            apnContext.setReason(reason);
            cleanUpConnection(tearDown, apnContext, false);
        }
    }

    protected boolean isConnected() {
        for (ApnContext apnContext : mApnContexts.values()) {
            if (apnContext.getState() == State.CONNECTED) {
                // At least one context is connected, return true
                return true;
            }
        }
        // There are not any contexts connected, return false
        return false;
    }

    @Override
    public boolean isDisconnected() {
        for (ApnContext apnContext : mApnContexts.values()) {
            if (!apnContext.isDisconnected()) {
                // At least one context was not disconnected return false
                return false;
            }
        }
        // All contexts were disconnected so return true
        return true;
    }

    @Override
    protected void notifyDataConnection(String reason) {
        if (DBG) log("notifyDataConnection: reason=" + reason);
        for (ApnContext apnContext : mApnContexts.values()) {
            if (apnContext.isReady()) {
                if (DBG) log("notifyDataConnection: type:"+apnContext.getApnType());
                mPhone.notifyDataConnection(reason != null ? reason : apnContext.getReason(),
                        apnContext.getApnType());
            }
        }
        notifyOffApnsOfAvailability(reason);
    }

    /**
     * Based on the sim operator numeric, create a list for all possible
     * Data Connections and setup the preferredApn.
     */
    private void createAllApnList() {
        mAllApns = new ArrayList<DataProfile>();
        String operator = getOperatorNumeric();

        if (operator != null) {
            String selection = "numeric = '" + operator + "'";
            // query only enabled apn.
            // carrier_enabled : 1 means enabled apn, 0 disabled apn.
            selection += " and carrier_enabled = 1";
            if (DBG) log("createAllApnList: selection=" + selection);

            Cursor cursor = mPhone.getContext().getContentResolver().query(
                    Telephony.Carriers.CONTENT_URI, null, selection, null, null);

            if (cursor != null) {
                if (cursor.getCount() > 0) {
                    mAllApns = createApnList(cursor);
                }
                cursor.close();
            }
        }

        if (mAllApns.isEmpty()) {
            if (DBG) log("createAllApnList: No APN found for carrier: " + operator);
            mPreferredApn = null;
            // TODO: What is the right behaviour?
            //notifyNoData(GsmDataConnection.FailCause.MISSING_UNKNOWN_APN);
        } else {
            mPreferredApn = getPreferredApn();
            if (mPreferredApn != null && !mPreferredApn.numeric.equals(operator)) {
                mPreferredApn = null;
                setPreferredApn(-1);
            }
            if (DBG) log("createAllApnList: mPreferredApn=" + mPreferredApn);
        }
        if (DBG) log("createAllApnList: X mAllApns=" + mAllApns);
    }

    /** Return the id for a new data connection */
    private GsmDataConnection createDataConnection() {
        if (DBG) log("createDataConnection E");

        RetryManager rm = new RetryManager();
        int id = mUniqueIdGenerator.getAndIncrement();
        GsmDataConnection conn = GsmDataConnection.makeDataConnection(mPhone, id, rm, this);
        mDataConnections.put(id, conn);
        DataConnectionAc dcac = new DataConnectionAc(conn, LOG_TAG);
        int status = dcac.fullyConnectSync(mPhone.getContext(), this, conn.getHandler());
        if (status == AsyncChannel.STATUS_SUCCESSFUL) {
            mDataConnectionAsyncChannels.put(dcac.dataConnection.getDataConnectionId(), dcac);
        } else {
            loge("createDataConnection: Could not connect to dcac.mDc=" + dcac.dataConnection +
                    " status=" + status);
        }

        // install reconnect intent filter for this data connection.
        IntentFilter filter = new IntentFilter();
        filter.addAction(INTENT_RECONNECT_ALARM + '.' + id);
        mPhone.getContext().registerReceiver(mIntentReceiver, filter, null, mPhone);

        if (DBG) log("createDataConnection() X id=" + id + " dc=" + conn);
        return conn;
    }

    private void configureRetry(DataConnection dc, boolean forDefault, int retryCount) {
        if (DBG) {
            log("configureRetry: forDefault=" + forDefault + " retryCount=" + retryCount +
                    " dc=" + dc);
        }
        if (dc == null) return;

        if (!dc.configureRetry(getReryConfig(forDefault))) {
            if (forDefault) {
                if (!dc.configureRetry(DEFAULT_DATA_RETRY_CONFIG)) {
                    // Should never happen, log an error and default to a simple linear sequence.
                    loge("configureRetry: Could not configure using " +
                            "DEFAULT_DATA_RETRY_CONFIG=" + DEFAULT_DATA_RETRY_CONFIG);
                    dc.configureRetry(20, 2000, 1000);
                }
            } else {
                if (!dc.configureRetry(SECONDARY_DATA_RETRY_CONFIG)) {
                    // Should never happen, log an error and default to a simple sequence.
                    loge("configureRetry: Could note configure using " +
                            "SECONDARY_DATA_RETRY_CONFIG=" + SECONDARY_DATA_RETRY_CONFIG);
                    dc.configureRetry("max_retries=3, 333, 333, 333");
                }
            }
        }
        dc.setRetryCount(retryCount);
    }

    private void destroyDataConnections() {
        if(mDataConnections != null) {
            if (DBG) log("destroyDataConnections: clear mDataConnectionList");
            mDataConnections.clear();
        } else {
            if (DBG) log("destroyDataConnections: mDataConnecitonList is empty, ignore");
        }
    }

    /**
     * Build a list of APNs to be used to create PDP's.
     *
     * @param requestedApnType
     * @return waitingApns list to be used to create PDP
     *          error when waitingApns.isEmpty()
     */
    private ArrayList<DataProfile> buildWaitingApns(String requestedApnType) {
        ArrayList<DataProfile> apnList = new ArrayList<DataProfile>();

        if (requestedApnType.equals(Phone.APN_TYPE_DUN)) {
            DataProfile dun = fetchDunApn();
            if (dun != null) {
                apnList.add(dun);
                if (DBG) log("buildWaitingApns: X added APN_TYPE_DUN apnList=" + apnList);
                return apnList;
            }
        }

<<<<<<< HEAD
        String operator = getOperatorNumeric();
=======
        String operator = mPhone.mIccRecords.getOperatorNumeric();
>>>>>>> 4873a480
        int radioTech = mPhone.getServiceState().getRilRadioTechnology();

        if (canSetPreferApn && mPreferredApn != null &&
                mPreferredApn.canHandleType(requestedApnType)) {
            if (DBG) {
                log("buildWaitingApns: Preferred APN:" + operator + ":"
                        + mPreferredApn.numeric + ":" + mPreferredApn);
            }
            if (mPreferredApn.numeric.equals(operator)) {
                if (mPreferredApn.bearer == 0 || mPreferredApn.bearer == radioTech) {
                    apnList.add(mPreferredApn);
                    if (DBG) log("buildWaitingApns: X added preferred apnList=" + apnList);
                    return apnList;
                } else {
                    if (DBG) log("buildWaitingApns: no preferred APN");
                    setPreferredApn(-1);
                    mPreferredApn = null;
                }
            } else {
                if (DBG) log("buildWaitingApns: no preferred APN");
                setPreferredApn(-1);
                mPreferredApn = null;
            }
        }
        if (mAllApns != null) {
            for (DataProfile apn : mAllApns) {
                if (apn.canHandleType(requestedApnType)) {
                    if (apn.bearer == 0 || apn.bearer == radioTech) {
                        if (DBG) log("apn info : " +apn.toString());
                        apnList.add(apn);
                    }
                }
            }
        } else {
            loge("mAllApns is empty!");
        }
        if (DBG) log("buildWaitingApns: X apnList=" + apnList);
        return apnList;
    }

    private String apnListToString (ArrayList<DataProfile> apns) {
        StringBuilder result = new StringBuilder();
        for (int i = 0, size = apns.size(); i < size; i++) {
            result.append('[')
                  .append(apns.get(i).toString())
                  .append(']');
        }
        return result.toString();
    }

    private void startDelayedRetry(GsmDataConnection.FailCause cause,
                                   ApnContext apnContext, int retryOverride) {
        notifyNoData(cause, apnContext);
        reconnectAfterFail(cause, apnContext, retryOverride);
    }

    private void setPreferredApn(int pos) {
        if (!canSetPreferApn) {
            log("setPreferredApn: X !canSEtPreferApn");
            return;
        }

        log("setPreferredApn: delete");
        ContentResolver resolver = mPhone.getContext().getContentResolver();
        resolver.delete(PREFERAPN_NO_UPDATE_URI, null, null);

        if (pos >= 0) {
            log("setPreferredApn: insert");
            ContentValues values = new ContentValues();
            values.put(APN_ID, pos);
            resolver.insert(PREFERAPN_NO_UPDATE_URI, values);
        }
    }

    private DataProfile getPreferredApn() {
        if (mAllApns.isEmpty()) {
            log("getPreferredApn: X not found mAllApns.isEmpty");
            return null;
        }

        Cursor cursor = mPhone.getContext().getContentResolver().query(
                PREFERAPN_NO_UPDATE_URI, new String[] { "_id", "name", "apn" },
                null, null, Telephony.Carriers.DEFAULT_SORT_ORDER);

        if (cursor != null) {
            canSetPreferApn = true;
        } else {
            canSetPreferApn = false;
        }

        if (canSetPreferApn && cursor.getCount() > 0) {
            int pos;
            cursor.moveToFirst();
            pos = cursor.getInt(cursor.getColumnIndexOrThrow(Telephony.Carriers._ID));
            for(DataProfile p:mAllApns) {
                if (p.id == pos && p.canHandleType(mRequestedApnType)) {
                    log("getPreferredApn: X found apnSetting" + p);
                    cursor.close();
                    return p;
                }
            }
        }

        if (cursor != null) {
            cursor.close();
        }

        log("getPreferredApn: X not found");
        return null;
    }

    @Override
    public void handleMessage (Message msg) {
        if (DBG) log("handleMessage msg=" + msg);

        if (!mPhone.mIsTheCurrentActivePhone || mIsDisposed) {
            loge("handleMessage: Ignore GSM msgs since GSM phone is inactive");
            return;
        }

        switch (msg.what) {
            case EVENT_RECORDS_LOADED:
                onRecordsLoaded();
                break;

            case EVENT_DATA_CONNECTION_DETACHED:
                onDataConnectionDetached();
                break;

            case EVENT_DATA_CONNECTION_ATTACHED:
                onDataConnectionAttached();
                break;

            case EVENT_DATA_STATE_CHANGED:
                onDataStateChanged((AsyncResult) msg.obj);
                break;

            case EVENT_POLL_PDP:
                onPollPdp();
                break;

            case EVENT_DO_RECOVERY:
                doRecovery();
                break;

            case EVENT_PS_RESTRICT_ENABLED:
                /**
                 * We don't need to explicitly to tear down the PDP context
                 * when PS restricted is enabled. The base band will deactive
                 * PDP context and notify us with PDP_CONTEXT_CHANGED.
                 * But we should stop the network polling and prevent reset PDP.
                 */
                if (DBG) log("EVENT_PS_RESTRICT_ENABLED " + mIsPsRestricted);
                stopNetStatPoll();
                stopDataStallAlarm();
                mIsPsRestricted = true;
                break;

            case EVENT_PS_RESTRICT_DISABLED:
                /**
                 * When PS restrict is removed, we need setup PDP connection if
                 * PDP connection is down.
                 */
                if (DBG) log("EVENT_PS_RESTRICT_DISABLED " + mIsPsRestricted);
                mIsPsRestricted  = false;
                if (isConnected()) {
                    startNetStatPoll();
                    startDataStallAlarm(DATA_STALL_NOT_SUSPECTED);
                } else {
                    // TODO: Should all PDN states be checked to fail?
                    if (mState == State.FAILED) {
                        cleanUpAllConnections(false, Phone.REASON_PS_RESTRICT_ENABLED);
                        resetAllRetryCounts();
                        mReregisterOnReconnectFailure = false;
                    }
                    trySetupData(Phone.REASON_PS_RESTRICT_ENABLED, Phone.APN_TYPE_DEFAULT);
                }
                break;
            case EVENT_TRY_SETUP_DATA:
                if (msg.obj instanceof ApnContext) {
                    onTrySetupData((ApnContext)msg.obj);
                } else if (msg.obj instanceof String) {
                    onTrySetupData((String)msg.obj);
                } else {
                    loge("EVENT_TRY_SETUP request w/o apnContext or String");
                }
                break;

            case EVENT_CLEAN_UP_CONNECTION:
                boolean tearDown = (msg.arg1 == 0) ? false : true;
                if (DBG) log("EVENT_CLEAN_UP_CONNECTION tearDown=" + tearDown);
                if (msg.obj instanceof ApnContext) {
                    cleanUpConnection(tearDown, (ApnContext)msg.obj, false);
                } else {
                    loge("EVENT_CLEAN_UP_CONNECTION request w/o apn context");
                }
                break;
            default:
                // handle the message in the super class DataConnectionTracker
                super.handleMessage(msg);
                break;
        }
    }

    protected int getApnProfileID(String apnType) {
        if (TextUtils.equals(apnType, Phone.APN_TYPE_IMS)) {
            return RILConstants.DATA_PROFILE_IMS;
        } else if (TextUtils.equals(apnType, Phone.APN_TYPE_FOTA)) {
            return RILConstants.DATA_PROFILE_FOTA;
        } else if (TextUtils.equals(apnType, Phone.APN_TYPE_CBS)) {
            return RILConstants.DATA_PROFILE_CBS;
        } else {
            return RILConstants.DATA_PROFILE_DEFAULT;
        }
    }

    private int getCellLocationId() {
        int cid = -1;
        CellLocation loc = mPhone.getCellLocation();

        if (loc != null) {
            if (loc instanceof GsmCellLocation) {
                cid = ((GsmCellLocation)loc).getCid();
            } else if (loc instanceof CdmaCellLocation) {
                cid = ((CdmaCellLocation)loc).getBaseStationId();
            }
        }
        return cid;
    }

    protected IccRecords getUiccCardApplication() {
        return  mUiccController.getIccRecords(UiccController.APP_FAM_3GPP);
    }

    @Override
    protected void onUpdateIcc() {
        if (mUiccController == null ) {
            return;
        }

        IccRecords newIccRecords = getUiccCardApplication();
        if (newIccRecords == null) {
            return;
        }

        IccRecords r = mIccRecords.get();
        if (r != newIccRecords) {
            if (r != null) {
                log("Removing stale icc objects.");
                r.unregisterForRecordsLoaded(this);
                mIccRecords.set(null);
            }
            if (newIccRecords != null) {
                log("New records found");
                mIccRecords.set(newIccRecords);
                newIccRecords.registerForRecordsLoaded(this, EVENT_RECORDS_LOADED, null);
            }
        }
    }

    protected void setDataReadinessChecks(
            boolean checkConnectivity, boolean checkSubscription, boolean tryDataCalls) {
        // Not used for GSM
    }

    private String getOperatorNumeric() {
        int radioTech = mPhone.getServiceState().getRadioTechnology();
        String operatorNumeric;
        String source;
        IccRecords r = mIccRecords.get();
        if (mUseNvOperatorForEhrpd && radioTech == ServiceState.RIL_RADIO_TECHNOLOGY_EHRPD) {
            operatorNumeric = mCdmaHomeOperatorNumeric;
            source = "ro.cdma.home.operator_numeric";
        } else if (r == null) {
            operatorNumeric = null;
            source = "IccRecords == null";
        } else {
            operatorNumeric = r.getOperatorNumeric();
            source = "IccRecords";
        }
        log("getOperatorNumeric = " + operatorNumeric + " from " + source +
                " (mUseNvOperatorForEhrpd=" + mUseNvOperatorForEhrpd + " radioTech=" +
                radioTech + ")");
        return operatorNumeric;
    }

    @Override
    protected DataConnection getActiveDataConnection(String type) {
        return mApnContexts.get(type).getState() ==
                    DataConnectionTracker.State.CONNECTED ?
                    mApnContexts.get(type).getDataConnection() : null;
    }

    @Override
    protected void clearTetheredStateOnStatus() {
        if (DBG) log("clearTetheredStateOnStatus()");
        for (ApnContext apnc : mApnContexts.values()) {
            apnc.setTetheredCallOn(false);
        }
    }

    @Override
    protected void log(String s) {
        Log.d(LOG_TAG, "[GsmDCT] "+ s);
    }

    @Override
    protected void loge(String s) {
        Log.e(LOG_TAG, "[GsmDCT] " + s);
    }

    @Override
    public void dump(FileDescriptor fd, PrintWriter pw, String[] args) {
        pw.println("GsmDataConnectionTracker extends:");
        super.dump(fd, pw, args);
        pw.println(" RADIO_TESTS=" + RADIO_TESTS);
        pw.println(" mReregisterOnReconnectFailure=" + mReregisterOnReconnectFailure);
        pw.println(" mResolver=" + mResolver);
        pw.println(" canSetPreferApn=" + canSetPreferApn);
        pw.println(" getOverallState=" + getOverallState());
    }
}<|MERGE_RESOLUTION|>--- conflicted
+++ resolved
@@ -216,13 +216,7 @@
 
         mResolver = mPhone.getContext().getContentResolver();
 
-<<<<<<< HEAD
         mApnContexts = new ConcurrentHashMap<String, ApnContext>();
-=======
-        mApnObserver = new ApnChangeObserver();
-        p.getContext().getContentResolver().registerContentObserver(
-                Telephony.Carriers.CONTENT_URI, true, mApnObserver);
->>>>>>> 4873a480
 
         initApnContextsAndDataConnection();
         broadcastMessenger();
@@ -1803,7 +1797,6 @@
                     // We've re-registerd once now just retry forever.
                     apnContext.getDataConnection().retryForeverUsingLastTimeout();
                 } else {
-<<<<<<< HEAD
                     if (!apnContext.getTetheredCallOn()) {
                         // Try to Re-register to the network.
                         if (DBG) log("reconnectAfterFail: activate failed, Reregistering to network");
@@ -1814,14 +1807,6 @@
                     } else {
                         if (DBG) log("Tethered mode ON, skip re-registering");
                     }
-=======
-                    // Try to Re-register to the network.
-                    if (DBG) log("reconnectAfterFail: activate failed, Reregistering to network");
-                    mReregisterOnReconnectFailure = true;
-                    mPhone.getServiceStateTracker().reRegisterNetwork(null);
-                    apnContext.setRetryCount(0);
-                    return;
->>>>>>> 4873a480
                 }
             }
 
@@ -2569,11 +2554,7 @@
             }
         }
 
-<<<<<<< HEAD
         String operator = getOperatorNumeric();
-=======
-        String operator = mPhone.mIccRecords.getOperatorNumeric();
->>>>>>> 4873a480
         int radioTech = mPhone.getServiceState().getRilRadioTechnology();
 
         if (canSetPreferApn && mPreferredApn != null &&
