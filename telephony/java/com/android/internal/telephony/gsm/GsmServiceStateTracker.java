--- conflicted
+++ resolved
@@ -23,11 +23,7 @@
 import android.app.Notification;
 import android.app.NotificationManager;
 import android.app.PendingIntent;
-<<<<<<< HEAD
-import android.content.res.Resources;
-=======
 import android.content.BroadcastReceiver;
->>>>>>> 0cccec0a
 import android.content.ContentResolver;
 import android.content.Context;
 import android.content.DialogInterface;
@@ -189,14 +185,11 @@
 
     static final int MAX_NUM_DATA_STATE_READS = 15;
 
-<<<<<<< HEAD
     // Registration denied - Managed Roaming dialog
     private static boolean isManagedRoamingDialogDisplayed = false;
     private ToneGenerator mToneGenerator;
     private AlertDialog networkDialog;
 
-
-=======
     private BroadcastReceiver mIntentReceiver = new BroadcastReceiver() {
         @Override
         public void onReceive(Context context, Intent intent) {
@@ -206,7 +199,6 @@
             }
         }
     };
->>>>>>> 0cccec0a
 
     private ContentObserver mAutoTimeObserver = new ContentObserver(new Handler()) {
         @Override
@@ -597,48 +589,48 @@
     }
 
     public void updateSpnDisplay() {
-        int rule = phone.mSIMRecords.getDisplayRule(ss.getOperatorNumeric());
-        String pnn = phone.mSIMRecords.getPnnLongName();
-        String spn = null;
-        String plmn = ss.getOperatorAlphaLong();
-
-<<<<<<< HEAD
-        //SPN name should be displayed only when the UE is registered to a
-        //Network.
-        if (ss.getState() == ServiceState.STATE_IN_SERVICE) {
-            spn = phone.mSIMRecords.getServiceProviderName();
-        }
-
-        if ((phone.mSIMRecords.isEonsEnabled()) && pnn != null) {
-            plmn = pnn;
-        }
-=======
-        // For emergency calls only, pass the EmergencyCallsOnly string via EXTRA_PLMN
-        if (mEmergencyOnly && cm.getRadioState().isOn()) {
-            plmn = Resources.getSystem().
-                getText(com.android.internal.R.string.emergency_calls_only).toString();
-        }
-
->>>>>>> 0cccec0a
-        if (rule != curSpnRule
-                || !TextUtils.equals(spn, curSpn)
-                || !TextUtils.equals(plmn, curPlmn)) {
-            boolean showSpn = mEmergencyOnly
-                || (rule & SIMRecords.SPN_RULE_SHOW_SPN) == SIMRecords.SPN_RULE_SHOW_SPN;
-            boolean showPlmn =
-                (rule & SIMRecords.SPN_RULE_SHOW_PLMN) == SIMRecords.SPN_RULE_SHOW_PLMN;
-
-            Intent intent = new Intent(Intents.SPN_STRINGS_UPDATED_ACTION);
-            intent.putExtra(Intents.EXTRA_SHOW_SPN, showSpn);
-            intent.putExtra(Intents.EXTRA_SPN, spn);
-            intent.putExtra(Intents.EXTRA_SHOW_PLMN, showPlmn);
-            intent.putExtra(Intents.EXTRA_PLMN, plmn);
-            phone.getContext().sendStickyBroadcast(intent);
-        }
-
-        curSpnRule = rule;
-        curSpn = spn;
-        curPlmn = plmn;
+        try {
+              int rule = phone.mSIMRecords.getDisplayRule(ss.getOperatorNumeric());
+              String pnn = phone.mSIMRecords.getPnnLongName();
+              String spn = null;
+              String plmn = ss.getOperatorAlphaLong();
+
+              //SPN name should be displayed only when the UE is registered to a
+              //Network.
+              if (ss.getState() == ServiceState.STATE_IN_SERVICE) {
+                  spn = phone.mSIMRecords.getServiceProviderName();
+              }
+
+              // For emergency calls only, pass the EmergencyCallsOnly string via EXTRA_PLMN
+              if (mEmergencyOnly && cm.getRadioState().isOn()) {
+                  plmn = Resources.getSystem().
+                  getText(com.android.internal.R.string.emergency_calls_only).toString();
+              } else if ((phone.mSIMRecords.isEonsEnabled()) && pnn != null) {
+                  plmn = pnn;
+              }
+
+              if (rule != curSpnRule
+                    || !TextUtils.equals(spn, curSpn)
+                    || !TextUtils.equals(plmn, curPlmn)) {
+                  boolean showSpn = mEmergencyOnly
+                    || (rule & SIMRecords.SPN_RULE_SHOW_SPN) == SIMRecords.SPN_RULE_SHOW_SPN;
+                  boolean showPlmn =
+                    (rule & SIMRecords.SPN_RULE_SHOW_PLMN) == SIMRecords.SPN_RULE_SHOW_PLMN;
+
+                  Intent intent = new Intent(Intents.SPN_STRINGS_UPDATED_ACTION);
+                  intent.putExtra(Intents.EXTRA_SHOW_SPN, showSpn);
+                  intent.putExtra(Intents.EXTRA_SPN, spn);
+                  intent.putExtra(Intents.EXTRA_SHOW_PLMN, showPlmn);
+                  intent.putExtra(Intents.EXTRA_PLMN, plmn);
+                  phone.getContext().sendStickyBroadcast(intent);
+              }
+
+              curSpnRule = rule;
+              curSpn = spn;
+              curPlmn = plmn;
+        } catch(Exception e) {
+              Log.e(LOG_TAG,"updateSpnDisplay: Exception " + e);
+        }
     }
 
     /**
@@ -942,11 +934,9 @@
 
         boolean hasLocationChanged = !newCellLoc.equals(cellLoc);
 
-<<<<<<< HEAD
         boolean hasLacChanged = (newCellLoc.getLac() != cellLoc.getLac());
-=======
+
         boolean hasEmergencyOnlyChanged = mNewEmergencyOnly != mEmergencyOnly;
->>>>>>> 0cccec0a
 
         ServiceState tss;
         tss = ss;
@@ -1060,11 +1050,9 @@
             phone.setSystemProperty(TelephonyProperties.PROPERTY_OPERATOR_ISROAMING,
                 ss.getRoaming() ? "true" : "false");
 
-<<<<<<< HEAD
             Log.i(LOG_TAG,"EONS: ServiceState changed,calling checkEonsAndUpdateSpnDisplay()");
             checkEonsAndUpdateSpnDisplay();
-=======
->>>>>>> 0cccec0a
+
             phone.notifyServiceStateChanged(ss);
         }
 
