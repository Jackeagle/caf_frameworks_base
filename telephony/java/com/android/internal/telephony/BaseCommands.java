--- conflicted
+++ resolved
@@ -633,7 +633,6 @@
         mRilConnectedRegistrants.remove(h);
     }
 
-<<<<<<< HEAD
     public void registerForCdmaFwdBurstDtmf(Handler h, int what, Object obj) {
         mCdmaFwdBurstDtmfRegistrants.addUnique(h, what, obj);
     }
@@ -665,13 +664,13 @@
 
     public void unregisterForSubscriptionStatusChanged(Handler h) {
         mSubscriptionStatusRegistrants.remove(h);
-=======
+    }
+    
     /**
      * {@inheritDoc}
      */
     @Override
     public void setCurrentPreferredNetworkType() {
->>>>>>> 94180377
     }
 
     //***** Protected Methods
