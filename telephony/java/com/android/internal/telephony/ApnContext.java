/*
 * Copyright (C) 2006 The Android Open Source Project
 *
 * Licensed under the Apache License, Version 2.0 (the "License");
 * you may not use this file except in compliance with the License.
 * You may obtain a copy of the License at
 *
 *      http://www.apache.org/licenses/LICENSE-2.0
 *
 * Unless required by applicable law or agreed to in writing, software
 * distributed under the License is distributed on an "AS IS" BASIS,
 * WITHOUT WARRANTIES OR CONDITIONS OF ANY KIND, either express or implied.
 * See the License for the specific language governing permissions and
 * limitations under the License.
 */

package com.android.internal.telephony;

import android.util.Log;

import java.io.FileDescriptor;
import java.io.PrintWriter;
import java.util.ArrayList;
import java.util.concurrent.atomic.AtomicBoolean;
import java.util.concurrent.atomic.AtomicInteger;

/**
 * Maintain the Apn context
 */
public class ApnContext {

    public final String LOG_TAG;

    protected static final boolean DBG = true;

    private final String mApnType;

    private final int mPriority;

    private DataConnectionTracker.State mState;

    private ArrayList<DataProfile> mWaitingApns = null;

    /** A zero indicates that all waiting APNs had a permanent error */
    private AtomicInteger mWaitingApnsPermanentFailureCountDown;

    private DataProfile mDataProfile;

    DataConnection mDataConnection;

    DataConnectionAc mDataConnectionAc;

    String mReason;

    int mRetryCount;

    /**
     * user/app requested connection on this APN
     */
    AtomicBoolean mDataEnabled;

    /**
     * carrier requirements met
     */
    AtomicBoolean mDependencyMet;

    public ApnContext(String apnType, String logTag) {
        mApnType = apnType;
        mPriority = DataConnectionTracker.mApnPriorities.get(apnType);
        mState = DataConnectionTracker.State.IDLE;
        setReason(Phone.REASON_DATA_ENABLED);
        setRetryCount(0);
        mDataEnabled = new AtomicBoolean(false);
        mDependencyMet = new AtomicBoolean(true);
        mWaitingApnsPermanentFailureCountDown = new AtomicInteger(0);
        LOG_TAG = logTag;
    }

    public String getApnType() {
        return mApnType;
    }

    public synchronized DataConnection getDataConnection() {
        return mDataConnection;
    }

    public synchronized void setDataConnection(DataConnection dc) {
        if (DBG) {
            log("setDataConnection: old dc=" + mDataConnection + " new dc=" + dc + " this=" + this);
        }
        mDataConnection = dc;
    }


    public synchronized DataConnectionAc getDataConnectionAc() {
        return mDataConnectionAc;
    }

    public synchronized void setDataConnectionAc(DataConnectionAc dcac) {
        if (DBG) {
            log("setDataConnectionAc: old dcac=" + mDataConnectionAc + " new dcac=" + dcac);
        }
        if (mDataConnectionAc == dcac) {
            // Nothing needs to be done
            return;
        }
        if (mDataConnectionAc != null) {
            mDataConnectionAc.removeApnContextSync(this);
        }
        if (dcac != null) {
            dcac.addApnContextSync(this);
        }
        mDataConnectionAc = dcac;
    }

    public synchronized DataProfile getApnSetting() {
        return mDataProfile;
    }

    public synchronized void setApnSetting(DataProfile apnSetting) {
        mDataProfile = apnSetting;
    }

    public synchronized void setWaitingApns(ArrayList<DataProfile> waitingApns) {
        mWaitingApns = waitingApns;
        mWaitingApnsPermanentFailureCountDown.set(mWaitingApns.size());
    }

    public int getWaitingApnsPermFailCount() {
        return mWaitingApnsPermanentFailureCountDown.get();
    }

    public void decWaitingApnsPermFailCount() {
        mWaitingApnsPermanentFailureCountDown.decrementAndGet();
    }

    public synchronized DataProfile getNextWaitingApn() {
        ArrayList<DataProfile> list = mWaitingApns;
        DataProfile apn = null;

        if (list != null) {
            if (!list.isEmpty()) {
                apn = list.get(0);
            }
        }
        return apn;
    }

    public synchronized void removeWaitingApn(DataProfile apn) {
        if (mWaitingApns != null) {
            mWaitingApns.remove(apn);
        }
    }

    public synchronized ArrayList<DataProfile> getWaitingApns() {
        return mWaitingApns;
    }

    public synchronized int getPriority() {
        return mPriority;
    }

    public synchronized boolean isHigherPriority(ApnContext context) {
        return this.mPriority > context.getPriority();
    }

    public synchronized boolean isLowerPriority(ApnContext context) {
        return this.mPriority < context.getPriority();
    }

    public synchronized boolean isEqualPriority(ApnContext context) {
        return this.mPriority == context.getPriority();
    }

    public synchronized void setState(DataConnectionTracker.State s) {
        if (DBG) {
            log("setState: " + s + ", previous state:" + mState);
        }

        mState = s;

        if (mState == DataConnectionTracker.State.FAILED) {
            if (mWaitingApns != null) {
                mWaitingApns.clear(); // when teardown the connection and set to IDLE
            }
        }
    }

    public synchronized DataConnectionTracker.State getState() {
        return mState;
    }

    public boolean isDisconnected() {
        DataConnectionTracker.State currentState = getState();
        return ((currentState == DataConnectionTracker.State.IDLE) ||
                    currentState == DataConnectionTracker.State.FAILED);
    }

    public synchronized void setReason(String reason) {
        if (DBG) {
            log("set reason as " + reason + ",current state " + mState);
        }
        mReason = reason;
    }

    public synchronized String getReason() {
        return mReason;
    }

    public synchronized void setRetryCount(int retryCount) {
        if (DBG) {
            log("setRetryCount: " + retryCount);
        }
        mRetryCount = retryCount;
        DataConnection dc = mDataConnection;
        if (dc != null) {
            dc.setRetryCount(retryCount);
        }
    }

    public synchronized int getRetryCount() {
        return mRetryCount;
    }

    public boolean isReady() {
        return mDataEnabled.get() && mDependencyMet.get() && !getTetheredCallOn();
    }

    public void setEnabled(boolean enabled) {
        if (DBG) {
            log("set enabled as " + enabled + ", current state is " + mDataEnabled.get());
        }
        mDataEnabled.set(enabled);
    }

    public boolean isEnabled() {
        return mDataEnabled.get();
    }

    public void setDependencyMet(boolean met) {
        if (DBG) {
            log("set mDependencyMet as " + met + " current state is " + mDependencyMet.get());
        }
        mDependencyMet.set(met);
    }

    public boolean getDependencyMet() {
       return mDependencyMet.get();
    }

    @Override
    public String toString() {
        // We don't print mDataConnection because its recursive.
        return "{mApnType=" + mApnType + " mState=" + getState() + " mWaitingApns=" + mWaitingApns +
                " mWaitingApnsPermanentFailureCountDown=" + mWaitingApnsPermanentFailureCountDown +
<<<<<<< HEAD
                " mDataConnectionAc=" + mDataConnectionAc +
=======
                " mApnSetting=" + mApnSetting + " mDataConnectionAc=" + mDataConnectionAc +
>>>>>>> 4873a480
                " mReason=" + mReason + " mRetryCount=" + mRetryCount +
                " mDataEnabled=" + mDataEnabled + " mDependencyMet=" + mDependencyMet + "}";
    }

    protected void log(String s) {
        Log.d(LOG_TAG, "[ApnContext:" + mApnType + "] " + s);
    }

    public void dump(FileDescriptor fd, PrintWriter pw, String[] args) {
        pw.println("ApnContext: " + this.toString());
    }

    public void setTetheredCallOn(boolean tetheredCallOn) {
        if (mDataProfile != null) mDataProfile.setTetheredCallOn(tetheredCallOn);
    }

    public boolean getTetheredCallOn() {
        return mDataProfile == null ? false : mDataProfile.getTetheredCallOn();
    }
}<|MERGE_RESOLUTION|>--- conflicted
+++ resolved
@@ -253,11 +253,7 @@
         // We don't print mDataConnection because its recursive.
         return "{mApnType=" + mApnType + " mState=" + getState() + " mWaitingApns=" + mWaitingApns +
                 " mWaitingApnsPermanentFailureCountDown=" + mWaitingApnsPermanentFailureCountDown +
-<<<<<<< HEAD
-                " mDataConnectionAc=" + mDataConnectionAc +
-=======
-                " mApnSetting=" + mApnSetting + " mDataConnectionAc=" + mDataConnectionAc +
->>>>>>> 4873a480
+                " mDataProfile=" + mDataProfile + " mDataConnectionAc=" + mDataConnectionAc +
                 " mReason=" + mReason + " mRetryCount=" + mRetryCount +
                 " mDataEnabled=" + mDataEnabled + " mDependencyMet=" + mDependencyMet + "}";
     }
