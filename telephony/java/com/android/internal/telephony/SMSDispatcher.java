/*
 * Copyright (C) 2006 The Android Open Source Project
 *
 * Licensed under the Apache License, Version 2.0 (the "License");
 * you may not use this file except in compliance with the License.
 * You may obtain a copy of the License at
 *
 *      http://www.apache.org/licenses/LICENSE-2.0
 *
 * Unless required by applicable law or agreed to in writing, software
 * distributed under the License is distributed on an "AS IS" BASIS,
 * WITHOUT WARRANTIES OR CONDITIONS OF ANY KIND, either express or implied.
 * See the License for the specific language governing permissions and
 * limitations under the License.
 */

package com.android.internal.telephony;

import android.app.Activity;
import android.app.PendingIntent;
import android.app.AlertDialog;
import android.app.PendingIntent.CanceledException;
import android.content.BroadcastReceiver;
import android.content.ContentResolver;
import android.content.ContentValues;
import android.content.Context;
import android.content.Intent;
import android.content.DialogInterface;
import android.content.IntentFilter;
import android.content.res.Resources;
import android.database.Cursor;
import android.database.SQLException;
import android.net.Uri;
import android.os.AsyncResult;
import android.os.Handler;
import android.os.Message;
import android.os.PowerManager;
import android.provider.Telephony;
import android.provider.Telephony.Sms.Intents;
import android.provider.Settings;
import android.telephony.SmsMessage;
import android.telephony.ServiceState;
import android.util.Config;
import android.util.Log;
import android.view.WindowManager;

import com.android.internal.util.HexDump;

import java.io.ByteArrayOutputStream;
import java.util.ArrayList;
import java.util.HashMap;
import java.util.Random;

import com.android.internal.R;

import static android.telephony.SmsManager.RESULT_ERROR_GENERIC_FAILURE;
import static android.telephony.SmsManager.RESULT_ERROR_NO_SERVICE;
import static android.telephony.SmsManager.RESULT_ERROR_NULL_PDU;
import static android.telephony.SmsManager.RESULT_ERROR_RADIO_OFF;
import static android.telephony.SmsManager.RESULT_ERROR_LIMIT_EXCEEDED;
import static android.telephony.SmsManager.RESULT_ERROR_FDN_CHECK_FAILURE;


public abstract class SMSDispatcher extends Handler {
    private static final String TAG = "SMS";
    private static final String SEND_NEXT_MSG_EXTRA = "SendNextMsg";

    /** Default checking period for SMS sent without user permit */
    private static final int DEFAULT_SMS_CHECK_PERIOD = 3600000;

    /** Default number of SMS sent in checking period without user permit */
    private static final int DEFAULT_SMS_MAX_COUNT = 100;

    /** Default timeout for SMS sent query */
    private static final int DEFAULT_SMS_TIMEOUT = 6000;

    protected static final String[] RAW_PROJECTION = new String[] {
        "pdu",
        "sequence",
        "destination_port",
    };

    static final protected int EVENT_NEW_SMS = 1;

    static final protected int EVENT_SEND_SMS_COMPLETE = 2;

    /** Retry sending a previously failed SMS message */
    static final protected int EVENT_SEND_RETRY = 3;

    /** Status report received */
    static final protected int EVENT_NEW_SMS_STATUS_REPORT = 5;

    /** SIM/RUIM storage is full */
    static final protected int EVENT_ICC_FULL = 6;

    /** SMS confirm required */
    static final protected int EVENT_POST_ALERT = 7;

    /** Send the user confirmed SMS */
    static final protected int EVENT_SEND_CONFIRMED_SMS = 8;

    /** Alert is timeout */
    static final protected int EVENT_ALERT_TIMEOUT = 9;

    /** Stop the sending */
    static final protected int EVENT_STOP_SENDING = 10;

    /** Memory status reporting is acknowledged by RIL */
    static final protected int EVENT_REPORT_MEMORY_STATUS_DONE = 11;

    /** Radio is ON */
    static final protected int EVENT_RADIO_ON = 12;

    /** New broadcast SMS */
    static final protected int EVENT_NEW_BROADCAST_SMS = 13;

    protected Phone mPhone;
    protected Context mContext;
    protected ContentResolver mResolver;
    protected CommandsInterface mCm;

    protected final WapPushOverSms mWapPush;

    protected final Uri mRawUri = Uri.withAppendedPath(Telephony.Sms.CONTENT_URI, "raw");

    /** Maximum number of times to retry sending a failed SMS. */
    private static final int MAX_SEND_RETRIES = 3;
    /** Delay before next send attempt on a failed SMS, in milliseconds. */
    private static final int SEND_RETRY_DELAY = 2000;
    /** single part SMS */
    private static final int SINGLE_PART_SMS = 1;
    /** Message sending queue limit */
    private static final int MO_MSG_QUEUE_LIMIT = 5;

    /**
     * Message reference for a CONCATENATED_8_BIT_REFERENCE or
     * CONCATENATED_16_BIT_REFERENCE message set.  Should be
     * incremented for each set of concatenated messages.
     */
    private static int sConcatenatedRef;

    private SmsCounter mCounter;

    private ArrayList<SmsTracker> mSTrackers = new ArrayList<SmsTracker>(MO_MSG_QUEUE_LIMIT);

    /** Wake lock to ensure device stays awake while dispatching the SMS intent. */
    private PowerManager.WakeLock mWakeLock;

    /**
     * Hold the wake lock for 5 seconds, which should be enough time for
     * any receiver(s) to grab its own wake lock.
     */
    private final int WAKE_LOCK_TIMEOUT = 5000;

    protected boolean mStorageAvailable = true;
    protected boolean mReportMemoryStatusPending = false;

    protected static int mRemainingMessages = -1;

    protected static int getNextConcatenatedRef() {
        sConcatenatedRef += 1;
        return sConcatenatedRef;
    }

    /**
     *  Implement the per-application based SMS control, which only allows
     *  a limit on the number of SMS/MMS messages an app can send in checking
     *  period.
     */
    private class SmsCounter {
        private int mCheckPeriod;
        private int mMaxAllowed;
        private HashMap<String, ArrayList<Long>> mSmsStamp;

        /**
         * Create SmsCounter
         * @param mMax is the number of SMS allowed without user permit
         * @param mPeriod is the checking period
         */
        SmsCounter(int mMax, int mPeriod) {
            mMaxAllowed = mMax;
            mCheckPeriod = mPeriod;
            mSmsStamp = new HashMap<String, ArrayList<Long>> ();
        }

        /**
         * Check to see if an application allow to send new SMS messages
         *
         * @param appName is the application sending sms
         * @param smsWaiting is the number of new sms wants to be sent
         * @return true if application is allowed to send the requested number
         *         of new sms messages
         */
        boolean check(String appName, int smsWaiting) {
            if (!mSmsStamp.containsKey(appName)) {
                mSmsStamp.put(appName, new ArrayList<Long>());
            }

            return isUnderLimit(mSmsStamp.get(appName), smsWaiting);
        }

        private boolean isUnderLimit(ArrayList<Long> sent, int smsWaiting) {
            Long ct =  System.currentTimeMillis();

            Log.d(TAG, "SMS send size=" + sent.size() + "time=" + ct);

            while (sent.size() > 0 && (ct - sent.get(0)) > mCheckPeriod ) {
                    sent.remove(0);
            }


            if ( (sent.size() + smsWaiting) <= mMaxAllowed) {
                for (int i = 0; i < smsWaiting; i++ ) {
                    sent.add(ct);
                }
                return true;
            }
            return false;
        }
    }

    protected SMSDispatcher(PhoneBase phone) {
        mPhone = phone;
        mWapPush = new WapPushOverSms(phone, this);
        mContext = phone.getContext();
        mResolver = mContext.getContentResolver();
        mCm = phone.mCM;

        createWakelock();

        int check_period = Settings.Secure.getInt(mResolver,
                Settings.Secure.SMS_OUTGOING_CHECK_INTERVAL_MS,
                DEFAULT_SMS_CHECK_PERIOD);
        int max_count = Settings.Secure.getInt(mResolver,
                Settings.Secure.SMS_OUTGOING_CHECK_MAX_COUNT,
                DEFAULT_SMS_MAX_COUNT);
        mCounter = new SmsCounter(max_count, check_period);

        mCm.setOnNewSMS(this, EVENT_NEW_SMS, null);
        mCm.setOnSmsStatus(this, EVENT_NEW_SMS_STATUS_REPORT, null);
        mCm.setOnIccSmsFull(this, EVENT_ICC_FULL, null);
        mCm.registerForOn(this, EVENT_RADIO_ON, null);

        // Don't always start message ref at 0.
        sConcatenatedRef = new Random().nextInt(256);

        // Register for device storage intents.  Use these to notify the RIL
        // that storage for SMS is or is not available.
        IntentFilter filter = new IntentFilter();
        filter.addAction(Intent.ACTION_DEVICE_STORAGE_FULL);
        filter.addAction(Intent.ACTION_DEVICE_STORAGE_NOT_FULL);
        mContext.registerReceiver(mResultReceiver, filter);
    }

    public void dispose() {
        mCm.unSetOnNewSMS(this);
        mCm.unSetOnSmsStatus(this);
        mCm.unSetOnIccSmsFull(this);
        mCm.unregisterForOn(this);
    }

    protected void finalize() {
        Log.d(TAG, "SMSDispatcher finalized");
    }


    /* TODO: Need to figure out how to keep track of status report routing in a
     *       persistent manner. If the phone process restarts (reboot or crash),
     *       we will lose this list and any status reports that come in after
     *       will be dropped.
     */
    /** Sent messages awaiting a delivery status report. */
    protected final ArrayList<SmsTracker> deliveryPendingList = new ArrayList<SmsTracker>();

    /**
     * Handles events coming from the phone stack. Overridden from handler.
     *
     * @param msg the message to handle
     */
    @Override
    public void handleMessage(Message msg) {
        AsyncResult ar;

        switch (msg.what) {
        case EVENT_NEW_SMS:
            // A new SMS has been received by the device
            if (Config.LOGD) {
                Log.d(TAG, "New SMS Message Received");
            }

            SmsMessage sms;

            ar = (AsyncResult) msg.obj;

            if (ar.exception != null) {
                Log.e(TAG, "Exception processing incoming SMS. Exception:" + ar.exception);
                return;
            }

            sms = (SmsMessage) ar.result;
            try {
                int result = dispatchMessage(sms.mWrappedSmsMessage);
                if (result != Activity.RESULT_OK) {
                    // RESULT_OK means that message was broadcast for app(s) to handle.
                    // Any other result, we should ack here.
                    boolean handled = (result == Intents.RESULT_SMS_HANDLED);
                    notifyAndAcknowledgeLastIncomingSms(handled, result, null);
                }
            } catch (RuntimeException ex) {
                Log.e(TAG, "Exception dispatching message", ex);
                notifyAndAcknowledgeLastIncomingSms(false, Intents.RESULT_SMS_GENERIC_ERROR, null);
            }

            break;

        case EVENT_SEND_SMS_COMPLETE:
            // An outbound SMS has been successfully transferred, or failed.
            handleSendComplete((AsyncResult) msg.obj);
            break;

        case EVENT_SEND_RETRY:
            sendSms((SmsTracker) msg.obj);
            break;

        case EVENT_NEW_SMS_STATUS_REPORT:
            handleStatusReport((AsyncResult)msg.obj);
            break;

        case EVENT_ICC_FULL:
            handleIccFull();
            break;

        case EVENT_POST_ALERT:
            handleReachSentLimit((SmsTracker)(msg.obj));
            break;

        case EVENT_ALERT_TIMEOUT:
            ((AlertDialog)(msg.obj)).dismiss();
            msg.obj = null;
            if (mSTrackers.isEmpty() == false) {
                try {
                    SmsTracker sTracker = mSTrackers.remove(0);
                    sTracker.mSentIntent.send(RESULT_ERROR_LIMIT_EXCEEDED);
                } catch (CanceledException ex) {
                    Log.e(TAG, "failed to send back RESULT_ERROR_LIMIT_EXCEEDED");
                }
            }
            if (Config.LOGD) {
                Log.d(TAG, "EVENT_ALERT_TIMEOUT, message stop sending");
            }
            break;

        case EVENT_SEND_CONFIRMED_SMS:
            if (mSTrackers.isEmpty() == false) {
                SmsTracker sTracker = mSTrackers.remove(mSTrackers.size() - 1);
                if (isMultipartTracker(sTracker)) {
                    sendMultipartSms(sTracker);
                } else {
                    sendSms(sTracker);
                }
                removeMessages(EVENT_ALERT_TIMEOUT, msg.obj);
            }
            break;

        case EVENT_STOP_SENDING:
            if (mSTrackers.isEmpty() == false) {
                // Remove the latest one.
                try {
                    SmsTracker sTracker = mSTrackers.remove(mSTrackers.size() - 1);
                    sTracker.mSentIntent.send(RESULT_ERROR_LIMIT_EXCEEDED);
                } catch (CanceledException ex) {
                    Log.e(TAG, "failed to send back RESULT_ERROR_LIMIT_EXCEEDED");
                }
                removeMessages(EVENT_ALERT_TIMEOUT, msg.obj);
            }
            break;

        case EVENT_REPORT_MEMORY_STATUS_DONE:
            ar = (AsyncResult)msg.obj;
            if (ar.exception != null) {
                mReportMemoryStatusPending = true;
                Log.v(TAG, "Memory status report to modem pending : mStorageAvailable = "
                        + mStorageAvailable);
            } else {
                mReportMemoryStatusPending = false;
            }
            break;

        case EVENT_RADIO_ON:
            if (mReportMemoryStatusPending) {
                Log.v(TAG, "Sending pending memory status report : mStorageAvailable = "
                        + mStorageAvailable);
                mCm.reportSmsMemoryStatus(mStorageAvailable,
                        obtainMessage(EVENT_REPORT_MEMORY_STATUS_DONE));
            }
            break;

        case EVENT_NEW_BROADCAST_SMS:
            handleBroadcastSms((AsyncResult)msg.obj);
            break;
        }
    }

    private void createWakelock() {
        PowerManager pm = (PowerManager)mContext.getSystemService(Context.POWER_SERVICE);
        mWakeLock = pm.newWakeLock(PowerManager.PARTIAL_WAKE_LOCK, "SMSDispatcher");
        mWakeLock.setReferenceCounted(true);
    }

    /**
     * Grabs a wake lock and sends intent as an ordered broadcast.
     * The resultReceiver will check for errors and ACK/NACK back
     * to the RIL.
     *
     * @param intent intent to broadcast
     * @param permission Receivers are required to have this permission
     */
    void dispatch(Intent intent, String permission) {
        // Hold a wake lock for WAKE_LOCK_TIMEOUT seconds, enough to give any
        // receivers time to take their own wake locks.
        mWakeLock.acquire(WAKE_LOCK_TIMEOUT);
        mContext.sendOrderedBroadcast(intent, permission, mResultReceiver,
                this, Activity.RESULT_OK, null, null);
    }

    /**
     * Called when SIM_FULL message is received from the RIL.  Notifies interested
     * parties that SIM storage for SMS messages is full.
     */
    private void handleIccFull(){
        // broadcast SIM_FULL intent
        Intent intent = new Intent(Intents.SIM_FULL_ACTION);
        mWakeLock.acquire(WAKE_LOCK_TIMEOUT);
        mContext.sendBroadcast(intent, "android.permission.RECEIVE_SMS");
    }

    /**
     * Called when a status report is received.  This should correspond to
     * a previously successful SEND.
     *
     * @param ar AsyncResult passed into the message handler.  ar.result should
     *           be a String representing the status report PDU, as ASCII hex.
     */
    protected abstract void handleStatusReport(AsyncResult ar);

    /**
     * Called when SMS send completes. Broadcasts a sentIntent on success.
     * On failure, either sets up retries or broadcasts a sentIntent with
     * the failure in the result code.
     *
     * @param ar AsyncResult passed into the message handler.  ar.result should
     *           an SmsResponse instance if send was successful.  ar.userObj
     *           should be an SmsTracker instance.
     */
    protected void handleSendComplete(AsyncResult ar) {
        SmsTracker tracker = (SmsTracker) ar.userObj;
        PendingIntent sentIntent = tracker.mSentIntent;

        if (ar.exception == null) {
            if (Config.LOGD) {
                Log.d(TAG, "SMS send complete. Broadcasting "
                        + "intent: " + sentIntent);
            }

            if (tracker.mDeliveryIntent != null) {
                // Expecting a status report.  Add it to the list.
                int messageRef = ((SmsResponse)ar.result).messageRef;
                tracker.mMessageRef = messageRef;
                deliveryPendingList.add(tracker);
            }

            if (sentIntent != null) {
                try {
                    if (mRemainingMessages > -1) {
                        mRemainingMessages--;
                    }

                    if (mRemainingMessages == 0) {
                        Intent sendNext = new Intent();
                        sendNext.putExtra(SEND_NEXT_MSG_EXTRA, true);
                        sentIntent.send(mContext, Activity.RESULT_OK, sendNext);
                    } else {
                        sentIntent.send(Activity.RESULT_OK);
                    }
                } catch (CanceledException ex) {}
            }
        } else {
            if (Config.LOGD) {
                Log.d(TAG, "SMS send failed");
            }

            int ss = mPhone.getServiceState().getState();

            if (ss != ServiceState.STATE_IN_SERVICE) {
                handleNotInService(ss, tracker);
            } else if ((((CommandException)(ar.exception)).getCommandError()
                    == CommandException.Error.SMS_FAIL_RETRY) &&
                   tracker.mRetryCount < MAX_SEND_RETRIES) {
                // Retry after a delay if needed.
                // TODO: According to TS 23.040, 9.2.3.6, we should resend
                //       with the same TP-MR as the failed message, and
                //       TP-RD set to 1.  However, we don't have a means of
                //       knowing the MR for the failed message (EF_SMSstatus
                //       may or may not have the MR corresponding to this
                //       message, depending on the failure).  Also, in some
                //       implementations this retry is handled by the baseband.
                tracker.mRetryCount++;
                Message retryMsg = obtainMessage(EVENT_SEND_RETRY, tracker);
                sendMessageDelayed(retryMsg, SEND_RETRY_DELAY);
            } else if (tracker.mSentIntent != null) {
                int error = RESULT_ERROR_GENERIC_FAILURE;

                if (((CommandException)(ar.exception)).getCommandError()
                        == CommandException.Error.FDN_CHECK_FAILURE) {
                    error = RESULT_ERROR_FDN_CHECK_FAILURE;
                }
                // Done retrying; return an error to the app.
                try {
                    Intent fillIn = new Intent();
                    if (ar.result != null) {
                        fillIn.putExtra("errorCode", ((SmsResponse)ar.result).errorCode);
                    }
                    if (mRemainingMessages > -1) {
                        mRemainingMessages--;
                    }

                    if (mRemainingMessages == 0) {
                        fillIn.putExtra(SEND_NEXT_MSG_EXTRA, true);
                    }

                    tracker.mSentIntent.send(mContext, error, fillIn);
                } catch (CanceledException ex) {}
            }
        }
    }

    /**
     * Handles outbound message when the phone is not in service.
     *
     * @param ss     Current service state.  Valid values are:
     *                  OUT_OF_SERVICE
     *                  EMERGENCY_ONLY
     *                  POWER_OFF
     * @param tracker   An SmsTracker for the current message.
     */
    protected void handleNotInService(int ss, SmsTracker tracker) {
        if (tracker.mSentIntent != null) {
            try {
                if (ss == ServiceState.STATE_POWER_OFF) {
                    tracker.mSentIntent.send(RESULT_ERROR_RADIO_OFF);
                } else {
                    tracker.mSentIntent.send(RESULT_ERROR_NO_SERVICE);
                }
            } catch (CanceledException ex) {}
        }
    }

    /**
     * Dispatches an incoming SMS messages.
     *
     * @param sms the incoming message from the phone
     * @return a result code from {@link Telephony.Sms.Intents}, or
     *         {@link Activity#RESULT_OK} if the message has been broadcast
     *         to applications
     */
    protected abstract int dispatchMessage(SmsMessageBase sms);


    /**
     * If this is the last part send the parts out to the application, otherwise
     * the part is stored for later processing.
     *
     * NOTE: concatRef (naturally) needs to be non-null, but portAddrs can be null.
     * @return a result code from {@link Telephony.Sms.Intents}, or
     *         {@link Activity#RESULT_OK} if the message has been broadcast
     *         to applications
     */
    protected int processMessagePart(SmsMessageBase sms,
            SmsHeader.ConcatRef concatRef, SmsHeader.PortAddrs portAddrs) {

        // Lookup all other related parts
        StringBuilder where = new StringBuilder("reference_number =");
        where.append(concatRef.refNumber);
        where.append(" AND address = ?");
        String[] whereArgs = new String[] {sms.getOriginatingAddress()};

        byte[][] pdus = null;
        Cursor cursor = null;
        try {
            cursor = mResolver.query(mRawUri, RAW_PROJECTION, where.toString(), whereArgs, null);
            int cursorCount = cursor.getCount();
            if (cursorCount != concatRef.msgCount - 1) {
                // We don't have all the parts yet, store this one away
                ContentValues values = new ContentValues();
                values.put("date", new Long(sms.getTimestampMillis()));
                values.put("pdu", HexDump.toHexString(sms.getPdu()));
                values.put("address", sms.getOriginatingAddress());
                values.put("reference_number", concatRef.refNumber);
                values.put("count", concatRef.msgCount);
                values.put("sequence", concatRef.seqNumber);
                if (portAddrs != null) {
                    values.put("destination_port", portAddrs.destPort);
                }
                mResolver.insert(mRawUri, values);
                return Intents.RESULT_SMS_HANDLED;
            }

            // All the parts are in place, deal with them
            int pduColumn = cursor.getColumnIndex("pdu");
            int sequenceColumn = cursor.getColumnIndex("sequence");

            pdus = new byte[concatRef.msgCount][];
            for (int i = 0; i < cursorCount; i++) {
                cursor.moveToNext();
                int cursorSequence = (int)cursor.getLong(sequenceColumn);
                pdus[cursorSequence - 1] = HexDump.hexStringToByteArray(
                        cursor.getString(pduColumn));
            }
            // This one isn't in the DB, so add it
            pdus[concatRef.seqNumber - 1] = sms.getPdu();

            // Remove the parts from the database
            mResolver.delete(mRawUri, where.toString(), whereArgs);
        } catch (SQLException e) {
            Log.e(TAG, "Can't access multipart SMS database", e);
            // TODO:  Would OUT_OF_MEMORY be more appropriate?
            return Intents.RESULT_SMS_GENERIC_ERROR;
        } finally {
            if (cursor != null) cursor.close();
        }

        /**
         * TODO(cleanup): The following code has duplicated logic with
         * the radio-specific dispatchMessage code, which is fragile,
         * in addition to being redundant.  Instead, if this method
         * maybe returned the reassembled message (or just contents),
         * the following code (which is not really related to
         * reconstruction) could be better consolidated.
         */

        // Dispatch the PDUs to applications
        if (portAddrs != null) {
            if (portAddrs.destPort == SmsHeader.PORT_WAP_PUSH) {
                // Build up the data stream
                ByteArrayOutputStream output = new ByteArrayOutputStream();
                for (int i = 0; i < concatRef.msgCount; i++) {
                    SmsMessage msg = SmsMessage.createFromPdu(pdus[i]);
                    byte[] data = msg.getUserData();
                    output.write(data, 0, data.length);
                }
                // Handle the PUSH
                return mWapPush.dispatchWapPdu(output.toByteArray());
            } else {
                // The messages were sent to a port, so concoct a URI for it
                dispatchPortAddressedPdus(pdus, portAddrs.destPort);
            }
        } else {
            // The messages were not sent to a port
            dispatchPdus(pdus);
        }
        return Activity.RESULT_OK;
    }

    /**
     * Dispatches standard PDUs to interested applications
     *
     * @param pdus The raw PDUs making up the message
     */
    protected void dispatchPdus(byte[][] pdus) {
        Intent intent = new Intent(Intents.SMS_RECEIVED_ACTION);
        intent.putExtra("pdus", pdus);
        dispatch(intent, "android.permission.RECEIVE_SMS");
    }

    /**
     * Dispatches port addressed PDUs to interested applications
     *
     * @param pdus The raw PDUs making up the message
     * @param port The destination port of the messages
     */
    protected void dispatchPortAddressedPdus(byte[][] pdus, int port) {
        Uri uri = Uri.parse("sms://localhost:" + port);
        Intent intent = new Intent(Intents.DATA_SMS_RECEIVED_ACTION, uri);
        intent.putExtra("pdus", pdus);
        dispatch(intent, "android.permission.RECEIVE_SMS");
    }

    /**
     * Send a data based SMS to a specific application port.
     *
     * @param destAddr the address to send the message to
     * @param scAddr is the service center address or null to use
     *  the current default SMSC
     * @param destPort the port to deliver the message to
     * @param data the body of the message to send
     * @param sentIntent if not NULL this <code>PendingIntent</code> is
     *  broadcast when the message is successfully sent, or failed.
     *  The result code will be <code>Activity.RESULT_OK<code> for success,
     *  or one of these errors:<br>
     *  <code>RESULT_ERROR_GENERIC_FAILURE</code><br>
     *  <code>RESULT_ERROR_RADIO_OFF</code><br>
     *  <code>RESULT_ERROR_NULL_PDU</code><br>
     *  For <code>RESULT_ERROR_GENERIC_FAILURE</code> the sentIntent may include
     *  the extra "errorCode" containing a radio technology specific value,
     *  generally only useful for troubleshooting.<br>
     *  The per-application based SMS control checks sentIntent. If sentIntent
     *  is NULL the caller will be checked against all unknown applications,
     *  which cause smaller number of SMS to be sent in checking period.
     * @param deliveryIntent if not NULL this <code>PendingIntent</code> is
     *  broadcast when the message is delivered to the recipient.  The
     *  raw pdu of the status report is in the extended data ("pdu").
     */
    protected abstract void sendData(String destAddr, String scAddr, int destPort,
            byte[] data, PendingIntent sentIntent, PendingIntent deliveryIntent);

    /**
     * Send a text based SMS.
     *
     * @param destAddr the address to send the message to
     * @param scAddr is the service center address or null to use
     *  the current default SMSC
     * @param text the body of the message to send
     * @param sentIntent if not NULL this <code>PendingIntent</code> is
     *  broadcast when the message is successfully sent, or failed.
     *  The result code will be <code>Activity.RESULT_OK<code> for success,
     *  or one of these errors:<br>
     *  <code>RESULT_ERROR_GENERIC_FAILURE</code><br>
     *  <code>RESULT_ERROR_RADIO_OFF</code><br>
     *  <code>RESULT_ERROR_NULL_PDU</code><br>
     *  For <code>RESULT_ERROR_GENERIC_FAILURE</code> the sentIntent may include
     *  the extra "errorCode" containing a radio technology specific value,
     *  generally only useful for troubleshooting.<br>
     *  The per-application based SMS control checks sentIntent. If sentIntent
     *  is NULL the caller will be checked against all unknown applications,
     *  which cause smaller number of SMS to be sent in checking period.
     * @param deliveryIntent if not NULL this <code>PendingIntent</code> is
     *  broadcast when the message is delivered to the recipient.  The
     *  raw pdu of the status report is in the extended data ("pdu").
     */
    protected abstract void sendText(String destAddr, String scAddr,
            String text, PendingIntent sentIntent, PendingIntent deliveryIntent);

    /**
     * Send a multi-part text based SMS.
     *
     * @param destAddr the address to send the message to
     * @param scAddr is the service center address or null to use
     *   the current default SMSC
     * @param parts an <code>ArrayList</code> of strings that, in order,
     *   comprise the original message
     * @param sentIntents if not null, an <code>ArrayList</code> of
     *   <code>PendingIntent</code>s (one for each message part) that is
     *   broadcast when the corresponding message part has been sent.
     *   The result code will be <code>Activity.RESULT_OK<code> for success,
     *   or one of these errors:
     *   <code>RESULT_ERROR_GENERIC_FAILURE</code>
     *   <code>RESULT_ERROR_RADIO_OFF</code>
     *   <code>RESULT_ERROR_NULL_PDU</code>.
     *  The per-application based SMS control checks sentIntent. If sentIntent
     *  is NULL the caller will be checked against all unknown applications,
     *  which cause smaller number of SMS to be sent in checking period.
     * @param deliveryIntents if not null, an <code>ArrayList</code> of
     *   <code>PendingIntent</code>s (one for each message part) that is
     *   broadcast when the corresponding message part has been delivered
     *   to the recipient.  The raw pdu of the status report is in the
     *   extended data ("pdu").
     */
    protected abstract void sendMultipartText(String destAddr, String scAddr,
            ArrayList<String> parts, ArrayList<PendingIntent> sentIntents,
            ArrayList<PendingIntent> deliveryIntents);

    /**
     * Send a SMS
     *
     * @param smsc the SMSC to send the message through, or NULL for the
     *  default SMSC
     * @param pdu the raw PDU to send
     * @param sentIntent if not NULL this <code>Intent</code> is
     *  broadcast when the message is successfully sent, or failed.
     *  The result code will be <code>Activity.RESULT_OK<code> for success,
     *  or one of these errors:
     *  <code>RESULT_ERROR_GENERIC_FAILURE</code>
     *  <code>RESULT_ERROR_RADIO_OFF</code>
     *  <code>RESULT_ERROR_NULL_PDU</code>.
     *  The per-application based SMS control checks sentIntent. If sentIntent
     *  is NULL the caller will be checked against all unknown applications,
     *  which cause smaller number of SMS to be sent in checking period.
     * @param deliveryIntent if not NULL this <code>Intent</code> is
     *  broadcast when the message is delivered to the recipient.  The
     *  raw pdu of the status report is in the extended data ("pdu").
     */
    protected void sendRawPdu(byte[] smsc, byte[] pdu, PendingIntent sentIntent,
            PendingIntent deliveryIntent) {
        if (pdu == null) {
            if (sentIntent != null) {
                try {
                    sentIntent.send(RESULT_ERROR_NULL_PDU);
                } catch (CanceledException ex) {}
            }
            return;
        }

        HashMap<String, Object> map = new HashMap<String, Object>();
        map.put("smsc", smsc);
        map.put("pdu", pdu);

        SmsTracker tracker = new SmsTracker(map, sentIntent,
                deliveryIntent);
        int ss = mPhone.getServiceState().getState();

        if (ss != ServiceState.STATE_IN_SERVICE) {
            handleNotInService(ss, tracker);
        } else {
            String appName = getAppNameByIntent(sentIntent);
            if (mCounter.check(appName, SINGLE_PART_SMS)) {
                sendSms(tracker);
            } else {
                sendMessage(obtainMessage(EVENT_POST_ALERT, tracker));
            }
        }
    }

    /**
     * Post an alert while SMS needs user confirm.
     *
     * An SmsTracker for the current message.
     */
    protected void handleReachSentLimit(SmsTracker tracker) {
        if (mSTrackers.size() >= MO_MSG_QUEUE_LIMIT) {
            // Deny the sending when the queue limit is reached.
            try {
                tracker.mSentIntent.send(RESULT_ERROR_LIMIT_EXCEEDED);
            } catch (CanceledException ex) {
                Log.e(TAG, "failed to send back RESULT_ERROR_LIMIT_EXCEEDED");
            }
            return;
        }

        Resources r = Resources.getSystem();

        String appName = getAppNameByIntent(tracker.mSentIntent);

        AlertDialog d = new AlertDialog.Builder(mContext)
                .setTitle(r.getString(R.string.sms_control_title))
                .setMessage(appName + " " + r.getString(R.string.sms_control_message))
                .setPositiveButton(r.getString(R.string.sms_control_yes), mListener)
                .setNegativeButton(r.getString(R.string.sms_control_no), mListener)
                .create();

        d.getWindow().setType(WindowManager.LayoutParams.TYPE_SYSTEM_ALERT);
        d.show();

        mSTrackers.add(tracker);
        sendMessageDelayed ( obtainMessage(EVENT_ALERT_TIMEOUT, d),
                DEFAULT_SMS_TIMEOUT);
    }

    protected String getAppNameByIntent(PendingIntent intent) {
        Resources r = Resources.getSystem();
        return (intent != null) ? intent.getTargetPackage()
            : r.getString(R.string.sms_control_default_app_name);
    }

    /**
     * Send the message along to the radio.
     *
     * @param tracker holds the SMS message to send
     */
    protected abstract void sendSms(SmsTracker tracker);

    /**
     * Send the multi-part SMS based on multipart Sms tracker
     *
     * @param tracker holds the multipart Sms tracker ready to be sent
     */
    protected abstract void sendMultipartSms (SmsTracker tracker);

    /**
     * Send an acknowledge message.
     * @param success indicates that last message was successfully received.
     * @param result result code indicating any error
     * @param response callback message sent when operation completes.
     */
    protected abstract void acknowledgeLastIncomingSms(boolean success,
            int result, Message response);

    /**
     * Notify interested apps if the framework has rejected an incoming SMS,
     * and send an acknowledge message to the network.
     * @param success indicates that last message was successfully received.
     * @param result result code indicating any error
     * @param response callback message sent when operation completes.
     */
    private void notifyAndAcknowledgeLastIncomingSms(boolean success,
            int result, Message response) {
        if (!success) {
            // broadcast SMS_REJECTED_ACTION intent
            Intent intent = new Intent(Intents.SMS_REJECTED_ACTION);
            intent.putExtra("result", result);
            mWakeLock.acquire(WAKE_LOCK_TIMEOUT);
            mContext.sendBroadcast(intent, "android.permission.RECEIVE_SMS");
        }
        acknowledgeLastIncomingSms(success, result, response);
    }

    /**
     * Check if a SmsTracker holds multi-part Sms
     *
     * @param tracker a SmsTracker could hold a multi-part Sms
     * @return true for tracker holds Multi-parts Sms
     */
    private boolean isMultipartTracker (SmsTracker tracker) {
        HashMap map = tracker.mData;
        return ( map.get("parts") != null);
    }

    /**
     * Keeps track of an SMS that has been sent to the RIL, until it has
     * successfully been sent, or we're done trying.
     *
     */
    static protected class SmsTracker {
        // fields need to be public for derived SmsDispatchers
        public HashMap mData;
        public int mRetryCount;
        public int mMessageRef;

        public PendingIntent mSentIntent;
        public PendingIntent mDeliveryIntent;

        SmsTracker(HashMap data, PendingIntent sentIntent,
                PendingIntent deliveryIntent) {
            mData = data;
            mSentIntent = sentIntent;
            mDeliveryIntent = deliveryIntent;
            mRetryCount = 0;
        }
    }

    protected SmsTracker SmsTrackerFactory(HashMap data, PendingIntent sentIntent,
            PendingIntent deliveryIntent) {
        return new SmsTracker(data, sentIntent, deliveryIntent);
    }

    private DialogInterface.OnClickListener mListener =
        new DialogInterface.OnClickListener() {

            public void onClick(DialogInterface dialog, int which) {
                if (which == DialogInterface.BUTTON_POSITIVE) {
                    Log.d(TAG, "click YES to send out sms");
                    sendMessage(obtainMessage(EVENT_SEND_CONFIRMED_SMS));
                } else if (which == DialogInterface.BUTTON_NEGATIVE) {
                    Log.d(TAG, "click NO to stop sending");
                    sendMessage(obtainMessage(EVENT_STOP_SENDING));
                }
            }
        };

    private BroadcastReceiver mResultReceiver = new BroadcastReceiver() {
        @Override
        public void onReceive(Context context, Intent intent) {
            if (intent.getAction().equals(Intent.ACTION_DEVICE_STORAGE_FULL)) {
                mStorageAvailable = false;
                mCm.reportSmsMemoryStatus(false, obtainMessage(EVENT_REPORT_MEMORY_STATUS_DONE));
            } else if (intent.getAction().equals(Intent.ACTION_DEVICE_STORAGE_NOT_FULL)) {
                mStorageAvailable = true;
                mCm.reportSmsMemoryStatus(true, obtainMessage(EVENT_REPORT_MEMORY_STATUS_DONE));
            } else {
                // Assume the intent is one of the SMS receive intents that
                // was sent as an ordered broadcast.  Check result and ACK.
                int rc = getResultCode();
                boolean success = (rc == Activity.RESULT_OK)
                        || (rc == Intents.RESULT_SMS_HANDLED);

                // For a multi-part message, this only ACKs the last part.
                // Previous parts were ACK'd as they were received.
                acknowledgeLastIncomingSms(success, rc, null);
            }
        }
    };

    protected abstract void handleBroadcastSms(AsyncResult ar);

<<<<<<< HEAD
    protected void dispatchBroadcastPdus(byte[][] pdus) {
        Intent intent = new Intent("android.provider.telephony.SMS_CB_RECEIVED");
        intent.putExtra("pdus", pdus);

        if (Config.LOGD)
            Log.d(TAG, "Dispatching " + pdus.length + " SMS CB pdus");

        dispatch(intent, "android.permission.RECEIVE_SMS");
    }

=======
    protected void dispatchBroadcastPdus(byte[][] pdus, boolean isEmergencyMessage) {
        if (isEmergencyMessage) {
            Intent intent = new Intent(Intents.SMS_EMERGENCY_CB_RECEIVED_ACTION);
            intent.putExtra("pdus", pdus);
            if (Config.LOGD)
                Log.d(TAG, "Dispatching " + pdus.length + " emergency SMS CB pdus");

            dispatch(intent, "android.permission.RECEIVE_EMERGENCY_BROADCAST");
        } else {
            Intent intent = new Intent(Intents.SMS_CB_RECEIVED_ACTION);
            intent.putExtra("pdus", pdus);
            if (Config.LOGD)
                Log.d(TAG, "Dispatching " + pdus.length + " SMS CB pdus");

            dispatch(intent, "android.permission.RECEIVE_SMS");
        }
    }
>>>>>>> ab79ee4a
}<|MERGE_RESOLUTION|>--- conflicted
+++ resolved
@@ -981,18 +981,6 @@
 
     protected abstract void handleBroadcastSms(AsyncResult ar);
 
-<<<<<<< HEAD
-    protected void dispatchBroadcastPdus(byte[][] pdus) {
-        Intent intent = new Intent("android.provider.telephony.SMS_CB_RECEIVED");
-        intent.putExtra("pdus", pdus);
-
-        if (Config.LOGD)
-            Log.d(TAG, "Dispatching " + pdus.length + " SMS CB pdus");
-
-        dispatch(intent, "android.permission.RECEIVE_SMS");
-    }
-
-=======
     protected void dispatchBroadcastPdus(byte[][] pdus, boolean isEmergencyMessage) {
         if (isEmergencyMessage) {
             Intent intent = new Intent(Intents.SMS_EMERGENCY_CB_RECEIVED_ACTION);
@@ -1010,5 +998,4 @@
             dispatch(intent, "android.permission.RECEIVE_SMS");
         }
     }
->>>>>>> ab79ee4a
 }