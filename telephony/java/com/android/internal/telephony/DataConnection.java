--- conflicted
+++ resolved
@@ -76,16 +76,13 @@
     private List<ApnContext> mApnList = null;
     PendingIntent mReconnectIntent = null;
 
-<<<<<<< HEAD
     /* Used for data call retry for partial failures of dual-ip calls */
     private boolean mPartialSuccess = false;
     // Stores the protocol to be used if network returns
     // v4-only or v6-only error codes.
     private String mPendingProtocol = null;
     private boolean mInPartialRetry = false;
-=======
     private DataConnectionTracker mDataConnectionTracker = null;
->>>>>>> df331873
 
     /**
      * Used internally for saving connecting parameters.
@@ -1188,8 +1185,6 @@
                     }
                     retVal = HANDLED;
                     break;
-<<<<<<< HEAD
-=======
 
                 case EVENT_DISCONNECT_ALL:
                     if (DBG) {
@@ -1203,7 +1198,6 @@
                     retVal = HANDLED;
                     break;
 
->>>>>>> df331873
                 default:
                     if (VDBG) {
                         log("DcActiveState not handled msg.what=0x" +
@@ -1518,7 +1512,6 @@
         sendMessage(obtainMessage(EVENT_DISCONNECT, new DisconnectParams(reason, onCompletedMsg)));
     }
 
-<<<<<<< HEAD
     public void qosSetup(QosSpec qosSpec) {
         sendMessage(obtainMessage(EVENT_QOS_ENABLE, qosSpec));
     }
@@ -1887,7 +1880,7 @@
 
     private boolean isPartialSuccess() {
         return mPartialSuccess;
-=======
+}
     /**
      * Tear down the connection through the apn on the network.  Ignores refcount and
      * and always tears down.
@@ -1898,6 +1891,5 @@
     public void tearDownAll(String reason, Message onCompletedMsg) {
         sendMessage(obtainMessage(EVENT_DISCONNECT_ALL,
                 new DisconnectParams(reason, onCompletedMsg)));
->>>>>>> df331873
     }
 }