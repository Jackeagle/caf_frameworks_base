--- conflicted
+++ resolved
@@ -198,14 +198,11 @@
             CatLog.d(this, "UiccManager instance is null");
         }
 
-<<<<<<< HEAD
-        CatLog.d(this, "CatService "+ mSlotId + "is running");
-=======
         // Check if STK application is availalbe
         mStkAppInstalled = isStkAppInstalled();
 
-        CatLog.d(this, "Running CAT service. STK app installed:" + mStkAppInstalled);
->>>>>>> df331873
+        CatLog.d(this, "Running CAT service. STK app installed:" + mStkAppInstalled + "slot:" +
+                mSlotId);
     }
 
     protected void finalize() {
@@ -378,19 +375,8 @@
                     default:
                         sendTerminalResponse(cmdParams.cmdDet, ResultCode.OK, false, 0, null);
                 }
-<<<<<<< HEAD
-                //sendTerminalResponse(cmdParams.cmdDet, ResultCode.OK, false, 0, null);
-                //return;
-            case CLOSE_CHANNEL:
-            case RECEIVE_DATA:
-            case SEND_DATA:
-            case GET_CHANNEL_STATUS:
-                sendTerminalResponse(cmdParams.cmdDet, ResultCode.OK, false, 0, null);
-                break;
-=======
                 // No need to start STK app here.
                 return;
->>>>>>> df331873
             case LAUNCH_BROWSER:
                 if ((((LaunchBrowserParams) cmdParams).confirmMsg.text != null)
                         && (((LaunchBrowserParams) cmdParams).confirmMsg.text.equals(STK_DEFAULT))) {
@@ -414,7 +400,6 @@
                 break;
             case PLAY_TONE:
                 break;
-            case OPEN_CHANNEL:
             case SET_UP_CALL:
                 if ((((CallSetupParams) cmdParams).confirmMsg.text != null)
                         && (((CallSetupParams) cmdParams).confirmMsg.text.equals(STK_DEFAULT))) {
@@ -962,7 +947,6 @@
         mCurrntCmd = null;
     }
 
-<<<<<<< HEAD
     void updateIccAvailability() {
         CardState newState = CardState.CARDSTATE_ABSENT;
         if(null == mUiccManager)
@@ -1017,15 +1001,14 @@
                 }
             }
         }
-=======
+    }
     private boolean isStkAppInstalled() {
         Intent intent = new Intent(AppInterface.CAT_CMD_ACTION);
         PackageManager pm = mContext.getPackageManager();
         List<ResolveInfo> broadcastReceivers =
-                            pm.queryBroadcastReceivers(intent, PackageManager.GET_META_DATA);
+            pm.queryBroadcastReceivers(intent, PackageManager.GET_META_DATA);
         int numReceiver = broadcastReceivers == null ? 0 : broadcastReceivers.size();
 
         return (numReceiver > 0);
->>>>>>> df331873
     }
 }