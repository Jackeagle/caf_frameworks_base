/*
 * Copyright (C) 2007, 2011 The Android Open Source Project
 *
 * Licensed under the Apache License, Version 2.0 (the "License");
 * you may not use this file except in compliance with the License.
 * You may obtain a copy of the License at
 *
 *      http://www.apache.org/licenses/LICENSE-2.0
 *
 * Unless required by applicable law or agreed to in writing, software
 * distributed under the License is distributed on an "AS IS" BASIS,
 * WITHOUT WARRANTIES OR CONDITIONS OF ANY KIND, either express or implied.
 * See the License for the specific language governing permissions and
 * limitations under the License.
 */

package com.android.internal.telephony.cat;

import android.content.Context;
import android.content.Intent;
import android.os.AsyncResult;
import android.os.Handler;
import android.os.HandlerThread;
import android.os.Message;
import android.os.SystemProperties;

import com.android.internal.telephony.IccUtils;
import com.android.internal.telephony.CommandsInterface;
import com.android.internal.telephony.IccFileHandler;
import com.android.internal.telephony.IccRecords;
import com.android.internal.telephony.UiccCard;
import com.android.internal.telephony.UiccCardApplication;
import com.android.internal.telephony.UiccManager;
import com.android.internal.telephony.IccCardStatus.CardState;
import com.android.internal.telephony.IccRefreshResponse;


import java.io.ByteArrayOutputStream;
import java.util.Locale;

<<<<<<< HEAD
import static  com.android.internal.telephony.cat.CatCmdMessage.SetupEventListConstants.*;

/**
 * Enumeration for representing the tag value of COMPREHENSION-TLV objects. If
 * you want to get the actual value, call {@link #value() value} method.
 *
 * {@hide}
 */
enum ComprehensionTlvTag {
  COMMAND_DETAILS(0x01),
  DEVICE_IDENTITIES(0x02),
  RESULT(0x03),
  DURATION(0x04),
  ALPHA_ID(0x05),
  USSD_STRING(0x0a),
  TEXT_STRING(0x0d),
  TONE(0x0e),
  ITEM(0x0f),
  ITEM_ID(0x10),
  RESPONSE_LENGTH(0x11),
  FILE_LIST(0x12),
  HELP_REQUEST(0x15),
  DEFAULT_TEXT(0x17),
  EVENT_LIST(0x19),
  ICON_ID(0x1e),
  ITEM_ICON_ID_LIST(0x1f),
  IMMEDIATE_RESPONSE(0x2b),
  LANGUAGE(0x2d),
  URL(0x31),
  TEXT_ATTRIBUTE(0x50);

    private int mValue;

    ComprehensionTlvTag(int value) {
        mValue = value;
    }

    /**
     * Returns the actual value of this COMPREHENSION-TLV object.
     *
     * @return Actual tag value of this object
     */
        public int value() {
            return mValue;
        }

    public static ComprehensionTlvTag fromInt(int value) {
        for (ComprehensionTlvTag e : ComprehensionTlvTag.values()) {
            if (e.mValue == value) {
                return e;
            }
        }
        return null;
    }
}

=======
>>>>>>> 94180377
class RilMessage {
    int mId;
    Object mData;
    ResultCode mResCode;

    RilMessage(int msgId, String rawData) {
        mId = msgId;
        mData = rawData;
    }

    RilMessage(RilMessage other) {
        this.mId = other.mId;
        this.mData = other.mData;
        this.mResCode = other.mResCode;
    }
}

/**
 * Class that implements SIM Toolkit Telephony Service. Interacts with the RIL
 * and application.
 *
 * {@hide}
 */
public class CatService extends Handler implements AppInterface {

    // Class members
    private static IccRecords mIccRecords;
    private static UiccCardApplication mUiccApplication;

    // Service members.
    // Protects singleton instance lazy initialization.
    private static final Object sInstanceLock = new Object();
    private static CatService sInstance;
    private static HandlerThread handlerThread;
    private CommandsInterface mCmdIf;
    private Context mContext;
    private CatCmdMessage mCurrntCmd = null;
    private CatCmdMessage mMenuCmd = null;

    private RilMessageDecoder mMsgDecoder = null;

    private UiccManager mUiccManager;
    private CardState mCardState;

    // Service constants.
    static final int MSG_ID_SESSION_END              = 1;
    static final int MSG_ID_PROACTIVE_COMMAND        = 2;
    static final int MSG_ID_EVENT_NOTIFY             = 3;
    static final int MSG_ID_CALL_SETUP               = 4;
    static final int MSG_ID_REFRESH                  = 5;
    static final int MSG_ID_RESPONSE                 = 6;
    static final int MSG_ID_SIM_READY                = 7;
    static final int MSG_ID_ALPHA_NOTIFY             = 8;

    static final int MSG_ID_RIL_MSG_DECODED          = 10;

    // Events to signal SIM presence or absent in the device.
    private static final int MSG_ID_ICC_CHANGED      = 20;

    //Events to signal SIM REFRESH notificatations
    private static final int MSG_ID_ICC_REFRESH  = 30;

    private static final int DEV_ID_KEYPAD      = 0x01;
    private static final int DEV_ID_DISPLAY     = 0x02;
    private static final int DEV_ID_EARPIECE    = 0x03;
    private static final int DEV_ID_UICC        = 0x81;
    private static final int DEV_ID_TERMINAL    = 0x82;
    private static final int DEV_ID_NETWORK     = 0x83;

    static final String STK_DEFAULT = "Defualt Message";

    /* Intentionally private for singleton */
    private CatService(CommandsInterface ci, UiccCardApplication ca, IccRecords ir,
            Context context, IccFileHandler fh, UiccCard ic) {
        if (ci == null || context == null) {
            throw new NullPointerException(
                    "Service: Input parameters must not be null");
        }
        mCmdIf = ci;
        mContext = context;

        // Get the RilMessagesDecoder for decoding the messages.
        mMsgDecoder = RilMessageDecoder.getInstance(this, fh);

        // Register ril events handling.
        mCmdIf.setOnCatSessionEnd(this, MSG_ID_SESSION_END, null);
        mCmdIf.setOnCatProactiveCmd(this, MSG_ID_PROACTIVE_COMMAND, null);
        mCmdIf.setOnCatEvent(this, MSG_ID_EVENT_NOTIFY, null);
        mCmdIf.setOnCatCallSetUp(this, MSG_ID_CALL_SETUP, null);
        mCmdIf.registerForIccRefresh(this, MSG_ID_ICC_REFRESH, null);
        mCmdIf.setOnCatCcAlphaNotify(this, MSG_ID_ALPHA_NOTIFY, null);

        mIccRecords = ir;
        mUiccApplication = ca;

        // Register for SIM ready event.
        mUiccApplication.registerForReady(this, MSG_ID_SIM_READY, null);

        mUiccManager = UiccManager.getInstance();
        mUiccManager.registerForIccChanged(this, MSG_ID_ICC_CHANGED, null);

        CatLog.d(this, "CatService running");
    }

    public void dispose() {

        // Clean up stk icon if dispose is called
        broadcastCardStateAndIccRefreshResp(CardState.CARDSTATE_ABSENT, null);

        mCmdIf.unSetOnCatSessionEnd(this);
        mCmdIf.unSetOnCatProactiveCmd(this);
        mCmdIf.unSetOnCatEvent(this);
        mCmdIf.unSetOnCatCallSetUp(this);
        mCmdIf.unSetOnCatCcAlphaNotify(this);
        mCmdIf.unregisterForIccRefresh(this);
        mUiccManager.unregisterForIccChanged(this);
        sInstance = null;
        handlerThread.quit();
        handlerThread = null;

        this.removeCallbacksAndMessages(null);
    }

    protected void finalize() {
        CatLog.d(this, "Service finalized");
    }

    private void handleRilMsg(RilMessage rilMsg) {
        if (rilMsg == null) {
            return;
        }

        // dispatch messages
        CommandParams cmdParams = null;
        switch (rilMsg.mId) {
        case MSG_ID_EVENT_NOTIFY:
            if (rilMsg.mResCode == ResultCode.OK) {
                cmdParams = (CommandParams) rilMsg.mData;
                if (cmdParams != null) {
                    handleProactiveCommand(cmdParams);
                }
            }
            break;
        case MSG_ID_PROACTIVE_COMMAND:
            try {
                cmdParams = (CommandParams) rilMsg.mData;
            } catch (ClassCastException e) {
                // for error handling : cast exception
                CatLog.d(this, "Fail to parse proactive command");
                sendTerminalResponse(mCurrntCmd.mCmdDet, ResultCode.CMD_DATA_NOT_UNDERSTOOD,
                                     false, 0x00, null);
                break;
            }
            if (cmdParams != null) {
                if (rilMsg.mResCode == ResultCode.OK) {
                    handleProactiveCommand(cmdParams);
                } else {
                    // for proactive commands that couldn't be decoded
                    // successfully respond with the code generated by the
                    // message decoder.
                    sendTerminalResponse(cmdParams.cmdDet, rilMsg.mResCode,
                            false, 0, null);
                }
            } else {
                // Sometimes decoder could not even decode the COMMAND DETAILS
                // because of invalid data. In that case fill 0x00 for COMMAND
                // DETAILS. As per spec TS 102.223 section 6.8.1, the UICC shall
                // interpret a Terminal Response with a command number '00' as
                // belonging to the last sent proactive command.
                CommandDetails lastCmdDet = new CommandDetails();
                lastCmdDet.compRequired = true;
                lastCmdDet.commandNumber = 0x00;
                lastCmdDet.typeOfCommand = 0x00;
                lastCmdDet.commandQualifier = 0x00;
                sendTerminalResponse(lastCmdDet, rilMsg.mResCode,
                       false, 0, null);
            }
            break;
        case MSG_ID_REFRESH:
            cmdParams = (CommandParams) rilMsg.mData;
            if (cmdParams != null) {
                handleProactiveCommand(cmdParams);
            }
            break;
        case MSG_ID_SESSION_END:
            handleSessionEnd();
            break;
        case MSG_ID_CALL_SETUP:
            // prior event notify command supplied all the information
            // needed for set up call processing.
            break;
        }
    }

    /**  This function validates the events in SETUP_EVENT_LIST which are currently
     *   supported by the Android framework. In case of SETUP_EVENT_LIST has NULL events
     *   or no events, all the events need to be reset.
     */
    private boolean isSupportedSetupEventCommand(CatCmdMessage cmdMsg) {
        boolean flag = true;
        int eventval;

        for (int i = 0; i < cmdMsg.getSetEventList().eventList.length ; i++) {
            eventval = cmdMsg.getSetEventList().eventList[i];
            CatLog.d(this,"Event: "+eventval);
            switch (eventval) {
                /* Currently android is supporting only the below events in SetupEventList
                 * Browser Termination,
                 * Idle Screen Available and
                 * Language Selection.  */
                case IDLE_SCREEN_AVAILABLE_EVENT:
                case LANGUAGE_SELECTION_EVENT:
                    break;
                default:
                    flag = false;
            }
        }
        return flag;
    }

    /**
     * Handles RIL_UNSOL_STK_PROACTIVE_COMMAND unsolicited command from RIL.
     * Sends valid proactive command data to the application using intents.
     *
     */
    private void handleProactiveCommand(CommandParams cmdParams) {
        CatLog.d(this, cmdParams.getCommandType().name());
<<<<<<< HEAD
        ResultCode resultCode;
=======

        CharSequence message;
>>>>>>> 94180377
        CatCmdMessage cmdMsg = new CatCmdMessage(cmdParams);
        switch (cmdParams.getCommandType()) {
            case SET_UP_MENU:
                if (removeMenu(cmdMsg.getMenu())) {
                    mMenuCmd = null;
                } else {
                    mMenuCmd = cmdMsg;
                }
                resultCode = cmdParams.loadIconFailed ? ResultCode.PRFRMD_ICON_NOT_DISPLAYED : ResultCode.OK;
                sendTerminalResponse(cmdParams.cmdDet,resultCode, false, 0,null);
                break;
            case DISPLAY_TEXT:
                // when application is not required to respond, send an immediate response.
                if (!cmdMsg.geTextMessage().responseNeeded) {
                    resultCode = cmdParams.loadIconFailed ? ResultCode.PRFRMD_ICON_NOT_DISPLAYED : ResultCode.OK;
                    sendTerminalResponse(cmdParams.cmdDet,resultCode, false, 0,null);
                }
                break;
            case REFRESH:
                // ME side only handles refresh commands which meant to remove IDLE
                // MODE TEXT.
                cmdParams.cmdDet.typeOfCommand = CommandType.SET_UP_IDLE_MODE_TEXT.value();
                break;
            case SET_UP_IDLE_MODE_TEXT:
                resultCode = cmdParams.loadIconFailed ? ResultCode.PRFRMD_ICON_NOT_DISPLAYED : ResultCode.OK;
                sendTerminalResponse(cmdParams.cmdDet,resultCode, false, 0,null);
                break;
            case SET_UP_EVENT_LIST:
                if (isSupportedSetupEventCommand(cmdMsg)) {
                    sendTerminalResponse(cmdParams.cmdDet, ResultCode.OK, false, 0, null);
                } else {
                    sendTerminalResponse(cmdParams.cmdDet, ResultCode.BEYOND_TERMINAL_CAPABILITY,
                            false, 0, null);
                }
                break;
            case PROVIDE_LOCAL_INFORMATION:
                ResponseData resp;
                switch (cmdParams.cmdDet.commandQualifier) {
                    case CommandParamsFactory.DTTZ_SETTING:
                        resp = new DTTZResponseData(null);
                        sendTerminalResponse(cmdParams.cmdDet, ResultCode.OK, false, 0, resp);
                        return;
                    case CommandParamsFactory.LANGUAGE_SETTING:
                        resp = new LanguageResponseData(Locale.getDefault().getLanguage());
                        sendTerminalResponse(cmdParams.cmdDet, ResultCode.OK, false, 0, resp);
                        return;
                    default:
                        sendTerminalResponse(cmdParams.cmdDet, ResultCode.OK, false, 0, null);
                        return;
                }
                sendTerminalResponse(cmdParams.cmdDet, ResultCode.OK, false, 0, null);
                return;
            case CLOSE_CHANNEL:
            case RECEIVE_DATA:
            case SEND_DATA:
            case GET_CHANNEL_STATUS:
                sendTerminalResponse(cmdParams.cmdDet, ResultCode.OK, false, 0, null);
                break;
            case OPEN_CHANNEL:
            case LAUNCH_BROWSER:
                if ((((LaunchBrowserParams) cmdParams).confirmMsg.text != null)
                        && (((LaunchBrowserParams) cmdParams).confirmMsg.text.equals(STK_DEFAULT))) {
                    message = mContext.getText(com.android.internal.R.string.launchBrowserDefault);
                    ((LaunchBrowserParams) cmdParams).confirmMsg.text = message.toString();
                }
                break;
            case SELECT_ITEM:
            case GET_INPUT:
            case GET_INKEY:
                break;
            case SEND_DTMF:
            case SEND_SMS:
            case SEND_SS:
            case SEND_USSD:
                if ((((DisplayTextParams)cmdParams).textMsg.text != null)
                        && (((DisplayTextParams)cmdParams).textMsg.text.equals(STK_DEFAULT))) {
                    message = mContext.getText(com.android.internal.R.string.sending);
                    ((DisplayTextParams)cmdParams).textMsg.text = message.toString();
                }
                break;
            case PLAY_TONE:
                break;
            case SET_UP_CALL:
                if ((((CallSetupParams) cmdParams).confirmMsg.text != null)
                        && (((CallSetupParams) cmdParams).confirmMsg.text.equals(STK_DEFAULT))) {
                    message = mContext.getText(com.android.internal.R.string.SetupCallDefault);
                    ((CallSetupParams) cmdParams).confirmMsg.text = message.toString();
                }
                break;
            default:
                CatLog.d(this, "Unsupported command");
                return;
        }
        mCurrntCmd = cmdMsg;
        Intent intent = new Intent(AppInterface.CAT_CMD_ACTION);
        intent.putExtra("STK CMD", cmdMsg);
        mContext.sendBroadcast(intent);
    }

    /**
     * Handles RIL_UNSOL_STK_SESSION_END unsolicited command from RIL.
     *
     */
    private void handleSessionEnd() {
        CatLog.d(this, "SESSION END");

        mCurrntCmd = mMenuCmd;
        Intent intent = new Intent(AppInterface.CAT_SESSION_END_ACTION);
        mContext.sendBroadcast(intent);
    }

    private void sendTerminalResponse(CommandDetails cmdDet,
            ResultCode resultCode, boolean includeAdditionalInfo,
            int additionalInfo, ResponseData resp) {

        if (cmdDet == null) {
            return;
        }
        ByteArrayOutputStream buf = new ByteArrayOutputStream();

        Input cmdInput = null;
        if (mCurrntCmd != null) {
            cmdInput = mCurrntCmd.geInput();
        }

        // command details
        int tag = ComprehensionTlvTag.COMMAND_DETAILS.value();
        if (cmdDet.compRequired) {
            tag |= 0x80;
        }
        buf.write(tag);
        buf.write(0x03); // length
        buf.write(cmdDet.commandNumber);
        buf.write(cmdDet.typeOfCommand);
        buf.write(cmdDet.commandQualifier);

        // device identities
        // According to TS102.223/TS31.111 section 6.8 Structure of
        // TERMINAL RESPONSE, "For all SIMPLE-TLV objects with Min=N,
        // the ME should set the CR(comprehension required) flag to
        // comprehension not required.(CR=0)"
        // Since DEVICE_IDENTITIES and DURATION TLVs have Min=N,
        // the CR flag is not set.
        tag = ComprehensionTlvTag.DEVICE_IDENTITIES.value();
        buf.write(tag);
        buf.write(0x02); // length
        buf.write(DEV_ID_TERMINAL); // source device id
        buf.write(DEV_ID_UICC); // destination device id

        // result
        tag = 0x80 | ComprehensionTlvTag.RESULT.value();
        buf.write(tag);
        int length = includeAdditionalInfo ? 2 : 1;
        buf.write(length);
        buf.write(resultCode.value());

        // additional info
        if (includeAdditionalInfo) {
            buf.write(additionalInfo);
        }

        // Fill optional data for each corresponding command
        if (resp != null) {
            resp.format(buf);
        } else {
            encodeOptionalTags(cmdDet, resultCode, cmdInput, buf);
        }

        byte[] rawData = buf.toByteArray();
        String hexString = IccUtils.bytesToHexString(rawData);
        if (false) {
            CatLog.d(this, "TERMINAL RESPONSE: " + hexString);
        }

        mCmdIf.sendTerminalResponse(hexString, null);
    }

    private void encodeOptionalTags(CommandDetails cmdDet,
            ResultCode resultCode, Input cmdInput, ByteArrayOutputStream buf) {
        CommandType cmdType = AppInterface.CommandType.fromInt(cmdDet.typeOfCommand);
        if (cmdType != null) {
            switch (cmdType) {
                case GET_INKEY:
                    // ETSI TS 102 384,27.22.4.2.8.4.2.
                    // If it is a response for GET_INKEY command and the response timeout
                    // occured, then add DURATION TLV for variable timeout case.
                    if ((resultCode.value() == ResultCode.NO_RESPONSE_FROM_USER.value()) &&
                        (cmdInput != null) && (cmdInput.duration != null)) {
                        getInKeyResponse(buf, cmdInput);
                    }
                    break;
                case PROVIDE_LOCAL_INFORMATION:
                    if ((cmdDet.commandQualifier == CommandParamsFactory.LANGUAGE_SETTING) &&
                        (resultCode.value() == ResultCode.OK.value())) {
                        getPliResponse(buf);
                    }
                    break;
                default:
                    CatLog.d(this, "encodeOptionalTags() Unsupported Cmd:" + cmdDet.typeOfCommand);
                    break;
            }
        } else {
            CatLog.d(this, "encodeOptionalTags() bad Cmd:" + cmdDet.typeOfCommand);
        }
    }

    private void getInKeyResponse(ByteArrayOutputStream buf, Input cmdInput) {
        int tag = ComprehensionTlvTag.DURATION.value();

        buf.write(tag);
        buf.write(0x02); // length
        buf.write(cmdInput.duration.timeUnit.SECOND.value()); // Time (Unit,Seconds)
        buf.write(cmdInput.duration.timeInterval); // Time Duration
    }

    private void getPliResponse(ByteArrayOutputStream buf) {

        // Locale Language Setting
        String lang = SystemProperties.get("persist.sys.language");

        if (lang != null) {
            // tag
            int tag = ComprehensionTlvTag.LANGUAGE.value();
            buf.write(tag);
            ResponseData.writeLength(buf, lang.length());
            buf.write(lang.getBytes(), 0, lang.length());
        }
    }

    private void sendMenuSelection(int menuId, boolean helpRequired) {

        ByteArrayOutputStream buf = new ByteArrayOutputStream();

        // tag
        int tag = BerTlv.BER_MENU_SELECTION_TAG;
        buf.write(tag);

        // length
        buf.write(0x00); // place holder

        // device identities
        tag = 0x80 | ComprehensionTlvTag.DEVICE_IDENTITIES.value();
        buf.write(tag);
        buf.write(0x02); // length
        buf.write(DEV_ID_KEYPAD); // source device id
        buf.write(DEV_ID_UICC); // destination device id

        // item identifier
        tag = 0x80 | ComprehensionTlvTag.ITEM_ID.value();
        buf.write(tag);
        buf.write(0x01); // length
        buf.write(menuId); // menu identifier chosen

        // help request
        if (helpRequired) {
            tag = ComprehensionTlvTag.HELP_REQUEST.value();
            buf.write(tag);
            buf.write(0x00); // length
        }

        byte[] rawData = buf.toByteArray();

        // write real length
        int len = rawData.length - 2; // minus (tag + length)
        rawData[1] = (byte) len;

        String hexString = IccUtils.bytesToHexString(rawData);

        mCmdIf.sendEnvelope(hexString, null);
    }

    private void eventDownload(int event, int sourceId, int destinationId,
            byte[] additionalInfo, boolean oneShot) {

        ByteArrayOutputStream buf = new ByteArrayOutputStream();

        // tag
        int tag = BerTlv.BER_EVENT_DOWNLOAD_TAG;
        buf.write(tag);

        // length
        buf.write(0x00); // place holder, assume length < 128.

        // event list
        tag = 0x80 | ComprehensionTlvTag.EVENT_LIST.value();
        buf.write(tag);
        buf.write(0x01); // length
        buf.write(event); // event value

        // device identities
        tag = 0x80 | ComprehensionTlvTag.DEVICE_IDENTITIES.value();
        buf.write(tag);
        buf.write(0x02); // length
        buf.write(sourceId); // source device id
        buf.write(destinationId); // destination device id

        /*
         * Check for type of event download to be sent to UICC - Browser
         * termination,Idle screen available, User activity, Language selection
         * etc as mentioned under ETSI TS 102 223 section 7.5
         */

        /*
         * Currently the below events are supported:
         * Browser Termination,
         * Idle Screen Available and
         * Language Selection Event.
         * Other event download commands should be encoded similar way
         */
        /* TODO: eventDownload should be extended for other Envelope Commands */
        switch (event) {
            case IDLE_SCREEN_AVAILABLE_EVENT:
                CatLog.d(sInstance, " Sending Idle Screen Available event download to ICC");
                break;
            case LANGUAGE_SELECTION_EVENT:
                CatLog.d(sInstance, " Sending Language Selection event download to ICC");
                tag = 0x80 | ComprehensionTlvTag.LANGUAGE.value();
                buf.write(tag);
                // Language length should be 2 byte
                buf.write(0x02);
                break;
            default:
                break;
        }

        // additional information
        if (additionalInfo != null) {
            for (byte b : additionalInfo) {
                buf.write(b);
            }
        }

        byte[] rawData = buf.toByteArray();

        // write real length
        int len = rawData.length - 2; // minus (tag + length)
        rawData[1] = (byte) len;

        String hexString = IccUtils.bytesToHexString(rawData);

        CatLog.d(this, "ENVELOPE COMMAND: " + hexString);

        mCmdIf.sendEnvelope(hexString, null);
    }

    /**
     * Used for instantiating/updating the Service from the GsmPhone or CdmaPhone constructor.
     *
     * @param ci CommandsInterface object
     * @param ir IccRecords object
     * @param context phone app context
     * @param fh Icc file handler
     * @param ic Icc card
     * @return The only Service object in the system
     */
    public static CatService getInstance(CommandsInterface ci,
            Context context, UiccCard ic) {
        UiccCardApplication ca = null;
        IccFileHandler fh = null;
        IccRecords ir = null;
        if (ic != null) {
            /* Since Cat is not tied to any application, but rather is Uicc application
             * in itself - just get any FileHandler and IccRecords object
             */
            ca = ic.getApplication(0);
            if (ca != null) {
                fh = ca.getIccFileHandler();
                ir = ca.getIccRecords();
            }
        }
        synchronized (sInstanceLock) {
            if (sInstance == null) {
                if (ci == null || ca == null || ir == null || context == null || fh == null
                        || ic == null) {
                    return null;
                }
                handlerThread = new HandlerThread("Cat Telephony service");
                handlerThread.start();
                sInstance = new CatService(ci, ca, ir, context, fh, ic);
                CatLog.d(sInstance, "NEW sInstance");
            } else if ((ir != null) && (mIccRecords != ir)) {
                if (mUiccApplication != null) {
                    mUiccApplication.unregisterForReady(sInstance);
                }
                CatLog.d(sInstance, "Reinitialize the Service with SIMRecords and UiccCardApplication");
                mIccRecords = ir;
                mUiccApplication = ca;

                mUiccApplication.registerForReady(sInstance, MSG_ID_SIM_READY, null);
                CatLog.d(sInstance, "sr changed reinitialize and return current sInstance");
            }
            if (fh != null) {
                CatLog.d(sInstance, "Reinitialize the Service with new IccFilehandler");
                IconLoader mIconLoader = IconLoader.getInstance(null,null);
                if (mIconLoader != null) {
                    mIconLoader.updateIccFileHandler(fh);
                }
            }

            CatLog.d(sInstance, "Return current sInstance");
            return sInstance;
        }
    }

    /**
     * Used by application to get an AppInterface object.
     *
     * @return The only Service object in the system
     */
    public static AppInterface getInstance() {
        return getInstance(null, null, null);
    }

    @Override
    public void handleMessage(Message msg) {

        switch (msg.what) {
        case MSG_ID_SESSION_END:
        case MSG_ID_PROACTIVE_COMMAND:
        case MSG_ID_EVENT_NOTIFY:
        case MSG_ID_REFRESH:
            CatLog.d(this, "ril message arrived");
            String data = null;
            if (msg.obj != null) {
                AsyncResult ar = (AsyncResult) msg.obj;
                if (ar != null && ar.result != null) {
                    try {
                        data = (String) ar.result;
                    } catch (ClassCastException e) {
                        break;
                    }
                }
            }
            mMsgDecoder.sendStartDecodingMessageParams(new RilMessage(msg.what, data));
            break;
        case MSG_ID_CALL_SETUP:
            mMsgDecoder.sendStartDecodingMessageParams(new RilMessage(msg.what, null));
            break;
        case MSG_ID_RIL_MSG_DECODED:
            handleRilMsg((RilMessage) msg.obj);
            break;
        case MSG_ID_RESPONSE:
            handleCmdResponse((CatResponseMessage) msg.obj);
            break;
        case MSG_ID_SIM_READY:
            CatLog.d(this, "SIM ready. Reporting STK service running now...");
            mCmdIf.reportStkServiceIsRunning(null);
            break;
        case MSG_ID_ALPHA_NOTIFY:
            CatLog.d(this, "Received STK CC Alpha message from card");
            if (msg.obj != null) {
                AsyncResult ar = (AsyncResult) msg.obj;
                if (ar != null && ar.result != null) {
                    String alphaString = (String)ar.result;
                    CatLog.d(this, "Broadcasting STK Alpha message from card: " + alphaString);
                    Intent intent = new Intent(AppInterface.CAT_ALPHA_NOTIFY_ACTION);
                    intent.putExtra(AppInterface.ALPHA_STRING, alphaString);
                    mContext.sendBroadcast(intent);
                } else {
                    CatLog.d(this, "STK Alpha message: ar.result is null");
                }
            } else {
                CatLog.d(this, "STK Alpha message: msg.obj is null");
            }
            break;
        case MSG_ID_ICC_CHANGED:
            CatLog.d(this, "MSG_ID_ICC_CHANGED");
            updateIccAvailability();
            break;
        case MSG_ID_ICC_REFRESH:
            if (msg.obj != null) {
                AsyncResult ar = (AsyncResult) msg.obj;
                if (ar != null && ar.result != null) {
                    broadcastCardStateAndIccRefreshResp(CardState.CARDSTATE_PRESENT,
                                  (IccRefreshResponse) ar.result);
                } else {
                    CatLog.d(this,"Icc REFRESH with exception: " + ar.exception);
                }
            } else {
                CatLog.d(this, "IccRefresh Message is null");
            }
            break;
        default:
            throw new AssertionError("Unrecognized CAT command: " + msg.what);
        }
    }

    /**
     ** This function sends a CARD status (ABSENT, PRESENT, REFRESH) to STK_APP.
     ** This is triggered during ICC_REFRESH or CARD STATE changes. In case
     ** REFRESH, additional information is sent in 'refresh_result'
     **
     **/
    private void  broadcastCardStateAndIccRefreshResp(CardState cardState,
            IccRefreshResponse IccRefreshState) {
        Intent intent = new Intent(AppInterface.CAT_ICC_STATUS_CHANGE);
        boolean cardStatus = true;

        if (IccRefreshState != null) {
            //This case is when MSG_ID_ICC_REFRESH is received.
            intent.putExtra(AppInterface.REFRESH_RESULT,IccRefreshState.refreshResult.ordinal());
            CatLog.d(this, "Sending IccResult with Result: "
                    +IccRefreshState.refreshResult);
        }

        if(cardState != CardState.CARDSTATE_PRESENT)
            cardStatus = false;

        // This sends an intent with CARD_ABSENT (0 - false) /CARD_PRESENT (1 - true).
        // In case of CARD_ABSENT, StkAppService
        // will clean up the Idle mode Text and Stk toolkit icon
        intent.putExtra(AppInterface.CARD_STATUS, cardStatus);
        CatLog.d(this, "Sending Card Status: "
                + cardState + " " + "cardStatus: " + cardStatus);

        mContext.sendBroadcast(intent);
    }

    public synchronized void onCmdResponse(CatResponseMessage resMsg) {
        if (resMsg == null) {
            return;
        }
        // queue a response message.
        Message msg = this.obtainMessage(MSG_ID_RESPONSE, resMsg);
        msg.sendToTarget();
    }

    private boolean validateResponse(CatResponseMessage resMsg) {
        boolean validResponse = false;
        if ((resMsg.cmdDet.typeOfCommand == CommandType.SET_UP_EVENT_LIST.value())
                || (resMsg.cmdDet.typeOfCommand == CommandType.SET_UP_MENU.value())) {
            CatLog.d(this, "CmdType: " + resMsg.cmdDet.typeOfCommand);
            validResponse = true;
        } else if (mCurrntCmd != null) {
            validResponse = resMsg.cmdDet.compareTo(mCurrntCmd.mCmdDet);
            CatLog.d(this, "isResponse for last valid cmd: " + validResponse);
        }
        return validResponse;
    }

    private boolean removeMenu(Menu menu) {
        try {
            if (menu.items.size() == 1 && menu.items.get(0) == null) {
                return true;
            }
        } catch (NullPointerException e) {
            CatLog.d(this, "Unable to get Menu's items size");
            return true;
        }
        return false;
    }

    private void handleCmdResponse(CatResponseMessage resMsg) {
        // Make sure the response details match the last valid command. An invalid
        // response is a one that doesn't have a corresponding proactive command
        // and sending it can "confuse" the baseband/ril.
        // One reason for out of order responses can be UI glitches. For example,
        // if the application launch an activity, and that activity is stored
        // by the framework inside the history stack. That activity will be
        // available for relaunch using the latest application dialog
        // (long press on the home button). Relaunching that activity can send
        // the same command's result again to the StkService and can cause it to
        // get out of sync with the SIM. This can happen in case of
        // non-interactive type Setup Event List and SETUP_MENU proactive commands.
        // Stk framework would have already sent Terminal Response to Setup Event
        // List and SETUP_MENU proactive commands. After sometime Stk app will send
        // Envelope Command/Event Download. In which case, the response details doesn't
        // match with last valid command (which are not related).
        // However, we should allow Stk framework to send the message to ICC.
        if (!validateResponse(resMsg)) {
            return;
        }
        ResponseData resp = null;
        boolean helpRequired = false;
        CommandDetails cmdDet = resMsg.getCmdDetails();

        switch (resMsg.resCode) {
        case HELP_INFO_REQUIRED:
            helpRequired = true;
            // fall through
        case OK:
        case PRFRMD_WITH_PARTIAL_COMPREHENSION:
        case PRFRMD_WITH_MISSING_INFO:
        case PRFRMD_WITH_ADDITIONAL_EFS_READ:
        case PRFRMD_ICON_NOT_DISPLAYED:
        case PRFRMD_MODIFIED_BY_NAA:
        case PRFRMD_LIMITED_SERVICE:
        case PRFRMD_WITH_MODIFICATION:
        case PRFRMD_NAA_NOT_ACTIVE:
        case PRFRMD_TONE_NOT_PLAYED:
        case LAUNCH_BROWSER_ERROR:
            switch (AppInterface.CommandType.fromInt(cmdDet.typeOfCommand)) {
            case SET_UP_MENU:
                helpRequired = resMsg.resCode == ResultCode.HELP_INFO_REQUIRED;
                sendMenuSelection(resMsg.usersMenuSelection, helpRequired);
                return;
            case SELECT_ITEM:
                resp = new SelectItemResponseData(resMsg.usersMenuSelection);
                break;
            case GET_INPUT:
            case GET_INKEY:
                Input input = mCurrntCmd.geInput();
                if (!input.yesNo) {
                    // when help is requested there is no need to send the text
                    // string object.
                    if (!helpRequired) {
                        resp = new GetInkeyInputResponseData(resMsg.usersInput,
                                input.ucs2, input.packed);
                    }
                } else {
                    resp = new GetInkeyInputResponseData(
                            resMsg.usersYesNoSelection);
                }
                break;
            case DISPLAY_TEXT:
            case LAUNCH_BROWSER:
                break;
            case OPEN_CHANNEL:
            case SET_UP_CALL:
                mCmdIf.handleCallSetupRequestFromSim(resMsg.usersConfirm, null);
                // No need to send terminal response for SET UP CALL. The user's
                // confirmation result is send back using a dedicated ril message
                // invoked by the CommandInterface call above.
                mCurrntCmd = null;
                return;
            case SET_UP_EVENT_LIST:
                if (IDLE_SCREEN_AVAILABLE_EVENT == resMsg.eventValue) {
                    eventDownload(resMsg.eventValue, DEV_ID_DISPLAY, DEV_ID_UICC,
                            resMsg.addedInfo, false);
                } else {
                    eventDownload(resMsg.eventValue, DEV_ID_TERMINAL, DEV_ID_UICC,
                            resMsg.addedInfo, false);
                }
                // No need to send the terminal response after event download.
                return;
            }
            break;
        case TERMINAL_CRNTLY_UNABLE_TO_PROCESS:
            //For screenbusy case there will be addtional information in the terminal
            //response. And the value of the additional information byte is 0x01.
            resMsg.includeAdditionalInfo = true;
            resMsg.additionalInfo = 0x01;
        case NO_RESPONSE_FROM_USER:
        case UICC_SESSION_TERM_BY_USER:
        case BACKWARD_MOVE_BY_USER:
            resp = null;
            break;
        default:
            return;
        }
        sendTerminalResponse(cmdDet, resMsg.resCode, resMsg.includeAdditionalInfo,
                             resMsg.additionalInfo, resp);
        mCurrntCmd = null;
    }

    void updateIccAvailability() {
        CardState newState = CardState.CARDSTATE_ABSENT;
        if(null == mUiccManager)
            return;
        UiccCard newCard = mUiccManager.getUiccCard();
        if (newCard != null) {
            newState = newCard.getCardState();
        }
        CardState oldState = mCardState;
        mCardState = newState;
        CatLog.d(this,"New Card State = " + newState + " " + "Old Card State = " + oldState);
        if (oldState == CardState.CARDSTATE_PRESENT &&
                newState != CardState.CARDSTATE_PRESENT) {
            broadcastCardStateAndIccRefreshResp(newState, null);
        }
    }
}<|MERGE_RESOLUTION|>--- conflicted
+++ resolved
@@ -38,7 +38,6 @@
 import java.io.ByteArrayOutputStream;
 import java.util.Locale;
 
-<<<<<<< HEAD
 import static  com.android.internal.telephony.cat.CatCmdMessage.SetupEventListConstants.*;
 
 /**
@@ -47,7 +46,7 @@
  *
  * {@hide}
  */
-enum ComprehensionTlvTag {
+/*enum ComprehensionTlvTag {
   COMMAND_DETAILS(0x01),
   DEVICE_IDENTITIES(0x02),
   RESULT(0x03),
@@ -81,7 +80,7 @@
      *
      * @return Actual tag value of this object
      */
-        public int value() {
+  /*      public int value() {
             return mValue;
         }
 
@@ -94,9 +93,7 @@
         return null;
     }
 }
-
-=======
->>>>>>> 94180377
+*/
 class RilMessage {
     int mId;
     Object mData;
@@ -324,12 +321,8 @@
      */
     private void handleProactiveCommand(CommandParams cmdParams) {
         CatLog.d(this, cmdParams.getCommandType().name());
-<<<<<<< HEAD
         ResultCode resultCode;
-=======
-
         CharSequence message;
->>>>>>> 94180377
         CatCmdMessage cmdMsg = new CatCmdMessage(cmdParams);
         switch (cmdParams.getCommandType()) {
             case SET_UP_MENU:
@@ -380,8 +373,8 @@
                         sendTerminalResponse(cmdParams.cmdDet, ResultCode.OK, false, 0, null);
                         return;
                 }
-                sendTerminalResponse(cmdParams.cmdDet, ResultCode.OK, false, 0, null);
-                return;
+                //sendTerminalResponse(cmdParams.cmdDet, ResultCode.OK, false, 0, null);
+                //return;
             case CLOSE_CHANNEL:
             case RECEIVE_DATA:
             case SEND_DATA:
