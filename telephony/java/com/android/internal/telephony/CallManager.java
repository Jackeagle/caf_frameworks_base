--- conflicted
+++ resolved
@@ -380,17 +380,6 @@
                 break;
             case OFFHOOK:
                 Phone fgPhone = getFgPhone();
-<<<<<<< HEAD
-                /*
-                 * Enable IN_CALL if call is not from SipPhone. Foreground or
-                 * background call is in DIALING, ALERTING, ACTIVE, HOLDING or
-                 * DISCONNECTING state. This means an active foreground call
-                 * with/without a background call or an idle foreground with a
-                 * background held call.
-                 */
-                if (!(fgPhone instanceof SipPhone)) {
-                   mode = AudioManager.MODE_IN_CALL;
-=======
                 // While foreground call is in DIALING,
                 // ALERTING, ACTIVE and DISCONNECTING state
                 if (getActiveFgCallState() != Call.State.IDLE
@@ -402,7 +391,6 @@
                         // enable IN_CALL audio mode for telephony
                         mode = AudioManager.MODE_IN_CALL;
                     }
->>>>>>> b4173374
                 }
                 break;
         }
