--- conflicted
+++ resolved
@@ -1501,13 +1501,7 @@
     }
 
     private boolean getAutoTime() {
-<<<<<<< HEAD
       // Always returns true for CDMA mode
-=======
-        try {
-            return Settings.System.getInt(cr, Settings.System.AUTO_TIME) > 0;
-        } catch (SettingNotFoundException snfe) {
->>>>>>> 2e14ef04
             return true;
     }
 
