/*
 * Copyright (C) 2006 The Android Open Source Project
 *
 * Licensed under the Apache License, Version 2.0 (the "License");
 * you may not use this file except in compliance with the License.
 * You may obtain a copy of the License at
 *
 *      http://www.apache.org/licenses/LICENSE-2.0
 *
 * Unless required by applicable law or agreed to in writing, software
 * distributed under the License is distributed on an "AS IS" BASIS,
 * WITHOUT WARRANTIES OR CONDITIONS OF ANY KIND, either express or implied.
 * See the License for the specific language governing permissions and
 * limitations under the License.
 */

package com.android.internal.telephony.cdma;

import com.android.internal.telephony.*;
import android.content.Context;
import android.os.AsyncResult;
import android.os.Handler;
import android.os.Looper;
import android.os.Message;
import android.os.PowerManager;
import android.os.Registrant;
import android.os.SystemClock;
import android.os.SystemProperties;
import android.util.Config;
import android.util.Log;
import android.text.TextUtils;

import android.telephony.PhoneNumberUtils;
import android.telephony.ServiceState;
import com.android.internal.telephony.TelephonyProperties;

/**
 * {@hide}
 */
public class CdmaConnection extends Connection {
    static final String LOG_TAG = "CDMA";

    //***** Instance Variables

    CdmaCallTracker owner;
    CdmaCall parent;


    String address;             // MAY BE NULL!!!
    String dialString;          // outgoing calls only
    String postDialString;      // outgoing calls only
    boolean isIncoming;
    boolean disconnected;
    String cnapName;
    int index;          // index in CdmaCallTracker.connections[], -1 if unassigned

    /*
     * These time/timespan values are based on System.currentTimeMillis(),
     * i.e., "wall clock" time.
     */
    long createTime;
    long connectTime;
    long disconnectTime;

    /*
     * These time/timespan values are based on SystemClock.elapsedRealTime(),
     * i.e., time since boot.  They are appropriate for comparison and
     * calculating deltas.
     */
    long connectTimeReal;
    long duration;
    long holdingStartTime;  // The time when the Connection last transitioned
                            // into HOLDING

    int nextPostDialChar;       // index into postDialString

    DisconnectCause cause = DisconnectCause.NOT_DISCONNECTED;
    PostDialState postDialState = PostDialState.NOT_STARTED;
    int numberPresentation = Connection.PRESENTATION_ALLOWED;
<<<<<<< HEAD
    int namePresentation = Connection.PRESENTATION_ALLOWED;
    String name;
=======
    int cnapNamePresentation  = Connection.PRESENTATION_ALLOWED;

>>>>>>> cf4550c3

    Handler h;

    private PowerManager.WakeLock mPartialWakeLock;

    //***** Event Constants
    static final int EVENT_DTMF_DONE = 1;
    static final int EVENT_PAUSE_DONE = 2;
    static final int EVENT_NEXT_POST_DIAL = 3;
    static final int EVENT_WAKE_LOCK_TIMEOUT = 4;

    //***** Constants
    static final int WAKE_LOCK_TIMEOUT_MILLIS = 60*1000;
    static final int PAUSE_DELAY_MILLIS = 2 * 1000;

    //***** Inner Classes

    class MyHandler extends Handler {
        MyHandler(Looper l) {super(l);}

        public void
        handleMessage(Message msg) {

            switch (msg.what) {
                case EVENT_NEXT_POST_DIAL:
                case EVENT_DTMF_DONE:
                case EVENT_PAUSE_DONE:
                    processNextPostDialChar();
                    break;
                case EVENT_WAKE_LOCK_TIMEOUT:
                    releaseWakeLock();
                    break;
            }
        }
    }

    //***** Constructors

    /** This is probably an MT call that we first saw in a CLCC response */
    /*package*/
    CdmaConnection (Context context, DriverCall dc, CdmaCallTracker ct, int index) {
        createWakeLock(context);
        acquireWakeLock();

        owner = ct;
        h = new MyHandler(owner.getLooper());

        address = dc.number;

        isIncoming = dc.isMT;
        createTime = System.currentTimeMillis();
        cnapName = dc.name;
        cnapNamePresentation = dc.namePresentation;
        numberPresentation = dc.numberPresentation;

        namePresentation   = dc.namePresentation;
        name               = dc.name;
        this.index = index;

        parent = parentFromDCState (dc.state);
        parent.attach(this, dc);
    }

    /** This is an MO call/three way call, created when dialing */
    /*package*/
    CdmaConnection(Context context, String dialString, CdmaCallTracker ct, CdmaCall parent) {
        createWakeLock(context);
        acquireWakeLock();

        owner = ct;
        h = new MyHandler(owner.getLooper());

        this.dialString = dialString;
        Log.d(LOG_TAG, "[CDMAConn] CdmaConnection: dialString=" + dialString);
        dialString = formatDialString(dialString);
        Log.d(LOG_TAG, "[CDMAConn] CdmaConnection:formated dialString=" + dialString);

        this.address = PhoneNumberUtils.extractNetworkPortion(dialString);
        this.postDialString = PhoneNumberUtils.extractPostDialPortion(dialString);

        index = -1;

        isIncoming = false;
        cnapName = null;
        cnapNamePresentation = 0;
        numberPresentation = 0;
        createTime = System.currentTimeMillis();

        if (parent != null) {
            this.parent = parent;

            //for the three way call case, not change parent state
            if (parent.state == CdmaCall.State.ACTIVE) {
                parent.attachFake(this, CdmaCall.State.ACTIVE);
            } else {
                parent.attachFake(this, CdmaCall.State.DIALING);
            }
        }
    }

    /** This is a Call waiting call*/
    CdmaConnection(Context context, CdmaCallWaitingNotification cw, CdmaCallTracker ct,
            CdmaCall parent) {
        createWakeLock(context);
        acquireWakeLock();

        owner = ct;
        h = new MyHandler(owner.getLooper());
        address = cw.number;
        numberPresentation = cw.numberPresentation;
        cnapName = cw.name;
        cnapNamePresentation = cw.namePresentation;
        index = -1;
        isIncoming = true;
        createTime = System.currentTimeMillis();
        connectTime = 0;
        this.parent = parent;
        parent.attachFake(this, CdmaCall.State.WAITING);
    }

    public void dispose() {
    }

    static boolean
    equalsHandlesNulls (Object a, Object b) {
        return (a == null) ? (b == null) : a.equals (b);
    }

    /*package*/ boolean
    compareTo(DriverCall c) {
        // On mobile originated (MO) calls, the phone number may have changed
        // due to a SIM Toolkit call control modification.
        //
        // We assume we know when MO calls are created (since we created them)
        // and therefore don't need to compare the phone number anyway.
        if (! (isIncoming || c.isMT)) return true;

        // ... but we can compare phone numbers on MT calls, and we have
        // no control over when they begin, so we might as well

        String cAddress = PhoneNumberUtils.stringFromStringAndTOA(c.number, c.TOA);
        return isIncoming == c.isMT && equalsHandlesNulls(address, cAddress);
    }

    public String
    toString() {
        return (isIncoming ? "incoming" : "outgoing");
    }

    public String getOrigDialString(){
        return dialString;
    }

    public String getAddress() {
        return address;
    }

    public String getCnapName() {
        return cnapName;
    }

    public int getCnapNamePresentation() {
        return cnapNamePresentation;
    }

    public CdmaCall getCall() {
        return parent;
    }

    public long getCreateTime() {
        return createTime;
    }

    public long getConnectTime() {
        return connectTime;
    }

    public long getDisconnectTime() {
        return disconnectTime;
    }

    public long getDurationMillis() {
        if (connectTimeReal == 0) {
            return 0;
        } else if (duration == 0) {
            return SystemClock.elapsedRealtime() - connectTimeReal;
        } else {
            return duration;
        }
    }

    public long getHoldDurationMillis() {
        if (getState() != CdmaCall.State.HOLDING) {
            // If not holding, return 0
            return 0;
        } else {
            return SystemClock.elapsedRealtime() - holdingStartTime;
        }
    }

    public DisconnectCause getDisconnectCause() {
        return cause;
    }

    public boolean isIncoming() {
        return isIncoming;
    }

    public CdmaCall.State getState() {
        if (disconnected) {
            return CdmaCall.State.DISCONNECTED;
        } else {
            return super.getState();
        }
    }

    public void hangup() throws CallStateException {
        if (!disconnected) {
            owner.hangup(this);
        } else {
            throw new CallStateException ("disconnected");
        }
    }

    public void separate() throws CallStateException {
        if (!disconnected) {
            owner.separate(this);
        } else {
            throw new CallStateException ("disconnected");
        }
    }

    public PostDialState getPostDialState() {
        return postDialState;
    }

    public void proceedAfterWaitChar() {
        if (postDialState != PostDialState.WAIT) {
            Log.w(LOG_TAG, "CdmaConnection.proceedAfterWaitChar(): Expected "
                + "getPostDialState() to be WAIT but was " + postDialState);
            return;
        }

        setPostDialState(PostDialState.STARTED);

        processNextPostDialChar();
    }

    public void proceedAfterWildChar(String str) {
        if (postDialState != PostDialState.WILD) {
            Log.w(LOG_TAG, "CdmaConnection.proceedAfterWaitChar(): Expected "
                + "getPostDialState() to be WILD but was " + postDialState);
            return;
        }

        setPostDialState(PostDialState.STARTED);

        if (false) {
            boolean playedTone = false;
            int len = (str != null ? str.length() : 0);

            for (int i=0; i<len; i++) {
                char c = str.charAt(i);
                Message msg = null;

                if (i == len-1) {
                    msg = h.obtainMessage(EVENT_DTMF_DONE);
                }

                if (PhoneNumberUtils.is12Key(c)) {
                    owner.cm.sendDtmf(c, msg);
                    playedTone = true;
                }
            }

            if (!playedTone) {
                processNextPostDialChar();
            }
        } else {
            // make a new postDialString, with the wild char replacement string
            // at the beginning, followed by the remaining postDialString.

            StringBuilder buf = new StringBuilder(str);
            buf.append(postDialString.substring(nextPostDialChar));
            postDialString = buf.toString();
            nextPostDialChar = 0;
            if (Phone.DEBUG_PHONE) {
                log("proceedAfterWildChar: new postDialString is " +
                        postDialString);
            }

            processNextPostDialChar();
        }
    }

    public void cancelPostDial() {
        setPostDialState(PostDialState.CANCELLED);
    }

    /**
     * Called when this Connection is being hung up locally (eg, user pressed "end")
     * Note that at this point, the hangup request has been dispatched to the radio
     * but no response has yet been received so update() has not yet been called
     */
    void
    onHangupLocal() {
        cause = DisconnectCause.LOCAL;
    }

    DisconnectCause
    disconnectCauseFromCode(int causeCode) {
        /**
         * See 22.001 Annex F.4 for mapping of cause codes
         * to local tones
         */

        switch (causeCode) {
            case CallFailCause.USER_BUSY:
                return DisconnectCause.BUSY;
            case CallFailCause.NO_CIRCUIT_AVAIL:
                return DisconnectCause.CONGESTION;
            case CallFailCause.ACM_LIMIT_EXCEEDED:
                return DisconnectCause.LIMIT_EXCEEDED;
            case CallFailCause.CALL_BARRED:
                return DisconnectCause.CALL_BARRED;
            case CallFailCause.FDN_BLOCKED:
                return DisconnectCause.FDN_BLOCKED;
            case CallFailCause.CDMA_LOCKED_UNTIL_POWER_CYCLE:
                return DisconnectCause.CDMA_LOCKED_UNTIL_POWER_CYCLE;
            case CallFailCause.CDMA_DROP:
                return DisconnectCause.CDMA_DROP;
            case CallFailCause.CDMA_INTERCEPT:
                return DisconnectCause.CDMA_INTERCEPT;
            case CallFailCause.CDMA_REORDER:
                return DisconnectCause.CDMA_REORDER;
            case CallFailCause.CDMA_SO_REJECT:
                return DisconnectCause.CDMA_SO_REJECT;
            case CallFailCause.CDMA_RETRY_ORDER:
                return DisconnectCause.CDMA_RETRY_ORDER;
            case CallFailCause.CDMA_ACCESS_FAILURE:
                return DisconnectCause.CDMA_ACCESS_FAILURE;
            case CallFailCause.CDMA_PREEMPTED:
                return DisconnectCause.CDMA_PREEMPTED;
            case CallFailCause.CDMA_NOT_EMERGENCY:
                return DisconnectCause.CDMA_NOT_EMERGENCY;
            case CallFailCause.ERROR_UNSPECIFIED:
            case CallFailCause.NORMAL_CLEARING:
            default:
                CDMAPhone phone = owner.phone;
                int serviceState = phone.getServiceState().getState();
                if (serviceState == ServiceState.STATE_POWER_OFF) {
                    return DisconnectCause.POWER_OFF;
                } else if (serviceState == ServiceState.STATE_OUT_OF_SERVICE
                        || serviceState == ServiceState.STATE_EMERGENCY_ONLY) {
                    return DisconnectCause.OUT_OF_SERVICE;
                } else if (phone.mCM.getRadioState() != CommandsInterface.RadioState.NV_READY
                        && phone.getIccCard().getState() != RuimCard.State.READY) {
                    return DisconnectCause.ICC_ERROR;
                } else {
                    return DisconnectCause.NORMAL;
                }
        }
    }

    /*package*/ void
    onRemoteDisconnect(int causeCode) {
        onDisconnect(disconnectCauseFromCode(causeCode));
    }

    /** Called when the radio indicates the connection has been disconnected */
    /*package*/ void
    onDisconnect(DisconnectCause cause) {
        this.cause = cause;

        if (!disconnected) {
            doDisconnect();
            if (Config.LOGD) Log.d(LOG_TAG,
                    "[CDMAConn] onDisconnect: cause=" + cause);

            owner.phone.notifyDisconnect(this);

            if (parent != null) {
                parent.connectionDisconnected(this);
            }
        }
        releaseWakeLock();
    }

    /** Called when the call waiting connection has been hung up */
    /*package*/ void
    onLocalDisconnect() {
        if (!disconnected) {
            doDisconnect();
            if (Config.LOGD) Log.d(LOG_TAG,
                    "[CDMAConn] onLoalDisconnect" );

            if (parent != null) {
                parent.detach(this);
            }
        }
        releaseWakeLock();
    }

    // Returns true if state has changed, false if nothing changed
    /*package*/ boolean
    update (DriverCall dc) {
        CdmaCall newParent;
        boolean changed = false;
        boolean wasConnectingInOrOut = isConnectingInOrOut();
        boolean wasHolding = (getState() == CdmaCall.State.HOLDING);

        newParent = parentFromDCState(dc.state);

        if (!equalsHandlesNulls(address, dc.number)) {
            if (Phone.DEBUG_PHONE) log("update: phone # changed!");
            address = dc.number;
            changed = true;
        }

        // A null cnapName should be the same as ""
        if (TextUtils.isEmpty(dc.name)) {
            if (!TextUtils.isEmpty(cnapName)) {
                changed = true;
                cnapName = "";
            }
        } else if (!dc.name.equals(cnapName)) {
            changed = true;
            cnapName = dc.name;
        }

        log("--dssds----"+cnapName);
        cnapNamePresentation = dc.namePresentation;
        numberPresentation = dc.numberPresentation;

        if (newParent != parent) {
            if (parent != null) {
                parent.detach(this);
            }
            newParent.attach(this, dc);
            parent = newParent;
            changed = true;
        } else {
            boolean parentStateChange;
            parentStateChange = parent.update (this, dc);
            changed = changed || parentStateChange;
        }

        /** Some state-transition events */

        if (Phone.DEBUG_PHONE) log(
                "update: parent=" + parent +
                ", hasNewParent=" + (newParent != parent) +
                ", wasConnectingInOrOut=" + wasConnectingInOrOut +
                ", wasHolding=" + wasHolding +
                ", isConnectingInOrOut=" + isConnectingInOrOut() +
                ", changed=" + changed);


        if (wasConnectingInOrOut && !isConnectingInOrOut()) {
            onConnectedInOrOut();
        }

        if (changed && !wasHolding && (getState() == CdmaCall.State.HOLDING)) {
            // We've transitioned into HOLDING
            onStartedHolding();
        }

        return changed;
    }

    /**
     * Called when this Connection is in the foregroundCall
     * when a dial is initiated.
     * We know we're ACTIVE, and we know we're going to end up
     * HOLDING in the backgroundCall
     */
    void
    fakeHoldBeforeDial() {
        if (parent != null) {
            parent.detach(this);
        }

        parent = owner.backgroundCall;
        parent.attachFake(this, CdmaCall.State.HOLDING);

        onStartedHolding();
    }

    /*package*/ int
    getCDMAIndex() throws CallStateException {
        if (index >= 0) {
            return index + 1;
        } else {
            throw new CallStateException ("CDMA connection index not assigned");
        }
    }

    /**
     * An incoming or outgoing call has connected
     */
    void
    onConnectedInOrOut() {
        connectTime = System.currentTimeMillis();
        connectTimeReal = SystemClock.elapsedRealtime();
        duration = 0;

        // bug #678474: incoming call interpreted as missed call, even though
        // it sounds like the user has picked up the call.
        if (Phone.DEBUG_PHONE) {
            log("onConnectedInOrOut: connectTime=" + connectTime);
        }

        if (!isIncoming) {
            // outgoing calls only
            processNextPostDialChar();
        }
        releaseWakeLock();
    }

    private void
    doDisconnect() {
       index = -1;
       disconnectTime = System.currentTimeMillis();
       duration = SystemClock.elapsedRealtime() - connectTimeReal;
       disconnected = true;
    }

    private void
    onStartedHolding() {
        holdingStartTime = SystemClock.elapsedRealtime();
    }
    /**
     * Performs the appropriate action for a post-dial char, but does not
     * notify application. returns false if the character is invalid and
     * should be ignored
     */
    private boolean
    processPostDialChar(char c) {
        if (PhoneNumberUtils.is12Key(c)) {
            owner.cm.sendDtmf(c, h.obtainMessage(EVENT_DTMF_DONE));
        } else if (c == PhoneNumberUtils.PAUSE) {
            setPostDialState(PostDialState.PAUSE);

            // Upon occurrences of the separator, the UE shall
            // pause again for 2 seconds before sending any
            // further DTMF digits.
            h.sendMessageDelayed(h.obtainMessage(EVENT_PAUSE_DONE),
                                            PAUSE_DELAY_MILLIS);
        } else if (c == PhoneNumberUtils.WAIT) {
            setPostDialState(PostDialState.WAIT);
        } else if (c == PhoneNumberUtils.WILD) {
            setPostDialState(PostDialState.WILD);
        } else {
            return false;
        }

        return true;
    }

    public String getRemainingPostDialString() {
        if (postDialState == PostDialState.CANCELLED
                || postDialState == PostDialState.COMPLETE
                || postDialString == null
                || postDialString.length() <= nextPostDialChar) {
            return "";
        }

        String subStr = postDialString.substring(nextPostDialChar);
        if (subStr != null) {
            int wIndex = subStr.indexOf(PhoneNumberUtils.WAIT);
            int pIndex = subStr.indexOf(PhoneNumberUtils.PAUSE);

            if (wIndex > 0 && (wIndex < pIndex || pIndex <= 0)) {
                subStr = subStr.substring(0, wIndex);
            } else if (pIndex > 0) {
                subStr = subStr.substring(0, pIndex);
            }
        }
        return subStr;
    }

    public void updateParent(CdmaCall oldParent, CdmaCall newParent){
        if (newParent != oldParent) {
            if (oldParent != null) {
                oldParent.detach(this);
            }
            newParent.attachFake(this, CdmaCall.State.ACTIVE);
            parent = newParent;
        }
    }

    @Override
    protected void finalize()
    {
        /**
         * It is understood that This finializer is not guaranteed
         * to be called and the release lock call is here just in
         * case there is some path that doesn't call onDisconnect
         * and or onConnectedInOrOut.
         */
        if (mPartialWakeLock.isHeld()) {
            Log.e(LOG_TAG, "[CdmaConn] UNEXPECTED; mPartialWakeLock is held when finalizing.");
        }
        releaseWakeLock();
    }

    void processNextPostDialChar() {
        char c = 0;
        Registrant postDialHandler;

        if (postDialState == PostDialState.CANCELLED) {
            //Log.v("CDMA", "##### processNextPostDialChar: postDialState == CANCELLED, bail");
            return;
        }

        if (postDialString == null ||
                postDialString.length() <= nextPostDialChar) {
            setPostDialState(PostDialState.COMPLETE);

            // notifyMessage.arg1 is 0 on complete
            c = 0;
        } else {
            boolean isValid;

            setPostDialState(PostDialState.STARTED);

            c = postDialString.charAt(nextPostDialChar++);

            isValid = processPostDialChar(c);

            if (!isValid) {
                // Will call processNextPostDialChar
                h.obtainMessage(EVENT_NEXT_POST_DIAL).sendToTarget();
                // Don't notify application
                Log.e("CDMA", "processNextPostDialChar: c=" + c + " isn't valid!");
                return;
            }
        }

        postDialHandler = owner.phone.mPostDialHandler;

        Message notifyMessage;

        if (postDialHandler != null &&
                (notifyMessage = postDialHandler.messageForRegistrant()) != null) {
            // The AsyncResult.result is the Connection object
            PostDialState state = postDialState;
            AsyncResult ar = AsyncResult.forMessage(notifyMessage);
            ar.result = this;
            ar.userObj = state;

            // arg1 is the character that was/is being processed
            notifyMessage.arg1 = c;

            notifyMessage.sendToTarget();
        }
    }


    /** "connecting" means "has never been ACTIVE" for both incoming
     *  and outgoing calls
     */
    private boolean
    isConnectingInOrOut() {
        return parent == null || parent == owner.ringingCall
            || parent.state == CdmaCall.State.DIALING
            || parent.state == CdmaCall.State.ALERTING;
    }

    private CdmaCall
    parentFromDCState (DriverCall.State state) {
        switch (state) {
            case ACTIVE:
            case DIALING:
            case ALERTING:
                return owner.foregroundCall;
            //break;

            case HOLDING:
                return owner.backgroundCall;
            //break;

            case INCOMING:
            case WAITING:
                return owner.ringingCall;
            //break;

            default:
                throw new RuntimeException("illegal call state: " + state);
        }
    }

    /**
     * Set post dial state and acquire wake lock while switching to "started"
     * state, the wake lock will be released if state switches out of "started"
     * state or after WAKE_LOCK_TIMEOUT_MILLIS.
     * @param s new PostDialState
     */
    private void setPostDialState(PostDialState s) {
        if (postDialState != PostDialState.STARTED
                && s == PostDialState.STARTED) {
            acquireWakeLock();
            Message msg = h.obtainMessage(EVENT_WAKE_LOCK_TIMEOUT);
            h.sendMessageDelayed(msg, WAKE_LOCK_TIMEOUT_MILLIS);
        } else if (postDialState == PostDialState.STARTED
                && s != PostDialState.STARTED) {
            h.removeMessages(EVENT_WAKE_LOCK_TIMEOUT);
            releaseWakeLock();
        }
        postDialState = s;
    }

    private void createWakeLock(Context context) {
        PowerManager pm = (PowerManager)context.getSystemService(Context.POWER_SERVICE);
        mPartialWakeLock = pm.newWakeLock(PowerManager.PARTIAL_WAKE_LOCK, LOG_TAG);
    }

    private void acquireWakeLock() {
        log("acquireWakeLock");
        mPartialWakeLock.acquire();
    }

    private void releaseWakeLock() {
        synchronized (mPartialWakeLock) {
            if (mPartialWakeLock.isHeld()) {
                log("releaseWakeLock");
                mPartialWakeLock.release();
            }
        }
    }

    private static boolean isPause(char c) {
        return c == PhoneNumberUtils.PAUSE;
    }

    private static boolean isWait(char c) {
        return c == PhoneNumberUtils.WAIT;
    }




    // This function is to find the next PAUSE character index if
    // multiple pauses in a row. Otherwise it finds the next non PAUSE or
    // non WAIT character index.
    private static int
    findNextPCharOrNonPOrNonWCharIndex(String phoneNumber, int currIndex) {
        boolean wMatched = false;
        int index = currIndex + 1;
        int length = phoneNumber.length();
        while (index < length) {
            char cNext = phoneNumber.charAt(index);
            // if there is any W inside P/W sequence,mark it
            if (isWait(cNext)) {
                wMatched = true;
            }
            // if any characters other than P/W chars after P/W sequence
            // we break out the loop and append the correct
            if (!isWait(cNext) && !isPause(cNext)) {
                break;
            }
            index++;
        }

        // It means the PAUSE character(s) is in the middle of dial string
        // and it needs to be handled one by one.
        if ((index < length) && (index > (currIndex + 1))  &&
            ((wMatched == false) && isPause(phoneNumber.charAt(currIndex)))) {
            return (currIndex + 1);
        }
        return index;
    }

    // This function returns either PAUSE or WAIT character to append.
    // It is based on the next non PAUSE/WAIT character in the phoneNumber and the
    // index for the current PAUSE/WAIT character
    private static char
    findPOrWCharToAppend(String phoneNumber, int currPwIndex, int nextNonPwCharIndex) {
        char c = phoneNumber.charAt(currPwIndex);
        char ret;

        // Append the PW char
        ret = (isPause(c)) ? PhoneNumberUtils.PAUSE : PhoneNumberUtils.WAIT;

        // if there is a PAUSE in at the begining of PW character sequences, and this
        // PW character sequences has more than 2 PAUSE and WAIT Characters,skip P, append W
        if (isPause(c) &&  (nextNonPwCharIndex > (currPwIndex + 1))) {
            ret = PhoneNumberUtils.WAIT;
        }
        return ret;
    }


    /**
     * format orignal dial string
     * 1) convert international dialing prefix "+" to
     *    string specified per region
     *
     * 2) handle corner cases for PAUSE/WAIT dialing:
     *
     *    If PAUSE/WAIT sequence at the end, ignore them.
     *
     *    If consecutive PAUSE/WAIT sequence in the middle of the string,
     *    and if there is any WAIT in PAUSE/WAIT sequence, treat them like WAIT.
     */
    public static String formatDialString(String phoneNumber) {
        if (phoneNumber == null) {
            return null;
        }
        int length = phoneNumber.length();
        StringBuilder ret = new StringBuilder();
        char c;
        int currIndex = 0;
        while (currIndex < length) {
            c = phoneNumber.charAt(currIndex);
            if (PhoneNumberUtils.isDialable(c)) {
                if (c == '+') {
                    String ps = null;
                    SystemProperties.get(TelephonyProperties.PROPERTY_IDP_STRING, ps);
                    if (TextUtils.isEmpty(ps)) {
                        ps = "011";
                    }
                    ret.append(ps);
                } else {
                    ret.append(c);
                }
            } else if (isPause(c) || isWait(c)) {
                if (currIndex < length - 1) {
                    // if PW not at the end
                    int nextIndex = findNextPCharOrNonPOrNonWCharIndex(phoneNumber, currIndex);
                    // If there is non PW char following PW sequence
                    if (nextIndex < length) {
                        char pC = findPOrWCharToAppend(phoneNumber, currIndex, nextIndex);
                        ret.append(pC);
                        // If PW char is immediately followed by non-PW char
                        if (nextIndex > (currIndex + 1)) {
                            currIndex = nextIndex - 1;
                        }
                    } else if (nextIndex == length) {
                        // It means PW characters at the end, ignore
                        currIndex = length - 1;
                    }
                }
            } else {
                ret.append(c);
            }
            currIndex++;
        }
        return ret.toString();
    }

    private void log(String msg) {
        Log.d(LOG_TAG, "[CDMAConn] " + msg);
    }

    @Override
    public int getNumberPresentation() {
        return numberPresentation;
    }

    @Override
    public int getNamePresentation() {
        return namePresentation;
    }

    @Override
    public String getOtaName() {
        return name;
    }
}<|MERGE_RESOLUTION|>--- conflicted
+++ resolved
@@ -77,13 +77,7 @@
     DisconnectCause cause = DisconnectCause.NOT_DISCONNECTED;
     PostDialState postDialState = PostDialState.NOT_STARTED;
     int numberPresentation = Connection.PRESENTATION_ALLOWED;
-<<<<<<< HEAD
-    int namePresentation = Connection.PRESENTATION_ALLOWED;
-    String name;
-=======
     int cnapNamePresentation  = Connection.PRESENTATION_ALLOWED;
-
->>>>>>> cf4550c3
 
     Handler h;
 
@@ -139,8 +133,6 @@
         cnapNamePresentation = dc.namePresentation;
         numberPresentation = dc.numberPresentation;
 
-        namePresentation   = dc.namePresentation;
-        name               = dc.name;
         this.index = index;
 
         parent = parentFromDCState (dc.state);
@@ -946,11 +938,6 @@
 
     @Override
     public int getNamePresentation() {
-        return namePresentation;
-    }
-
-    @Override
-    public String getOtaName() {
-        return name;
+        return cnapNamePresentation;
     }
 }