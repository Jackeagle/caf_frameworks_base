--- conflicted
+++ resolved
@@ -1,12 +1,8 @@
 /*
  * Copyright (C) 2012 The Android Open Source Project
-<<<<<<< HEAD
- * Copyright (c) 2012, The Linux Foundation. All rights reserved.
-=======
  * Copyright (c) 2012-2013 The Linux Foundation. All rights reserved.
  *
  * Not a Contribution.
->>>>>>> 15eb427e
  *
  * Licensed under the Apache License, Version 2.0 (the "License");
  * you may not use this file except in compliance with the License.
@@ -101,11 +97,8 @@
     public static final int EVENT_DISCONNECT_DC_RETRYING = BASE + 34;
     public static final int EVENT_DATA_SETUP_COMPLETE_ERROR = BASE + 35;
     public static final int EVENT_TETHERED_MODE_STATE_CHANGED = BASE + 36;
-<<<<<<< HEAD
-=======
     public static final int EVENT_MODEM_DATA_PROFILE_READY= BASE + 37;
     public static final int CMD_SET_ENABLE_FAIL_FAST_MOBILE_DATA = BASE + 38;
->>>>>>> 15eb427e
 
     /***** Constants *****/
 
