--- conflicted
+++ resolved
@@ -989,8 +989,6 @@
         // a subsequent CL.
     }
 
-<<<<<<< HEAD
-=======
     @Test
     public void testStartLegacyVpn() throws Exception {
         final Vpn vpn = createVpn(primaryUser.id);
@@ -1011,7 +1009,6 @@
         // a subsequent CL.
     }
 
->>>>>>> 70f90282
     /**
      * Mock some methods of vpn object.
      */
