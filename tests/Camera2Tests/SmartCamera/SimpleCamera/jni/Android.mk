--- conflicted
+++ resolved
@@ -38,17 +38,8 @@
                 sobeloperator.cpp \
                 stats_scorer.cpp
 
-<<<<<<< HEAD
 LOCAL_CFLAGS += -Wall -Wextra -Werror -Wno-unused-parameter
 
-LOCAL_STATIC_LIBRARIES += \
-    libcutils
-
-LOCAL_C_INCLUDES += \
-    system/core/include \
-
-=======
->>>>>>> 20d55a77
 LOCAL_NDK_STL_VARIANT := stlport_static
 
 include $(BUILD_SHARED_LIBRARY)