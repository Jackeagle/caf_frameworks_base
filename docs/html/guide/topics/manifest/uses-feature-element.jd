page.title=&lt;uses-feature&gt;
page.tags=filtering,features,google play filters,permissions
@jd:body

<div id="qv-wrapper">
<div id="qv">


<h2>In this document</h2>
<ol>
  <li><a href="#market-feature-filtering">Google Play and Feature-Based Filtering</a>
    <ol>
      <li><a href="#declared">Filtering based on explicitly declared features</a></li>
      <li><a href="#implicit">Filtering based on implicit features</a></li>
      <li><a href="#bt-permission-handling">Special handling for Bluetooth feature</a></li>
      <li><a href="#testing">Testing the features required by your application</a></li>
    </ol>
  </li>
  <li><a href="#features-reference">Features Reference</a>
    <ol>
      <li><a href="#hw-features">Hardware features</a></li>
      <li><a href="#sw-features">Software features</a></li>
      <li><a href="#permissions">Permissions that Imply Feature Requirements</a></li>
    </ol>
  </li>
</ol>
</div>
</div>

 <div class="sidebox-wrapper">
 <div class="sidebox">
    <img src="{@docRoot}assets/images/icon_play.png" style="float:left;margin:0;padding:0;">
    <p style="color:#669999;padding-top:1em;">Google Play Filtering</p>
    <p style="padding-top:1em;">Google Play uses the <code>&lt;uses-feature&gt;</code>
    elements declared in your app manifest to filter your app from devices
    that do not meet it's hardware and software feature requirements. </p>

<p style="margin-top:1em;">By specifying the features that your application requires,
you enable Google Play to present your application only to users whose
devices meet the application's feature requirements, rather than presenting it
to all users. </p>

<p>For important information about how
Google Play uses features as the basis for filtering, please read <a
href="#market-feature-filtering">Google Play and Feature-Based Filtering</a>,
below.</p>
</div>
</div>

<dl class="xml">

<dt>syntax:</dt>
<dd>
<pre class="stx">&lt;uses-feature
  android:<a href="#name">name</a>="<em>string</em>"
  android:<a href="#required">required</a>=["true" | "false"]
  android:<a href="#glEsVersion">glEsVersion</a>="<em>integer</em>" /&gt;</pre>
</dd>

<dt>contained in:</dt>
<dd><code><a
href="{@docRoot}guide/topics/manifest/manifest-element.html">&lt;manifest&gt;</a></code></dd>

<dt>description:</dt>
<dd itemprop="description">Declares a single hardware or software feature that is used by the
application.

<p>The purpose of a <code>&lt;uses-feature&gt;</code> declaration is to inform
any external entity of the set of hardware and software features on which your
application depends. The element offers a <code>required</code> attribute that
lets you specify whether your application requires and cannot function without
the declared feature, or whether it prefers to have the feature but can function
without it. Because feature support can vary across Android devices, the
<code>&lt;uses-feature&gt;</code> element serves an important role in letting an
application describe the device-variable features that it uses.</p>

<p>The set of available features that your application declares corresponds to
the set of feature constants made available by the Android {@link
android.content.pm.PackageManager}, which are listed for
convenience in the <a href="#features-reference">Features Reference</a> sections
at the bottom of this document.

<p>You must specify each feature in a separate <code>&lt;uses-feature&gt;</code>
element, so if your application requires multiple features, it would declare
multiple <code>&lt;uses-feature&gt;</code> elements. For example, an application
that requires both Bluetooth and camera features in the device would declare
these two elements:</p>

<pre>
&lt;uses-feature android:name="android.hardware.bluetooth" />
&lt;uses-feature android:name="android.hardware.camera" />
</pre>

<p>In general, you should always make sure to declare
<code>&lt;uses-feature&gt;</code> elements for all of the features that your
application requires.</p>

<p>Declared <code>&lt;uses-feature></code> elements are informational only, meaning
that the Android system itself does not check for matching feature support on
the device before installing an application. However, other services
(such as Google Play) or applications may check your application's
<code>&lt;uses-feature></code> declarations as part of handling or interacting
with your application. For this reason, it's very important that you declare all of
the features (from the list below) that your application uses. </p>

<p>For some features, there may exist a specific attribute that allows you to define
a version of the feature, such as the version of Open GL used (declared with
<a href="#glEsVersion"><code>glEsVersion</code></a>). Other features that either do or do not
exist for a device, such as a camera, are declared using the
<a href="#name"><code>name</code></a> attribute.</p>


<p>Although the <code>&lt;uses-feature></code> element is only activated for
devices running API Level 4 or higher, it is recommended to include these
elements for all applications, even if the <a href="uses-sdk-element.html#min"><code>minSdkVersion</code></a>
is "3" or lower. Devices running older versions of the platform will simply
ignore the element.</p>

<p class="note"><strong>Note:</strong> When declaring a feature, remember
that you must also request permissions as appropriate. For example, you must
still request the {@link android.Manifest.permission#CAMERA}
permission before your application can access the camera API. Requesting the
permission grants your application access to the appropriate hardware and
software, while declaring the features used by your application ensures proper
device compatibility.</p>

</dd>


<dt>attributes:</dt>

<dd>
<dl class="attr">
  <dt>
    <a name="name"></a><code>android:name</code>
  </dt>

  <dd>
    Specifies a single hardware or software feature used by the application, as
    a descriptor string. Valid attribute values are listed in the <a href=
    "#hw-features">Hardware features</a> and <a href="#sw-features">Software
    features</a> sections. These attribute values are case-sensitive.
  </dd>

  <dt>
    <a name="required"></a><code>android:required</code>
  </dt>
  <!-- added in api level 5 -->

  <dd>
    Boolean value that indicates whether the application requires the feature
    specified in <code>android:name</code>.
  </dd>
</dl>
<ul>
<li>When you declare <code>android:required="true"</code> for a feature,
you are specifying that the application <em>cannot function, or is not
designed to function</em>, when the specified feature is not present on the
device. </li>

<li>When you declare <code>android:required="false"</code> for a feature, it
means that the application <em>prefers to use the feature</em> if present on
the device, but that it <em>is designed to function without the specified
feature</em>, if necessary. </li>

</ul>

<p>The default value for <code>android:required</code> if not declared is
<code>"true"</code>.</p>
  </dd>

  <dt><a name="glEsVersion"></a><code>android:glEsVersion</code></dt>
  <dd>The OpenGL ES version required by the application. The higher 16 bits
represent the major number and the lower 16 bits represent the minor number. For
example, to specify OpenGL ES version 2.0, you would set the value as
"0x00020000", or to specify OpenGL ES 3.2, you would set the value as "0x00030002".

  <p>An application should specify at most one <code>android:glEsVersion</code>
attribute in its manifest. If it specifies more than one, the
<code>android:glEsVersion</code> with the numerically highest value is used and
any other values are ignored.</p>

  <p>If an application does not specify an <code>android:glEsVersion</code>
attribute, then it is assumed that the application requires only OpenGL ES 1.0,
which is supported by all Android-powered devices.</p>

  <p>An application can assume that if a platform supports a given OpenGL ES
version, it also supports all numerically lower OpenGL ES versions. Therefore,
an application that requires both OpenGL ES 1.0 and OpenGL ES 2.0 must specify
that it requires OpenGL ES 2.0.</p>

  <p>An application that can work with any of several OpenGL ES versions should
only specify the numerically lowest version of OpenGL ES that it requires. (It
can check at run-time whether a higher level of OpenGL ES is available.)</p>

  <p>For more information about using OpenGL ES, including how to check the supported OpenGL ES
version at runtime, see the <a href="{@docRoot}guide/topics/graphics/opengl.html">OpenGL ES
API guide</a>.</p>
  </dd>

</dl>
</dd>

<!-- ##api level indication## -->
<dt>introduced in:</dt>
<dd>API Level 4</dd>

<dt>see also:</dt>
<dd>
  <ul>
    <li>{@link android.content.pm.PackageManager}</li>
    <li>{@link android.content.pm.FeatureInfo}</li>
    <li>{@link android.content.pm.ConfigurationInfo}</li>
    <li><a href="{@docRoot}guide/topics/manifest/uses-permission-element.html"><code>&lt;uses-permission&gt;</code></a></li>
    <li><a href="{@docRoot}google/play/filters.html">Filters on Google Play</a></li>
  </ul>
</dd>

</dl>


<h2 id="market-feature-filtering">Google Play and Feature-Based Filtering</h2>

<p>Google Play filters the applications that are visible to users, so that
users can see and download only those applications that are compatible with
their devices. One of the ways it filters applications is by feature
compatibility.</p>

<p>To determine an application's feature compatibility with a given user's
device, Google Play compares:</p>

<ul>
<li>Features required by the application &mdash; an application declares features in
<code>&lt;uses-feature&gt;</code> elements in its manifest <br/>with...</li>
<li>Features available on the device, in hardware or software &mdash;
a device reports the features it supports as read-only system properties.</li>
</ul>

<p>To ensure an accurate comparison of features, the Android Package Manager
provides a shared set of feature constants that both applications and devices
use to declare feature requirements and support. The available feature constants
are listed in the <a href="#features-reference">Features Reference</a> sections at
the bottom of this document, and in the class documentation for {@link
android.content.pm.PackageManager}.</p>

<p>When the user launches Google Play, the application queries the
Package Manager for the list of features available on the device by calling
{@link android.content.pm.PackageManager#getSystemAvailableFeatures()}. The
Store application then passes the features list up to Google Play
when establishing the session for the user.</p>

<p>Each time you upload an application to the Google Play Developer Console,
Google Play scans the application's manifest file. It looks for
<code>&lt;uses-feature&gt;</code> elements and evaluates them in combination
with other elements, in some cases, such as <code>&lt;uses-sdk&gt;</code> and
<code>&lt;uses-permission&gt;</code> elements. After establishing the
application's set of required features, it stores that list internally as
metadata associated with the application <code>.apk</code> and the application
version. </p>

<p>When a user searches or browses for applications using the Google Play
application, the service compares the features needed by each application with
the features available on the user's device. If all of an application's required
features are present on the device, Google Play allows the user to see the
application and potentially download it. If any required feature is not
supported by the device, Google Play filters the application so that it is
not visible to the user and not available for download. </p>

<p>Because the features you declare in <code>&lt;uses-feature&gt;</code>
elements directly affect how Google Play filters your application, it's
important to understand how Google Play evaluates the application's manifest
and establishes the set of required features. The sections below provide more
information. </p>

<h3 id="declared">Filtering based on explicitly declared features</h3>

<p>An explicitly declared feature is one that your application declares in a
<code>&lt;uses-feature&gt;</code> element. The feature declaration can include
an <code>android:required=["true" | "false"]</code> attribute (if you are
compiling against API level 5 or higher), which lets you specify whether the
application absolutely requires the feature and cannot function properly without
it (<code>"true"</code>), or whether the application prefers to use the feature
if available, but is designed to run without it (<code>"false"</code>).</p>

<p>Google Play handles explicitly declared features in this way: </p>

<ul>
<li>If a feature is explicitly declared as being required, Google Play adds
the feature to the list of required features for the application. It then
filters the application from users on devices that do not provide that feature.
For example:
<pre>&lt;uses-feature android:name="android.hardware.camera" android:required="true" /&gt;</pre></li>
<li>If a feature is explicitly declared as <em>not</em> being required, Google
Play <em>does not</em> add the feature to the list of required features. For
that reason, an explicitly declared non-required feature is never considered when
filtering the application. Even if the device does not provide the declared
feature, Google Play will still consider the application compatible with the
device and will show it to the user, unless other filtering rules apply. For
example:
<pre>&lt;uses-feature android:name="android.hardware.camera" android:required="false" /&gt;</pre></li>
<li>If a feature is explicitly declared, but without an
<code>android:required</code> attribute, Google Play assumes that the feature
is required and sets up filtering on it. </li>
</ul>

<p>In general, if your application is designed to run on Android 1.6 and earlier
versions, the <code>android:required</code> attribute is not available in the
API and Google Play assumes that any and all
<code>&lt;uses-feature&gt;</code> declarations are required. </p>

<p class="note"><strong>Note:</strong> By declaring a feature explicitly and
including an <code>android:required="false"</code> attribute, you can
effectively disable all filtering on Google Play for the specified feature.
</p>


<h3 id="implicit">Filtering based on implicit features</h3>

<p>An <em>implicit</em> feature is one that an application requires in order to
function properly, but which is <em>not</em> declared in a
<code>&lt;uses-feature&gt;</code> element in the manifest file. Strictly
speaking, every application should <em>always</em> declare all features that it
uses or requires, so the absence of a declaration for a feature used by an
application should be considered an error. However, as a safeguard for users and
developers, Google Play looks for implicit features in each application and
sets up filters for those features, just as it would do for an explicitly
declared feature. </p>

<p>An application might require a feature but not declare it because: </p>

<ul>
<li>The application was compiled against an older version of the Android library
(Android 1.5 or earlier) and the <code>&lt;uses-feature&gt;</code> element was
not available.</li>
<li>The developer incorrectly assumed that the feature would be present on all
devices and a declaration was unnecessary.</li>
<li>The developer omitted the feature declaration accidentally.</li>
<li>The developer declared the feature explicitly, but the declaration was not
valid. For example, a spelling error in the <code>&lt;uses-feature&gt;</code>
element name or an unrecognized string value for the
<code>android:name</code> attribute would invalidate the feature declaration.
</li>
</ul>

<p>To account for the cases above, Google Play attempts to discover an
application's implied feature requirements by examining <em>other elements</em>
declared in the manifest file, specifically,
<code>&lt;uses-permission&gt;</code> elements.</p>

<p>If an application requests hardware-related permissions, Google Play
<em>assumes that the application uses the underlying hardware features and
therefore requires those features</em>, even though there might be no
corresponding to <code>&lt;uses-feature&gt;</code> declarations. For such
permissions, Google Play adds the underlying hardware features to the
metadata that it stores for the application and sets up filters for them.</p>

<p>For example, if an application requests the <code>CAMERA</code> permission
but does not declare a <code>&lt;uses-feature&gt;</code> element for
<code>android.hardware.camera</code>, Google Play considers that the
application requires a camera and should not be shown to users whose devices do
not offer a camera.</p>

<p>If you don't want Google Play to filter based on a specific implied
feature, you can disable that behavior. To do so, declare the feature explicitly
in a <code>&lt;uses-feature&gt;</code> element and include an
<code>android:required="false"</code> attribute. For example, to disable
filtering derived from the <code>CAMERA</code> permission, you would declare
the feature as shown below.</p>

<pre>&lt;uses-feature android:name="android.hardware.camera" android:required="false" /&gt;</pre>

<p class="caution">It's important to understand that the permissions that you
request in <code>&lt;uses-permission&gt;</code> elements can directly affect how
Google Play filters your application. The reference section <a
href="#permissions">Permissions that Imply Feature Requirements</a> lists the
full set of permissions that imply feature requirements and
therefore trigger filtering.</p>

<h3 id="bt-permission-handling">Special handling for Bluetooth feature</h3>

<p>Google Play applies slightly different rules than described above, when
determining filtering for Bluetooth.</p>

<p>If an application declares a Bluetooth permission in a
<code>&lt;uses-permission&gt;</code> element, but does not explicitly declare
the Bluetooth feature in a <code>&lt;uses-feature&gt;</code> element, Google
Play checks the version(s) of the Android platform on which the application is
designed to run, as specified in the <code>&lt;uses-sdk&gt;</code> element. </p>

<p>As shown in the table below, Google Play enables filtering for the
Bluetooth feature only if the application declares its lowest or targeted
platform as Android 2.0 (API level 5) or higher. However, note that Google
Play applies the normal rules for filtering when the application explicitly
declares the Bluetooth feature in a <code>&lt;uses-feature&gt;</code> element.
</p>

<p class="caption"><strong>Table 1.</strong> How Google Play determines the
Bluetooth feature requirement for an application that requests a Bluetooth
permission but does not declare the Bluetooth feature in a
<code>&lt;uses-feature&gt;</code> element.</p>

<table style="margin-top:1em;">
<tr>
<th><nobr>If <code>minSdkVersion</code> is ...</nobr></th>
<th><nobr>or <code>targetSdkVersion</code> is</nobr></th>
<th>Result</th>
</tr>
<tr>
<td><nobr>&lt;=4 (or uses-sdk is not declared)</nobr></td>
<td>&lt;=4</td>
<td>Google Play <em>will not</em> filter the application from any devices
based on their reported support for the <code>android.hardware.bluetooth</code>
feature.</td>
</tr>
<tr>
<td>&lt;=4</td>
<td>&gt;=5</td>
<td rowspan="2">Google Play filters the application from any devices that
do not support the <code>android.hardware.bluetooth</code> feature (including
older releases).</td>
</tr>
<tr>
<td>&gt;=5</td>
<td>&gt;=5</td>
</tr>
</table>

<p>The examples below illustrate the different filtering effects, based on how
Google Play handles the Bluetooth feature. </p>

<dl>
<dt>In first example, an application that is designed to run on older API levels
declares a Bluetooth permission, but does not declare the Bluetooth feature in a
<code>&lt;uses-feature&gt;</code> element.</dt>
<dd><em>Result:</em> Google Play does not filter the application from any device.</dd>
</dl>

<pre>&lt;manifest ...>
    &lt;uses-permission android:name="android.permission.BLUETOOTH_ADMIN" />
    &lt;uses-sdk android:minSdkVersion="3" />
    ...
&lt;/manifest></pre>

<dl>
<dt>In the second example, below, the same application also declares a target
API level of "5". </dt>
<dd><em>Result:</em> Google Play now assumes that the feature is required and
will filter the application from all devices that do not report Bluetooth support,
including devices running older versions of the platform. </dd>
</dl>

<pre>&lt;manifest ...>
    &lt;uses-permission android:name="android.permission.BLUETOOTH_ADMIN" />
    &lt;uses-sdk android:minSdkVersion="3" android:targetSdkVersion="5" />
    ...
&lt;/manifest></pre>

<dl>
<dt>Here the same application now specifically declares the Bluetooth feature.</dt>
<dd><em>Result:</em> Identical to the previous example (filtering is applied).</dd>
</dl>

<pre>&lt;manifest ...>
    &lt;uses-feature android:name="android.hardware.bluetooth" />
    &lt;uses-permission android:name="android.permission.BLUETOOTH_ADMIN" />
    &lt;uses-sdk android:minSdkVersion="3" android:targetSdkVersion="5" />
    ...
&lt;/manifest></pre>

<dl>
<dt>Finally, in the case below, the same application adds an
<code>android:required="false"</code> attribute.</dt>
<dd><em>Result:</em> Google Play disables filtering based on Bluetooth
feature support, for all devices.</dd>
</dl>

<pre>&lt;manifest ...>
    &lt;uses-feature android:name="android.hardware.bluetooth" android:required="false" />
    &lt;uses-permission android:name="android.permission.BLUETOOTH_ADMIN" />
    &lt;uses-sdk android:minSdkVersion="3" android:targetSdkVersion="5" />
    ...
&lt;/manifest></pre>



<h3 id="testing">Testing the features required by your application</h3>

<p>You can use the <code>aapt</code> tool, included in the Android SDK, to
determine how Google Play will filter your application, based on its declared
features and permissions. To do so, run  <code>aapt</code> with the <code>dump
badging</code> command. This causes <code>aapt</code> to parse your
application's manifest and apply the same rules as used by Google Play to
determine the features that your application requires. </p>

<p>To use the tool, follow these steps: </p>

<ol>
<li>First, build and export your application as an unsigned <code>.apk</code>.
If you are developing in Android Studio, build your application with Gradle:
<ol TYPE=a>
<li>Open the project and select <strong>Run > Edit Configurations</strong>.
<li>Select the plus sign near the top-left corner of the <strong>Run/Debug
Configurations</strong> window.
<li>Select <strong>Gradle.</strong>
<li>Enter <code>Unsigned APK</code> in <strong>Name</strong>.
<li>Choose your module from the <strong>Gradle project</strong> section.
<li>Enter <code>assemble</code> in <strong>Tasks</strong>.
<li>Select <strong>OK</strong> to complete the new configuration.
<li>Make sure the <strong>Unsigned APK</strong> run configuration is selected
in the toolbar and select <strong>Run > Run 'Unsigned APK'</strong>.</li>
</ol>
You can find your unsigned <code>.apk</code> in the
<code>&lt;<em>ProjectName</em>&gt;/app/build/outputs/apk/</code> directory.

<li>Next, locate the <code>aapt</code> tool, if it is not already in your PATH.
If you are using SDK Tools r8 or higher, you can find <code>aapt</code> in the
<code>&lt;<em>SDK</em>&gt;/platform-tools/</code> directory.
<p class="note"><strong>Note:</strong> You must use the version of
<code>aapt</code> that is provided for the latest Platform-Tools component available. If
you do not have the latest Platform-Tools component, download it using the <a
href="{@docRoot}studio/intro/update.html">Android SDK Manager</a>.
</p></li>
<li>Run <code>aapt</code> using this syntax: </li>
</ol>

<pre>$ aapt dump badging &lt;<em>path_to_exported_.apk</em>&gt;</pre>

<p>Here's an example of the command output for the second Bluetooth example, above: </p>

<pre>$ ./aapt dump badging BTExample.apk
package: name='com.example.android.btexample' versionCode='' versionName=''
<strong>uses-permission:'android.permission.BLUETOOTH_ADMIN'</strong>
<strong>uses-feature:'android.hardware.bluetooth'</strong>
sdkVersion:'3'
targetSdkVersion:'5'
application: label='BT Example' icon='res/drawable/app_bt_ex.png'
launchable activity name='com.example.android.btexample.MyActivity'label='' icon=''
uses-feature:'android.hardware.touchscreen'
main
supports-screens: 'small' 'normal' 'large'
locales: '--_--'
densities: '160'
</pre>

<h2 id="features-reference">
  Features Reference
</h2>

<p>
  The following sections provide reference information about hardware features,
  software features, and sets of permissions that imply specific feature
  requirements.
</p>

<h3 id="hw-features">
  Hardware features
</h3>

<p>
  This section presents the hardware features supported by the most current
  platform release. To indicate that your app uses or requires a hardware
  feature, declare the corresponding value (beginning with
  <code>"android.hardware"</code>) in an <code>android:name</code> attribute.
  Each time you declare a hardware feature, use a separate
  <code>&lt;uses-feature&gt;</code> element.
</p>

<h4 id="audio-hw-features">
  Audio hardware features
</h4>

<<<<<<< HEAD
<tr>
  <td rowspan="2">Screen</td>
  <td><code>android.hardware.screen.landscape</code></td>
  <td>The application requires landscape orientation.</td>
  <td rowspan="2">
     <p>For example, if your app requires portrait orientation, you should declare
<code>&lt;uses-feature android:name="android.hardware.screen.portrait"/&gt;</code> so that only devices
that support portrait orientation (whether always or by user choice) can install your app. If your
application <em>supports</em> both orientations, then you don't need to declare either.</p>
    <p>Both orientations are assumed <em>not required</em>, by default, so your app may be installed
on devices that support one or both orientations. However, if any of your activities request that
they run in a specific orientation, using the <a
href="{@docRoot}guide/topics/manifest/activity-element.html#screen">{@code
android:screenOrientation}</a> attribute, then this also declares that the application requires that
orientation. For example, if you declare <a
href="{@docRoot}guide/topics/manifest/activity-element.html#screen">{@code
android:screenOrientation}</a> with either {@code "landscape"}, {@code "reverseLandscape"}, or
{@code "sensorLandscape"}, then your application will be available only to devices that support
landscape orientation. As a best practice, you should still declare your requirement for this
orientation using a {@code <uses-feature>} element. If you declare an orientation for your
activity using <a href="{@docRoot}guide/topics/manifest/activity-element.html#screen">{@code
android:screenOrientation}</a>, but don't actually <em>require</em> it, you can disable the
requirement by declaring the orientation with a {@code <uses-feature>} element and include
{@code android:required="false"}.</p>
    <p>For backwards compatibility, any device running a platform version that supports only API
level 12 or lower is assumed to support both landscape and portrait.</p>
  </td>
</tr>
<tr>
  <td><code>android.hardware.screen.portrait</code></td>
  <td>The application requires portrait orientation.</td>
</tr>
=======
<dl>
  <dt>
    <code>android.hardware.audio.low_latency</code>
  </dt>
>>>>>>> 7f7eec31

  <dd>
    The app uses the device's low-latency audio pipeline, which reduces lag and
    delays when processing sound input or output.
  </dd>

  <dt>
    <code>android.hardware.audio.output</code>
  </dt>

<<<<<<< HEAD
<tr>
  <td rowspan="7">Touchscreen</td>
  <td><code>android.hardware.faketouch</code></td>
  <td>The application uses basic touch interaction events, such as "click down", "click
up", and drag.</td>
  <td><p>When declared as required, this indicates that the application is compatible with a device
only if it offers an emulated touchscreen ("fake touch" interface), or better. A device that offers
a fake touch interface provides a user input system that emulates a subset of touchscreen
capabilities. For example, a mouse or remote control that drives an on-screen cursor provides a fake
touch interface. If your application requires basic point and click interaction (in other
words, it won't work with <em>only</em> a d-pad controller), you should declare this feature.
Because this is the minimum level of touch interaction, your app will also be compatible with
devices that offer more complex touch interfaces.</p>
  <p class="note"><strong>Note:</strong> Because applications require the {@code
android.hardware.touchscreen} feature by default, if you want your application to be available to
devices that provide a fake touch interface, you must also explicitly declare that a touch screen is
<em>not</em> required by declaring <code>&lt;uses-feature
android:name="android.hardware.touchscreen" <strong>android:required="false"</strong>
/&gt;</code></p></td>
</tr>
=======
  <dd>
    The app transmits sound using the device's speakers, audio jack, Bluetooth
    streaming capabilities, or a similar mechanism.
  </dd>
>>>>>>> 7f7eec31

  <dt>
    <code>android.hardware.audio.pro</code>
  </dt>

  <dd>
    The app uses the device's high-end audio functionality and performance
    capabilities.
  </dd>

  <dt>
    <code>android.hardware.microphone</code>
  </dt>

  <dd>
    The app records audio using the device's microphone.
  </dd>
</dl>

<h4 id="bluetooth-hw-features">
  Bluetooth hardware features
</h4>

<dl>
  <dt>
    <code>android.hardware.bluetooth</code>
  </dt>

  <dd>
    The app uses the device's Bluetooth features, usually to communicate with
    other Bluetooth-enabled devices.
  </dd>

  <dt>
    <code>android.hardware.bluetooth_le</code>
  </dt>

  <dd>
    The app uses the device's Bluetooth Low Energy radio features.
  </dd>
</dl>

<h4 id="camera-hw-features">
  Camera hardware features
</h4>

<dl>
  <dt>
    <code>android.hardware.camera</code>
  </dt>

  <dd>
    The app uses the device's back-facing camera. Devices with only a
    front-facing camera do not list this feature, so use the
    <code>android.hardware.camera.any</code> feature instead if your app can
    communicate with any camera, regardless of which direction the camera
    faces.
  </dd>

  <dt>
    <code>android.hardware.camera.any</code>
  </dt>

  <dd>
    The app uses one of the device's cameras, or an external camera that the
    user connects to the device. Use this value instead of
    <code>android.hardware.camera</code> if your app does not require the
    camera to be a back-facing one.
  </dd>

  <dt>
    <code>android.hardware.camera.autofocus</code>
  </dt>

  <dd>
    <p>
      The app uses the autofocus feature that the device's camera supports.
    </p>

    <p>
      By using this feature, an app implies that it also uses the
      <code>android.hardware.camera</code> feature, unless this parent feature
      is declared with <code>android:required="false"</code>.
    </p>
  </dd>

  <dt>
    <code>android.hardware.camera.capability.manual_post_processing</code>
  </dt>

  <dd>
    <p>
      The app uses the <code>MANUAL_POST_PROCESSING</code> feature that the
      device's camera supports.
    </p>

    <p>
      This feature allows your app to override the camera's auto white balance
      functionality. Use <code>android.colorCorrection.transform</code>,
      <code>android.colorCorrection.gains</code>, and an
      <code>android.colorCorrection.mode</code> of
      <code>TRANSFORM_MATRIX</code>.
    </p>
  </dd>

  <dt>
    <code>android.hardware.camera.capability.manual_sensor</code>
  </dt>

  <dd>
    <p>
      The app uses the <code>MANUAL_SENSOR</code> feature that the device's
      camera supports.
    </p>

    <p>
      This feature implies support for auto-exposure locking
      (<code>android.control.aeLock</code>), which allows the camera's exposure
      time and sensitivity to remain fixed at specific values.
    </p>
  </dd>

  <dt>
    <code>android.hardware.camera.capability.raw</code>
  </dt>

  <dd>
    <p>
      The app uses the <code>RAW</code> feature that the device's camera
      supports.
    </p>

    <p>
      This feature implies that the device can save DNG (raw) files and that
      the device's camera provides the DNG-related metadata necessary for your
      app to process these raw images directly.
    </p>
  </dd>

  <dt>
    <code>android.hardware.camera.external</code>
  </dt>

  <dd>
    The app communicates with an external camera that the user connects to the
    device. This feature does not guarantee, however, that the external camera
    is available for your app to use.
  </dd>

  <dt>
    <code>android.hardware.camera.flash</code>
  </dt>

  <dd>
    <p>
      The app uses the flash feature that the device's camera supports.
    </p>

    <p>
      By using this feature, an app implies that it also uses the
      <code>android.hardware.camera</code> feature, unless this parent feature
      is declared with <code>android:required="false"</code>.
    </p>
  </dd>

  <dt>
    <code>android.hardware.camera.front</code>
  </dt>

  <dd>
    <p>
      The app uses the device's front-facing camera.
    </p>

    <p>
      By using this feature, an app implies that it also uses the
      <code>android.hardware.camera</code> feature, unless this parent feature
      is declared with <code>android:required="false"</code>.
    </p>
  </dd>

  <dt>
    <code>android.hardware.camera.level.full</code>
  </dt>

  <dd>
    The app uses the <code>FULL</code>-level image-capturing support that at
    least one of the device's cameras provides. Cameras with <code>FULL</code>
    support provide burst-capture capabilities, per-frame control, and manual
    post-processing control.
  </dd>
</dl>

<h4 id="device-ui-hw-features">
  Device UI hardware features
</h4>

<dl>
  <dt>
    <code>android.hardware.type.automotive</code>
  </dt>

  <dd>
    <p>
      The app is designed to show its UI on a set of screens inside a vehicle.
      The user interacts with the app using hard buttons, touch, rotary
      controllers, and mouse-like interfaces. The vehicle's screens usually
      appear in the center console or the instrument cluster of a vehicle. These
      screens usually have limited size and resolution.
    </p>

    <p class="note">
      <strong>Note: </strong>It's important to keep in mind that, since the user
      is driving while using this type of app UI, the app must minimize driver
      distraction.
    </p>
  </dd>

  <dt>
    <code>android.hardware.type.television</code>
  </dt>

  <dd>
    <p>
      (Deprecated; use <a href="#media-sw-features">
      <code>android.software.leanback</code></a> instead.)
    </p>

    <p>
      The app is designed to show its UI on a television. This feature defines
      "television" to be a typical living room television experience: displayed
      on a big screen, where the user is sitting far away and the dominant form
      of input is something like a d-pad, and generally not using a mouse,
      pointer, or touch device.
    </p>
  </dd>

  <dt>
    <code>android.hardware.type.watch</code>
  </dt>

  <dd>
    The app is designed to show its UI on a watch. A watch is worn on the body,
    such as on the wrist. The user is very close to the device while
    interacting with it.
  </dd>
</dl>

<h4 id="fingerprint-hw-features">
  Fingerprint hardware features
</h4>

<dl>
  <dt>
    <code>android.hardware.fingerprint</code>
  </dt>

  <dd>
    The app reads fingerprints using the device's biometric hardware.
  </dd>
</dl>

<h4 id="gamepad-hw-features">
  Gamepad hardware features
</h4>

<dl>
  <dt>
    <code>android.hardware.gamepad</code>
  </dt>

  <dd>
    The app captures game controller input, either from the device itself or
    from a connected gamepad.
  </dd>
</dl>

<h4 id="infrared-hw-features">
  Infrared hardware features
</h4>

<dl>
  <dt>
    <code>android.hardware.consumerir</code>
  </dt>

  <dd>
    The app uses the device's infrared (IR) capabilities, usually to
    communicate with other consumer IR devices.
  </dd>
</dl>

<h4 id="location-hw-features">
  Location hardware features
</h4>

<dl>
  <dt>
    <code>android.hardware.location</code>
  </dt>

  <dd>
    The app uses one or more features on the device for determining location,
    such as GPS location, network location, or cell location.
  </dd>

  <dt>
    <code>android.hardware.location.gps</code>
  </dt>

  <dd>
    <p>
      The app uses precise location coordinates obtained from a Global
      Positioning System (GPS) receiver on the device.
    </p>

    <p>
      By using this feature, an app implies that it also uses the
      <code>android.hardware.location</code> feature, unless this parent
      feature is declared with the attribute
      <code>android:required="false"</code>.
    </p>
  </dd>

  <dt>
    <code>android.hardware.location.network</code>
  </dt>

  <dd>
    <p>
      The app uses coarse location coordinates obtained from a network-based
      geolocation system supported on the device.
    </p>

    <p>
      By using this feature, an app implies that it also uses the
      <code>android.hardware.location</code> feature, unless this parent
      feature is declared with the attribute
      <code>android:required="false"</code>.
    </p>
  </dd>
</dl>

<h4 id="nfc-hw-features">
  NFC hardware features
</h4>

<dl>
  <dt>
    <code>android.hardware.nfc</code>
  </dt>

  <dd>
    The app uses the device's Near-Field Communication (NFC) radio features.
  </dd>

  <dt>
    <code>android.hardware.nfc.hce</code>
  </dt>

  <dd>
    <p>
      (Deprecated.)
    </p>

    <p>
      The app uses NFC card emulation that is hosted on the device.
    </p>
  </dd>
</dl>

<h4 id="opengl-es-hw-features">
  OpenGL ES hardware features
</h4>

<dl>
  <dt>
    <code>android.hardware.opengles.aep</code>
  </dt>

  <dd>
    The app uses the <a href=
    "http://www.khronos.org/registry/gles/extensions/ANDROID/ANDROID_extension_pack_es31a.txt"
    class="external-link">OpenGL ES Android Extension Pack</a>that is installed
    on the device.
  </dd>
</dl>

<h4 id="sensor-hw-features">
  Sensor hardware features
</h4>

<dl>
  <dt>
    <code>android.hardware.sensor.accelerometer</code>
  </dt>

  <dd>
    The app uses motion readings from the device's accelerometer to detect
    the device's current orientation. For example, an app could use
    accelerometer readings to determine when to switch between portrait and
    landscape orientations.
  </dd>

  <dt>
    <code>android.hardware.sensor.ambient_temperature</code>
  </dt>

  <dd>
    The app uses the device's ambient (environmental) temperature sensor. For
    example, a weather app could report indoor or outdoor temperature.
  </dd>

  <dt>
    <code>android.hardware.sensor.barometer</code>
  </dt>

  <dd>
    The app uses the device's barometer. For example, a weather app could
    report air pressure.
  </dd>

  <dt>
    <code>android.hardware.sensor.compass</code>
  </dt>

  <dd>
    The app uses the device's magnetometer (compass). For example, a navigation
    app could show the current direction a user faces.
  </dd>

  <dt>
    <code>android.hardware.sensor.gyroscope</code>
  </dt>

  <dd>
    The app uses the device's gyroscope to detect rotation and twist, creating
    a six-axis orientation system. By using this sensor, an app can detect more
    smoothly whether it needs to switch between portrait and landscape
    orientations.
  </dd>

  <dt>
    <code>android.hardware.sensor.hifi_sensors</code>
  </dt>

  <dd>
    The app uses the device's high fidelity (Hi-Fi) sensors. For example, a
    gaming app could detect the user's high-precision movements.
  </dd>

  <dt>
    <code>android.hardware.sensor.heartrate</code>
  </dt>

  <dd>
    The app uses the device's heart rate monitor. For example, a fitness app
    could report trends in a user's heart rate over time.
  </dd>

  <dt>
    <code>android.hardware.sensor.heartrate.ecg</code>
  </dt>

  <dd>
    The app uses the device's elcardiogram (ECG) heart rate sensor. For
    example, a fitness app could report more detailed information about a
    user's heart rate.
  </dd>

  <dt>
    <code>android.hardware.sensor.light</code>
  </dt>

  <dd>
    The app uses the device's light sensor. For example, an app could display
    one of two different color schemes based on the ambient lighting
    conditions.
  </dd>

  <dt>
    <code>android.hardware.sensor.proximity</code>
  </dt>

  <dd>
    The app uses the device's proximity sensor. For example, a telephony app
    could turn off the device's screen when the app detects that the user is
    holding the device close to their body.
  </dd>

  <dt>
    <code>android.hardware.sensor.relative_humidity</code>
  </dt>

  <dd>
    The app uses the device's relative humidity sensor. For example, a weather
    app could use the humidity to calculate and report the current dewpoint.
  </dd>

  <dt>
    <code>android.hardware.sensor.stepcounter</code>
  </dt>

  <dd>
    The app uses the device's step counter. For example, a fitness app could
    report the number of steps a user needs to take to achieve their daily step
    count goal.
  </dd>

  <dt>
    <code>android.hardware.sensor.stepdetector</code>
  </dt>

  <dd>
    The app uses the device's step detector. For example, a fitness app could
    use the time interval between steps to infer the type of exercise that the
    user is doing.
  </dd>
</dl>

<h4 id="screen-hw-features">
  Screen hardware features
</h4>

<dl>
  <dt>
    <code>android.hardware.screen.landscape</code>
  </dt>

  <dt>
    <code>android.hardware.screen.portrait</code>
  </dt>

  <dd>
    <p>
      The app requires the device to use the portrait or landscape orientation.
      If your app supports both orientations, then you don't need to declare
      either feature.
    </p>

    <p>
      For example, if your app requires portrait orientation, you should
      declare the following feature so that only the devices that support
      portrait orientation (always or by user choice) can run your app:
    </p>
    <pre>&lt;uses-feature android:name="android.hardware.screen.portrait" /&gt;</pre>

    <p>
      Both orientations are assumed not required by default, so your app may be
      installed on devices that support one or both orientations. However, if
      any of your activities request that they run in a specific orientation,
      using the <a href=
      "{@docRoot}guide/topics/manifest/activity-element.html#screen">{@code
      android:screenOrientation}</a> attribute, then this declaration implies
      that your app requires that orientation. For example, if you declare
      <a href=
      "{@docRoot}guide/topics/manifest/activity-element.html#screen">{@code
      android:screenOrientation}</a> with either {@code "landscape"}, {@code
      "reverseLandscape"}, or {@code "sensorLandscape"}, then your app will be
      available only on devices that support landscape orientation.
    </p>

    <p>
      As a best practice, you should still declare your requirement for this
      orientation using a {@code &lt;uses-feature&gt;} element. If you declare
      an orientation for your activity using <a href=
      "{@docRoot}guide/topics/manifest/activity-element.html#screen">{@code
      android:screenOrientation}</a>, but don't actually require it, you can
      disable the requirement by declaring the orientation with a {@code
      &lt;uses-feature&gt;} element and include {@code
      android:required="false"}.
    </p>

    <p>
      For backward compatibility, any device running Android 3.1 (API level 12)
      or lower supports both landscape and portrait orientations.
    </p>
  </dd>
</dl>

<h4 id="telephony-hw-features">
  Telephony hardware features
</h4>

<dl>
  <dt>
    <code>android.hardware.telephony</code>
  </dt>

  <dd>
    The app uses the device's telephony features, such as telephony radio with
    data communication services.
  </dd>

  <dt>
    <code>android.hardware.telephony.cdma</code>
  </dt>

  <dd>
    <p>
      The app uses the Code Division Multiple Access (CDMA) telephony radio
      system.
    </p>

    <p>
      By using this feature, an app implies that it also uses the
      <code>android.hardware.telephony</code> feature, unless this parent
      feature is declared with <code>android:required="false"</code>.
    </p>
  </dd>

  <dt>
    <code>android.hardware.telephony.gsm</code>
  </dt>

  <dd>
    <p>
      The app uses the Global System for Mobile Communications (GSM) telephony
      radio system.
    </p>

    <p>
      By using this feature, an app implies that it also uses the
      <code>android.hardware.telephony</code> feature, unless this parent
      feature is declared with <code>android:required="false"</code>.
    </p>
  </dd>
</dl>

<h4 id="touchscreen-hw-features">
  Touchscreen hardware features
</h4>

<dl>
  <dt>
    <code>android.hardware.faketouch</code>
  </dt>

  <dd>
    <p>
      The app uses basic touch interaction events, such as tapping and
      dragging.
    </p>

    <p>
      When declared as required, this feature indicates that the app is
      compatible with a device only if that device emulates a touchscreen
      ("fake touch" interface) or has an actual touchscreen.
    </p>

    <p>
      A device that offers a fake touch interface provides a user input system
      that emulates a subset of a touchscreen's capabilities. For example, a
      mouse or remote control could drive an on-screen cursor. If your app
      requires basic point and click interaction (in other words, it won't work
      with only a d-pad controller), you should declare this feature. Because
      this is the minimum level of touch interaction, you can also use an app
      that declares this feature on devices that offer more complex touch
      interfaces.
    </p>

    <p class="note">
      <strong>Note:</strong> Apps require the {@code android.hardware.touchscreen}
      feature by default. If you want your app to be available to devices that
      provide a fake touch interface, you must also explicitly declare that a
      touchscreen is not required as follows:
    </p>
    <pre>&lt;uses-feature android:name="android.hardware.touchscreen" <strong>android:required="false"</strong> /&gt;</pre>
  </dd>

  <dt>
    <code>android.hardware.faketouch.multitouch.distinct</code>
  </dt>

  <dd>
    <p>
      The app tracks two or more distinct "fingers" on a fake touch interface.
      This is a superset of the <code>android.hardware.faketouch</code>
      feature. When declared as required, this feature indicates that the app
      is compatible with a device only if that device emulates distinct
      tracking of two or more fingers or has an actual touchscreen.
    </p>

    <p>
      Unlike the distinct multitouch defined by {@code
      android.hardware.touchscreen.multitouch.distinct}, input devices that
      support distinct multitouch with a fake touch interface don't support all
      two-finger gestures because the input in transformed to cursor movement
      on the screen. That is, single-finger gestures on such a device move a
      cursor, two-finger swipes cause single-finger touch events to occur, and
      other two-finger gestures trigger the corresponding two-finger touch
      events.
    </p>

    <p>
      A device that provides a two-finger touch trackpad for cursor movement
      can support this feature.
    </p>
  </dd>

  <dt>
    <code>android.hardware.faketouch.multitouch.jazzhand</code>
  </dt>

  <dd>
    <p>
      The app tracks five or more distinct "fingers" on a fake touch interface.
      This is a superset of the <code>android.hardware.faketouch</code>
      feature. When declared as required, this feature indicates that the app
      is compatible with a device only if that device emulates distinct
      tracking of five or more fingers or has an actual touchscreen.
    </p>

    <p>
      Unlike the distinct multitouch defined by {@code
      android.hardware.touchscreen.multitouch.jazzhand}, input devices that
      support jazzhand multitouch with a fake touch interface don't support all
      five-finger gestures because the input in transformed to cursor movement
      on the screen. That is, single-finger gestures on such a device move a
      cursor, multi-finger gestures cause single-finger touch events to occur,
      and other multi-finger gestures trigger the corresponding multi-finger
      touch events.
    </p>

    <p>
      A device that provides a five-finger touch trackpad for cursor movement
      can support this feature.
    </p>
  </dd>

  <dt>
    <code>android.hardware.touchscreen</code>
  </dt>

  <dd>
    <p>
      The app uses the device's touchscreen capabilities for gestures that are
      more interactive than basic touch events, such as a fling. This is a
      superset of the <code>android.hardware.faketouch</code> feature.
    </p>

    <p>
      By default, your app requires this feature. As such, your app is not
      available to devices that provide only an emulated touch interface ("fake
      touch") by default. If you want to make your app available on devices
      that provide a fake touch interface (or even on devices that provide only
      a d-pad controller), you must explicitly declare that a touchscreen is
      not required by declaring {@code android.hardware.touchscreen} with
      {@code android:required="false"}. You should add this declaration if your
      app uses—but does not require—a real touchscreen interface.
    </p>

    <p>
      If your app in fact requires a touch interface (to perform more advanced
      touch gestures such as fling), then you don't need to declare any touch
      interface features because they're required by default. However, it's
      best if you explicitly declare all features that your app uses.
    </p>

    <p>
      If you require more complex touch interaction, such as multi-finger
      gestures, you should declare that your app uses advanced touchscreen
      features.
    </p>
  </dd>

  <dt>
    <code>android.hardware.touchscreen.multitouch</code>
  </dt>

  <dd>
    <p>
      The app uses the device's basic two-point multitouch capabilities, such
      as for pinch gestures, but the app does not need to track touches
      independently. This is a superset of the
      <code>android.hardware.touchscreen</code> feature.
    </p>

    <p>
      By using this feature, an app implies that it also uses the
      <code>android.hardware.touchscreen</code> feature, unless this parent
      feature is declared with <code>android:required="false"</code>.
    </p>
  </dd>

  <dt>
    <code>android.hardware.touchscreen.multitouch.distinct</code>
  </dt>

  <dd>
    <p>
      The app uses the device's advanced multitouch capabilities for tracking
      two or more points independently. This feature is a superset of the
      <code>android.hardware.touchscreen.multitouch</code> feature.
    </p>

    <p>
      By using this feature, an app implies that it also uses the
      <code>android.hardware.touchscreen.multitouch</code> feature, unless this
      parent feature is declared with <code>android:required="false"</code>.
    </p>
  </dd>

  <dt>
    <code>android.hardware.touchscreen.multitouch.jazzhand</code>
  </dt>

  <dd>
    <p>
      The app uses the device's advanced multitouch capabilities for tracking
      five or more points independently. This feature is a superset of the
      <code>android.hardware.touchscreen.multitouch</code> feature.
    </p>

    <p>
      By using this feature, an app implies that it also uses the
      <code>android.hardware.touchscreen.multitouch</code> feature, unless this
      parent feature is declared with <code>android:required="false"</code>.
    </p>
  </dd>
</dl>

<h4 id="usb-hw-features">
  USB hardware features
</h4>

<dl>
  <dt>
    <code>android.hardware.usb.accessory</code>
  </dt>

  <dd>
    The app behaves as the USB device and connects to USB hosts.
  </dd>

  <dt>
    <code>android.hardware.usb.host</code>
  </dt>

  <dd>
    The app uses the USB accessories that are connected to the device. The
    device serves as the USB host.
  </dd>
</dl>

<h4 id="wi-fi-hw-features">
  Wi-Fi hardware features
</h4>

<dl>
  <dt>
    <code>android.hardware.wifi</code>
  </dt>

  <dd>
    The app uses 802.11 networking (Wi-Fi) features on the device.
  </dd>

  <dt>
    <code>android.hardware.wifi.direct</code>
  </dt>

  <dd>
    The app uses the Wi-Fi Direct networking features on the device.
  </dd>
</dl>

<h3 id="sw-features">
  Software features
</h3>

<p>
  This section presents the software features supported by the most current
  platform release. To indicate that your app uses or requires a software
  feature, declare the corresponding value (beginning with
  <code>"android.software"</code>) in an <code>android:name</code> attribute.
  Each time you declare a software feature, use a separate
  <code>&lt;uses-feature&gt;</code> element.
</p>

<h4 id="communication-sw-features">
  Communication software features
</h4>

<dl>
  <dt>
    <code>android.software.sip</code>
  </dt>

  <dd>
    The app uses Session Initiation Protocol (SIP) services. By using SIP, the
    app can support internet telephony operations, such as video conferencing
    and instant messaging.
  </dd>

  <dt>
    <code>android.software.sip.voip</code>
  </dt>

  <dd>
    <p>
      The app uses SIP-based Voice Over Internet Protocol (VoIP) services. By
      using VoIP, the app can support real-time internet telephony operations,
      such as two-way video conferencing.
    </p>

    <p>
      By using this feature, an app implies that it also uses the
      <code>android.software.sip</code> feature, unless this parent feature is
      declared with <code>android:required="false"</code>.
    </p>
  </dd>

  <dt>
    <code>android.software.webview</code>
  </dt>

  <dd>
    The app displays content from the internet.
  </dd>
</dl>

<h4 id="custom-input-sw-features">
  Custom input software features
</h4>

<dl>
  <dt>
    <code>android.software.input_methods</code>
  </dt>

  <dd>
    The app uses a new input method, which the developer defines in an <a href=
    "{@docRoot}reference/android/inputmethodservice/InputMethodService.html">{@code
    InputMethodService}</a>.
  </dd>
</dl>

<h4 id="device-management-sw-features">
  Device management software features
</h4>

<dl>
  <dt>
    <code>android.software.backup</code>
  </dt>

  <dd>
    The app includes logic to handle a backup and restore operation.
  </dd>

  <dt>
    <code>android.software.device_admin</code>
  </dt>

  <dd>
    The app uses device administrators to enforce a device policy.
  </dd>

  <dt>
    <code>android.software.managed_users</code>
  </dt>

  <dd>
    The app supports secondary users and managed profiles.
  </dd>

  <dt>
    <code>android.software.securely_removes_users</code>
  </dt>

  <dd>
    The app can <strong>permanently</strong> remove users and their associated
    data.
  </dd>

  <dt>
    <code>android.software.verified_boot</code>
  </dt>

  <dd>
    The app includes logic to handle results from the device's verified boot
    feature, which detects whether the device's configuration changes during a
    restart operation.
  </dd>
</dl>

<h4 id="media-sw-features">
  Media software features
</h4>

<dl>
  <dt>
    <code>android.software.midi</code>
  </dt>

  <dd>
    The app connects to musical instruments or outputs sound using the Musical
    Instrument Digital Interface (MIDI) protocol.
  </dd>

  <dt>
    <code>android.software.print</code>
  </dt>

  <dd>
    The app includes commands for printing documents displayed on the device.
  </dd>

  <dt>
    <code>android.software.leanback</code>
  </dt>

  <dd>
    The app presents a UI that is designed for viewing on a large screen, such
    as a television.
  </dd>

  <dt>
    <code>android.software.live_tv</code>
  </dt>

  <dd>
    The app streams live television programs.
  </dd>
</dl>

<h4 id="screen-interface-sw-features">
  Screen interface software features
</h4>

<dl>
  <dt>
    <code>android.software.app_widgets</code>
  </dt>

  <dd>
    The app uses or provides App Widgets and should be installed only on
    devices that include a Home screen or similar location where users can
    embed App Widgets.
  </dd>

  <dt>
    <code>android.software.home_screen</code>
  </dt>

  <dd>
    The app behaves as a replacement to the device's Home screen.
  </dd>

  <dt>
    <code>android.software.live_wallpaper</code>
  </dt>

  <dd>
    The app uses or provides wallpapers that include animation.
  </dd>
</dl>

<h3 id="permissions">
  Permissions that Imply Feature Requirements
</h3>

<p>
  Some of the hardware and software feature constants were made available to
  applications after the corresponding API; for example, the
  <code>android.hardware.bluetooth</code> feature was added in Android 2.2 (API
  level 8), but the Bluetooth API that it refers to was added in Android 2.0
  (API level 5). Because of this, some apps were able to use the API before
  they had the ability to declare that they require the API using the
  <code>&lt;uses-feature&gt;</code> system.
</p>

<p>
  To prevent those apps from being made available unintentionally, Google Play
  assumes that certain hardware-related permissions indicate that the
  underlying hardware features are required by default. For instance,
  applications that use Bluetooth must request the <code>BLUETOOTH</code>
  permission in a <code>&lt;uses-permission&gt;</code> element — for legacy
  apps, Google Play assumes that the permission declaration means that the
  underlying <code>android.hardware.bluetooth</code> feature is required by the
  application and sets up filtering based on that feature. Table 2 lists
  permissions that imply feature requirements equivalent to those declared in
  <code>&lt;uses-feature&gt;</code> elements.
</p>

<p>
  Note that <code>&lt;uses-feature&gt;</code> declarations, including any
  declared <code>android:required</code> attribute, always take precedence over
  features implied by the permissions in table 2. For any of these permissions,
  you can disable filtering based on the implied feature by explicitly
  declaring the implied feature explicitly, in a
  <code>&lt;uses-feature&gt;</code> element, with an
  <code>android:required="false"</code> attribute. For example, to disable any
  filtering based on the <code>CAMERA</code> permission, you would add this
  <code>&lt;uses-feature&gt;</code> declaration to the manifest file:
</p>

<pre>&lt;uses-feature android:name="android.hardware.camera" android:required="false" /&gt;</pre>

<p class="table-caption" id="permissions-features">
  <strong>Table 2. </strong>Device permissions that imply device hardware use.
</p>
<table>
  <tr>
    <th>Category</th>
    <th>This Permission...</th>
    <th>...Implies This Feature Requirement</th>
    <!-- <th>Comments</th> -->
  </tr>


<tr>
  <td rowspan="2">Bluetooth</td>
  <td><code>BLUETOOTH</code></td>
  <td><code>android.hardware.bluetooth</code>
<p>(See <a href="#bt-permission-handling">Special handling for Bluetooth feature</a> for details.)</p></td>
<!--  <td></td> -->
</tr>
<tr>
  <td><code>BLUETOOTH_ADMIN</code></td>
  <td><code>android.hardware.bluetooth</code></td>
<!--  <td></td> -->
</tr>

<tr>
  <td>Camera</td>
  <td><code>CAMERA</code></td>
  <td><code>android.hardware.camera</code> <em>and</em>
<br><code>android.hardware.camera.autofocus</code></td>
<!--  <td></td> -->
</tr>

<tr>
  <td rowspan="5">Location</td>
  <td><code>ACCESS_MOCK_LOCATION</code></td>
  <td><code>android.hardware.location</code></td>
<!--  <td></td> -->
</tr>
<tr>
  <td><code>ACCESS_LOCATION_EXTRA_COMMANDS</code></td>
  <td><code>android.hardware.location</code></td>
<!--  <td></td> -->
</tr>
<tr>
  <td><code>INSTALL_LOCATION_PROVIDER</code></td>
  <td><code>android.hardware.location</code></td>
<!--  <td></td> -->
</tr>
<tr>
  <td><code>ACCESS_COARSE_LOCATION</code></td>
  <td><code>android.hardware.location.network</code> <em>and</em>
<br><code>android.hardware.location</code></td>
<!--  <td></td> -->
</tr>
<tr>
  <td><code>ACCESS_FINE_LOCATION</code></td>
  <td><code>android.hardware.location.gps</code> <em>and</em>
<br><code>android.hardware.location</code></td>
<!--  <td></td> -->
</tr>

<tr>
  <td>Microphone</td>
  <td><code>RECORD_AUDIO</code></td>
  <td><code>android.hardware.microphone</code></td>
<!--  <td></td> -->
</tr>

<tr>
  <td rowspan="11">Telephony</td>
  <td><code>CALL_PHONE</code></td>
  <td><code>android.hardware.telephony</code></td>
<!--  <td></td> -->
</tr>
<tr>
  <td><code>CALL_PRIVILEGED</code></td>
  <td><code>android.hardware.telephony</code></td>
<!--  <td></td> -->
</tr>

<tr>
  <td><code>MODIFY_PHONE_STATE</code></td>
  <td><code>android.hardware.telephony</code></td>
<!--  <td></td> -->
</tr>
<tr>
  <td><code>PROCESS_OUTGOING_CALLS</code></td>
  <td><code>android.hardware.telephony</code></td>
<!--  <td></td> -->
</tr>
<tr>
  <td><code>READ_SMS</code></td>
  <td><code>android.hardware.telephony</code></td>
<!--  <td></td> -->
</tr>
<tr>
  <td><code>RECEIVE_SMS</code></td>
  <td><code>android.hardware.telephony</code></td>
<!--  <td></td> -->
</tr>
<tr>
  <td><code>RECEIVE_MMS</code></td>
  <td><code>android.hardware.telephony</code></td>
<!--  <td></td> -->
</tr>
<tr>
  <td><code>RECEIVE_WAP_PUSH</code></td>
  <td><code>android.hardware.telephony</code></td>
<!--  <td></td> -->
</tr>
<tr>
  <td><code>SEND_SMS</code></td>
  <td><code>android.hardware.telephony</code></td>
<!--  <td></td> -->
</tr>
<tr>
  <td><code>WRITE_APN_SETTINGS</code></td>
  <td><code>android.hardware.telephony</code></td>
<!--  <td></td> -->
</tr>
<tr>
  <td><code>WRITE_SMS</code></td>
  <td><code>android.hardware.telephony</code></td>
<!--  <td></td> -->
</tr>

<tr>
  <td rowspan="3">Wi-Fi</td>
  <td><code>ACCESS_WIFI_STATE</code></td>
  <td><code>android.hardware.wifi</code></td>
<!--  <td></td> -->
</tr>
<tr>
  <td><code>CHANGE_WIFI_STATE</code></td>
  <td><code>android.hardware.wifi</code></td>
<!--  <td></td> -->
</tr>
<tr>
  <td><code>CHANGE_WIFI_MULTICAST_STATE</code></td>
  <td><code>android.hardware.wifi</code></td>
<!--  <td></td> -->
</tr>
</table><|MERGE_RESOLUTION|>--- conflicted
+++ resolved
@@ -569,45 +569,10 @@
   Audio hardware features
 </h4>
 
-<<<<<<< HEAD
-<tr>
-  <td rowspan="2">Screen</td>
-  <td><code>android.hardware.screen.landscape</code></td>
-  <td>The application requires landscape orientation.</td>
-  <td rowspan="2">
-     <p>For example, if your app requires portrait orientation, you should declare
-<code>&lt;uses-feature android:name="android.hardware.screen.portrait"/&gt;</code> so that only devices
-that support portrait orientation (whether always or by user choice) can install your app. If your
-application <em>supports</em> both orientations, then you don't need to declare either.</p>
-    <p>Both orientations are assumed <em>not required</em>, by default, so your app may be installed
-on devices that support one or both orientations. However, if any of your activities request that
-they run in a specific orientation, using the <a
-href="{@docRoot}guide/topics/manifest/activity-element.html#screen">{@code
-android:screenOrientation}</a> attribute, then this also declares that the application requires that
-orientation. For example, if you declare <a
-href="{@docRoot}guide/topics/manifest/activity-element.html#screen">{@code
-android:screenOrientation}</a> with either {@code "landscape"}, {@code "reverseLandscape"}, or
-{@code "sensorLandscape"}, then your application will be available only to devices that support
-landscape orientation. As a best practice, you should still declare your requirement for this
-orientation using a {@code <uses-feature>} element. If you declare an orientation for your
-activity using <a href="{@docRoot}guide/topics/manifest/activity-element.html#screen">{@code
-android:screenOrientation}</a>, but don't actually <em>require</em> it, you can disable the
-requirement by declaring the orientation with a {@code <uses-feature>} element and include
-{@code android:required="false"}.</p>
-    <p>For backwards compatibility, any device running a platform version that supports only API
-level 12 or lower is assumed to support both landscape and portrait.</p>
-  </td>
-</tr>
-<tr>
-  <td><code>android.hardware.screen.portrait</code></td>
-  <td>The application requires portrait orientation.</td>
-</tr>
-=======
 <dl>
   <dt>
     <code>android.hardware.audio.low_latency</code>
   </dt>
->>>>>>> 7f7eec31
 
   <dd>
     The app uses the device's low-latency audio pipeline, which reduces lag and
@@ -618,33 +583,10 @@
     <code>android.hardware.audio.output</code>
   </dt>
 
-<<<<<<< HEAD
-<tr>
-  <td rowspan="7">Touchscreen</td>
-  <td><code>android.hardware.faketouch</code></td>
-  <td>The application uses basic touch interaction events, such as "click down", "click
-up", and drag.</td>
-  <td><p>When declared as required, this indicates that the application is compatible with a device
-only if it offers an emulated touchscreen ("fake touch" interface), or better. A device that offers
-a fake touch interface provides a user input system that emulates a subset of touchscreen
-capabilities. For example, a mouse or remote control that drives an on-screen cursor provides a fake
-touch interface. If your application requires basic point and click interaction (in other
-words, it won't work with <em>only</em> a d-pad controller), you should declare this feature.
-Because this is the minimum level of touch interaction, your app will also be compatible with
-devices that offer more complex touch interfaces.</p>
-  <p class="note"><strong>Note:</strong> Because applications require the {@code
-android.hardware.touchscreen} feature by default, if you want your application to be available to
-devices that provide a fake touch interface, you must also explicitly declare that a touch screen is
-<em>not</em> required by declaring <code>&lt;uses-feature
-android:name="android.hardware.touchscreen" <strong>android:required="false"</strong>
-/&gt;</code></p></td>
-</tr>
-=======
   <dd>
     The app transmits sound using the device's speakers, audio jack, Bluetooth
     streaming capabilities, or a similar mechanism.
   </dd>
->>>>>>> 7f7eec31
 
   <dt>
     <code>android.hardware.audio.pro</code>
