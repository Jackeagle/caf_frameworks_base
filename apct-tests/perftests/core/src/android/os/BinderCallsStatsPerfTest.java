/*
 * Copyright (C) 2018 The Android Open Source Project
 *
 * Licensed under the Apache License, Version 2.0 (the "License");
 * you may not use this file except in compliance with the License.
 * You may obtain a copy of the License at
 *
 *      http://www.apache.org/licenses/LICENSE-2.0
 *
 * Unless required by applicable law or agreed to in writing, software
 * distributed under the License is distributed on an "AS IS" BASIS,
 * WITHOUT WARRANTIES OR CONDITIONS OF ANY KIND, either express or implied.
 * See the License for the specific language governing permissions and
 * limitations under the License
 */

package android.os;

import android.perftests.utils.BenchmarkState;
import android.perftests.utils.PerfStatusReporter;
import android.support.test.filters.LargeTest;
import android.support.test.runner.AndroidJUnit4;

import com.android.internal.os.BinderCallsStats;
import com.android.internal.os.BinderInternal.CallSession;
import com.android.internal.os.CachedDeviceState;

import org.junit.After;
import org.junit.Before;
import org.junit.Rule;
import org.junit.Test;
import org.junit.runner.RunWith;


/**
 * Performance tests for {@link BinderCallsStats}
 */
@RunWith(AndroidJUnit4.class)
@LargeTest
public class BinderCallsStatsPerfTest {
    private static final int DEFAULT_BUCKET_SIZE = 1000;
<<<<<<< HEAD
=======
    private static final int WORKSOURCE_UID = 1;
>>>>>>> de843449
    static class FakeCpuTimeBinderCallsStats extends BinderCallsStats {
        private int mTimeMs;

        FakeCpuTimeBinderCallsStats() {
            super(new BinderCallsStats.Injector());
            setDeviceState(new CachedDeviceState(false, false).getReadonlyClient());
        }

        protected long getThreadTimeMicro() {
            return mTimeMs++;
        }

        protected long getElapsedRealtimeMicro() {
            return mTimeMs++;
        }
    }

    @Rule
    public PerfStatusReporter mPerfStatusReporter = new PerfStatusReporter();
    private BinderCallsStats mBinderCallsStats;

    @Before
    public void setUp() {
        mBinderCallsStats = new BinderCallsStats(new BinderCallsStats.Injector());
        CachedDeviceState deviceState = new CachedDeviceState(false, false);
        mBinderCallsStats.setDeviceState(deviceState.getReadonlyClient());
    }

    @After
    public void tearDown() {
    }

    @Test
    public void timeCallSession() {
        mBinderCallsStats.setDetailedTracking(true);
        runScenario(DEFAULT_BUCKET_SIZE);
    }

    @Test
    public void timeCallSessionOnePercentSampling() {
        mBinderCallsStats.setDetailedTracking(false);
        mBinderCallsStats.setSamplingInterval(100);
        runScenario(DEFAULT_BUCKET_SIZE);
    }

    @Test
    public void timeCallSessionTrackingDisabled() {
        mBinderCallsStats.setDetailedTracking(false);
        runScenario(DEFAULT_BUCKET_SIZE);
    }

    @Test
    public void timeCallSession_1000_buckets_cpuNotRecorded() {
        mBinderCallsStats = new FakeCpuTimeBinderCallsStats();
        mBinderCallsStats.setSamplingInterval(1);
        runScenario(/* max bucket size */ 1000);
    }

    @Test
    public void timeCallSession_500_buckets_cpuNotRecorded() {
        mBinderCallsStats = new FakeCpuTimeBinderCallsStats();
        mBinderCallsStats.setSamplingInterval(1);
        runScenario(/* max bucket size */ 500);
    }

    @Test
    public void timeCallSession_100_buckets_cpuNotRecorded() {
        mBinderCallsStats = new FakeCpuTimeBinderCallsStats();
        mBinderCallsStats.setSamplingInterval(1);
        runScenario(/* max bucket size */ 100);
    }

    // There will be a warmup time of maxBucketSize to initialize the map of CallStat.
    private void runScenario(int maxBucketSize) {
        final BenchmarkState state = mPerfStatusReporter.getBenchmarkState();
        Binder b = new Binder();
        while (state.keepRunning()) {
            for (int i = 0; i < 10000; i++) {
<<<<<<< HEAD
                CallSession s = mBinderCallsStats.callStarted(b, i % maxBucketSize);
                mBinderCallsStats.callEnded(s, 0, 0);
=======
                CallSession s = mBinderCallsStats.callStarted(b, i % maxBucketSize, WORKSOURCE_UID);
                mBinderCallsStats.callEnded(s, 0, 0, WORKSOURCE_UID);
>>>>>>> de843449
            }
        }
    }
}<|MERGE_RESOLUTION|>--- conflicted
+++ resolved
@@ -39,10 +39,7 @@
 @LargeTest
 public class BinderCallsStatsPerfTest {
     private static final int DEFAULT_BUCKET_SIZE = 1000;
-<<<<<<< HEAD
-=======
     private static final int WORKSOURCE_UID = 1;
->>>>>>> de843449
     static class FakeCpuTimeBinderCallsStats extends BinderCallsStats {
         private int mTimeMs;
 
@@ -121,13 +118,8 @@
         Binder b = new Binder();
         while (state.keepRunning()) {
             for (int i = 0; i < 10000; i++) {
-<<<<<<< HEAD
-                CallSession s = mBinderCallsStats.callStarted(b, i % maxBucketSize);
-                mBinderCallsStats.callEnded(s, 0, 0);
-=======
                 CallSession s = mBinderCallsStats.callStarted(b, i % maxBucketSize, WORKSOURCE_UID);
                 mBinderCallsStats.callEnded(s, 0, 0, WORKSOURCE_UID);
->>>>>>> de843449
             }
         }
     }
