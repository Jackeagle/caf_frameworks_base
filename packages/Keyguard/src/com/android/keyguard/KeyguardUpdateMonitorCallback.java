--- conflicted
+++ resolved
@@ -55,11 +55,7 @@
      * @param spn The service provider name.  May be null if it shouldn't be displayed.
      * @param subId The subscription id which PLMN or SPN changed.
      */
-<<<<<<< HEAD
-    void onRefreshCarrierInfo(long subId, CharSequence plmn, CharSequence spn) { }
-=======
     void onRefreshCarrierInfo(int subId, CharSequence plmn, CharSequence spn) { }
->>>>>>> 23a90283
 
     /**
      * Called when the airplane mode changes.
@@ -136,11 +132,7 @@
      * @param simState
      * @param subId The subscription id which SIM state changed.
      */
-<<<<<<< HEAD
-    public void onSimStateChanged(long subId, IccCardConstants.State simState) {}
-=======
     public void onSimStateChanged(int subId, IccCardConstants.State simState) {}
->>>>>>> 23a90283
 
     /**
      * Called when a user is removed.
@@ -221,11 +213,7 @@
      * @param oldSubId.
      * @param newSubId.
      */
-<<<<<<< HEAD
-    public void onSubIdUpdated(long oldSubId, long newSubId) { }
-=======
     public void onSubIdUpdated(int oldSubId, int newSubId) { }
->>>>>>> 23a90283
 
     /**
      * Called when the SubInfo content changed
@@ -234,11 +222,7 @@
      * @param sValue The new string if the colum value is string
      * @param iValue The new integer value if the colum value is integer
      */
-<<<<<<< HEAD
-    public void onSubInfoContentChanged(long subId, String column,
-=======
     public void onSubInfoContentChanged(int subId, String column,
->>>>>>> 23a90283
                                 String sValue, int iValue) { }
 
 }