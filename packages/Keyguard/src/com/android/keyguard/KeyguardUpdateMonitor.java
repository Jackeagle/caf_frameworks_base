/*
 * Copyright (C) 2008 The Android Open Source Project
 *
 * Licensed under the Apache License, Version 2.0 (the "License");
 * you may not use this file except in compliance with the License.
 * You may obtain a copy of the License at
 *
 *      http://www.apache.org/licenses/LICENSE-2.0
 *
 * Unless required by applicable law or agreed to in writing, software
 * distributed under the License is distributed on an "AS IS" BASIS,
 * WITHOUT WARRANTIES OR CONDITIONS OF ANY KIND, either express or implied.
 * See the License for the specific language governing permissions and
 * limitations under the License.
 */

package com.android.keyguard;

import android.app.ActivityManager;
import android.app.ActivityManagerNative;
import android.app.AlarmManager;
import android.app.IUserSwitchObserver;
import android.app.PendingIntent;
import android.app.admin.DevicePolicyManager;
import android.app.trust.TrustManager;
import android.content.BroadcastReceiver;
import android.content.Context;
import android.content.Intent;
import android.content.IntentFilter;
import android.database.ContentObserver;
import android.graphics.Bitmap;

import static android.os.BatteryManager.BATTERY_STATUS_FULL;
import static android.os.BatteryManager.BATTERY_STATUS_UNKNOWN;
import static android.os.BatteryManager.BATTERY_HEALTH_UNKNOWN;
import static android.os.BatteryManager.EXTRA_STATUS;
import static android.os.BatteryManager.EXTRA_PLUGGED;
import static android.os.BatteryManager.EXTRA_LEVEL;
import static android.os.BatteryManager.EXTRA_HEALTH;
import static android.os.BatteryManager.EXTRA_MAX_CHARGING_CURRENT;

import android.media.AudioManager;
import android.os.BatteryManager;
import android.os.CancellationSignal;
import android.os.Handler;
import android.os.IRemoteCallback;
import android.os.Message;
import android.os.PowerManager;
import android.os.RemoteException;
import android.os.SystemClock;
import android.os.UserHandle;
import android.provider.Settings;

import com.android.internal.telephony.IccCardConstants;
import com.android.internal.telephony.IccCardConstants.State;
import com.android.internal.telephony.PhoneConstants;
import com.android.internal.telephony.TelephonyIntents;

import android.hardware.fingerprint.FingerprintManager;
import android.hardware.fingerprint.FingerprintManager.AuthenticationCallback;
import android.hardware.fingerprint.FingerprintManager.AuthenticationResult;
import android.telephony.ServiceState;
import android.telephony.SubscriptionInfo;
import android.telephony.SubscriptionManager;
import android.telephony.SubscriptionManager.OnSubscriptionsChangedListener;
import android.telephony.TelephonyManager;
import android.util.ArraySet;
import android.util.Log;
import android.util.SparseBooleanArray;
import android.util.SparseIntArray;

import com.google.android.collect.Lists;

import java.io.FileDescriptor;
import java.io.PrintWriter;
import java.lang.ref.WeakReference;
import java.util.ArrayList;
import java.util.HashMap;
import java.util.List;
import java.util.Map.Entry;

/**
 * Watches for updates that may be interesting to the keyguard, and provides
 * the up to date information as well as a registration for callbacks that care
 * to be updated.
 *
 * Note: under time crunch, this has been extended to include some stuff that
 * doesn't really belong here.  see {@link #handleBatteryUpdate} where it shutdowns
 * the device, and {@link #getFailedUnlockAttempts()}, {@link #reportFailedAttempt()}
 * and {@link #clearFailedUnlockAttempts()}.  Maybe we should rename this 'KeyguardContext'...
 */
public class KeyguardUpdateMonitor implements TrustManager.TrustListener {

    private static final String TAG = "KeyguardUpdateMonitor";
    private static final boolean DEBUG = KeyguardConstants.DEBUG;
    private static final boolean DEBUG_SIM_STATES = KeyguardConstants.DEBUG_SIM_STATES;
    private static final boolean DEBUG_FP_WAKELOCK = KeyguardConstants.DEBUG_FP_WAKELOCK;
    private static final int LOW_BATTERY_THRESHOLD = 20;
    private static final long FINGERPRINT_WAKELOCK_TIMEOUT_MS = 15 * 1000;

    private static final String ACTION_FACE_UNLOCK_STARTED
            = "com.android.facelock.FACE_UNLOCK_STARTED";
    private static final String ACTION_FACE_UNLOCK_STOPPED
            = "com.android.facelock.FACE_UNLOCK_STOPPED";
    private static final String FINGERPRINT_WAKE_LOCK_NAME = "wake-and-unlock wakelock";

    private static final String ACTION_STRONG_AUTH_TIMEOUT =
            "com.android.systemui.ACTION_STRONG_AUTH_TIMEOUT";
    private static final String USER_ID = "com.android.systemui.USER_ID";

    private static final String PERMISSION_SELF = "com.android.systemui.permission.SELF";

    /**
     * Mode in which we don't need to wake up the device when we get a fingerprint.
     */
    private static final int FP_WAKE_NONE = 0;

    /**
     * Mode in which we wake up the device, and directly dismiss Keyguard. Active when we acquire
     * a fingerprint while the screen is off and the device was sleeping.
     */
    private static final int FP_WAKE_DIRECT_UNLOCK = 1;

    /**
     * Mode in which we wake up the device, but play the normal dismiss animation. Active when we
     * acquire a fingerprint pulsing in doze mode.
     * */
    private static final int FP_WAKE_TO_BOUNCER = 2;

    /**
     * Mode in which we only wake up the device, and keyguard was not showing when we acquired a
     * fingerprint.
     * */
    private static final int FP_ONLY_WAKE = 3;

    /**
     * Milliseconds after unlocking with fingerprint times out, i.e. the user has to use a
     * strong auth method like password, PIN or pattern.
     */
    private static final long FINGERPRINT_UNLOCK_TIMEOUT_MS = 72 * 60 * 60 * 1000;

    // Callback messages
    private static final int MSG_TIME_UPDATE = 301;
    private static final int MSG_BATTERY_UPDATE = 302;
    private static final int MSG_SIM_STATE_CHANGE = 304;
    private static final int MSG_RINGER_MODE_CHANGED = 305;
    private static final int MSG_PHONE_STATE_CHANGED = 306;
    private static final int MSG_DEVICE_PROVISIONED = 308;
    private static final int MSG_DPM_STATE_CHANGED = 309;
    private static final int MSG_USER_SWITCHING = 310;
    private static final int MSG_KEYGUARD_VISIBILITY_CHANGED = 311;
    private static final int MSG_KEYGUARD_RESET = 312;
    private static final int MSG_BOOT_COMPLETED = 313;
    private static final int MSG_USER_SWITCH_COMPLETE = 314;
    private static final int MSG_USER_INFO_CHANGED = 317;
    private static final int MSG_REPORT_EMERGENCY_CALL_ACTION = 318;
    private static final int MSG_STARTED_WAKING_UP = 319;
    private static final int MSG_FINISHED_GOING_TO_SLEEP = 320;
    private static final int MSG_KEYGUARD_BOUNCER_CHANGED = 322;
    private static final int MSG_FACE_UNLOCK_STATE_CHANGED = 327;
    private static final int MSG_SIM_SUBSCRIPTION_INFO_CHANGED = 328;
    private static final int MSG_AIRPLANE_MODE_CHANGED = 329;
    private static final int MSG_SERVICE_STATE_CHANGE = 330;
    private static final int MSG_SCREEN_TURNED_ON = 331;
    private static final int MSG_SCREEN_TURNED_OFF = 332;

    private static KeyguardUpdateMonitor sInstance;

    private final Context mContext;
    HashMap<Integer, SimData> mSimDatas = new HashMap<Integer, SimData>();
    HashMap<Integer, ServiceState> mServiceStates = new HashMap<Integer, ServiceState>();

    private int mRingMode;
    private int mPhoneState;
    private boolean mKeyguardIsVisible;
    private boolean mBouncer;
    private boolean mBootCompleted;
    private boolean mUserHasAuthenticatedSinceBoot;

    // Device provisioning state
    private boolean mDeviceProvisioned;

    // Battery status
    private BatteryStatus mBatteryStatus;

    // Password attempts
    private SparseIntArray mFailedAttempts = new SparseIntArray();

    /** Tracks whether strong authentication hasn't been used since quite some time per user. */
    private ArraySet<Integer> mStrongAuthTimedOut = new ArraySet<>();

    private final ArrayList<WeakReference<KeyguardUpdateMonitorCallback>>
            mCallbacks = Lists.newArrayList();
    private ContentObserver mDeviceProvisionedObserver;

    private boolean mSwitchingUser;

    private boolean mDeviceInteractive;
    private boolean mScreenOn;
    private SubscriptionManager mSubscriptionManager;
    private AlarmManager mAlarmManager;
    private List<SubscriptionInfo> mSubscriptionInfo;
    private boolean mFingerprintDetectionRunning;
    private TrustManager mTrustManager;
    private PowerManager mPowerManager;

    private final Handler mHandler = new Handler() {
        @Override
        public void handleMessage(Message msg) {
            switch (msg.what) {
                case MSG_TIME_UPDATE:
                    handleTimeUpdate();
                    break;
                case MSG_BATTERY_UPDATE:
                    handleBatteryUpdate((BatteryStatus) msg.obj);
                    break;
                case MSG_SIM_STATE_CHANGE:
                    handleSimStateChange(msg.arg1, msg.arg2, (State) msg.obj);
                    break;
                case MSG_RINGER_MODE_CHANGED:
                    handleRingerModeChange(msg.arg1);
                    break;
                case MSG_PHONE_STATE_CHANGED:
                    handlePhoneStateChanged((String) msg.obj);
                    break;
                case MSG_DEVICE_PROVISIONED:
                    handleDeviceProvisioned();
                    break;
                case MSG_DPM_STATE_CHANGED:
                    handleDevicePolicyManagerStateChanged();
                    break;
                case MSG_USER_SWITCHING:
                    handleUserSwitching(msg.arg1, (IRemoteCallback) msg.obj);
                    break;
                case MSG_USER_SWITCH_COMPLETE:
                    handleUserSwitchComplete(msg.arg1);
                    break;
                case MSG_KEYGUARD_VISIBILITY_CHANGED:
                    handleKeyguardVisibilityChanged(msg.arg1);
                    break;
                case MSG_KEYGUARD_RESET:
                    handleKeyguardReset();
                    break;
                case MSG_KEYGUARD_BOUNCER_CHANGED:
                    handleKeyguardBouncerChanged(msg.arg1);
                    break;
                case MSG_BOOT_COMPLETED:
                    handleBootCompleted();
                    break;
                case MSG_USER_INFO_CHANGED:
                    handleUserInfoChanged(msg.arg1);
                    break;
                case MSG_REPORT_EMERGENCY_CALL_ACTION:
                    handleReportEmergencyCallAction();
                    break;
                case MSG_FINISHED_GOING_TO_SLEEP:
                    handleFinishedGoingToSleep(msg.arg1);
                    break;
                case MSG_STARTED_WAKING_UP:
                    handleStartedWakingUp();
                    break;
                case MSG_FACE_UNLOCK_STATE_CHANGED:
                    handleFaceUnlockStateChanged(msg.arg1 != 0, msg.arg2);
                    break;
                case MSG_SIM_SUBSCRIPTION_INFO_CHANGED:
                    handleSimSubscriptionInfoChanged();
                    break;
                case MSG_AIRPLANE_MODE_CHANGED:
                    handleAirplaneModeChanged();
                    break;
                case MSG_SERVICE_STATE_CHANGE:
                    handleServiceStateChange(msg.arg1, (ServiceState) msg.obj);
                    break;
                case MSG_SCREEN_TURNED_ON:
                    handleScreenTurnedOn();
                    break;
                case MSG_SCREEN_TURNED_OFF:
                    handleScreenTurnedOff();
                    break;
            }
        }
    };

    private OnSubscriptionsChangedListener mSubscriptionListener =
            new OnSubscriptionsChangedListener() {
        @Override
        public void onSubscriptionsChanged() {
            mHandler.sendEmptyMessage(MSG_SIM_SUBSCRIPTION_INFO_CHANGED);
        }
    };

    private SparseBooleanArray mUserHasTrust = new SparseBooleanArray();
    private SparseBooleanArray mUserTrustIsManaged = new SparseBooleanArray();
    private SparseBooleanArray mUserFingerprintAuthenticated = new SparseBooleanArray();
    private SparseBooleanArray mUserFaceUnlockRunning = new SparseBooleanArray();

    private static int sCurrentUser;

    private int mFpWakeMode;

    public synchronized static void setCurrentUser(int currentUser) {
        sCurrentUser = currentUser;
    }

    public synchronized static int getCurrentUser() {
        return sCurrentUser;
    }

    @Override
    public void onTrustChanged(boolean enabled, int userId, int flags) {
        mUserHasTrust.put(userId, enabled);
        for (int i = 0; i < mCallbacks.size(); i++) {
            KeyguardUpdateMonitorCallback cb = mCallbacks.get(i).get();
            if (cb != null) {
                cb.onTrustChanged(userId);
                if (enabled && flags != 0) {
                    cb.onTrustGrantedWithFlags(flags, userId);
                }
            }
        }
    }

    protected void handleSimSubscriptionInfoChanged() {
        if (DEBUG_SIM_STATES) {
            Log.v(TAG, "onSubscriptionInfoChanged()");
            List<SubscriptionInfo> sil = mSubscriptionManager.getActiveSubscriptionInfoList();
            if (sil != null) {
                for (SubscriptionInfo subInfo : sil) {
                    Log.v(TAG, "SubInfo:" + subInfo);
                }
            } else {
                Log.v(TAG, "onSubscriptionInfoChanged: list is null");
            }
        }
        List<SubscriptionInfo> subscriptionInfos = getSubscriptionInfo(true /* forceReload */);

        // Hack level over 9000: Because the subscription id is not yet valid when we see the
        // first update in handleSimStateChange, we need to force refresh all all SIM states
        // so the subscription id for them is consistent.
        ArrayList<SubscriptionInfo> changedSubscriptions = new ArrayList<>();
        for (int i = 0; i < subscriptionInfos.size(); i++) {
            SubscriptionInfo info = subscriptionInfos.get(i);
            boolean changed = refreshSimState(info.getSubscriptionId(), info.getSimSlotIndex());
            if (changed) {
                changedSubscriptions.add(info);
            }
        }
        for (int i = 0; i < changedSubscriptions.size(); i++) {
            SimData data = mSimDatas.get(changedSubscriptions.get(i).getSubscriptionId());
            for (int j = 0; j < mCallbacks.size(); j++) {
                KeyguardUpdateMonitorCallback cb = mCallbacks.get(j).get();
                if (cb != null) {
                    cb.onSimStateChanged(data.subId, data.slotId, data.simState);
                }
            }
        }
        for (int j = 0; j < mCallbacks.size(); j++) {
            KeyguardUpdateMonitorCallback cb = mCallbacks.get(j).get();
            if (cb != null) {
                cb.onRefreshCarrierInfo();
            }
        }
    }

    private void handleAirplaneModeChanged() {
        for (int j = 0; j < mCallbacks.size(); j++) {
            KeyguardUpdateMonitorCallback cb = mCallbacks.get(j).get();
            if (cb != null) {
                cb.onRefreshCarrierInfo();
            }
        }
    }

    /** @return List of SubscriptionInfo records, maybe empty but never null */
    List<SubscriptionInfo> getSubscriptionInfo(boolean forceReload) {
        List<SubscriptionInfo> sil = mSubscriptionInfo;
        if (sil == null || forceReload) {
            sil = mSubscriptionManager.getActiveSubscriptionInfoList();
        }
        if (sil == null) {
            // getActiveSubscriptionInfoList was null callers expect an empty list.
            mSubscriptionInfo = new ArrayList<SubscriptionInfo>();
        } else {
            mSubscriptionInfo = sil;
        }
        return mSubscriptionInfo;
    }

    @Override
    public void onTrustManagedChanged(boolean managed, int userId) {
        mUserTrustIsManaged.put(userId, managed);

        for (int i = 0; i < mCallbacks.size(); i++) {
            KeyguardUpdateMonitorCallback cb = mCallbacks.get(i).get();
            if (cb != null) {
                cb.onTrustManagedChanged(userId);
            }
        }
    }

    private void onFingerprintAuthenticated(int userId, boolean wakeAndUnlocking) {
        mUserFingerprintAuthenticated.put(userId, true);
        for (int i = 0; i < mCallbacks.size(); i++) {
            KeyguardUpdateMonitorCallback cb = mCallbacks.get(i).get();
            if (cb != null) {
                cb.onFingerprintAuthenticated(userId, wakeAndUnlocking);
            }
        }
    }

    private void handleFingerprintAuthFailed() {
        releaseFingerprintWakeLock();
        handleFingerprintHelp(-1, mContext.getString(R.string.fingerprint_not_recognized));
    }

    private void handleFingerprintAcquired(int acquireInfo) {
        if (acquireInfo != FingerprintManager.FINGERPRINT_ACQUIRED_GOOD) {
            return;
        }
        if (!mDeviceInteractive && !mScreenOn) {
            releaseFingerprintWakeLock();
            mWakeLock = mPowerManager.newWakeLock(
                    PowerManager.PARTIAL_WAKE_LOCK, FINGERPRINT_WAKE_LOCK_NAME);
            mWakeLock.acquire();
            mFpWakeMode = mKeyguardIsVisible ? FP_WAKE_DIRECT_UNLOCK : FP_ONLY_WAKE;
            if (DEBUG_FP_WAKELOCK) {
                Log.i(TAG, "fingerprint acquired, grabbing fp wakelock");
            }
            mHandler.postDelayed(mReleaseFingerprintWakeLockRunnable,
                    FINGERPRINT_WAKELOCK_TIMEOUT_MS);
        } else if (!mDeviceInteractive) {
            mFpWakeMode = FP_WAKE_TO_BOUNCER;
        } else {
            mFpWakeMode = FP_WAKE_NONE;
        }
    }

    private final Runnable mReleaseFingerprintWakeLockRunnable = new Runnable() {
        @Override
        public void run() {
            if (DEBUG_FP_WAKELOCK) {
                Log.i(TAG, "fp wakelock: TIMEOUT!!");
            }
            releaseFingerprintWakeLock();
        }
    };

    private void releaseFingerprintWakeLock() {
        if (mWakeLock != null) {
            mHandler.removeCallbacks(mReleaseFingerprintWakeLockRunnable);
            if (DEBUG_FP_WAKELOCK) {
                Log.i(TAG, "releasing fp wakelock");
            }
            mWakeLock.release();
            mWakeLock = null;
        }
    }

    private void handleFingerprintAuthenticated() {
        if (mFpWakeMode == FP_WAKE_TO_BOUNCER || mFpWakeMode == FP_WAKE_DIRECT_UNLOCK
                || mFpWakeMode == FP_ONLY_WAKE) {
            if (DEBUG_FP_WAKELOCK) {
                Log.i(TAG, "fp wakelock: Authenticated, waking up...");
            }
            mPowerManager.wakeUp(SystemClock.uptimeMillis());
        }
        releaseFingerprintWakeLock();
        try {
            final int userId;
            try {
                userId = ActivityManagerNative.getDefault().getCurrentUser().id;
            } catch (RemoteException e) {
                Log.e(TAG, "Failed to get current user id: ", e);
                return;
            }
            if (isFingerprintDisabled(userId)) {
                Log.d(TAG, "Fingerprint disabled by DPM for userId: " + userId);
                return;
            }
            onFingerprintAuthenticated(userId, mFpWakeMode == FP_WAKE_DIRECT_UNLOCK);
        } finally {
            setFingerprintRunningDetectionRunning(false);
        }
    }

    private void handleFingerprintHelp(int msgId, String helpString) {
        for (int i = 0; i < mCallbacks.size(); i++) {
            KeyguardUpdateMonitorCallback cb = mCallbacks.get(i).get();
            if (cb != null) {
                cb.onFingerprintHelp(msgId, helpString);
            }
        }
    }

    private void handleFingerprintError(int msgId, String errString) {
        setFingerprintRunningDetectionRunning(false);
        for (int i = 0; i < mCallbacks.size(); i++) {
            KeyguardUpdateMonitorCallback cb = mCallbacks.get(i).get();
            if (cb != null) {
                cb.onFingerprintError(msgId, errString);
            }
        }
    }

    private void setFingerprintRunningDetectionRunning(boolean running) {
        if (running != mFingerprintDetectionRunning) {
            mFingerprintDetectionRunning = running;
            notifyFingerprintRunningStateChanged();
        }
    }

    private void notifyFingerprintRunningStateChanged() {
        for (int i = 0; i < mCallbacks.size(); i++) {
            KeyguardUpdateMonitorCallback cb = mCallbacks.get(i).get();
            if (cb != null) {
                cb.onFingerprintRunningStateChanged(mFingerprintDetectionRunning);
            }
        }
    }
    private void handleFaceUnlockStateChanged(boolean running, int userId) {
        mUserFaceUnlockRunning.put(userId, running);
        for (int i = 0; i < mCallbacks.size(); i++) {
            KeyguardUpdateMonitorCallback cb = mCallbacks.get(i).get();
            if (cb != null) {
                cb.onFaceUnlockStateChanged(running, userId);
            }
        }
    }

    public boolean isFaceUnlockRunning(int userId) {
        return mUserFaceUnlockRunning.get(userId);
    }

    public boolean isFingerprintDetectionRunning() {
        return mFingerprintDetectionRunning;
    }

    private boolean isTrustDisabled(int userId) {
        // Don't allow trust agent if device is secured with a SIM PIN. This is here
        // mainly because there's no other way to prompt the user to enter their SIM PIN
        // once they get past the keyguard screen.
        final boolean disabledBySimPin = isSimPinSecure();
        return disabledBySimPin;
    }

    private boolean isFingerprintDisabled(int userId) {
        final DevicePolicyManager dpm =
                (DevicePolicyManager) mContext.getSystemService(Context.DEVICE_POLICY_SERVICE);
        return dpm != null && (dpm.getKeyguardDisabledFeatures(null, userId)
                    & DevicePolicyManager.KEYGUARD_DISABLE_FINGERPRINT) != 0;
    }

    public boolean getUserCanSkipBouncer(int userId) {
        return getUserHasTrust(userId) || (mUserFingerprintAuthenticated.get(userId)
                && isUnlockingWithFingerprintAllowed());
    }

    public boolean getUserHasTrust(int userId) {
        return !isTrustDisabled(userId) && mUserHasTrust.get(userId);
    }

    public boolean getUserTrustIsManaged(int userId) {
        return mUserTrustIsManaged.get(userId) && !isTrustDisabled(userId);
    }

    public boolean isUnlockingWithFingerprintAllowed() {
        return mUserHasAuthenticatedSinceBoot && !hasFingerprintUnlockTimedOut(sCurrentUser);
    }

    /**
     * @return true if the user hasn't use strong authentication (pattern, PIN, password) since a
     *         while and thus can't unlock with fingerprint, false otherwise
     */
    public boolean hasFingerprintUnlockTimedOut(int userId) {
        return mStrongAuthTimedOut.contains(userId);
    }

    public void reportSuccessfulStrongAuthUnlockAttempt() {
        mStrongAuthTimedOut.remove(sCurrentUser);
        scheduleStrongAuthTimeout();
    }

    private void scheduleStrongAuthTimeout() {
        long when = SystemClock.elapsedRealtime() + FINGERPRINT_UNLOCK_TIMEOUT_MS;
        Intent intent = new Intent(ACTION_STRONG_AUTH_TIMEOUT);
        intent.putExtra(USER_ID, sCurrentUser);
        PendingIntent sender = PendingIntent.getBroadcast(mContext,
                sCurrentUser, intent, PendingIntent.FLAG_CANCEL_CURRENT);
        mAlarmManager.set(AlarmManager.ELAPSED_REALTIME, when, sender);
        notifyStrongAuthTimedOutChanged(sCurrentUser);
    }

    private void notifyStrongAuthTimedOutChanged(int userId) {
        for (int i = 0; i < mCallbacks.size(); i++) {
            KeyguardUpdateMonitorCallback cb = mCallbacks.get(i).get();
            if (cb != null) {
                cb.onStrongAuthTimeoutExpiredChanged(userId);
            }
        }
    }

    static class DisplayClientState {
        public int clientGeneration;
        public boolean clearing;
        public PendingIntent intent;
        public int playbackState;
        public long playbackEventTime;
    }

    private DisplayClientState mDisplayClientState = new DisplayClientState();

    private final BroadcastReceiver mBroadcastReceiver = new BroadcastReceiver() {

        public void onReceive(Context context, Intent intent) {
            final String action = intent.getAction();
            if (DEBUG) Log.d(TAG, "received broadcast " + action);

            if (Intent.ACTION_TIME_TICK.equals(action)
                    || Intent.ACTION_TIME_CHANGED.equals(action)
                    || Intent.ACTION_TIMEZONE_CHANGED.equals(action)) {
                mHandler.sendEmptyMessage(MSG_TIME_UPDATE);
            } else if (Intent.ACTION_BATTERY_CHANGED.equals(action)) {
                final int status = intent.getIntExtra(EXTRA_STATUS, BATTERY_STATUS_UNKNOWN);
                final int plugged = intent.getIntExtra(EXTRA_PLUGGED, 0);
                final int level = intent.getIntExtra(EXTRA_LEVEL, 0);
                final int health = intent.getIntExtra(EXTRA_HEALTH, BATTERY_HEALTH_UNKNOWN);
                final int maxChargingCurrent = intent.getIntExtra(EXTRA_MAX_CHARGING_CURRENT, -1);
                final Message msg = mHandler.obtainMessage(
                        MSG_BATTERY_UPDATE, new BatteryStatus(status, level, plugged, health,
                        maxChargingCurrent));
                mHandler.sendMessage(msg);
            } else if (TelephonyIntents.ACTION_SIM_STATE_CHANGED.equals(action)) {
                SimData args = SimData.fromIntent(intent);
                if (DEBUG_SIM_STATES) {
                    Log.v(TAG, "action " + action
                        + " state: " + intent.getStringExtra(IccCardConstants.INTENT_KEY_ICC_STATE)
                        + " slotId: " + args.slotId + " subid: " + args.subId);
                }
                mHandler.obtainMessage(MSG_SIM_STATE_CHANGE, args.subId, args.slotId, args.simState)
                        .sendToTarget();
            } else if (AudioManager.RINGER_MODE_CHANGED_ACTION.equals(action)) {
                mHandler.sendMessage(mHandler.obtainMessage(MSG_RINGER_MODE_CHANGED,
                        intent.getIntExtra(AudioManager.EXTRA_RINGER_MODE, -1), 0));
            } else if (TelephonyManager.ACTION_PHONE_STATE_CHANGED.equals(action)) {
                String state = intent.getStringExtra(TelephonyManager.EXTRA_STATE);
                mHandler.sendMessage(mHandler.obtainMessage(MSG_PHONE_STATE_CHANGED, state));
            } else if (Intent.ACTION_AIRPLANE_MODE_CHANGED.equals(action)) {
                mHandler.sendEmptyMessage(MSG_AIRPLANE_MODE_CHANGED);
            } else if (Intent.ACTION_BOOT_COMPLETED.equals(action)) {
                dispatchBootCompleted();
            } else if (TelephonyIntents.ACTION_SERVICE_STATE_CHANGED.equals(action)) {
                ServiceState serviceState = ServiceState.newFromBundle(intent.getExtras());
                int subId = intent.getIntExtra(PhoneConstants.SUBSCRIPTION_KEY,
                        SubscriptionManager.INVALID_SUBSCRIPTION_ID);
                if (DEBUG) {
                    Log.v(TAG, "action " + action + " serviceState=" + serviceState + " subId="
                            + subId);
                }
                mHandler.sendMessage(
                        mHandler.obtainMessage(MSG_SERVICE_STATE_CHANGE, subId, 0, serviceState));
            }
        }
    };

    private final BroadcastReceiver mBroadcastAllReceiver = new BroadcastReceiver() {

        public void onReceive(Context context, Intent intent) {
            final String action = intent.getAction();
            if (AlarmManager.ACTION_NEXT_ALARM_CLOCK_CHANGED.equals(action)) {
                mHandler.sendEmptyMessage(MSG_TIME_UPDATE);
            } else if (Intent.ACTION_USER_INFO_CHANGED.equals(action)) {
                mHandler.sendMessage(mHandler.obtainMessage(MSG_USER_INFO_CHANGED,
                        intent.getIntExtra(Intent.EXTRA_USER_HANDLE, getSendingUserId()), 0));
            } else if (ACTION_FACE_UNLOCK_STARTED.equals(action)) {
                mHandler.sendMessage(mHandler.obtainMessage(MSG_FACE_UNLOCK_STATE_CHANGED, 1,
                        getSendingUserId()));
            } else if (ACTION_FACE_UNLOCK_STOPPED.equals(action)) {
                mHandler.sendMessage(mHandler.obtainMessage(MSG_FACE_UNLOCK_STATE_CHANGED, 0,
                        getSendingUserId()));
            } else if (DevicePolicyManager.ACTION_DEVICE_POLICY_MANAGER_STATE_CHANGED
                    .equals(action)) {
                mHandler.sendEmptyMessage(MSG_DPM_STATE_CHANGED);
            }
        }
    };

    private final BroadcastReceiver mStrongAuthTimeoutReceiver = new BroadcastReceiver() {
        @Override
        public void onReceive(Context context, Intent intent) {
            if (ACTION_STRONG_AUTH_TIMEOUT.equals(intent.getAction())) {
                int userId = intent.getIntExtra(USER_ID, -1);
                mStrongAuthTimedOut.add(userId);
                notifyStrongAuthTimedOutChanged(userId);
            }
        }
    };

    private FingerprintManager.AuthenticationCallback mAuthenticationCallback
            = new AuthenticationCallback() {

        @Override
        public void onAuthenticationFailed() {
            handleFingerprintAuthFailed();
        };

        @Override
        public void onAuthenticationSucceeded(AuthenticationResult result) {
            handleFingerprintAuthenticated();
        }

        @Override
        public void onAuthenticationHelp(int helpMsgId, CharSequence helpString) {
            handleFingerprintHelp(helpMsgId, helpString.toString());
        }

        @Override
        public void onAuthenticationError(int errMsgId, CharSequence errString) {
            handleFingerprintError(errMsgId, errString.toString());
        }

        @Override
        public void onAuthenticationAcquired(int acquireInfo) {
            handleFingerprintAcquired(acquireInfo);
        }
    };
    private CancellationSignal mFingerprintCancelSignal;
    private FingerprintManager mFpm;
    private PowerManager.WakeLock mWakeLock;

    /**
     * When we receive a
     * {@link com.android.internal.telephony.TelephonyIntents#ACTION_SIM_STATE_CHANGED} broadcast,
     * and then pass a result via our handler to {@link KeyguardUpdateMonitor#handleSimStateChange},
     * we need a single object to pass to the handler.  This class helps decode
     * the intent and provide a {@link SimCard.State} result.
     */
    private static class SimData {
        public State simState;
        public int slotId;
        public int subId;

        SimData(State state, int slot, int id) {
            simState = state;
            slotId = slot;
            subId = id;
        }

        static SimData fromIntent(Intent intent) {
            State state;
            if (!TelephonyIntents.ACTION_SIM_STATE_CHANGED.equals(intent.getAction())) {
                throw new IllegalArgumentException("only handles intent ACTION_SIM_STATE_CHANGED");
            }
            String stateExtra = intent.getStringExtra(IccCardConstants.INTENT_KEY_ICC_STATE);
            int slotId = intent.getIntExtra(PhoneConstants.SLOT_KEY, 0);
            int subId = intent.getIntExtra(PhoneConstants.SUBSCRIPTION_KEY,
                    SubscriptionManager.INVALID_SUBSCRIPTION_ID);
            if (IccCardConstants.INTENT_VALUE_ICC_ABSENT.equals(stateExtra)) {
                final String absentReason = intent
                    .getStringExtra(IccCardConstants.INTENT_KEY_LOCKED_REASON);

                if (IccCardConstants.INTENT_VALUE_ABSENT_ON_PERM_DISABLED.equals(
                        absentReason)) {
                    state = IccCardConstants.State.PERM_DISABLED;
                } else {
                    state = IccCardConstants.State.ABSENT;
                }
            } else if (IccCardConstants.INTENT_VALUE_ICC_READY.equals(stateExtra)) {
                state = IccCardConstants.State.READY;
            } else if (IccCardConstants.INTENT_VALUE_ICC_LOCKED.equals(stateExtra)) {
                final String lockedReason = intent
                        .getStringExtra(IccCardConstants.INTENT_KEY_LOCKED_REASON);
                if (IccCardConstants.INTENT_VALUE_LOCKED_ON_PIN.equals(lockedReason)) {
                    state = IccCardConstants.State.PIN_REQUIRED;
                } else if (IccCardConstants.INTENT_VALUE_LOCKED_ON_PUK.equals(lockedReason)) {
                    state = IccCardConstants.State.PUK_REQUIRED;
                } else {
                    state = IccCardConstants.State.UNKNOWN;
                }
            } else if (IccCardConstants.INTENT_VALUE_LOCKED_NETWORK.equals(stateExtra)) {
                state = IccCardConstants.State.NETWORK_LOCKED;
            } else if (IccCardConstants.INTENT_VALUE_ICC_LOADED.equals(stateExtra)
                        || IccCardConstants.INTENT_VALUE_ICC_IMSI.equals(stateExtra)) {
                // This is required because telephony doesn't return to "READY" after
                // these state transitions. See bug 7197471.
                state = IccCardConstants.State.READY;
            } else {
                state = IccCardConstants.State.UNKNOWN;
            }
            return new SimData(state, slotId, subId);
        }

        public String toString() {
            return "SimData{state=" + simState + ",slotId=" + slotId + ",subId=" + subId + "}";
        }
    }

    public static class BatteryStatus {
        public static final int CHARGING_UNKNOWN = -1;
        public static final int CHARGING_SLOWLY = 0;
        public static final int CHARGING_REGULAR = 1;
        public static final int CHARGING_FAST = 2;

        public final int status;
        public final int level;
        public final int plugged;
        public final int health;
        public final int maxChargingCurrent;
        public BatteryStatus(int status, int level, int plugged, int health, int maxChargingCurrent) {
            this.status = status;
            this.level = level;
            this.plugged = plugged;
            this.health = health;
            this.maxChargingCurrent = maxChargingCurrent;
        }

        /**
         * Determine whether the device is plugged in (USB, power, or wireless).
         * @return true if the device is plugged in.
         */
        public boolean isPluggedIn() {
            return plugged == BatteryManager.BATTERY_PLUGGED_AC
                    || plugged == BatteryManager.BATTERY_PLUGGED_USB
                    || plugged == BatteryManager.BATTERY_PLUGGED_WIRELESS;
        }

        /**
         * Whether or not the device is charged. Note that some devices never return 100% for
         * battery level, so this allows either battery level or status to determine if the
         * battery is charged.
         * @return true if the device is charged
         */
        public boolean isCharged() {
            return status == BATTERY_STATUS_FULL || level >= 100;
        }

        /**
         * Whether battery is low and needs to be charged.
         * @return true if battery is low
         */
        public boolean isBatteryLow() {
            return level < LOW_BATTERY_THRESHOLD;
        }

        public final int getChargingSpeed(int slowThreshold, int fastThreshold) {
            return maxChargingCurrent <= 0 ? CHARGING_UNKNOWN :
                    maxChargingCurrent < slowThreshold ? CHARGING_SLOWLY :
                    maxChargingCurrent > fastThreshold ? CHARGING_FAST :
                    CHARGING_REGULAR;
        }
    }

    public static KeyguardUpdateMonitor getInstance(Context context) {
        if (sInstance == null) {
            sInstance = new KeyguardUpdateMonitor(context);
        }
        return sInstance;
    }

    protected void handleStartedWakingUp() {
        updateFingerprintListeningState();
        final int count = mCallbacks.size();
        for (int i = 0; i < count; i++) {
            KeyguardUpdateMonitorCallback cb = mCallbacks.get(i).get();
            if (cb != null) {
                cb.onStartedWakingUp();
            }
        }
    }

    protected void handleFinishedGoingToSleep(int arg1) {
        clearFingerprintRecognized();
        final int count = mCallbacks.size();
        for (int i = 0; i < count; i++) {
            KeyguardUpdateMonitorCallback cb = mCallbacks.get(i).get();
            if (cb != null) {
                cb.onFinishedGoingToSleep(arg1);
            }
        }
        updateFingerprintListeningState();
    }

    private void handleScreenTurnedOn() {
        final int count = mCallbacks.size();
        for (int i = 0; i < count; i++) {
            KeyguardUpdateMonitorCallback cb = mCallbacks.get(i).get();
            if (cb != null) {
                cb.onScreenTurnedOn();
            }
        }
    }

    private void handleScreenTurnedOff() {
        final int count = mCallbacks.size();
        for (int i = 0; i < count; i++) {
            KeyguardUpdateMonitorCallback cb = mCallbacks.get(i).get();
            if (cb != null) {
                cb.onScreenTurnedOff();
            }
        }
    }

    /**
     * IMPORTANT: Must be called from UI thread.
     */
    public void dispatchSetBackground(Bitmap bmp) {
        if (DEBUG) Log.d(TAG, "dispatchSetBackground");
        final int count = mCallbacks.size();
        for (int i = 0; i < count; i++) {
            KeyguardUpdateMonitorCallback cb = mCallbacks.get(i).get();
            if (cb != null) {
                cb.onSetBackground(bmp);
            }
        }
    }

    private void handleUserInfoChanged(int userId) {
        for (int i = 0; i < mCallbacks.size(); i++) {
            KeyguardUpdateMonitorCallback cb = mCallbacks.get(i).get();
            if (cb != null) {
                cb.onUserInfoChanged(userId);
            }
        }
    }

    private KeyguardUpdateMonitor(Context context) {
        mContext = context;
        mSubscriptionManager = SubscriptionManager.from(context);
        mPowerManager = context.getSystemService(PowerManager.class);
        mAlarmManager = context.getSystemService(AlarmManager.class);
        mDeviceProvisioned = isDeviceProvisionedInSettingsDb();

        // Since device can't be un-provisioned, we only need to register a content observer
        // to update mDeviceProvisioned when we are...
        if (!mDeviceProvisioned) {
            watchForDeviceProvisioning();
        }

        // Take a guess at initial SIM state, battery status and PLMN until we get an update
        mBatteryStatus = new BatteryStatus(BATTERY_STATUS_UNKNOWN, 100, 0, 0, 0);

        // Watch for interesting updates
        final IntentFilter filter = new IntentFilter();
        filter.addAction(Intent.ACTION_TIME_TICK);
        filter.addAction(Intent.ACTION_TIME_CHANGED);
        filter.addAction(Intent.ACTION_BATTERY_CHANGED);
        filter.addAction(Intent.ACTION_TIMEZONE_CHANGED);
        filter.addAction(Intent.ACTION_AIRPLANE_MODE_CHANGED);
        filter.addAction(TelephonyIntents.ACTION_SIM_STATE_CHANGED);
        filter.addAction(TelephonyIntents.ACTION_SERVICE_STATE_CHANGED);
        filter.addAction(TelephonyManager.ACTION_PHONE_STATE_CHANGED);
        filter.addAction(AudioManager.RINGER_MODE_CHANGED_ACTION);
        context.registerReceiver(mBroadcastReceiver, filter);

        final IntentFilter bootCompleteFilter = new IntentFilter();
        bootCompleteFilter.setPriority(IntentFilter.SYSTEM_HIGH_PRIORITY);
        bootCompleteFilter.addAction(Intent.ACTION_BOOT_COMPLETED);
        context.registerReceiver(mBroadcastReceiver, bootCompleteFilter);

        final IntentFilter allUserFilter = new IntentFilter();
        allUserFilter.addAction(Intent.ACTION_USER_INFO_CHANGED);
        allUserFilter.addAction(AlarmManager.ACTION_NEXT_ALARM_CLOCK_CHANGED);
        allUserFilter.addAction(ACTION_FACE_UNLOCK_STARTED);
        allUserFilter.addAction(ACTION_FACE_UNLOCK_STOPPED);
        allUserFilter.addAction(DevicePolicyManager.ACTION_DEVICE_POLICY_MANAGER_STATE_CHANGED);
        context.registerReceiverAsUser(mBroadcastAllReceiver, UserHandle.ALL, allUserFilter,
                null, null);

        mSubscriptionManager.addOnSubscriptionsChangedListener(mSubscriptionListener);
        try {
            ActivityManagerNative.getDefault().registerUserSwitchObserver(
                    new IUserSwitchObserver.Stub() {
                        @Override
                        public void onUserSwitching(int newUserId, IRemoteCallback reply) {
                            mHandler.sendMessage(mHandler.obtainMessage(MSG_USER_SWITCHING,
                                    newUserId, 0, reply));
                        }
                        @Override
                        public void onUserSwitchComplete(int newUserId) throws RemoteException {
                            mHandler.sendMessage(mHandler.obtainMessage(MSG_USER_SWITCH_COMPLETE,
                                    newUserId, 0));
                        }
                        @Override
                        public void onForegroundProfileSwitch(int newProfileId) {
                            // Ignore.
                        }
                    });
        } catch (RemoteException e) {
            // TODO Auto-generated catch block
            e.printStackTrace();
        }

        IntentFilter strongAuthTimeoutFilter = new IntentFilter();
        strongAuthTimeoutFilter.addAction(ACTION_STRONG_AUTH_TIMEOUT);
        context.registerReceiver(mStrongAuthTimeoutReceiver, strongAuthTimeoutFilter,
                PERMISSION_SELF, null /* handler */);
        mTrustManager = (TrustManager) context.getSystemService(Context.TRUST_SERVICE);
        mTrustManager.registerTrustListener(this);

        mFpm = (FingerprintManager) context.getSystemService(Context.FINGERPRINT_SERVICE);
        updateFingerprintListeningState();
    }

    private void updateFingerprintListeningState() {
        boolean shouldListenForFingerprint = shouldListenForFingerprint();
        if (mFingerprintDetectionRunning && !shouldListenForFingerprint) {
            stopListeningForFingerprint();
        } else if (!mFingerprintDetectionRunning && shouldListenForFingerprint) {
            startListeningForFingerprint();
        }
    }

    private boolean shouldListenForFingerprint() {
<<<<<<< HEAD
        return (mKeyguardIsVisible || !mDeviceInteractive) && !mSwitchingUser;
=======
        return mKeyguardIsVisible && !mSwitchingUser;
>>>>>>> 448216e7
    }

    private void startListeningForFingerprint() {
        if (DEBUG) Log.v(TAG, "startListeningForFingerprint()");
        int userId = ActivityManager.getCurrentUser();
        if (isUnlockWithFingerprintPossible(userId)) {
            mUserHasAuthenticatedSinceBoot = mTrustManager.hasUserAuthenticatedSinceBoot(
                    ActivityManager.getCurrentUser());
            if (mFingerprintCancelSignal != null) {
                mFingerprintCancelSignal.cancel();
            }
            mFingerprintCancelSignal = new CancellationSignal();
            mFpm.authenticate(null, mFingerprintCancelSignal, 0, mAuthenticationCallback, null, userId);
            setFingerprintRunningDetectionRunning(true);
        }
    }

    public boolean isUnlockWithFingerprintPossible(int userId) {
        return mFpm != null && mFpm.isHardwareDetected() && !isFingerprintDisabled(userId)
                && mFpm.getEnrolledFingerprints(userId).size() > 0;
    }

    private void stopListeningForFingerprint() {
        if (DEBUG) Log.v(TAG, "stopListeningForFingerprint()");
        if (isFingerprintDetectionRunning()) {
            mFingerprintCancelSignal.cancel();
            mFingerprintCancelSignal = null;
        }
        setFingerprintRunningDetectionRunning(false);
    }

    private boolean isDeviceProvisionedInSettingsDb() {
        return Settings.Global.getInt(mContext.getContentResolver(),
                Settings.Global.DEVICE_PROVISIONED, 0) != 0;
    }

    private void watchForDeviceProvisioning() {
        mDeviceProvisionedObserver = new ContentObserver(mHandler) {
            @Override
            public void onChange(boolean selfChange) {
                super.onChange(selfChange);
                mDeviceProvisioned = isDeviceProvisionedInSettingsDb();
                if (mDeviceProvisioned) {
                    mHandler.sendEmptyMessage(MSG_DEVICE_PROVISIONED);
                }
                if (DEBUG) Log.d(TAG, "DEVICE_PROVISIONED state = " + mDeviceProvisioned);
            }
        };

        mContext.getContentResolver().registerContentObserver(
                Settings.Global.getUriFor(Settings.Global.DEVICE_PROVISIONED),
                false, mDeviceProvisionedObserver);

        // prevent a race condition between where we check the flag and where we register the
        // observer by grabbing the value once again...
        boolean provisioned = isDeviceProvisionedInSettingsDb();
        if (provisioned != mDeviceProvisioned) {
            mDeviceProvisioned = provisioned;
            if (mDeviceProvisioned) {
                mHandler.sendEmptyMessage(MSG_DEVICE_PROVISIONED);
            }
        }
    }

    /**
     * Handle {@link #MSG_DPM_STATE_CHANGED}
     */
    protected void handleDevicePolicyManagerStateChanged() {
        for (int i = mCallbacks.size() - 1; i >= 0; i--) {
            KeyguardUpdateMonitorCallback cb = mCallbacks.get(i).get();
            if (cb != null) {
                cb.onDevicePolicyManagerStateChanged();
            }
        }
    }

    /**
     * Handle {@link #MSG_USER_SWITCHING}
     */
    protected void handleUserSwitching(int userId, IRemoteCallback reply) {
        mSwitchingUser = true;
        updateFingerprintListeningState();

        for (int i = 0; i < mCallbacks.size(); i++) {
            KeyguardUpdateMonitorCallback cb = mCallbacks.get(i).get();
            if (cb != null) {
                cb.onUserSwitching(userId);
            }
        }
        try {
            reply.sendResult(null);
        } catch (RemoteException e) {
        }
    }

    /**
     * Handle {@link #MSG_USER_SWITCH_COMPLETE}
     */
    protected void handleUserSwitchComplete(int userId) {
        mSwitchingUser = false;
        updateFingerprintListeningState();

        for (int i = 0; i < mCallbacks.size(); i++) {
            KeyguardUpdateMonitorCallback cb = mCallbacks.get(i).get();
            if (cb != null) {
                cb.onUserSwitchComplete(userId);
            }
        }
    }

    /**
     * This is exposed since {@link Intent#ACTION_BOOT_COMPLETED} is not sticky. If
     * keyguard crashes sometime after boot, then it will never receive this
     * broadcast and hence not handle the event. This method is ultimately called by
     * PhoneWindowManager in this case.
     */
    public void dispatchBootCompleted() {
        mHandler.sendEmptyMessage(MSG_BOOT_COMPLETED);
    }

    /**
     * Handle {@link #MSG_BOOT_COMPLETED}
     */
    protected void handleBootCompleted() {
        if (mBootCompleted) return;
        mBootCompleted = true;
        for (int i = 0; i < mCallbacks.size(); i++) {
            KeyguardUpdateMonitorCallback cb = mCallbacks.get(i).get();
            if (cb != null) {
                cb.onBootCompleted();
            }
        }
    }

    /**
     * We need to store this state in the KeyguardUpdateMonitor since this class will not be
     * destroyed.
     */
    public boolean hasBootCompleted() {
        return mBootCompleted;
    }

    /**
     * Handle {@link #MSG_DEVICE_PROVISIONED}
     */
    protected void handleDeviceProvisioned() {
        for (int i = 0; i < mCallbacks.size(); i++) {
            KeyguardUpdateMonitorCallback cb = mCallbacks.get(i).get();
            if (cb != null) {
                cb.onDeviceProvisioned();
            }
        }
        if (mDeviceProvisionedObserver != null) {
            // We don't need the observer anymore...
            mContext.getContentResolver().unregisterContentObserver(mDeviceProvisionedObserver);
            mDeviceProvisionedObserver = null;
        }
    }

    /**
     * Handle {@link #MSG_PHONE_STATE_CHANGED}
     */
    protected void handlePhoneStateChanged(String newState) {
        if (DEBUG) Log.d(TAG, "handlePhoneStateChanged(" + newState + ")");
        if (TelephonyManager.EXTRA_STATE_IDLE.equals(newState)) {
            mPhoneState = TelephonyManager.CALL_STATE_IDLE;
        } else if (TelephonyManager.EXTRA_STATE_OFFHOOK.equals(newState)) {
            mPhoneState = TelephonyManager.CALL_STATE_OFFHOOK;
        } else if (TelephonyManager.EXTRA_STATE_RINGING.equals(newState)) {
            mPhoneState = TelephonyManager.CALL_STATE_RINGING;
        }
        for (int i = 0; i < mCallbacks.size(); i++) {
            KeyguardUpdateMonitorCallback cb = mCallbacks.get(i).get();
            if (cb != null) {
                cb.onPhoneStateChanged(mPhoneState);
            }
        }
    }

    /**
     * Handle {@link #MSG_RINGER_MODE_CHANGED}
     */
    protected void handleRingerModeChange(int mode) {
        if (DEBUG) Log.d(TAG, "handleRingerModeChange(" + mode + ")");
        mRingMode = mode;
        for (int i = 0; i < mCallbacks.size(); i++) {
            KeyguardUpdateMonitorCallback cb = mCallbacks.get(i).get();
            if (cb != null) {
                cb.onRingerModeChanged(mode);
            }
        }
    }

    /**
     * Handle {@link #MSG_TIME_UPDATE}
     */
    private void handleTimeUpdate() {
        if (DEBUG) Log.d(TAG, "handleTimeUpdate");
        for (int i = 0; i < mCallbacks.size(); i++) {
            KeyguardUpdateMonitorCallback cb = mCallbacks.get(i).get();
            if (cb != null) {
                cb.onTimeChanged();
            }
        }
    }

    /**
     * Handle {@link #MSG_BATTERY_UPDATE}
     */
    private void handleBatteryUpdate(BatteryStatus status) {
        if (DEBUG) Log.d(TAG, "handleBatteryUpdate");
        final boolean batteryUpdateInteresting = isBatteryUpdateInteresting(mBatteryStatus, status);
        mBatteryStatus = status;
        if (batteryUpdateInteresting) {
            for (int i = 0; i < mCallbacks.size(); i++) {
                KeyguardUpdateMonitorCallback cb = mCallbacks.get(i).get();
                if (cb != null) {
                    cb.onRefreshBatteryInfo(status);
                }
            }
        }
    }

    /**
     * Handle {@link #MSG_SIM_STATE_CHANGE}
     */
    private void handleSimStateChange(int subId, int slotId, State state) {

        if (DEBUG_SIM_STATES) {
            Log.d(TAG, "handleSimStateChange(subId=" + subId + ", slotId="
                    + slotId + ", state=" + state +")");
        }

        if (!SubscriptionManager.isValidSubscriptionId(subId)) {
            Log.w(TAG, "invalid subId in handleSimStateChange()");
            return;
        }

        SimData data = mSimDatas.get(subId);
        final boolean changed;
        if (data == null) {
            data = new SimData(state, slotId, subId);
            mSimDatas.put(subId, data);
            changed = true; // no data yet; force update
        } else {
            changed = (data.simState != state || data.subId != subId || data.slotId != slotId);
            data.simState = state;
            data.subId = subId;
            data.slotId = slotId;
        }
        if (changed && state != State.UNKNOWN) {
            for (int i = 0; i < mCallbacks.size(); i++) {
                KeyguardUpdateMonitorCallback cb = mCallbacks.get(i).get();
                if (cb != null) {
                    cb.onSimStateChanged(subId, slotId, state);
                }
            }
        }
    }

    /**
     * Handle {@link #MSG_SERVICE_STATE_CHANGE}
     */
    private void handleServiceStateChange(int subId, ServiceState serviceState) {
        if (DEBUG) {
            Log.d(TAG,
                    "handleServiceStateChange(subId=" + subId + ", serviceState=" + serviceState);
        }

        if (!SubscriptionManager.isValidSubscriptionId(subId)) {
            Log.w(TAG, "invalid subId in handleServiceStateChange()");
            return;
        }

        mServiceStates.put(subId, serviceState);

        for (int j = 0; j < mCallbacks.size(); j++) {
            KeyguardUpdateMonitorCallback cb = mCallbacks.get(j).get();
            if (cb != null) {
                cb.onRefreshCarrierInfo();
            }
        }
    }

    /**
     * Handle {@link #MSG_KEYGUARD_VISIBILITY_CHANGED}
     */
    private void handleKeyguardVisibilityChanged(int showing) {
        if (DEBUG) Log.d(TAG, "handleKeyguardVisibilityChanged(" + showing + ")");
        boolean isShowing = (showing == 1);
        mKeyguardIsVisible = isShowing;
        for (int i = 0; i < mCallbacks.size(); i++) {
            KeyguardUpdateMonitorCallback cb = mCallbacks.get(i).get();
            if (cb != null) {
                cb.onKeyguardVisibilityChangedRaw(isShowing);
            }
        }
        updateFingerprintListeningState();
    }

    /**
     * Handle {@link #MSG_KEYGUARD_RESET}
     */
    private void handleKeyguardReset() {
        if (DEBUG) Log.d(TAG, "handleKeyguardReset");
        if (!isUnlockingWithFingerprintAllowed()) {
            updateFingerprintListeningState();
        }
    }

    /**
     * Handle {@link #MSG_KEYGUARD_BOUNCER_CHANGED}
     * @see #sendKeyguardBouncerChanged(boolean)
     */
    private void handleKeyguardBouncerChanged(int bouncer) {
        if (DEBUG) Log.d(TAG, "handleKeyguardBouncerChanged(" + bouncer + ")");
        boolean isBouncer = (bouncer == 1);
        mBouncer = isBouncer;
        for (int i = 0; i < mCallbacks.size(); i++) {
            KeyguardUpdateMonitorCallback cb = mCallbacks.get(i).get();
            if (cb != null) {
                cb.onKeyguardBouncerChanged(isBouncer);
            }
        }
    }

    /**
     * Handle {@link #MSG_REPORT_EMERGENCY_CALL_ACTION}
     */
    private void handleReportEmergencyCallAction() {
        for (int i = 0; i < mCallbacks.size(); i++) {
            KeyguardUpdateMonitorCallback cb = mCallbacks.get(i).get();
            if (cb != null) {
                cb.onEmergencyCallAction();
            }
        }
    }

    private static boolean isBatteryUpdateInteresting(BatteryStatus old, BatteryStatus current) {
        final boolean nowPluggedIn = current.isPluggedIn();
        final boolean wasPluggedIn = old.isPluggedIn();
        final boolean stateChangedWhilePluggedIn =
            wasPluggedIn == true && nowPluggedIn == true
            && (old.status != current.status);

        // change in plug state is always interesting
        if (wasPluggedIn != nowPluggedIn || stateChangedWhilePluggedIn) {
            return true;
        }

        // change in battery level while plugged in
        if (nowPluggedIn && old.level != current.level) {
            return true;
        }

        // change where battery needs charging
        if (!nowPluggedIn && current.isBatteryLow() && current.level != old.level) {
            return true;
        }

        // change in charging current while plugged in
        if (nowPluggedIn && current.maxChargingCurrent != old.maxChargingCurrent) {
            return true;
        }

        return false;
    }

    /**
     * Remove the given observer's callback.
     *
     * @param callback The callback to remove
     */
    public void removeCallback(KeyguardUpdateMonitorCallback callback) {
        if (DEBUG) Log.v(TAG, "*** unregister callback for " + callback);
        for (int i = mCallbacks.size() - 1; i >= 0; i--) {
            if (mCallbacks.get(i).get() == callback) {
                mCallbacks.remove(i);
            }
        }
    }

    /**
     * Register to receive notifications about general keyguard information
     * (see {@link InfoCallback}.
     * @param callback The callback to register
     */
    public void registerCallback(KeyguardUpdateMonitorCallback callback) {
        if (DEBUG) Log.v(TAG, "*** register callback for " + callback);
        // Prevent adding duplicate callbacks
        for (int i = 0; i < mCallbacks.size(); i++) {
            if (mCallbacks.get(i).get() == callback) {
                if (DEBUG) Log.e(TAG, "Object tried to add another callback",
                        new Exception("Called by"));
                return;
            }
        }
        mCallbacks.add(new WeakReference<KeyguardUpdateMonitorCallback>(callback));
        removeCallback(null); // remove unused references
        sendUpdates(callback);
    }

    private void sendUpdates(KeyguardUpdateMonitorCallback callback) {
        // Notify listener of the current state
        callback.onRefreshBatteryInfo(mBatteryStatus);
        callback.onTimeChanged();
        callback.onRingerModeChanged(mRingMode);
        callback.onPhoneStateChanged(mPhoneState);
        callback.onRefreshCarrierInfo();
        callback.onClockVisibilityChanged();
        for (Entry<Integer, SimData> data : mSimDatas.entrySet()) {
            final SimData state = data.getValue();
            callback.onSimStateChanged(state.subId, state.slotId, state.simState);
        }
    }

    public void sendKeyguardVisibilityChanged(boolean showing) {
        if (DEBUG) Log.d(TAG, "sendKeyguardVisibilityChanged(" + showing + ")");
        Message message = mHandler.obtainMessage(MSG_KEYGUARD_VISIBILITY_CHANGED);
        message.arg1 = showing ? 1 : 0;
        message.sendToTarget();
    }

    public void sendKeyguardReset() {
        mHandler.obtainMessage(MSG_KEYGUARD_RESET).sendToTarget();
    }

    /**
     * @see #handleKeyguardBouncerChanged(int)
     */
    public void sendKeyguardBouncerChanged(boolean showingBouncer) {
        if (DEBUG) Log.d(TAG, "sendKeyguardBouncerChanged(" + showingBouncer + ")");
        Message message = mHandler.obtainMessage(MSG_KEYGUARD_BOUNCER_CHANGED);
        message.arg1 = showingBouncer ? 1 : 0;
        message.sendToTarget();
    }

    /**
     * Report that the user successfully entered the SIM PIN or PUK/SIM PIN so we
     * have the information earlier than waiting for the intent
     * broadcast from the telephony code.
     *
     * NOTE: Because handleSimStateChange() invokes callbacks immediately without going
     * through mHandler, this *must* be called from the UI thread.
     */
    public void reportSimUnlocked(int subId) {
        if (DEBUG_SIM_STATES) Log.v(TAG, "reportSimUnlocked(subId=" + subId + ")");
        int slotId = SubscriptionManager.getSlotId(subId);
        handleSimStateChange(subId, slotId, State.READY);
    }

    /**
     * Report that the emergency call button has been pressed and the emergency dialer is
     * about to be displayed.
     *
     * @param bypassHandler runs immediately.
     *
     * NOTE: Must be called from UI thread if bypassHandler == true.
     */
    public void reportEmergencyCallAction(boolean bypassHandler) {
        if (!bypassHandler) {
            mHandler.obtainMessage(MSG_REPORT_EMERGENCY_CALL_ACTION).sendToTarget();
        } else {
            handleReportEmergencyCallAction();
        }
    }

    /**
     * @return Whether the device is provisioned (whether they have gone through
     *   the setup wizard)
     */
    public boolean isDeviceProvisioned() {
        return mDeviceProvisioned;
    }

    public void clearFailedUnlockAttempts() {
        mFailedAttempts.delete(sCurrentUser);
    }

    public int getFailedUnlockAttempts() {
        return mFailedAttempts.get(sCurrentUser, 0);
    }

    public void reportFailedStrongAuthUnlockAttempt() {
        mFailedAttempts.put(sCurrentUser, getFailedUnlockAttempts() + 1);
    }

    public void clearFingerprintRecognized() {
        mUserFingerprintAuthenticated.clear();
    }

    public boolean isSimPinVoiceSecure() {
        // TODO: only count SIMs that handle voice
        return isSimPinSecure();
    }

    public boolean isSimPinSecure() {
        // True if any SIM is pin secure
        for (SubscriptionInfo info : getSubscriptionInfo(false /* forceReload */)) {
            if (isSimPinSecure(getSimState(info.getSubscriptionId()))) return true;
        }
        return false;
    }

    public State getSimState(int subId) {
        if (mSimDatas.containsKey(subId)) {
            return mSimDatas.get(subId).simState;
        } else {
            return State.UNKNOWN;
        }
    }

    /**
     * @return true if and only if the state has changed for the specified {@code slotId}
     */
    private boolean refreshSimState(int subId, int slotId) {

        // This is awful. It exists because there are two APIs for getting the SIM status
        // that don't return the complete set of values and have different types. In Keyguard we
        // need IccCardConstants, but TelephonyManager would only give us
        // TelephonyManager.SIM_STATE*, so we retrieve it manually.
        final TelephonyManager tele = TelephonyManager.from(mContext);
        int simState =  tele.getSimState(slotId);
        State state;
        try {
            state = State.intToState(simState);
        } catch(IllegalArgumentException ex) {
            Log.w(TAG, "Unknown sim state: " + simState);
            state = State.UNKNOWN;
        }
        SimData data = mSimDatas.get(subId);
        final boolean changed;
        if (data == null) {
            data = new SimData(state, slotId, subId);
            mSimDatas.put(subId, data);
            changed = true; // no data yet; force update
        } else {
            changed = data.simState != state;
            data.simState = state;
        }
        return changed;
    }

    public static boolean isSimPinSecure(IccCardConstants.State state) {
        final IccCardConstants.State simState = state;
        return (simState == IccCardConstants.State.PIN_REQUIRED
                || simState == IccCardConstants.State.PUK_REQUIRED
                || simState == IccCardConstants.State.PERM_DISABLED);
    }

    public DisplayClientState getCachedDisplayClientState() {
        return mDisplayClientState;
    }

    // TODO: use these callbacks elsewhere in place of the existing notifyScreen*()
    // (KeyguardViewMediator, KeyguardHostView)
    public void dispatchStartedWakingUp() {
        synchronized (this) {
            mDeviceInteractive = true;
        }
        mHandler.sendEmptyMessage(MSG_STARTED_WAKING_UP);
    }

    public void dispatchFinishedGoingToSleep(int why) {
        synchronized(this) {
            mDeviceInteractive = false;
        }
        mHandler.sendMessage(mHandler.obtainMessage(MSG_FINISHED_GOING_TO_SLEEP, why, 0));
    }

    public void dispatchScreenTurnedOn() {
        synchronized (this) {
            mScreenOn = true;
        }
        mHandler.sendEmptyMessage(MSG_SCREEN_TURNED_ON);
    }

    public void dispatchScreenTurnedOff() {
        synchronized(this) {
            mScreenOn = false;
        }
        mHandler.sendEmptyMessage(MSG_SCREEN_TURNED_OFF);
    }

    public boolean isDeviceInteractive() {
        return mDeviceInteractive;
    }

    /**
     * Find the next SubscriptionId for a SIM in the given state, favoring lower slot numbers first.
     * @param state
     * @return subid or {@link SubscriptionManager#INVALID_SUBSCRIPTION_ID} if none found
     */
    public int getNextSubIdForState(State state) {
        List<SubscriptionInfo> list = getSubscriptionInfo(false /* forceReload */);
        int resultId = SubscriptionManager.INVALID_SUBSCRIPTION_ID;
        int bestSlotId = Integer.MAX_VALUE; // Favor lowest slot first
        for (int i = 0; i < list.size(); i++) {
            final SubscriptionInfo info = list.get(i);
            final int id = info.getSubscriptionId();
            int slotId = SubscriptionManager.getSlotId(id);
            if (state == getSimState(id) && bestSlotId > slotId ) {
                resultId = id;
                bestSlotId = slotId;
            }
        }
        return resultId;
    }

    public SubscriptionInfo getSubscriptionInfoForSubId(int subId) {
        List<SubscriptionInfo> list = getSubscriptionInfo(false /* forceReload */);
        for (int i = 0; i < list.size(); i++) {
            SubscriptionInfo info = list.get(i);
            if (subId == info.getSubscriptionId()) return info;
        }
        return null; // not found
    }

    public void dump(FileDescriptor fd, PrintWriter pw, String[] args) {
        pw.println("KeyguardUpdateMonitor state:");
        pw.println("  SIM States:");
        for (SimData data : mSimDatas.values()) {
            pw.println("    " + data.toString());
        }
        pw.println("  Subs:");
        if (mSubscriptionInfo != null) {
            for (int i = 0; i < mSubscriptionInfo.size(); i++) {
                pw.println("    " + mSubscriptionInfo.get(i));
            }
        }
        pw.println("  Service states:");
        for (int subId : mServiceStates.keySet()) {
            pw.println("    " + subId + "=" + mServiceStates.get(subId));
        }
    }
}<|MERGE_RESOLUTION|>--- conflicted
+++ resolved
@@ -1010,11 +1010,7 @@
     }
 
     private boolean shouldListenForFingerprint() {
-<<<<<<< HEAD
         return (mKeyguardIsVisible || !mDeviceInteractive) && !mSwitchingUser;
-=======
-        return mKeyguardIsVisible && !mSwitchingUser;
->>>>>>> 448216e7
     }
 
     private void startListeningForFingerprint() {
