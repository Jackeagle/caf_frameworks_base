--- conflicted
+++ resolved
@@ -22,11 +22,8 @@
 import android.content.Context;
 import android.content.DialogInterface;
 import android.content.Intent;
-<<<<<<< HEAD
-=======
 import android.os.UserHandle;
 import android.os.UserManager;
->>>>>>> 073b8a01
 import android.util.AttributeSet;
 import android.util.Log;
 import android.util.Slog;
@@ -351,15 +348,10 @@
         final boolean enableTimesCounter = maxCountdownTimes > 0 && (usingPattern || usingPIN
                 || usingPassword);
 
-<<<<<<< HEAD
-        final int failedAttemptsBeforeWipe = mLockPatternUtils.getDevicePolicyManager()
-                .getMaximumFailedPasswordsForWipe(null, mLockPatternUtils.getCurrentUser());
-=======
         final int currentUser = mLockPatternUtils.getCurrentUser();
         final DevicePolicyManager dpm = mLockPatternUtils.getDevicePolicyManager();
         final int failedAttemptsBeforeWipe =
                 dpm.getMaximumFailedPasswordsForWipe(null, currentUser);
->>>>>>> 073b8a01
 
         final int failedAttemptWarning = LockPatternUtils.FAILED_ATTEMPTS_BEFORE_RESET
                 - LockPatternUtils.FAILED_ATTEMPTS_BEFORE_TIMEOUT;
