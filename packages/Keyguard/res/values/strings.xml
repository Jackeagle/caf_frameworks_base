--- conflicted
+++ resolved
@@ -438,8 +438,6 @@
         This is displayed if the phone is not connected to a carrier.-->
     <string name="keyguard_carrier_default">No service.</string>
     <string name="kg_remaining_attempts">Remaining attempts: <xliff:g id="number">%d</xliff:g></string>
-<<<<<<< HEAD
-=======
     <string name="kg_failed_pin_attempts_now_wiping">
         You entered the wrong PIN <xliff:g id="number">%d</xliff:g> times,
         do you want to reset your phone to factory settings?
@@ -455,7 +453,6 @@
     <string name="kg_failed_attempts_now_wiping_confirm">
         This will erase all data from your device\'s internal storage and your device will be back to factory settings.
     </string>
->>>>>>> 23a90283
 
     <!-- Dismiss button text in SIM pin/puk unlock view -->
     <string name="kg_dismiss">Dismiss</string>
