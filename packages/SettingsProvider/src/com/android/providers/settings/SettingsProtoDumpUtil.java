/*
 * Copyright (C) 2007 The Android Open Source Project
 *
 * Licensed under the Apache License, Version 2.0 (the "License");
 * you may not use this file except in compliance with the License.
 * You may obtain a copy of the License at
 *
 *      http://www.apache.org/licenses/LICENSE-2.0
 *
 * Unless required by applicable law or agreed to in writing, software
 * distributed under the License is distributed on an "AS IS" BASIS,
 * WITHOUT WARRANTIES OR CONDITIONS OF ANY KIND, either express or implied.
 * See the License for the specific language governing permissions and
 * limitations under the License.
 */

package com.android.providers.settings;

import android.annotation.NonNull;
import android.os.UserHandle;
import android.provider.Settings;
import android.provider.Settings.Global;
import android.providers.settings.GlobalSettingsProto;
import android.providers.settings.SecureSettingsProto;
import android.providers.settings.SettingProto;
import android.providers.settings.SettingsServiceDumpProto;
import android.providers.settings.SystemSettingsProto;
import android.providers.settings.UserSettingsProto;
import android.util.SparseBooleanArray;
import android.util.proto.ProtoOutputStream;

/** @hide */
class SettingsProtoDumpUtil {
    private SettingsProtoDumpUtil() {}

    static void dumpProtoLocked(SettingsProvider.SettingsRegistry settingsRegistry,
            ProtoOutputStream proto) {
        // Config settings
        SettingsState configSettings = settingsRegistry.getSettingsLocked(
                SettingsProvider.SETTINGS_TYPE_CONFIG, UserHandle.USER_SYSTEM);
        if (configSettings != null) {
            // TODO(b/113100523): dump configuration settings after they are added
        }

        // Global settings
        SettingsState globalSettings = settingsRegistry.getSettingsLocked(
                SettingsProvider.SETTINGS_TYPE_GLOBAL, UserHandle.USER_SYSTEM);
        if (globalSettings != null) {
            dumpProtoGlobalSettingsLocked(proto, SettingsServiceDumpProto.GLOBAL_SETTINGS, globalSettings);
        }

        // Per-user settings
        SparseBooleanArray users = settingsRegistry.getKnownUsersLocked();
        final int userCount = users.size();
        for (int i = 0; i < userCount; i++) {
            dumpProtoUserSettingsLocked(proto, SettingsServiceDumpProto.USER_SETTINGS,
                    settingsRegistry, UserHandle.of(users.keyAt(i)));
        }
    }

    /**
     * Dump all settings of a user as a proto buf.
     *
     * @param settingsRegistry
     * @param user The user the settings should be dumped for
     * @param proto The proto buf stream to dump to
     */
    private static void dumpProtoUserSettingsLocked(
            @NonNull ProtoOutputStream proto,
            long fieldId,
            SettingsProvider.SettingsRegistry settingsRegistry,
            @NonNull UserHandle user) {
        final long token = proto.start(fieldId);

        proto.write(UserSettingsProto.USER_ID, user.getIdentifier());

        SettingsState secureSettings = settingsRegistry.getSettingsLocked(
                SettingsProvider.SETTINGS_TYPE_SECURE, user.getIdentifier());
        if (secureSettings != null) {
            dumpProtoSecureSettingsLocked(proto, UserSettingsProto.SECURE_SETTINGS, secureSettings);
        }

        SettingsState systemSettings = settingsRegistry.getSettingsLocked(
                SettingsProvider.SETTINGS_TYPE_SYSTEM, user.getIdentifier());
        if (systemSettings != null) {
            dumpProtoSystemSettingsLocked(proto, UserSettingsProto.SYSTEM_SETTINGS, systemSettings);
        }

        proto.end(token);
    }

    private static void dumpProtoGlobalSettingsLocked(
            @NonNull ProtoOutputStream p, long fieldId, @NonNull SettingsState s) {
        final long token = p.start(fieldId);
        s.dumpHistoricalOperations(p, GlobalSettingsProto.HISTORICAL_OPERATIONS);

        // This uses the same order as in GlobalSettingsProto.
        dumpSetting(s, p,
                Settings.Global.ACTIVITY_MANAGER_CONSTANTS,
                GlobalSettingsProto.ACTIVITY_MANAGER_CONSTANTS);
        dumpSetting(s, p,
                Settings.Global.ADB_ENABLED,
                GlobalSettingsProto.ADB_ENABLED);
        dumpSetting(s, p,
                Settings.Global.ADD_USERS_WHEN_LOCKED,
                GlobalSettingsProto.ADD_USERS_WHEN_LOCKED);

        final long airplaneModeToken = p.start(GlobalSettingsProto.AIRPLANE_MODE);
        dumpSetting(s, p,
                Settings.Global.AIRPLANE_MODE_ON,
                GlobalSettingsProto.AirplaneMode.ON);
        // RADIO_BLUETOOTH is just a constant and not an actual setting.
        // RADIO_WIFI is just a constant and not an actual setting.
        // RADIO_WIMAX is just a constant and not an actual setting.
        // RADIO_CELL is just a constant and not an actual setting.
        // RADIO_NFC is just a constant and not an actual setting.
        dumpSetting(s, p,
                Settings.Global.AIRPLANE_MODE_RADIOS,
                GlobalSettingsProto.AirplaneMode.RADIOS);
        dumpSetting(s, p,
                Settings.Global.AIRPLANE_MODE_TOGGLEABLE_RADIOS,
                GlobalSettingsProto.AirplaneMode.TOGGLEABLE_RADIOS);
        p.end(airplaneModeToken);

        dumpSetting(s, p,
                Settings.Global.ALARM_MANAGER_CONSTANTS,
                GlobalSettingsProto.ALARM_MANAGER_CONSTANTS);
        dumpSetting(s, p,
                Settings.Global.ALLOW_USER_SWITCHING_WHEN_SYSTEM_USER_LOCKED,
                GlobalSettingsProto.ALLOW_USER_SWITCHING_WHEN_SYSTEM_USER_LOCKED);
        dumpSetting(s, p,
                Settings.Global.ALWAYS_ON_DISPLAY_CONSTANTS,
                GlobalSettingsProto.ALWAYS_ON_DISPLAY_CONSTANTS);
        dumpSetting(s, p,
                Settings.Global.ALWAYS_FINISH_ACTIVITIES,
                GlobalSettingsProto.ALWAYS_FINISH_ACTIVITIES);
        dumpSetting(s, p,
                Settings.Global.ANIMATOR_DURATION_SCALE,
                GlobalSettingsProto.ANIMATOR_DURATION_SCALE);

        final long anomalyToken = p.start(GlobalSettingsProto.ANOMALY);
        dumpSetting(s, p,
                Settings.Global.ANOMALY_DETECTION_CONSTANTS,
                GlobalSettingsProto.Anomaly.DETECTION_CONSTANTS);
        dumpSetting(s, p,
                Settings.Global.ANOMALY_CONFIG_VERSION,
                GlobalSettingsProto.Anomaly.CONFIG_VERSION);
        dumpSetting(s, p,
                Settings.Global.ANOMALY_CONFIG,
                GlobalSettingsProto.Anomaly.CONFIG);
        p.end(anomalyToken);

        final long apnDbToken = p.start(GlobalSettingsProto.APN_DB);
        dumpSetting(s, p,
                Settings.Global.APN_DB_UPDATE_CONTENT_URL,
                GlobalSettingsProto.ApnDb.UPDATE_CONTENT_URL);
        dumpSetting(s, p,
                Settings.Global.APN_DB_UPDATE_METADATA_URL,
                GlobalSettingsProto.ApnDb.UPDATE_METADATA_URL);
        p.end(apnDbToken);

        final long appToken = p.start(GlobalSettingsProto.APP);
        dumpSetting(s, p,
                Settings.Global.APP_IDLE_CONSTANTS,
                GlobalSettingsProto.App.IDLE_CONSTANTS);
        dumpSetting(s, p,
                Settings.Global.APP_STANDBY_ENABLED,
                GlobalSettingsProto.App.STANDBY_ENABLED);
        dumpSetting(s, p,
                Settings.Global.APP_AUTO_RESTRICTION_ENABLED,
                GlobalSettingsProto.App.AUTO_RESTRICTION_ENABLED);
        dumpSetting(s, p,
                Settings.Global.FORCED_APP_STANDBY_ENABLED,
                GlobalSettingsProto.App.FORCED_APP_STANDBY_ENABLED);
        dumpSetting(s, p,
                Settings.Global.FORCED_APP_STANDBY_FOR_SMALL_BATTERY_ENABLED,
                GlobalSettingsProto.App.FORCED_APP_STANDBY_FOR_SMALL_BATTERY_ENABLED);
        p.end(appToken);

        dumpSetting(s, p,
                Settings.Global.ASSISTED_GPS_ENABLED,
                GlobalSettingsProto.ASSISTED_GPS_ENABLED);
        dumpSetting(s, p,
                Settings.Global.AUDIO_SAFE_VOLUME_STATE,
                GlobalSettingsProto.AUDIO_SAFE_VOLUME_STATE);

        final long autoToken = p.start(GlobalSettingsProto.AUTO);
        dumpSetting(s, p,
                Settings.Global.AUTO_TIME,
                GlobalSettingsProto.Auto.TIME);
        dumpSetting(s, p,
                Settings.Global.AUTO_TIME_ZONE,
                GlobalSettingsProto.Auto.TIME_ZONE);
        p.end(autoToken);

        final long autofillToken = p.start(GlobalSettingsProto.AUTOFILL);
        dumpSetting(s, p,
                Settings.Global.AUTOFILL_COMPAT_MODE_ALLOWED_PACKAGES,
                GlobalSettingsProto.Autofill.COMPAT_MODE_ALLOWED_PACKAGES);
        dumpSetting(s, p,
                Settings.Global.AUTOFILL_LOGGING_LEVEL,
                GlobalSettingsProto.Autofill.LOGGING_LEVEL);
        dumpSetting(s, p,
                Settings.Global.AUTOFILL_MAX_PARTITIONS_SIZE,
                GlobalSettingsProto.Autofill.MAX_PARTITIONS_SIZE);
        dumpSetting(s, p,
                Settings.Global.AUTOFILL_MAX_VISIBLE_DATASETS,
                GlobalSettingsProto.Autofill.MAX_VISIBLE_DATASETS);
        p.end(autofillToken);

<<<<<<< HEAD
=======
        final long backupToken = p.start(GlobalSettingsProto.BACKUP);
>>>>>>> de843449
        dumpSetting(s, p,
                Settings.Global.BACKUP_AGENT_TIMEOUT_PARAMETERS,
                GlobalSettingsProto.Backup.BACKUP_AGENT_TIMEOUT_PARAMETERS);
        dumpSetting(s, p,
                Settings.Global.BACKUP_MULTI_USER_ENABLED,
                GlobalSettingsProto.Backup.BACKUP_MULTI_USER_ENABLED);
        p.end(backupToken);

        final long batteryToken = p.start(GlobalSettingsProto.BATTERY);
        dumpSetting(s, p,
                Settings.Global.BATTERY_DISCHARGE_DURATION_THRESHOLD,
                GlobalSettingsProto.Battery.DISCHARGE_DURATION_THRESHOLD);
        dumpSetting(s, p,
                Settings.Global.BATTERY_DISCHARGE_THRESHOLD,
                GlobalSettingsProto.Battery.DISCHARGE_THRESHOLD);
        dumpSetting(s, p,
                Settings.Global.BATTERY_SAVER_CONSTANTS,
                GlobalSettingsProto.Battery.SAVER_CONSTANTS);
        dumpSetting(s, p,
                Settings.Global.BATTERY_SAVER_DEVICE_SPECIFIC_CONSTANTS,
                GlobalSettingsProto.Battery.SAVER_DEVICE_SPECIFIC_CONSTANTS);
        dumpSetting(s, p,
                Settings.Global.BATTERY_STATS_CONSTANTS,
                GlobalSettingsProto.Battery.STATS_CONSTANTS);
        dumpSetting(s, p,
                Settings.Global.BATTERY_TIP_CONSTANTS,
                GlobalSettingsProto.Battery.TIP_CONSTANTS);
        p.end(batteryToken);

        final long bleScanToken = p.start(GlobalSettingsProto.BLE_SCAN);
        dumpSetting(s, p,
                Settings.Global.BLE_SCAN_ALWAYS_AVAILABLE,
                GlobalSettingsProto.BleScan.ALWAYS_AVAILABLE);
        dumpSetting(s, p,
                Settings.Global.BLE_SCAN_LOW_POWER_WINDOW_MS,
                GlobalSettingsProto.BleScan.LOW_POWER_WINDOW_MS);
        dumpSetting(s, p,
                Settings.Global.BLE_SCAN_BALANCED_WINDOW_MS,
                GlobalSettingsProto.BleScan.BALANCED_WINDOW_MS);
        dumpSetting(s, p,
                Settings.Global.BLE_SCAN_LOW_LATENCY_WINDOW_MS,
                GlobalSettingsProto.BleScan.LOW_LATENCY_WINDOW_MS);
        dumpSetting(s, p,
                Settings.Global.BLE_SCAN_LOW_POWER_INTERVAL_MS,
                GlobalSettingsProto.BleScan.LOW_POWER_INTERVAL_MS);
        dumpSetting(s, p,
                Settings.Global.BLE_SCAN_BALANCED_INTERVAL_MS,
                GlobalSettingsProto.BleScan.BALANCED_INTERVAL_MS);
        dumpSetting(s, p,
                Settings.Global.BLE_SCAN_LOW_LATENCY_INTERVAL_MS,
                GlobalSettingsProto.BleScan.LOW_LATENCY_INTERVAL_MS);
        dumpSetting(s, p,
                Settings.Global.BLE_SCAN_BACKGROUND_MODE,
                GlobalSettingsProto.BleScan.BACKGROUND_MODE);
        p.end(bleScanToken);

        final long bluetoothToken = p.start(GlobalSettingsProto.BLUETOOTH);
        dumpSetting(s, p,
                Settings.Global.BLUETOOTH_CLASS_OF_DEVICE,
                GlobalSettingsProto.Bluetooth.CLASS_OF_DEVICE);
        dumpSetting(s, p,
                Settings.Global.BLUETOOTH_DISABLED_PROFILES,
                GlobalSettingsProto.Bluetooth.DISABLED_PROFILES);
        dumpSetting(s, p,
                Settings.Global.BLUETOOTH_INTEROPERABILITY_LIST,
                GlobalSettingsProto.Bluetooth.INTEROPERABILITY_LIST);
        dumpSetting(s, p,
                Settings.Global.BLUETOOTH_ON,
                GlobalSettingsProto.Bluetooth.ON);
        dumpRepeatedSetting(s, p,
                Settings.Global.BLUETOOTH_HEADSET_PRIORITY_PREFIX,
                GlobalSettingsProto.Bluetooth.HEADSET_PRIORITIES);
        dumpRepeatedSetting(s, p,
                Settings.Global.BLUETOOTH_A2DP_SINK_PRIORITY_PREFIX,
                GlobalSettingsProto.Bluetooth.A2DP_SINK_PRIORITIES);
        dumpRepeatedSetting(s, p,
                Settings.Global.BLUETOOTH_A2DP_SRC_PRIORITY_PREFIX,
                GlobalSettingsProto.Bluetooth.A2DP_SRC_PRIORITIES);
        dumpRepeatedSetting(s, p,
                Settings.Global.BLUETOOTH_A2DP_SUPPORTS_OPTIONAL_CODECS_PREFIX,
                GlobalSettingsProto.Bluetooth.A2DP_SUPPORTS_OPTIONAL_CODECS);
        dumpRepeatedSetting(s, p,
                Settings.Global.BLUETOOTH_A2DP_OPTIONAL_CODECS_ENABLED_PREFIX,
                GlobalSettingsProto.Bluetooth.A2DP_OPTIONAL_CODECS_ENABLED);
        dumpRepeatedSetting(s, p,
                Settings.Global.BLUETOOTH_INPUT_DEVICE_PRIORITY_PREFIX,
                GlobalSettingsProto.Bluetooth.INPUT_DEVICE_PRIORITIES);
        dumpRepeatedSetting(s, p,
                Settings.Global.BLUETOOTH_MAP_PRIORITY_PREFIX,
                GlobalSettingsProto.Bluetooth.MAP_PRIORITIES);
        dumpRepeatedSetting(s, p,
                Settings.Global.BLUETOOTH_MAP_CLIENT_PRIORITY_PREFIX,
                GlobalSettingsProto.Bluetooth.MAP_CLIENT_PRIORITIES);
        dumpRepeatedSetting(s, p,
                Settings.Global.BLUETOOTH_PBAP_CLIENT_PRIORITY_PREFIX,
                GlobalSettingsProto.Bluetooth.PBAP_CLIENT_PRIORITIES);
        dumpRepeatedSetting(s, p,
                Settings.Global.BLUETOOTH_SAP_PRIORITY_PREFIX,
                GlobalSettingsProto.Bluetooth.SAP_PRIORITIES);
        dumpRepeatedSetting(s, p,
                Settings.Global.BLUETOOTH_PAN_PRIORITY_PREFIX,
                GlobalSettingsProto.Bluetooth.PAN_PRIORITIES);
        dumpRepeatedSetting(s, p,
                Settings.Global.BLUETOOTH_HEARING_AID_PRIORITY_PREFIX,
                GlobalSettingsProto.Bluetooth.HEARING_AID_PRIORITIES);
        p.end(bluetoothToken);

        dumpSetting(s, p,
                Settings.Global.BOOT_COUNT,
                GlobalSettingsProto.BOOT_COUNT);
        dumpSetting(s, p,
                Settings.Global.BUGREPORT_IN_POWER_MENU,
                GlobalSettingsProto.BUGREPORT_IN_POWER_MENU);
        dumpSetting(s, p,
                Settings.Global.CALL_AUTO_RETRY,
                GlobalSettingsProto.CALL_AUTO_RETRY);

        final long captivePortalToken = p.start(GlobalSettingsProto.CAPTIVE_PORTAL);
        dumpSetting(s, p,
                Settings.Global.CAPTIVE_PORTAL_MODE,
                GlobalSettingsProto.CaptivePortal.MODE);
        dumpSetting(s, p,
                Settings.Global.CAPTIVE_PORTAL_DETECTION_ENABLED,
                GlobalSettingsProto.CaptivePortal.DETECTION_ENABLED);
        dumpSetting(s, p,
                Settings.Global.CAPTIVE_PORTAL_SERVER,
                GlobalSettingsProto.CaptivePortal.SERVER);
        dumpSetting(s, p,
                Settings.Global.CAPTIVE_PORTAL_HTTPS_URL,
                GlobalSettingsProto.CaptivePortal.HTTPS_URL);
        dumpSetting(s, p,
                Settings.Global.CAPTIVE_PORTAL_HTTP_URL,
                GlobalSettingsProto.CaptivePortal.HTTP_URL);
        dumpSetting(s, p,
                Settings.Global.CAPTIVE_PORTAL_FALLBACK_URL,
                GlobalSettingsProto.CaptivePortal.FALLBACK_URL);
        dumpSetting(s, p,
                Settings.Global.CAPTIVE_PORTAL_OTHER_FALLBACK_URLS,
                GlobalSettingsProto.CaptivePortal.OTHER_FALLBACK_URLS);
        dumpSetting(s, p,
                Settings.Global.CAPTIVE_PORTAL_USE_HTTPS,
                GlobalSettingsProto.CaptivePortal.USE_HTTPS);
        dumpSetting(s, p,
                Settings.Global.CAPTIVE_PORTAL_USER_AGENT,
                GlobalSettingsProto.CaptivePortal.USER_AGENT);
        p.end(captivePortalToken);

        final long carrierToken = p.start(GlobalSettingsProto.CARRIER);
        dumpSetting(s, p,
                Settings.Global.CARRIER_APP_WHITELIST,
                GlobalSettingsProto.Carrier.APP_WHITELIST);
        dumpSetting(s, p,
                Settings.Global.CARRIER_APP_NAMES,
                GlobalSettingsProto.Carrier.APP_NAMES);
        dumpSetting(s, p,
                Settings.Global.INSTALL_CARRIER_APP_NOTIFICATION_PERSISTENT,
                GlobalSettingsProto.Carrier.INSTALL_CARRIER_APP_NOTIFICATION_PERSISTENT);
        dumpSetting(s, p,
                Settings.Global.INSTALL_CARRIER_APP_NOTIFICATION_SLEEP_MILLIS,
                GlobalSettingsProto.Carrier.INSTALL_CARRIER_APP_NOTIFICATION_SLEEP_MILLIS);
        p.end(carrierToken);

        final long cdmaToken = p.start(GlobalSettingsProto.CDMA);
        dumpSetting(s, p,
                Settings.Global.CDMA_CELL_BROADCAST_SMS,
                GlobalSettingsProto.Cdma.CELL_BROADCAST_SMS);
        dumpSetting(s, p,
                Settings.Global.CDMA_ROAMING_MODE,
                GlobalSettingsProto.Cdma.ROAMING_MODE);
        dumpSetting(s, p,
                Settings.Global.CDMA_SUBSCRIPTION_MODE,
                GlobalSettingsProto.Cdma.SUBSCRIPTION_MODE);
        p.end(cdmaToken);

        dumpSetting(s, p,
                Settings.Global.CELL_ON,
                GlobalSettingsProto.CELL_ON);

        final long certPinToken = p.start(GlobalSettingsProto.CERT_PIN);
        dumpSetting(s, p,
                Settings.Global.CERT_PIN_UPDATE_CONTENT_URL,
                GlobalSettingsProto.CertPin.UPDATE_CONTENT_URL);
        dumpSetting(s, p,
                Settings.Global.CERT_PIN_UPDATE_METADATA_URL,
                GlobalSettingsProto.CertPin.UPDATE_METADATA_URL);
        p.end(certPinToken);

        dumpSetting(s, p,
                Global.CHAINED_BATTERY_ATTRIBUTION_ENABLED,
                GlobalSettingsProto.CHAINED_BATTERY_ATTRIBUTION_ENABLED);
        dumpSetting(s, p,
                Settings.Global.COMPATIBILITY_MODE,
                GlobalSettingsProto.COMPATIBILITY_MODE);

        final long connectivityToken = p.start(GlobalSettingsProto.CONNECTIVITY);
        dumpSetting(s, p,
                Settings.Global.CONNECTIVITY_METRICS_BUFFER_SIZE,
                GlobalSettingsProto.Connectivity.METRICS_BUFFER_SIZE);
        dumpSetting(s, p,
                Settings.Global.CONNECTIVITY_CHANGE_DELAY,
                GlobalSettingsProto.Connectivity.CHANGE_DELAY);
        dumpSetting(s, p,
                Settings.Global.CONNECTIVITY_SAMPLING_INTERVAL_IN_SECONDS,
                GlobalSettingsProto.Connectivity.SAMPLING_INTERVAL_IN_SECONDS);
        p.end(connectivityToken);

        // Settings.Global.CONTACT_METADATA_SYNC intentionally excluded since it's deprecated.
        dumpSetting(s, p,
                Settings.Global.CONTACT_METADATA_SYNC_ENABLED,
                GlobalSettingsProto.CONTACT_METADATA_SYNC_ENABLED);
        dumpSetting(s, p,
                Settings.Global.CONTACTS_DATABASE_WAL_ENABLED,
                GlobalSettingsProto.CONTACTS_DATABASE_WAL_ENABLED);

        final long contentCaptureToken = p.start(GlobalSettingsProto.CONTENT_CAPTURE);
        dumpSetting(s, p,
                Settings.Global.CONTENT_CAPTURE_SERVICE_EXPLICITLY_ENABLED,
                GlobalSettingsProto.ContentCapture.SERVICE_EXPLICITLY_ENABLED);
        p.end(contentCaptureToken);

        final long dataToken = p.start(GlobalSettingsProto.DATA);
        // Settings.Global.DEFAULT_RESTRICT_BACKGROUND_DATA intentionally excluded.
        dumpSetting(s, p,
                Settings.Global.DATA_ACTIVITY_TIMEOUT_MOBILE,
                GlobalSettingsProto.Data.ACTIVITY_TIMEOUT_MOBILE);
        dumpSetting(s, p,
                Settings.Global.DATA_ACTIVITY_TIMEOUT_WIFI,
                GlobalSettingsProto.Data.ACTIVITY_TIMEOUT_WIFI);
        dumpSetting(s, p,
                Settings.Global.DATA_ROAMING,
                GlobalSettingsProto.Data.ROAMING);
        dumpSetting(s, p,
                Settings.Global.DATA_STALL_ALARM_NON_AGGRESSIVE_DELAY_IN_MS,
                GlobalSettingsProto.Data.STALL_ALARM_NON_AGGRESSIVE_DELAY_IN_MS);
        dumpSetting(s, p,
                Settings.Global.DATA_STALL_ALARM_AGGRESSIVE_DELAY_IN_MS,
                GlobalSettingsProto.Data.STALL_ALARM_AGGRESSIVE_DELAY_IN_MS);
        p.end(dataToken);

        final long databaseToken = p.start(GlobalSettingsProto.DATABASE);
        dumpSetting(s, p,
                Settings.Global.DATABASE_DOWNGRADE_REASON,
                GlobalSettingsProto.Database.DOWNGRADE_REASON);
        dumpSetting(s, p,
                Settings.Global.DATABASE_CREATION_BUILDID,
                GlobalSettingsProto.Database.CREATION_BUILDID);
        p.end(databaseToken);

        final long debugToken = p.start(GlobalSettingsProto.DEBUG);
        dumpSetting(s, p,
                Settings.Global.DEBUG_APP,
                GlobalSettingsProto.Debug.APP);
        dumpSetting(s, p,
                Settings.Global.DEBUG_VIEW_ATTRIBUTES,
                GlobalSettingsProto.Debug.VIEW_ATTRIBUTES);
        p.end(debugToken);

        final long defaultToken = p.start(GlobalSettingsProto.DEFAULT);
        // Settings.Global.DEFAULT_SM_DP_PLUS intentionally excluded.
        dumpSetting(s, p,
                Settings.Global.DEFAULT_INSTALL_LOCATION,
                GlobalSettingsProto.Default.INSTALL_LOCATION);
        dumpSetting(s, p,
                Settings.Global.DEFAULT_DNS_SERVER,
                GlobalSettingsProto.Default.DNS_SERVER);
        p.end(defaultToken);

        final long developmentToken = p.start(GlobalSettingsProto.DEVELOPMENT);
        dumpSetting(s, p,
                Settings.Global.DEVELOPMENT_FORCE_RESIZABLE_ACTIVITIES,
                GlobalSettingsProto.Development.FORCE_RESIZABLE_ACTIVITIES);
        dumpSetting(s, p,
                Settings.Global.DEVELOPMENT_ENABLE_FREEFORM_WINDOWS_SUPPORT,
                GlobalSettingsProto.Development.ENABLE_FREEFORM_WINDOWS_SUPPORT);
        dumpSetting(s, p,
                Settings.Global.DEVELOPMENT_SETTINGS_ENABLED,
                GlobalSettingsProto.Development.SETTINGS_ENABLED);
        dumpSetting(s, p,
                Settings.Global.DEVELOPMENT_FORCE_RTL,
                GlobalSettingsProto.Development.FORCE_RTL);
        dumpSetting(s, p,
                Settings.Global.EMULATE_DISPLAY_CUTOUT,
                GlobalSettingsProto.Development.EMULATE_DISPLAY_CUTOUT);
        dumpSetting(s, p,
                Settings.Global.DEVELOPMENT_FORCE_DESKTOP_MODE_ON_EXTERNAL_DISPLAYS,
                GlobalSettingsProto.Development.FORCE_DESKTOP_MODE_ON_EXTERNAL_DISPLAYS);
        p.end(developmentToken);

        final long deviceToken = p.start(GlobalSettingsProto.DEVICE);
        dumpSetting(s, p,
                Settings.Global.DEVICE_NAME,
                GlobalSettingsProto.Device.NAME);
        dumpSetting(s, p,
                Settings.Global.DEVICE_PROVISIONED,
                GlobalSettingsProto.Device.PROVISIONED);
        dumpSetting(s, p,
                Settings.Global.DEVICE_PROVISIONING_MOBILE_DATA_ENABLED,
                GlobalSettingsProto.Device.PROVISIONING_MOBILE_DATA_ENABLED);
        dumpSetting(s, p,
                Settings.Global.DEVICE_IDLE_CONSTANTS,
                GlobalSettingsProto.Device.IDLE_CONSTANTS);
        dumpSetting(s, p,
                Settings.Global.DEVICE_POLICY_CONSTANTS,
                GlobalSettingsProto.Device.POLICY_CONSTANTS);
        dumpSetting(s, p,
                Settings.Global.DEVICE_DEMO_MODE,
                GlobalSettingsProto.Device.DEMO_MODE);
        p.end(deviceToken);

        dumpSetting(s, p,
                Settings.Global.DISK_FREE_CHANGE_REPORTING_THRESHOLD,
                GlobalSettingsProto.DISK_FREE_CHANGE_REPORTING_THRESHOLD);

        final long displayToken = p.start(GlobalSettingsProto.DISPLAY);
        dumpSetting(s, p,
                Settings.Global.DISPLAY_SIZE_FORCED,
                GlobalSettingsProto.Display.SIZE_FORCED);
        dumpSetting(s, p,
                Settings.Global.DISPLAY_SCALING_FORCE,
                GlobalSettingsProto.Display.SCALING_FORCE);
        dumpSetting(s, p,
                Settings.Global.DISPLAY_PANEL_LPM,
                GlobalSettingsProto.Display.PANEL_LPM);
        p.end(displayToken);

        final long dnsResolverToken = p.start(GlobalSettingsProto.DNS_RESOLVER);
        dumpSetting(s, p,
                Settings.Global.DNS_RESOLVER_SAMPLE_VALIDITY_SECONDS,
                GlobalSettingsProto.DnsResolver.SAMPLE_VALIDITY_SECONDS);
        dumpSetting(s, p,
                Settings.Global.DNS_RESOLVER_SUCCESS_THRESHOLD_PERCENT,
                GlobalSettingsProto.DnsResolver.SUCCESS_THRESHOLD_PERCENT);
        dumpSetting(s, p,
                Settings.Global.DNS_RESOLVER_MIN_SAMPLES,
                GlobalSettingsProto.DnsResolver.MIN_SAMPLES);
        dumpSetting(s, p,
                Settings.Global.DNS_RESOLVER_MAX_SAMPLES,
                GlobalSettingsProto.DnsResolver.MAX_SAMPLES);
        p.end(dnsResolverToken);

        dumpSetting(s, p,
                Settings.Global.DOCK_AUDIO_MEDIA_ENABLED,
                GlobalSettingsProto.DOCK_AUDIO_MEDIA_ENABLED);

        final long downloadToken = p.start(GlobalSettingsProto.DOWNLOAD);
        dumpSetting(s, p,
                Settings.Global.DOWNLOAD_MAX_BYTES_OVER_MOBILE,
                GlobalSettingsProto.Download.MAX_BYTES_OVER_MOBILE);
        dumpSetting(s, p,
                Settings.Global.DOWNLOAD_RECOMMENDED_MAX_BYTES_OVER_MOBILE,
                GlobalSettingsProto.Download.RECOMMENDED_MAX_BYTES_OVER_MOBILE);
        p.end(downloadToken);

        final long dropboxToken = p.start(GlobalSettingsProto.DROPBOX);
        dumpSetting(s, p,
                Settings.Global.DROPBOX_AGE_SECONDS,
                GlobalSettingsProto.Dropbox.AGE_SECONDS);
        dumpSetting(s, p,
                Settings.Global.DROPBOX_MAX_FILES,
                GlobalSettingsProto.Dropbox.MAX_FILES);
        dumpSetting(s, p,
                Settings.Global.DROPBOX_QUOTA_KB,
                GlobalSettingsProto.Dropbox.QUOTA_KB);
        dumpSetting(s, p,
                Settings.Global.DROPBOX_QUOTA_PERCENT,
                GlobalSettingsProto.Dropbox.QUOTA_PERCENT);
        dumpSetting(s, p,
                Settings.Global.DROPBOX_RESERVE_PERCENT,
                GlobalSettingsProto.Dropbox.RESERVE_PERCENT);
        dumpRepeatedSetting(s, p,
                Settings.Global.DROPBOX_TAG_PREFIX,
                GlobalSettingsProto.Dropbox.SETTINGS);
        p.end(dropboxToken);

        final long dynamicPowerSavingsToken = p.start(GlobalSettingsProto.DYNAMIC_POWER_SAVINGS);
        dumpSetting(s, p,
                Settings.Global.DYNAMIC_POWER_SAVINGS_DISABLE_THRESHOLD,
                GlobalSettingsProto.DynamicPowerSavings.DISABLE_THRESHOLD);
        dumpSetting(s, p,
                Settings.Global.DYNAMIC_POWER_SAVINGS_ENABLED,
                GlobalSettingsProto.DynamicPowerSavings.ENABLED);
        p.end(dynamicPowerSavingsToken);

        final long emergencyToken = p.start(GlobalSettingsProto.EMERGENCY);
        dumpSetting(s, p,
                Settings.Global.EMERGENCY_TONE,
                GlobalSettingsProto.Emergency.TONE);
        dumpSetting(s, p,
                Settings.Global.EMERGENCY_AFFORDANCE_NEEDED,
                GlobalSettingsProto.Emergency.AFFORDANCE_NEEDED);
        p.end(emergencyToken);

        final long enableToken = p.start(GlobalSettingsProto.ENABLE);
        dumpSetting(s, p,
                Settings.Global.ENABLE_ACCESSIBILITY_GLOBAL_GESTURE_ENABLED,
                GlobalSettingsProto.Enable.ACCESSIBILITY_GLOBAL_GESTURE_ENABLED);
        dumpSetting(s, p,
                Settings.Global.ENABLE_GPU_DEBUG_LAYERS,
                GlobalSettingsProto.Enable.GPU_DEBUG_LAYERS);
        dumpSetting(s, p,
                Settings.Global.ENABLE_EPHEMERAL_FEATURE,
                GlobalSettingsProto.Enable.EPHEMERAL_FEATURE);
        dumpSetting(s, p,
                Settings.Global.ENABLE_CELLULAR_ON_BOOT,
                GlobalSettingsProto.Enable.CELLULAR_ON_BOOT);
        dumpSetting(s, p,
                Settings.Global.ENABLE_DISKSTATS_LOGGING,
                GlobalSettingsProto.Enable.DISKSTATS_LOGGING);
        dumpSetting(s, p,
                Settings.Global.ENABLE_CACHE_QUOTA_CALCULATION,
                GlobalSettingsProto.Enable.CACHE_QUOTA_CALCULATION);
        dumpSetting(s, p,
                Settings.Global.ENABLE_DELETION_HELPER_NO_THRESHOLD_TOGGLE,
                GlobalSettingsProto.Enable.DELETION_HELPER_NO_THRESHOLD_TOGGLE);
        dumpSetting(s, p,
                Settings.Global.ENABLE_GNSS_RAW_MEAS_FULL_TRACKING,
                GlobalSettingsProto.Enable.GNSS_RAW_MEAS_FULL_TRACKING);
        p.end(enableToken);

        dumpSetting(s, p,
                Settings.Global.ENCODED_SURROUND_OUTPUT,
                GlobalSettingsProto.ENCODED_SURROUND_OUTPUT);
        dumpSetting(s, p,
                Settings.Global.ENHANCED_4G_MODE_ENABLED,
                GlobalSettingsProto.ENHANCED_4G_MODE_ENABLED);
        dumpRepeatedSetting(s, p,
                Settings.Global.ERROR_LOGCAT_PREFIX,
                GlobalSettingsProto.ERROR_LOGCAT_LINES);

        final long euiccToken = p.start(GlobalSettingsProto.EUICC);
        dumpSetting(s, p,
                Settings.Global.EUICC_PROVISIONED,
                GlobalSettingsProto.Euicc.PROVISIONED);
        dumpSetting(s, p,
                Settings.Global.EUICC_FACTORY_RESET_TIMEOUT_MILLIS,
                GlobalSettingsProto.Euicc.FACTORY_RESET_TIMEOUT_MILLIS);
        p.end(euiccToken);

        dumpSetting(s, p,
                Settings.Global.FANCY_IME_ANIMATIONS,
                GlobalSettingsProto.FANCY_IME_ANIMATIONS);
        dumpSetting(s, p,
                Settings.Global.FORCE_ALLOW_ON_EXTERNAL,
                GlobalSettingsProto.FORCE_ALLOW_ON_EXTERNAL);
        dumpSetting(s, p,
                Settings.Global.FPS_DEVISOR,
                GlobalSettingsProto.FPS_DIVISOR);
        dumpSetting(s, p,
                Settings.Global.FSTRIM_MANDATORY_INTERVAL,
                GlobalSettingsProto.FSTRIM_MANDATORY_INTERVAL);

        final long ghpToken = p.start(GlobalSettingsProto.GLOBAL_HTTP_PROXY);
        dumpSetting(s, p,
                Settings.Global.GLOBAL_HTTP_PROXY_HOST,
                GlobalSettingsProto.GlobalHttpProxy.HOST);
        dumpSetting(s, p,
                Settings.Global.GLOBAL_HTTP_PROXY_PORT,
                GlobalSettingsProto.GlobalHttpProxy.PORT);
        dumpSetting(s, p,
                Settings.Global.GLOBAL_HTTP_PROXY_EXCLUSION_LIST,
                GlobalSettingsProto.GlobalHttpProxy.EXCLUSION_LIST);
        dumpSetting(s, p,
                Settings.Global.GLOBAL_HTTP_PROXY_PAC,
                GlobalSettingsProto.GlobalHttpProxy.PAC);
        dumpSetting(s, p,
                Settings.Global.SET_GLOBAL_HTTP_PROXY,
                GlobalSettingsProto.GlobalHttpProxy.SETTING_UI_ENABLED);
        p.end(ghpToken);

        dumpSetting(s, p,
                Settings.Global.GPRS_REGISTER_CHECK_PERIOD_MS,
                GlobalSettingsProto.GPRS_REGISTER_CHECK_PERIOD_MS);

        final long gpuToken = p.start(GlobalSettingsProto.GPU);
        dumpSetting(s, p,
                Settings.Global.GPU_DEBUG_APP,
                GlobalSettingsProto.Gpu.DEBUG_APP);
        dumpSetting(s, p,
                Settings.Global.GPU_DEBUG_LAYERS,
                GlobalSettingsProto.Gpu.DEBUG_LAYERS);
        dumpSetting(s, p,
<<<<<<< HEAD
                Settings.Global.ANGLE_ENABLED_APP,
                GlobalSettingsProto.Gpu.ANGLE_ENABLED_APP);
=======
                Settings.Global.GLOBAL_SETTINGS_ANGLE_GL_DRIVER_ALL_ANGLE,
                GlobalSettingsProto.Gpu.ANGLE_GL_DRIVER_ALL_ANGLE);
        dumpSetting(s, p,
                Settings.Global.GLOBAL_SETTINGS_ANGLE_GL_DRIVER_SELECTION_PKGS,
                GlobalSettingsProto.Gpu.ANGLE_GL_DRIVER_SELECTION_PKGS);
        dumpSetting(s, p,
                Settings.Global.GLOBAL_SETTINGS_ANGLE_GL_DRIVER_SELECTION_VALUES,
                GlobalSettingsProto.Gpu.ANGLE_GL_DRIVER_SELECTION_VALUES);
>>>>>>> de843449
        dumpSetting(s, p,
                Settings.Global.GPU_DEBUG_LAYER_APP,
                GlobalSettingsProto.Gpu.DEBUG_LAYER_APP);
        dumpSetting(s, p,
                Settings.Global.GPU_DEBUG_LAYERS_GLES,
                GlobalSettingsProto.Gpu.DEBUG_LAYERS_GLES);
        dumpSetting(s, p,
<<<<<<< HEAD
                Settings.Global.UPDATED_GFX_DRIVER_DEV_OPT_IN_APP,
                GlobalSettingsProto.Gpu.UPDATED_GFX_DRIVER_DEV_OPT_IN_APP);
=======
                Settings.Global.GUP_DEV_OPT_IN_APPS,
                GlobalSettingsProto.Gpu.GUP_DEV_OPT_IN_APPS);
        dumpSetting(s, p,
                Settings.Global.GUP_BLACK_LIST,
                GlobalSettingsProto.Gpu.GUP_BLACK_LIST);
>>>>>>> de843449
        p.end(gpuToken);

        final long hdmiToken = p.start(GlobalSettingsProto.HDMI);
        dumpSetting(s, p,
                Settings.Global.HDMI_CONTROL_ENABLED,
                GlobalSettingsProto.Hdmi.CONTROL_ENABLED);
        dumpSetting(s, p,
                Settings.Global.HDMI_SYSTEM_AUDIO_CONTROL_ENABLED,
                GlobalSettingsProto.Hdmi.SYSTEM_AUDIO_CONTROL_ENABLED);
        dumpSetting(s, p,
                Settings.Global.HDMI_CONTROL_AUTO_WAKEUP_ENABLED,
                GlobalSettingsProto.Hdmi.CONTROL_AUTO_WAKEUP_ENABLED);
        dumpSetting(s, p,
                Settings.Global.HDMI_CONTROL_AUTO_DEVICE_OFF_ENABLED,
                GlobalSettingsProto.Hdmi.CONTROL_AUTO_DEVICE_OFF_ENABLED);
        p.end(hdmiToken);

        dumpSetting(s, p,
                Settings.Global.HEADS_UP_NOTIFICATIONS_ENABLED,
                GlobalSettingsProto.HEADS_UP_NOTIFICATIONS_ENABLED);
        dumpSetting(s, p,
                Global.HIDDEN_API_BLACKLIST_EXEMPTIONS,
                GlobalSettingsProto.HIDDEN_API_BLACKLIST_EXEMPTIONS);

        final long inetCondToken = p.start(GlobalSettingsProto.INET_CONDITION);
        dumpSetting(s, p,
                Settings.Global.INET_CONDITION_DEBOUNCE_UP_DELAY,
                GlobalSettingsProto.InetCondition.DEBOUNCE_UP_DELAY);
        dumpSetting(s, p,
                Settings.Global.INET_CONDITION_DEBOUNCE_DOWN_DELAY,
                GlobalSettingsProto.InetCondition.DEBOUNCE_DOWN_DELAY);
        p.end(inetCondToken);

        final long instantAppToken = p.start(GlobalSettingsProto.INSTANT_APP);
        dumpSetting(s, p,
                Settings.Global.INSTANT_APP_DEXOPT_ENABLED,
                GlobalSettingsProto.InstantApp.DEXOPT_ENABLED);
        dumpSetting(s, p,
                Settings.Global.EPHEMERAL_COOKIE_MAX_SIZE_BYTES,
                GlobalSettingsProto.InstantApp.EPHEMERAL_COOKIE_MAX_SIZE_BYTES);
        dumpSetting(s, p,
                Settings.Global.INSTALLED_INSTANT_APP_MIN_CACHE_PERIOD,
                GlobalSettingsProto.InstantApp.INSTALLED_MIN_CACHE_PERIOD);
        dumpSetting(s, p,
                Settings.Global.INSTALLED_INSTANT_APP_MAX_CACHE_PERIOD,
                GlobalSettingsProto.InstantApp.INSTALLED_MAX_CACHE_PERIOD);
        dumpSetting(s, p,
                Settings.Global.UNINSTALLED_INSTANT_APP_MIN_CACHE_PERIOD,
                GlobalSettingsProto.InstantApp.UNINSTALLED_MIN_CACHE_PERIOD);
        dumpSetting(s, p,
                Settings.Global.UNINSTALLED_INSTANT_APP_MAX_CACHE_PERIOD,
                GlobalSettingsProto.InstantApp.UNINSTALLED_MAX_CACHE_PERIOD);
        p.end(instantAppToken);

        final long intentFirewallToken = p.start(GlobalSettingsProto.INTENT_FIREWALL);
        dumpSetting(s, p,
                Settings.Global.INTENT_FIREWALL_UPDATE_CONTENT_URL,
                GlobalSettingsProto.IntentFirewall.UPDATE_CONTENT_URL);
        dumpSetting(s, p,
                Settings.Global.INTENT_FIREWALL_UPDATE_METADATA_URL,
                GlobalSettingsProto.IntentFirewall.UPDATE_METADATA_URL);
        p.end(intentFirewallToken);

        dumpSetting(s, p,
                Settings.Global.JOB_SCHEDULER_CONSTANTS,
                GlobalSettingsProto.JOB_SCHEDULER_CONSTANTS);
        dumpSetting(s, p,
                Settings.Global.KEEP_PROFILE_IN_BACKGROUND,
                GlobalSettingsProto.KEEP_PROFILE_IN_BACKGROUND);

        final long langIdToken = p.start(GlobalSettingsProto.LANG_ID);
        dumpSetting(s, p,
                Settings.Global.LANG_ID_UPDATE_CONTENT_URL,
                GlobalSettingsProto.LangId.UPDATE_CONTENT_URL);
        dumpSetting(s, p,
                Settings.Global.LANG_ID_UPDATE_METADATA_URL,
                GlobalSettingsProto.LangId.UPDATE_METADATA_URL);
        p.end(langIdToken);

        final long locationToken = p.start(GlobalSettingsProto.LOCATION);
        dumpSetting(s, p,
                Settings.Global.LOCATION_BACKGROUND_THROTTLE_INTERVAL_MS,
                GlobalSettingsProto.Location.BACKGROUND_THROTTLE_INTERVAL_MS);
        dumpSetting(s, p,
                Settings.Global.LOCATION_BACKGROUND_THROTTLE_PROXIMITY_ALERT_INTERVAL_MS,
                GlobalSettingsProto.Location.BACKGROUND_THROTTLE_PROXIMITY_ALERT_INTERVAL_MS);
        dumpSetting(s, p,
                Settings.Global.LOCATION_BACKGROUND_THROTTLE_PACKAGE_WHITELIST,
                GlobalSettingsProto.Location.BACKGROUND_THROTTLE_PACKAGE_WHITELIST);
        dumpSetting(s, p,
                Settings.Global.LOCATION_SETTINGS_LINK_TO_PERMISSIONS_ENABLED,
                GlobalSettingsProto.Location.SETTINGS_LINK_TO_PERMISSIONS_ENABLED);
        dumpSetting(s, p,
                Settings.Global.LOCATION_GLOBAL_KILL_SWITCH,
                GlobalSettingsProto.Location.GLOBAL_KILL_SWITCH);
        dumpSetting(s, p,
                Settings.Global.GNSS_SATELLITE_BLACKLIST,
                GlobalSettingsProto.Location.GNSS_SATELLITE_BLACKLIST);
        dumpSetting(s, p,
                Settings.Global.GNSS_HAL_LOCATION_REQUEST_DURATION_MILLIS,
                GlobalSettingsProto.Location.GNSS_HAL_LOCATION_REQUEST_DURATION_MILLIS);
        p.end(locationToken);

        final long lpmToken = p.start(GlobalSettingsProto.LOW_POWER_MODE);
        dumpSetting(s, p,
                Settings.Global.LOW_POWER_MODE,
                GlobalSettingsProto.LowPowerMode.ENABLED);
        dumpSetting(s, p,
                Settings.Global.LOW_POWER_MODE_TRIGGER_LEVEL,
                GlobalSettingsProto.LowPowerMode.TRIGGER_LEVEL);
        dumpSetting(s, p,
                Settings.Global.LOW_POWER_MODE_TRIGGER_LEVEL_MAX,
                GlobalSettingsProto.LowPowerMode.TRIGGER_LEVEL_MAX);
        dumpSetting(s, p,
                Settings.Global.AUTOMATIC_POWER_SAVER_MODE,
                GlobalSettingsProto.LowPowerMode.AUTOMATIC_POWER_SAVER_MODE);
        p.end(lpmToken);

        dumpSetting(s, p,
                Settings.Global.LTE_SERVICE_FORCED,
                GlobalSettingsProto.LTE_SERVICE_FORCED);
        dumpSetting(s, p,
                Settings.Global.MDC_INITIAL_MAX_RETRY,
                GlobalSettingsProto.MDC_INITIAL_MAX_RETRY);

        final long mhlToken = p.start(GlobalSettingsProto.MHL);
        dumpSetting(s, p,
                Settings.Global.MHL_INPUT_SWITCHING_ENABLED,
                GlobalSettingsProto.Mhl.INPUT_SWITCHING_ENABLED);
        dumpSetting(s, p,
                Settings.Global.MHL_POWER_CHARGE_ENABLED,
                GlobalSettingsProto.Mhl.POWER_CHARGE_ENABLED);
        p.end(mhlToken);

        final long mobileDataToken = p.start(GlobalSettingsProto.MOBILE_DATA);
        dumpSetting(s, p,
                Settings.Global.MOBILE_DATA,
                GlobalSettingsProto.MobileData.ALLOWED);
        dumpSetting(s, p,
                Settings.Global.MOBILE_DATA_ALWAYS_ON,
                GlobalSettingsProto.MobileData.ALWAYS_ON);
        p.end(mobileDataToken);

        dumpSetting(s, p,
                Settings.Global.MODE_RINGER,
                GlobalSettingsProto.MODE_RINGER);

        final long multiSimToken = p.start(GlobalSettingsProto.MULTI_SIM);
        dumpSetting(s, p,
                Settings.Global.MULTI_SIM_VOICE_CALL_SUBSCRIPTION,
                GlobalSettingsProto.MultiSim.VOICE_CALL_SUBSCRIPTION);
        dumpSetting(s, p,
                Settings.Global.MULTI_SIM_VOICE_PROMPT,
                GlobalSettingsProto.MultiSim.VOICE_PROMPT);
        dumpSetting(s, p,
                Settings.Global.MULTI_SIM_DATA_CALL_SUBSCRIPTION,
                GlobalSettingsProto.MultiSim.DATA_CALL_SUBSCRIPTION);
        dumpSetting(s, p,
                Settings.Global.MULTI_SIM_SMS_SUBSCRIPTION,
                GlobalSettingsProto.MultiSim.SMS_SUBSCRIPTION);
        dumpSetting(s, p,
                Settings.Global.MULTI_SIM_SMS_PROMPT,
                GlobalSettingsProto.MultiSim.SMS_PROMPT);
        p.end(multiSimToken);

        dumpSetting(s, p,
                Global.NATIVE_FLAGS_HEALTH_CHECK_ENABLED,
                GlobalSettingsProto.NATIVE_FLAGS_HEALTH_CHECK_ENABLED);

        final long netstatsToken = p.start(GlobalSettingsProto.NETSTATS);
        dumpSetting(s, p,
                Settings.Global.NETSTATS_ENABLED,
                GlobalSettingsProto.Netstats.ENABLED);
        dumpSetting(s, p,
                Settings.Global.NETSTATS_POLL_INTERVAL,
                GlobalSettingsProto.Netstats.POLL_INTERVAL);
        dumpSetting(s, p,
                Settings.Global.NETSTATS_TIME_CACHE_MAX_AGE,
                GlobalSettingsProto.Netstats.TIME_CACHE_MAX_AGE);
        dumpSetting(s, p,
                Settings.Global.NETSTATS_GLOBAL_ALERT_BYTES,
                GlobalSettingsProto.Netstats.GLOBAL_ALERT_BYTES);
        dumpSetting(s, p,
                Settings.Global.NETSTATS_SAMPLE_ENABLED,
                GlobalSettingsProto.Netstats.SAMPLE_ENABLED);
        dumpSetting(s, p,
                Settings.Global.NETSTATS_AUGMENT_ENABLED,
                GlobalSettingsProto.Netstats.AUGMENT_ENABLED);
        dumpSetting(s, p,
                Settings.Global.NETSTATS_DEV_BUCKET_DURATION,
                GlobalSettingsProto.Netstats.DEV_BUCKET_DURATION);
        dumpSetting(s, p,
                Settings.Global.NETSTATS_DEV_PERSIST_BYTES,
                GlobalSettingsProto.Netstats.DEV_PERSIST_BYTES);
        dumpSetting(s, p,
                Settings.Global.NETSTATS_DEV_ROTATE_AGE,
                GlobalSettingsProto.Netstats.DEV_ROTATE_AGE);
        dumpSetting(s, p,
                Settings.Global.NETSTATS_DEV_DELETE_AGE,
                GlobalSettingsProto.Netstats.DEV_DELETE_AGE);
        dumpSetting(s, p,
                Settings.Global.NETSTATS_UID_BUCKET_DURATION,
                GlobalSettingsProto.Netstats.UID_BUCKET_DURATION);
        dumpSetting(s, p,
                Settings.Global.NETSTATS_UID_PERSIST_BYTES,
                GlobalSettingsProto.Netstats.UID_PERSIST_BYTES);
        dumpSetting(s, p,
                Settings.Global.NETSTATS_UID_ROTATE_AGE,
                GlobalSettingsProto.Netstats.UID_ROTATE_AGE);
        dumpSetting(s, p,
                Settings.Global.NETSTATS_UID_DELETE_AGE,
                GlobalSettingsProto.Netstats.UID_DELETE_AGE);
        dumpSetting(s, p,
                Settings.Global.NETSTATS_UID_TAG_BUCKET_DURATION,
                GlobalSettingsProto.Netstats.UID_TAG_BUCKET_DURATION);
        dumpSetting(s, p,
                Settings.Global.NETSTATS_UID_TAG_PERSIST_BYTES,
                GlobalSettingsProto.Netstats.UID_TAG_PERSIST_BYTES);
        dumpSetting(s, p,
                Settings.Global.NETSTATS_UID_TAG_ROTATE_AGE,
                GlobalSettingsProto.Netstats.UID_TAG_ROTATE_AGE);
        dumpSetting(s, p,
                Settings.Global.NETSTATS_UID_TAG_DELETE_AGE,
                GlobalSettingsProto.Netstats.UID_TAG_DELETE_AGE);
        p.end(netstatsToken);

        final long networkToken = p.start(GlobalSettingsProto.NETWORK);
        dumpSetting(s, p,
                Settings.Global.NETWORK_PREFERENCE,
                GlobalSettingsProto.Network.PREFERENCE);
        dumpSetting(s, p,
                Settings.Global.PREFERRED_NETWORK_MODE,
                GlobalSettingsProto.Network.PREFERRED_NETWORK_MODE);
        dumpSetting(s, p,
                Settings.Global.NETWORK_SCORER_APP,
                GlobalSettingsProto.Network.SCORER_APP);
        dumpSetting(s, p,
                Settings.Global.NETWORK_SWITCH_NOTIFICATION_DAILY_LIMIT,
                GlobalSettingsProto.Network.SWITCH_NOTIFICATION_DAILY_LIMIT);
        dumpSetting(s, p,
                Settings.Global.NETWORK_SWITCH_NOTIFICATION_RATE_LIMIT_MILLIS,
                GlobalSettingsProto.Network.SWITCH_NOTIFICATION_RATE_LIMIT_MILLIS);
        dumpSetting(s, p,
                Settings.Global.NETWORK_AVOID_BAD_WIFI,
                GlobalSettingsProto.Network.AVOID_BAD_WIFI);
        dumpSetting(s, p,
                Settings.Global.NETWORK_METERED_MULTIPATH_PREFERENCE,
                GlobalSettingsProto.Network.METERED_MULTIPATH_PREFERENCE);
        dumpSetting(s, p,
                Settings.Global.NETWORK_WATCHLIST_LAST_REPORT_TIME,
                GlobalSettingsProto.Network.WATCHLIST_LAST_REPORT_TIME);
        dumpSetting(s, p,
                Settings.Global.NETWORK_SCORING_UI_ENABLED,
                GlobalSettingsProto.Network.SCORING_UI_ENABLED);
        dumpSetting(s, p,
                Settings.Global.NETWORK_RECOMMENDATIONS_ENABLED,
                GlobalSettingsProto.Network.RECOMMENDATIONS_ENABLED);
        dumpSetting(s, p,
                Settings.Global.NETWORK_RECOMMENDATIONS_PACKAGE,
                GlobalSettingsProto.Network.RECOMMENDATIONS_PACKAGE);
        dumpSetting(s, p,
                Settings.Global.NETWORK_RECOMMENDATION_REQUEST_TIMEOUT_MS,
                GlobalSettingsProto.Network.RECOMMENDATION_REQUEST_TIMEOUT_MS);
        dumpSetting(s, p,
                Settings.Global.NETWORK_WATCHLIST_ENABLED,
                GlobalSettingsProto.Network.WATCHLIST_ENABLED);
        dumpSetting(s, p,
                Settings.Global.NETWORK_SCORING_PROVISIONED,
                GlobalSettingsProto.Network.SCORING_PROVISIONED);
        dumpSetting(s, p,
                Settings.Global.NETWORK_ACCESS_TIMEOUT_MS,
                GlobalSettingsProto.Network.ACCESS_TIMEOUT_MS);
        dumpSetting(s, p,
                Settings.Global.RECOMMENDED_NETWORK_EVALUATOR_CACHE_EXPIRY_MS,
                GlobalSettingsProto.Network.RECOMMENDED_NETWORK_EVALUATOR_CACHE_EXPIRY_MS);
        p.end(networkToken);

        dumpSetting(s, p,
                Settings.Global.NEW_CONTACT_AGGREGATOR,
                GlobalSettingsProto.NEW_CONTACT_AGGREGATOR);
        dumpSetting(s, p,
                Settings.Global.NIGHT_DISPLAY_FORCED_AUTO_MODE_AVAILABLE,
                GlobalSettingsProto.NIGHT_DISPLAY_FORCED_AUTO_MODE_AVAILABLE);

        final long nitzUpdateToken = p.start(GlobalSettingsProto.NITZ_UPDATE);
        dumpSetting(s, p,
                Settings.Global.NITZ_UPDATE_DIFF,
                GlobalSettingsProto.NitzUpdate.DIFF);
        dumpSetting(s, p,
                Settings.Global.NITZ_UPDATE_SPACING,
                GlobalSettingsProto.NitzUpdate.SPACING);
        p.end(nitzUpdateToken);

        final long notificationToken = p.start(GlobalSettingsProto.NOTIFICATION);
        dumpSetting(s, p,
                Settings.Global.MAX_NOTIFICATION_ENQUEUE_RATE,
                GlobalSettingsProto.Notification.MAX_NOTIFICATION_ENQUEUE_RATE);
        dumpSetting(s, p,
                Settings.Global.SHOW_NOTIFICATION_CHANNEL_WARNINGS,
                GlobalSettingsProto.Notification.SHOW_NOTIFICATION_CHANNEL_WARNINGS);
        // The list of snooze options for notifications. This is encoded as a key=value list,
        // separated by commas.
        dumpSetting(s, p,
                Settings.Global.NOTIFICATION_SNOOZE_OPTIONS,
                GlobalSettingsProto.Notification.SNOOZE_OPTIONS);
        dumpSetting(s, p,
                Settings.Global.SMART_REPLIES_IN_NOTIFICATIONS_FLAGS,
                GlobalSettingsProto.Notification.SMART_REPLIES_IN_NOTIFICATIONS_FLAGS);
        dumpSetting(s, p,
                Settings.Global.SMART_SUGGESTIONS_IN_NOTIFICATIONS_FLAGS,
                GlobalSettingsProto.Notification.SMART_SUGGESTIONS_IN_NOTIFICATIONS_FLAGS);
        p.end(notificationToken);

        dumpSetting(s, p,
                Settings.Global.NSD_ON,
                GlobalSettingsProto.NSD_ON);

        final long ntpToken = p.start(GlobalSettingsProto.NTP);
        dumpSetting(s, p,
                Settings.Global.NTP_SERVER,
                GlobalSettingsProto.Ntp.SERVER);
        dumpSetting(s, p,
                Settings.Global.NTP_TIMEOUT,
                GlobalSettingsProto.Ntp.TIMEOUT_MS);
        dumpSetting(s, p,
                Settings.Global.NTP_SERVER_2,
                GlobalSettingsProto.Ntp.SERVER_2);
        p.end(ntpToken);

        final long uasbToken = p.start(GlobalSettingsProto.USER_ABSENT_SMALL_BATTERY);
        dumpSetting(s, p,
                Settings.Global.USER_ABSENT_RADIOS_OFF_FOR_SMALL_BATTERY_ENABLED,
                GlobalSettingsProto.UserAbsentSmallBattery.RADIOS_OFF_ENABLED);
        dumpSetting(s, p,
                Settings.Global.USER_ABSENT_TOUCH_OFF_FOR_SMALL_BATTERY_ENABLED,
                GlobalSettingsProto.UserAbsentSmallBattery.TOUCH_OFF_ENABLED);
        p.end(uasbToken);

        dumpSetting(s, p,
                Settings.Global.OTA_DISABLE_AUTOMATIC_UPDATE,
                GlobalSettingsProto.OTA_DISABLE_AUTOMATIC_UPDATE);
        dumpSetting(s, p,
                Settings.Global.OVERLAY_DISPLAY_DEVICES,
                GlobalSettingsProto.OVERLAY_DISPLAY_DEVICES);
        dumpSetting(s, p,
                Settings.Global.OVERRIDE_SETTINGS_PROVIDER_RESTORE_ANY_VERSION,
                GlobalSettingsProto.OVERRIDE_SETTINGS_PROVIDER_RESTORE_ANY_VERSION);
        dumpSetting(s, p,
                Settings.Global.PAC_CHANGE_DELAY,
                GlobalSettingsProto.PAC_CHANGE_DELAY);

        final long pkgVerifierToken = p.start(GlobalSettingsProto.PACKAGE_VERIFIER);
        dumpSetting(s, p,
                Settings.Global.PACKAGE_VERIFIER_ENABLE,
                GlobalSettingsProto.PackageVerifier.ENABLED);
        dumpSetting(s, p,
                Settings.Global.PACKAGE_VERIFIER_TIMEOUT,
                GlobalSettingsProto.PackageVerifier.TIMEOUT);
        dumpSetting(s, p,
                Settings.Global.PACKAGE_VERIFIER_DEFAULT_RESPONSE,
                GlobalSettingsProto.PackageVerifier.DEFAULT_RESPONSE);
        dumpSetting(s, p,
                Settings.Global.PACKAGE_VERIFIER_SETTING_VISIBLE,
                GlobalSettingsProto.PackageVerifier.SETTING_VISIBLE);
        dumpSetting(s, p,
                Settings.Global.PACKAGE_VERIFIER_INCLUDE_ADB,
                GlobalSettingsProto.PackageVerifier.INCLUDE_ADB);
        p.end(pkgVerifierToken);

        final long pdpWatchdogToken = p.start(GlobalSettingsProto.PDP_WATCHDOG);
        dumpSetting(s, p,
                Settings.Global.PDP_WATCHDOG_POLL_INTERVAL_MS,
                GlobalSettingsProto.PdpWatchdog.POLL_INTERVAL_MS);
        dumpSetting(s, p,
                Settings.Global.PDP_WATCHDOG_LONG_POLL_INTERVAL_MS,
                GlobalSettingsProto.PdpWatchdog.LONG_POLL_INTERVAL_MS);
        dumpSetting(s, p,
                Settings.Global.PDP_WATCHDOG_ERROR_POLL_INTERVAL_MS,
                GlobalSettingsProto.PdpWatchdog.ERROR_POLL_INTERVAL_MS);
        dumpSetting(s, p,
                Settings.Global.PDP_WATCHDOG_TRIGGER_PACKET_COUNT,
                GlobalSettingsProto.PdpWatchdog.TRIGGER_PACKET_COUNT);
        dumpSetting(s, p,
                Settings.Global.PDP_WATCHDOG_ERROR_POLL_COUNT,
                GlobalSettingsProto.PdpWatchdog.ERROR_POLL_COUNT);
        dumpSetting(s, p,
                Settings.Global.PDP_WATCHDOG_MAX_PDP_RESET_FAIL_COUNT,
                GlobalSettingsProto.PdpWatchdog.MAX_PDP_RESET_FAIL_COUNT);
        p.end(pdpWatchdogToken);

        dumpSetting(s, p,
                Settings.Global.POLICY_CONTROL,
                GlobalSettingsProto.POLICY_CONTROL);
        dumpSetting(s, p,
                Settings.Global.POWER_MANAGER_CONSTANTS,
                GlobalSettingsProto.POWER_MANAGER_CONSTANTS);
        dumpSetting(s, p,
                Settings.Global.PRIV_APP_OOB_ENABLED,
                GlobalSettingsProto.PRIV_APP_OOB_ENABLED);

        final long prepaidSetupToken = p.start(GlobalSettingsProto.PREPAID_SETUP);
        dumpSetting(s, p,
                Settings.Global.SETUP_PREPAID_DATA_SERVICE_URL,
                GlobalSettingsProto.PrepaidSetup.DATA_SERVICE_URL);
        dumpSetting(s, p,
                Settings.Global.SETUP_PREPAID_DETECTION_TARGET_URL,
                GlobalSettingsProto.PrepaidSetup.DETECTION_TARGET_URL);
        dumpSetting(s, p,
                Settings.Global.SETUP_PREPAID_DETECTION_REDIR_HOST,
                GlobalSettingsProto.PrepaidSetup.DETECTION_REDIR_HOST);
        p.end(prepaidSetupToken);

        final long privateToken = p.start(GlobalSettingsProto.PRIVATE);
        dumpSetting(s, p,
                Settings.Global.PRIVATE_DNS_MODE,
                GlobalSettingsProto.Private.DNS_MODE);
        dumpSetting(s, p,
                Settings.Global.PRIVATE_DNS_SPECIFIER,
                GlobalSettingsProto.Private.DNS_SPECIFIER);
        p.end(privateToken);

        dumpSetting(s, p,
                Settings.Global.PROVISIONING_APN_ALARM_DELAY_IN_MS,
                GlobalSettingsProto.PROVISIONING_APN_ALARM_DELAY_IN_MS);
        dumpSetting(s, p,
                Settings.Global.READ_EXTERNAL_STORAGE_ENFORCED_DEFAULT,
                GlobalSettingsProto.READ_EXTERNAL_STORAGE_ENFORCED_DEFAULT);
        dumpSetting(s, p,
                Settings.Global.REQUIRE_PASSWORD_TO_DECRYPT,
                GlobalSettingsProto.REQUIRE_PASSWORD_TO_DECRYPT);
        dumpSetting(s, p,
                Settings.Global.SAFE_BOOT_DISALLOWED,
                GlobalSettingsProto.SAFE_BOOT_DISALLOWED);

        final long selinuxToken = p.start(GlobalSettingsProto.SELINUX);
        dumpSetting(s, p,
                Settings.Global.SELINUX_UPDATE_CONTENT_URL,
                GlobalSettingsProto.Selinux.UPDATE_CONTENT_URL);
        dumpSetting(s, p,
                Settings.Global.SELINUX_UPDATE_METADATA_URL,
                GlobalSettingsProto.Selinux.UPDATE_METADATA_URL);
        dumpSetting(s, p,
                Settings.Global.SELINUX_STATUS,
                GlobalSettingsProto.Selinux.STATUS);
        p.end(selinuxToken);

        dumpSetting(s, p,
                Settings.Global.SEND_ACTION_APP_ERROR,
                GlobalSettingsProto.SEND_ACTION_APP_ERROR);
        dumpSetting(s, p,
                Settings.Global.SET_INSTALL_LOCATION,
                GlobalSettingsProto.SET_INSTALL_LOCATION);
        dumpSetting(s, p,
                Settings.Global.SHORTCUT_MANAGER_CONSTANTS,
                GlobalSettingsProto.SHORTCUT_MANAGER_CONSTANTS);
        dumpSetting(s, p,
                Settings.Global.SHOW_FIRST_CRASH_DIALOG,
                GlobalSettingsProto.SHOW_FIRST_CRASH_DIALOG);
        dumpSetting(s, p,
                Settings.Global.SHOW_HIDDEN_LAUNCHER_ICON_APPS_ENABLED,
                GlobalSettingsProto.SHOW_HIDDEN_LAUNCHER_ICON_APPS_ENABLED);
        // Settings.Global.SHOW_PROCESSES intentionally excluded since it's deprecated.
        dumpSetting(s, p,
                Settings.Global.SHOW_RESTART_IN_CRASH_DIALOG,
                GlobalSettingsProto.SHOW_RESTART_IN_CRASH_DIALOG);
        dumpSetting(s, p,
                Settings.Global.SHOW_MUTE_IN_CRASH_DIALOG,
                GlobalSettingsProto.SHOW_MUTE_IN_CRASH_DIALOG);
        dumpSetting(s, p,
                Settings.Global.SHOW_NEW_APP_INSTALLED_NOTIFICATION_ENABLED,
                GlobalSettingsProto.SHOW_NEW_APP_INSTALLED_NOTIFICATION_ENABLED);

        final long smartSelectToken = p.start(GlobalSettingsProto.SMART_SELECTION);
        dumpSetting(s, p,
                Settings.Global.SMART_SELECTION_UPDATE_CONTENT_URL,
                GlobalSettingsProto.SmartSelection.UPDATE_CONTENT_URL);
        dumpSetting(s, p,
                Settings.Global.SMART_SELECTION_UPDATE_METADATA_URL,
                GlobalSettingsProto.SmartSelection.UPDATE_METADATA_URL);
        p.end(smartSelectToken);

        final long smsToken = p.start(GlobalSettingsProto.SMS);
        dumpSetting(s, p,
                Settings.Global.SMS_OUTGOING_CHECK_INTERVAL_MS,
                GlobalSettingsProto.Sms.OUTGOING_CHECK_INTERVAL_MS);
        dumpSetting(s, p,
                Settings.Global.SMS_OUTGOING_CHECK_MAX_COUNT,
                GlobalSettingsProto.Sms.OUTGOING_CHECK_MAX_COUNT);
        dumpSetting(s, p,
                Settings.Global.SMS_SHORT_CODE_CONFIRMATION,
                GlobalSettingsProto.Sms.SHORT_CODE_CONFIRMATION);
        dumpSetting(s, p,
                Settings.Global.SMS_SHORT_CODE_RULE,
                GlobalSettingsProto.Sms.SHORT_CODE_RULE);
        dumpSetting(s, p,
                Settings.Global.SMS_SHORT_CODES_UPDATE_CONTENT_URL,
                GlobalSettingsProto.Sms.SHORT_CODES_UPDATE_CONTENT_URL);
        dumpSetting(s, p,
                Settings.Global.SMS_SHORT_CODES_UPDATE_METADATA_URL,
                GlobalSettingsProto.Sms.SHORT_CODES_UPDATE_METADATA_URL);
        dumpSetting(s, p,
                Settings.Global.SMS_ACCESS_RESTRICTION_ENABLED,
                GlobalSettingsProto.Sms.ACCESS_RESTRICTION_ENABLED);
        p.end(smsToken);

        final long soundsToken = p.start(GlobalSettingsProto.SOUNDS);
        dumpSetting(s, p,
                Settings.Global.CAR_DOCK_SOUND,
                GlobalSettingsProto.Sounds.CAR_DOCK);
        dumpSetting(s, p,
                Settings.Global.CAR_UNDOCK_SOUND,
                GlobalSettingsProto.Sounds.CAR_UNDOCK);
        dumpSetting(s, p,
                Settings.Global.DESK_DOCK_SOUND,
                GlobalSettingsProto.Sounds.DESK_DOCK);
        dumpSetting(s, p,
                Settings.Global.DESK_UNDOCK_SOUND,
                GlobalSettingsProto.Sounds.DESK_UNDOCK);
        dumpSetting(s, p,
                Settings.Global.DOCK_SOUNDS_ENABLED,
                GlobalSettingsProto.Sounds.DOCK_SOUNDS_ENABLED);
        dumpSetting(s, p,
                Settings.Global.DOCK_SOUNDS_ENABLED_WHEN_ACCESSIBILITY,
                GlobalSettingsProto.Sounds.DOCK_SOUNDS_ENABLED_WHEN_ACCESSIBILITY);
        dumpSetting(s, p,
                Settings.Global.LOCK_SOUND,
                GlobalSettingsProto.Sounds.LOCK);
        dumpSetting(s, p,
                Settings.Global.UNLOCK_SOUND,
                GlobalSettingsProto.Sounds.UNLOCK);
        dumpSetting(s, p,
                Settings.Global.TRUSTED_SOUND,
                GlobalSettingsProto.Sounds.TRUSTED);
        dumpSetting(s, p,
                Settings.Global.LOW_BATTERY_SOUND,
                GlobalSettingsProto.Sounds.LOW_BATTERY);
        dumpSetting(s, p,
                Settings.Global.LOW_BATTERY_SOUND_TIMEOUT,
                GlobalSettingsProto.Sounds.LOW_BATTERY_SOUND_TIMEOUT);
        dumpSetting(s, p,
                Settings.Global.POWER_SOUNDS_ENABLED,
                GlobalSettingsProto.Sounds.LOW_BATTERY_SOUNDS_ENABLED);
        dumpSetting(s, p,
                Settings.Global.CHARGING_STARTED_SOUND,
                GlobalSettingsProto.Sounds.CHARGING_STARTED);
        p.end(soundsToken);

        final long soundTriggerToken = p.start(GlobalSettingsProto.SOUND_TRIGGER);
        dumpSetting(s, p,
                Global.MAX_SOUND_TRIGGER_DETECTION_SERVICE_OPS_PER_DAY,
                GlobalSettingsProto.SoundTrigger.MAX_SOUND_TRIGGER_DETECTION_SERVICE_OPS_PER_DAY);
        dumpSetting(s, p,
                Global.SOUND_TRIGGER_DETECTION_SERVICE_OP_TIMEOUT,
                GlobalSettingsProto.SoundTrigger.DETECTION_SERVICE_OP_TIMEOUT_MS);
        p.end(soundTriggerToken);

        dumpSetting(s, p,
                Settings.Global.SPEED_LABEL_CACHE_EVICTION_AGE_MILLIS,
                GlobalSettingsProto.SPEED_LABEL_CACHE_EVICTION_AGE_MS);
        dumpSetting(s, p,
                Settings.Global.SQLITE_COMPATIBILITY_WAL_FLAGS,
                GlobalSettingsProto.SQLITE_COMPATIBILITY_WAL_FLAGS);
        dumpSetting(s, p,
                Settings.Global.STAY_ON_WHILE_PLUGGED_IN,
                GlobalSettingsProto.STAY_ON_WHILE_PLUGGED_IN);

        final long storageToken = p.start(GlobalSettingsProto.STORAGE);
        dumpSetting(s, p,
                Settings.Global.STORAGE_BENCHMARK_INTERVAL,
                GlobalSettingsProto.Storage.BENCHMARK_INTERVAL);
        dumpSetting(s, p,
                Settings.Global.STORAGE_SETTINGS_CLOBBER_THRESHOLD,
                GlobalSettingsProto.Storage.SETTINGS_CLOBBER_THRESHOLD);
        p.end(storageToken);

        final long syncToken = p.start(GlobalSettingsProto.SYNC);
        dumpSetting(s, p,
                Settings.Global.SYNC_MAX_RETRY_DELAY_IN_SECONDS,
                GlobalSettingsProto.Sync.MAX_RETRY_DELAY_IN_SECONDS);
        dumpSetting(s, p,
                Settings.Global.SYNC_MANAGER_CONSTANTS,
                GlobalSettingsProto.Sync.MANAGER_CONSTANTS);
        p.end(syncToken);

        final long sysToken = p.start(GlobalSettingsProto.SYS);
        dumpSetting(s, p,
                Settings.Global.SYS_FREE_STORAGE_LOG_INTERVAL,
                GlobalSettingsProto.Sys.FREE_STORAGE_LOG_INTERVAL_MINS);
        dumpSetting(s, p,
                Settings.Global.SYS_STORAGE_THRESHOLD_PERCENTAGE,
                GlobalSettingsProto.Sys.STORAGE_THRESHOLD_PERCENTAGE);
        dumpSetting(s, p,
                Settings.Global.SYS_STORAGE_THRESHOLD_MAX_BYTES,
                GlobalSettingsProto.Sys.STORAGE_THRESHOLD_MAX_BYTES);
        dumpSetting(s, p,
                Settings.Global.SYS_STORAGE_FULL_THRESHOLD_BYTES,
                GlobalSettingsProto.Sys.STORAGE_FULL_THRESHOLD_BYTES);
        dumpSetting(s, p,
                Settings.Global.SYS_STORAGE_CACHE_PERCENTAGE,
                GlobalSettingsProto.Sys.STORAGE_CACHE_PERCENTAGE);
        dumpSetting(s, p,
                Settings.Global.SYS_STORAGE_CACHE_MAX_BYTES,
                GlobalSettingsProto.Sys.STORAGE_CACHE_MAX_BYTES);
        dumpSetting(s, p,
                Settings.Global.SYS_VDSO,
                GlobalSettingsProto.Sys.VDSO);
        dumpSetting(s, p,
                Settings.Global.SYS_UIDCPUPOWER,
                GlobalSettingsProto.Sys.UIDCPUPOWER);
        p.end(sysToken);

        dumpSetting(s, p,
                Settings.Global.TCP_DEFAULT_INIT_RWND,
                GlobalSettingsProto.TCP_DEFAULT_INIT_RWND);

        final long tempWarningToken = p.start(GlobalSettingsProto.TEMPERATURE_WARNING);
        dumpSetting(s, p,
                Settings.Global.SHOW_TEMPERATURE_WARNING,
                GlobalSettingsProto.TemperatureWarning.SHOW_TEMPERATURE_WARNING);
        dumpSetting(s, p,
                Settings.Global.WARNING_TEMPERATURE,
                GlobalSettingsProto.TemperatureWarning.WARNING_TEMPERATURE_LEVEL);
        dumpSetting(s, p,
                Settings.Global.USB_ALARM_TEMPERATURE,
                GlobalSettingsProto.TemperatureWarning.USB_ALARM_TEMPERATURE_LEVEL);
        p.end(tempWarningToken);

        final long tetherToken = p.start(GlobalSettingsProto.TETHER);
        dumpSetting(s, p,
                Settings.Global.TETHER_SUPPORTED,
                GlobalSettingsProto.Tether.SUPPORTED);
        dumpSetting(s, p,
                Settings.Global.TETHER_DUN_REQUIRED,
                GlobalSettingsProto.Tether.DUN_REQUIRED);
        dumpSetting(s, p,
                Settings.Global.TETHER_DUN_APN,
                GlobalSettingsProto.Tether.DUN_APN);
        dumpSetting(s, p,
                Settings.Global.TETHER_OFFLOAD_DISABLED,
                GlobalSettingsProto.Tether.OFFLOAD_DISABLED);
        dumpSetting(s, p,
                Settings.Global.SOFT_AP_TIMEOUT_ENABLED,
                GlobalSettingsProto.Tether.TIMEOUT_ENABLED);
        p.end(tetherToken);

        dumpSetting(s, p,
                Settings.Global.TEXT_CLASSIFIER_CONSTANTS,
                GlobalSettingsProto.TEXT_CLASSIFIER_CONSTANTS);
        dumpSetting(s, p,
                Settings.Global.THEATER_MODE_ON,
                GlobalSettingsProto.THEATER_MODE_ON);
        dumpSetting(s, p,
                Settings.Global.TIME_ONLY_MODE_CONSTANTS,
                GlobalSettingsProto.TIME_ONLY_MODE_CONSTANTS);
        dumpSetting(s, p,
                Settings.Global.TRANSITION_ANIMATION_SCALE,
                GlobalSettingsProto.TRANSITION_ANIMATION_SCALE);

        final long tzinfoToken = p.start(GlobalSettingsProto.TZINFO);
        dumpSetting(s, p,
                Settings.Global.TZINFO_UPDATE_CONTENT_URL,
                GlobalSettingsProto.Tzinfo.UPDATE_CONTENT_URL);
        dumpSetting(s, p,
                Settings.Global.TZINFO_UPDATE_METADATA_URL,
                GlobalSettingsProto.Tzinfo.UPDATE_METADATA_URL);
        p.end(tzinfoToken);

        dumpSetting(s, p,
                Settings.Global.UNUSED_STATIC_SHARED_LIB_MIN_CACHE_PERIOD,
                GlobalSettingsProto.UNUSED_STATIC_SHARED_LIB_MIN_CACHE_PERIOD_MS);
        dumpSetting(s, p,
                Settings.Global.USB_MASS_STORAGE_ENABLED,
                GlobalSettingsProto.USB_MASS_STORAGE_ENABLED);
        dumpSetting(s, p,
                Settings.Global.USE_GOOGLE_MAIL,
                GlobalSettingsProto.USE_GOOGLE_MAIL);
        dumpSetting(s, p,
                Settings.Global.USE_OPEN_WIFI_PACKAGE,
                GlobalSettingsProto.USE_OPEN_WIFI_PACKAGE);
        dumpSetting(s, p,
                Settings.Global.VT_IMS_ENABLED,
                GlobalSettingsProto.VT_IMS_ENABLED);
        dumpSetting(s, p,
                Settings.Global.WAIT_FOR_DEBUGGER,
                GlobalSettingsProto.WAIT_FOR_DEBUGGER);

        final long webviewToken = p.start(GlobalSettingsProto.WEBVIEW);
        dumpSetting(s, p,
                Settings.Global.WEBVIEW_DATA_REDUCTION_PROXY_KEY,
                GlobalSettingsProto.Webview.DATA_REDUCTION_PROXY_KEY);
        dumpSetting(s, p,
                Settings.Global.WEBVIEW_FALLBACK_LOGIC_ENABLED,
                GlobalSettingsProto.Webview.FALLBACK_LOGIC_ENABLED);
        dumpSetting(s, p,
                Settings.Global.WEBVIEW_PROVIDER,
                GlobalSettingsProto.Webview.PROVIDER);
        dumpSetting(s, p,
                Settings.Global.WEBVIEW_MULTIPROCESS,
                GlobalSettingsProto.Webview.MULTIPROCESS);
        p.end(webviewToken);

        final long wfcToken = p.start(GlobalSettingsProto.WFC);
        dumpSetting(s, p,
                Settings.Global.WFC_IMS_ENABLED,
                GlobalSettingsProto.Wfc.IMS_ENABLED);
        dumpSetting(s, p,
                Settings.Global.WFC_IMS_MODE,
                GlobalSettingsProto.Wfc.IMS_MODE);
        dumpSetting(s, p,
                Settings.Global.WFC_IMS_ROAMING_MODE,
                GlobalSettingsProto.Wfc.IMS_ROAMING_MODE);
        dumpSetting(s, p,
                Settings.Global.WFC_IMS_ROAMING_ENABLED,
                GlobalSettingsProto.Wfc.IMS_ROAMING_ENABLED);
        p.end(wfcToken);

        final long wifiToken = p.start(GlobalSettingsProto.WIFI);
        dumpSetting(s, p,
                Settings.Global.WIFI_SLEEP_POLICY,
                GlobalSettingsProto.Wifi.SLEEP_POLICY);
        dumpSetting(s, p,
                Settings.Global.WIFI_BADGING_THRESHOLDS,
                GlobalSettingsProto.Wifi.BADGING_THRESHOLDS);
        dumpSetting(s, p,
                Settings.Global.WIFI_DISPLAY_ON,
                GlobalSettingsProto.Wifi.DISPLAY_ON);
        dumpSetting(s, p,
                Settings.Global.WIFI_DISPLAY_CERTIFICATION_ON,
                GlobalSettingsProto.Wifi.DISPLAY_CERTIFICATION_ON);
        dumpSetting(s, p,
                Settings.Global.WIFI_DISPLAY_WPS_CONFIG,
                GlobalSettingsProto.Wifi.DISPLAY_WPS_CONFIG);
        dumpSetting(s, p,
                Settings.Global.WIFI_NETWORKS_AVAILABLE_NOTIFICATION_ON,
                GlobalSettingsProto.Wifi.NETWORKS_AVAILABLE_NOTIFICATION_ON);
        dumpSetting(s, p,
                Settings.Global.WIFI_CARRIER_NETWORKS_AVAILABLE_NOTIFICATION_ON,
                GlobalSettingsProto.Wifi.CARRIER_NETWORKS_AVAILABLE_NOTIFICATION_ON);
        dumpSetting(s, p,
                Settings.Global.WIFI_NETWORKS_AVAILABLE_REPEAT_DELAY,
                GlobalSettingsProto.Wifi.NETWORKS_AVAILABLE_REPEAT_DELAY);
        dumpSetting(s, p,
                Settings.Global.WIFI_COUNTRY_CODE,
                GlobalSettingsProto.Wifi.COUNTRY_CODE);
        dumpSetting(s, p,
                Settings.Global.WIFI_FRAMEWORK_SCAN_INTERVAL_MS,
                GlobalSettingsProto.Wifi.FRAMEWORK_SCAN_INTERVAL_MS);
        dumpSetting(s, p,
                Settings.Global.WIFI_IDLE_MS,
                GlobalSettingsProto.Wifi.IDLE_MS);
        dumpSetting(s, p,
                Settings.Global.WIFI_NUM_OPEN_NETWORKS_KEPT,
                GlobalSettingsProto.Wifi.NUM_OPEN_NETWORKS_KEPT);
        dumpSetting(s, p,
                Settings.Global.WIFI_ON,
                GlobalSettingsProto.Wifi.ON);
        dumpSetting(s, p,
                Settings.Global.WIFI_SCAN_ALWAYS_AVAILABLE,
                GlobalSettingsProto.Wifi.SCAN_ALWAYS_AVAILABLE);
        dumpSetting(s, p,
                Settings.Global.WIFI_WAKEUP_ENABLED,
                GlobalSettingsProto.Wifi.WAKEUP_ENABLED);
        dumpSetting(s, p,
                Settings.Global.WIFI_SAVED_STATE,
                GlobalSettingsProto.Wifi.SAVED_STATE);
        dumpSetting(s, p,
                Settings.Global.WIFI_SUPPLICANT_SCAN_INTERVAL_MS,
                GlobalSettingsProto.Wifi.SUPPLICANT_SCAN_INTERVAL_MS);
        dumpSetting(s, p,
                Settings.Global.WIFI_ENHANCED_AUTO_JOIN,
                GlobalSettingsProto.Wifi.ENHANCED_AUTO_JOIN);
        dumpSetting(s, p,
                Settings.Global.WIFI_NETWORK_SHOW_RSSI,
                GlobalSettingsProto.Wifi.NETWORK_SHOW_RSSI);
        dumpSetting(s, p,
                Settings.Global.WIFI_SCAN_INTERVAL_WHEN_P2P_CONNECTED_MS,
                GlobalSettingsProto.Wifi.SCAN_INTERVAL_WHEN_P2P_CONNECTED_MS);
        dumpSetting(s, p,
                Settings.Global.WIFI_WATCHDOG_ON,
                GlobalSettingsProto.Wifi.WATCHDOG_ON);
        dumpSetting(s, p,
                Settings.Global.WIFI_WATCHDOG_POOR_NETWORK_TEST_ENABLED,
                GlobalSettingsProto.Wifi.WATCHDOG_POOR_NETWORK_TEST_ENABLED);
        dumpSetting(s, p,
                Settings.Global.WIFI_SUSPEND_OPTIMIZATIONS_ENABLED,
                GlobalSettingsProto.Wifi.SUSPEND_OPTIMIZATIONS_ENABLED);
        dumpSetting(s, p,
                Settings.Global.WIFI_VERBOSE_LOGGING_ENABLED,
                GlobalSettingsProto.Wifi.VERBOSE_LOGGING_ENABLED);
        dumpSetting(s, p,
                Settings.Global.WIFI_CONNECTED_MAC_RANDOMIZATION_ENABLED,
                GlobalSettingsProto.Wifi.CONNECTED_MAC_RANDOMIZATION_ENABLED);
        dumpSetting(s, p,
                Settings.Global.WIFI_MAX_DHCP_RETRY_COUNT,
                GlobalSettingsProto.Wifi.MAX_DHCP_RETRY_COUNT);
        dumpSetting(s, p,
                Settings.Global.WIFI_MOBILE_DATA_TRANSITION_WAKELOCK_TIMEOUT_MS,
                GlobalSettingsProto.Wifi.MOBILE_DATA_TRANSITION_WAKELOCK_TIMEOUT_MS);
        dumpSetting(s, p,
                Settings.Global.WIFI_DEVICE_OWNER_CONFIGS_LOCKDOWN,
                GlobalSettingsProto.Wifi.DEVICE_OWNER_CONFIGS_LOCKDOWN);
        dumpSetting(s, p,
                Settings.Global.WIFI_FREQUENCY_BAND,
                GlobalSettingsProto.Wifi.FREQUENCY_BAND);
        dumpSetting(s, p,
                Settings.Global.WIFI_P2P_DEVICE_NAME,
                GlobalSettingsProto.Wifi.P2P_DEVICE_NAME);
        dumpSetting(s, p,
                Settings.Global.WIFI_REENABLE_DELAY_MS,
                GlobalSettingsProto.Wifi.REENABLE_DELAY_MS);
        dumpSetting(s, p,
                Settings.Global.WIFI_EPHEMERAL_OUT_OF_RANGE_TIMEOUT_MS,
                GlobalSettingsProto.Wifi.EPHEMERAL_OUT_OF_RANGE_TIMEOUT_MS);
        dumpSetting(s, p,
                Settings.Global.WIFI_ON_WHEN_PROXY_DISCONNECTED,
                GlobalSettingsProto.Wifi.ON_WHEN_PROXY_DISCONNECTED);
        dumpSetting(s, p,
                Settings.Global.WIFI_BOUNCE_DELAY_OVERRIDE_MS,
                GlobalSettingsProto.Wifi.BOUNCE_DELAY_OVERRIDE_MS);
        p.end(wifiToken);

        dumpSetting(s, p,
                Settings.Global.WIMAX_NETWORKS_AVAILABLE_NOTIFICATION_ON,
                GlobalSettingsProto.WIMAX_NETWORKS_AVAILABLE_NOTIFICATION_ON);
        dumpSetting(s, p,
                Settings.Global.WINDOW_ANIMATION_SCALE,
                GlobalSettingsProto.WINDOW_ANIMATION_SCALE);
        dumpSetting(s, p,
                Settings.Global.WTF_IS_FATAL,
                GlobalSettingsProto.WTF_IS_FATAL);

        final long zenToken = p.start(GlobalSettingsProto.ZEN);
        dumpSetting(s, p,
                Settings.Global.ZEN_MODE,
                GlobalSettingsProto.Zen.MODE);
        dumpSetting(s, p,
                Settings.Global.ZEN_MODE_RINGER_LEVEL,
                GlobalSettingsProto.Zen.MODE_RINGER_LEVEL);
        dumpSetting(s, p,
                Settings.Global.ZEN_MODE_CONFIG_ETAG,
                GlobalSettingsProto.Zen.MODE_CONFIG_ETAG);
        p.end(zenToken);

        dumpSetting(s, p,
                Settings.Global.ZRAM_ENABLED,
                GlobalSettingsProto.ZRAM_ENABLED);

        p.end(token);
        // Please insert new settings using the same order as in GlobalSettingsProto.

        // Settings.Global.INSTALL_NON_MARKET_APPS intentionally excluded since it's deprecated.
    }

    /** Dumps settings that use a common prefix into a repeated field. */
    private static void dumpRepeatedSetting(@NonNull SettingsState settings,
            @NonNull ProtoOutputStream proto, String settingPrefix, long fieldId) {
        for (String s : settings.getSettingNamesLocked()) {
            if (s.startsWith(settingPrefix)) {
                dumpSetting(settings, proto, s, fieldId);
            }
        }
    }

    /** Dump a single {@link SettingsState.Setting} to a proto buf */
    private static void dumpSetting(@NonNull SettingsState settings,
            @NonNull ProtoOutputStream proto, String settingName, long fieldId) {
        SettingsState.Setting setting = settings.getSettingLocked(settingName);
        long settingsToken = proto.start(fieldId);
        proto.write(SettingProto.ID, setting.getId());
        proto.write(SettingProto.NAME, settingName);
        if (setting.getPackageName() != null) {
            proto.write(SettingProto.PKG, setting.getPackageName());
        }
        proto.write(SettingProto.VALUE, setting.getValue());
        if (setting.getDefaultValue() != null) {
            proto.write(SettingProto.DEFAULT_VALUE, setting.getDefaultValue());
            proto.write(SettingProto.DEFAULT_FROM_SYSTEM, setting.isDefaultFromSystem());
        }
        proto.end(settingsToken);
    }

    static void dumpProtoSecureSettingsLocked(
            @NonNull ProtoOutputStream p, long fieldId, @NonNull SettingsState s) {
        final long token = p.start(fieldId);

        s.dumpHistoricalOperations(p, SecureSettingsProto.HISTORICAL_OPERATIONS);

        // This uses the same order as in SecureSettingsProto.

        final long accessibilityToken = p.start(SecureSettingsProto.ACCESSIBILITY);
        dumpSetting(s, p,
                Settings.Secure.ACCESSIBILITY_ENABLED,
                SecureSettingsProto.Accessibility.ENABLED);
        dumpSetting(s, p,
                Settings.Secure.ENABLED_ACCESSIBILITY_SERVICES,
                SecureSettingsProto.Accessibility.ENABLED_ACCESSIBILITY_SERVICES);
        dumpSetting(s, p,
                Settings.Secure.ACCESSIBILITY_AUTOCLICK_ENABLED,
                SecureSettingsProto.Accessibility.AUTOCLICK_ENABLED);
        dumpSetting(s, p,
                Settings.Secure.ACCESSIBILITY_AUTOCLICK_DELAY,
                SecureSettingsProto.Accessibility.AUTOCLICK_DELAY);
        dumpSetting(s, p,
                Settings.Secure.ACCESSIBILITY_BUTTON_TARGET_COMPONENT,
                SecureSettingsProto.Accessibility.BUTTON_TARGET_COMPONENT);
        dumpSetting(s, p,
                Settings.Secure.ACCESSIBILITY_CAPTIONING_ENABLED,
                SecureSettingsProto.Accessibility.CAPTIONING_ENABLED);
        dumpSetting(s, p,
                Settings.Secure.ACCESSIBILITY_CAPTIONING_LOCALE,
                SecureSettingsProto.Accessibility.CAPTIONING_LOCALE);
        dumpSetting(s, p,
                Settings.Secure.ACCESSIBILITY_CAPTIONING_PRESET,
                SecureSettingsProto.Accessibility.CAPTIONING_PRESET);
        dumpSetting(s, p,
                Settings.Secure.ACCESSIBILITY_CAPTIONING_BACKGROUND_COLOR,
                SecureSettingsProto.Accessibility.CAPTIONING_BACKGROUND_COLOR);
        dumpSetting(s, p,
                Settings.Secure.ACCESSIBILITY_CAPTIONING_FOREGROUND_COLOR,
                SecureSettingsProto.Accessibility.CAPTIONING_FOREGROUND_COLOR);
        dumpSetting(s, p,
                Settings.Secure.ACCESSIBILITY_CAPTIONING_EDGE_TYPE,
                SecureSettingsProto.Accessibility.CAPTIONING_EDGE_TYPE);
        dumpSetting(s, p,
                Settings.Secure.ACCESSIBILITY_CAPTIONING_EDGE_COLOR,
                SecureSettingsProto.Accessibility.CAPTIONING_EDGE_COLOR);
        dumpSetting(s, p,
                Settings.Secure.ACCESSIBILITY_CAPTIONING_WINDOW_COLOR,
                SecureSettingsProto.Accessibility.CAPTIONING_WINDOW_COLOR);
        dumpSetting(s, p,
                Settings.Secure.ACCESSIBILITY_CAPTIONING_TYPEFACE,
                SecureSettingsProto.Accessibility.CAPTIONING_TYPEFACE);
        dumpSetting(s, p,
                Settings.Secure.ACCESSIBILITY_CAPTIONING_FONT_SCALE,
                SecureSettingsProto.Accessibility.CAPTIONING_FONT_SCALE);
        dumpSetting(s, p,
                Settings.Secure.ACCESSIBILITY_DISPLAY_DALTONIZER_ENABLED,
                SecureSettingsProto.Accessibility.DISPLAY_DALTONIZER_ENABLED);
        dumpSetting(s, p,
                Settings.Secure.ACCESSIBILITY_DISPLAY_DALTONIZER,
                SecureSettingsProto.Accessibility.DISPLAY_DALTONIZER);
        dumpSetting(s, p,
                Settings.Secure.ACCESSIBILITY_DISPLAY_INVERSION_ENABLED,
                SecureSettingsProto.Accessibility.DISPLAY_INVERSION_ENABLED);
        dumpSetting(s, p,
                Settings.Secure.ACCESSIBILITY_DISPLAY_MAGNIFICATION_ENABLED,
                SecureSettingsProto.Accessibility.DISPLAY_MAGNIFICATION_ENABLED);
        dumpSetting(s, p,
                Settings.Secure.ACCESSIBILITY_DISPLAY_MAGNIFICATION_NAVBAR_ENABLED,
                SecureSettingsProto.Accessibility.DISPLAY_MAGNIFICATION_NAVBAR_ENABLED);
        dumpSetting(s, p,
                Settings.Secure.ACCESSIBILITY_DISPLAY_MAGNIFICATION_SCALE,
                SecureSettingsProto.Accessibility.DISPLAY_MAGNIFICATION_SCALE);
        dumpSetting(s, p,
                Settings.Secure.ACCESSIBILITY_HIGH_TEXT_CONTRAST_ENABLED,
                SecureSettingsProto.Accessibility.HIGH_TEXT_CONTRAST_ENABLED);
        dumpSetting(s, p,
                Settings.Secure.ACCESSIBILITY_LARGE_POINTER_ICON,
                SecureSettingsProto.Accessibility.LARGE_POINTER_ICON);
        dumpSetting(s, p,
                Settings.Secure.ACCESSIBILITY_SHORTCUT_ENABLED,
                SecureSettingsProto.Accessibility.SHORTCUT_ENABLED);
        dumpSetting(s, p,
                Settings.Secure.ACCESSIBILITY_SHORTCUT_ON_LOCK_SCREEN,
                SecureSettingsProto.Accessibility.SHORTCUT_ON_LOCK_SCREEN);
        dumpSetting(s, p,
                Settings.Secure.ACCESSIBILITY_SHORTCUT_DIALOG_SHOWN,
                SecureSettingsProto.Accessibility.SHORTCUT_DIALOG_SHOWN);
        dumpSetting(s, p,
                Settings.Secure.ACCESSIBILITY_SHORTCUT_TARGET_SERVICE,
                SecureSettingsProto.Accessibility.SHORTCUT_TARGET_SERVICE);
        dumpSetting(s, p,
                Settings.Secure.ACCESSIBILITY_SOFT_KEYBOARD_MODE,
                SecureSettingsProto.Accessibility.SOFT_KEYBOARD_MODE);
        dumpSetting(s, p,
                Settings.Secure.ACCESSIBILITY_SPEAK_PASSWORD,
                SecureSettingsProto.Accessibility.SPEAK_PASSWORD);
        dumpSetting(s, p,
                Settings.Secure.TOUCH_EXPLORATION_ENABLED,
                SecureSettingsProto.Accessibility.TOUCH_EXPLORATION_ENABLED);
        dumpSetting(s, p,
                Settings.Secure.TOUCH_EXPLORATION_GRANTED_ACCESSIBILITY_SERVICES,
                SecureSettingsProto.Accessibility.TOUCH_EXPLORATION_GRANTED_ACCESSIBILITY_SERVICES);
        p.end(accessibilityToken);

        dumpSetting(s, p,
                Settings.Secure.ALLOWED_GEOLOCATION_ORIGINS,
                SecureSettingsProto.ALLOWED_GEOLOCATION_ORIGINS);

        final long aovToken = p.start(SecureSettingsProto.ALWAYS_ON_VPN);
        dumpSetting(s, p,
                Settings.Secure.ALWAYS_ON_VPN_APP,
                SecureSettingsProto.AlwaysOnVpn.APP);
        dumpSetting(s, p,
                Settings.Secure.ALWAYS_ON_VPN_LOCKDOWN,
                SecureSettingsProto.AlwaysOnVpn.LOCKDOWN);
        p.end(aovToken);

        dumpSetting(s, p,
                Settings.Secure.ANDROID_ID,
                SecureSettingsProto.ANDROID_ID);
        dumpSetting(s, p,
                Settings.Secure.ANR_SHOW_BACKGROUND,
                SecureSettingsProto.ANR_SHOW_BACKGROUND);

        final long assistToken = p.start(SecureSettingsProto.ASSIST);
        dumpSetting(s, p,
                Settings.Secure.ASSISTANT,
                SecureSettingsProto.Assist.ASSISTANT);
        dumpSetting(s, p,
                Settings.Secure.ASSIST_STRUCTURE_ENABLED,
                SecureSettingsProto.Assist.STRUCTURE_ENABLED);
        dumpSetting(s, p,
                Settings.Secure.ASSIST_SCREENSHOT_ENABLED,
                SecureSettingsProto.Assist.SCREENSHOT_ENABLED);
        dumpSetting(s, p,
                Settings.Secure.ASSIST_DISCLOSURE_ENABLED,
                SecureSettingsProto.Assist.DISCLOSURE_ENABLED);
        dumpSetting(s, p,
                Settings.Secure.ASSIST_GESTURE_ENABLED,
                SecureSettingsProto.Assist.GESTURE_ENABLED);
        dumpSetting(s, p,
                Settings.Secure.ASSIST_GESTURE_SENSITIVITY,
                SecureSettingsProto.Assist.GESTURE_SENSITIVITY);
        dumpSetting(s, p,
                Settings.Secure.ASSIST_GESTURE_SILENCE_ALERTS_ENABLED,
                SecureSettingsProto.Assist.GESTURE_SILENCE_ALERTS_ENABLED);
        dumpSetting(s, p,
                Settings.Secure.ASSIST_GESTURE_WAKE_ENABLED,
                SecureSettingsProto.Assist.GESTURE_WAKE_ENABLED);
        dumpSetting(s, p,
                Settings.Secure.ASSIST_GESTURE_SETUP_COMPLETE,
                SecureSettingsProto.Assist.GESTURE_SETUP_COMPLETE);
        p.end(assistToken);

        final long autofillToken = p.start(SecureSettingsProto.AUTOFILL);
        dumpSetting(s, p,
                Settings.Secure.AUTOFILL_SERVICE,
                SecureSettingsProto.Autofill.SERVICE);
        dumpSetting(s, p,
                Settings.Secure.AUTOFILL_FEATURE_FIELD_CLASSIFICATION,
                SecureSettingsProto.Autofill.FEATURE_FIELD_CLASSIFICATION);
        dumpSetting(s, p,
                Settings.Secure.AUTOFILL_USER_DATA_MAX_USER_DATA_SIZE,
                SecureSettingsProto.Autofill.USER_DATA_MAX_USER_DATA_SIZE);
        dumpSetting(s, p,
                Settings.Secure.AUTOFILL_USER_DATA_MAX_FIELD_CLASSIFICATION_IDS_SIZE,
                SecureSettingsProto.Autofill.USER_DATA_MAX_FIELD_CLASSIFICATION_IDS_SIZE);
        dumpSetting(s, p,
                Settings.Secure.AUTOFILL_USER_DATA_MAX_CATEGORY_COUNT,
                SecureSettingsProto.Autofill.USER_DATA_MAX_CATEGORY_COUNT);
        dumpSetting(s, p,
                Settings.Secure.AUTOFILL_USER_DATA_MAX_VALUE_LENGTH,
                SecureSettingsProto.Autofill.USER_DATA_MAX_VALUE_LENGTH);
        dumpSetting(s, p,
                Settings.Secure.AUTOFILL_USER_DATA_MIN_VALUE_LENGTH,
                SecureSettingsProto.Autofill.USER_DATA_MIN_VALUE_LENGTH);
        dumpSetting(s, p,
                Settings.Secure.AUTOFILL_SERVICE_SEARCH_URI,
                SecureSettingsProto.Autofill.SERVICE_SEARCH_URI);
        p.end(autofillToken);

        final long asmToken = p.start(SecureSettingsProto.AUTOMATIC_STORAGE_MANAGER);
        dumpSetting(s, p,
                Settings.Secure.AUTOMATIC_STORAGE_MANAGER_ENABLED,
                SecureSettingsProto.AutomaticStorageManager.ENABLED);
        dumpSetting(s, p,
                Settings.Secure.AUTOMATIC_STORAGE_MANAGER_DAYS_TO_RETAIN,
                SecureSettingsProto.AutomaticStorageManager.DAYS_TO_RETAIN);
        dumpSetting(s, p,
                Settings.Secure.AUTOMATIC_STORAGE_MANAGER_BYTES_CLEARED,
                SecureSettingsProto.AutomaticStorageManager.BYTES_CLEARED);
        dumpSetting(s, p,
                Settings.Secure.AUTOMATIC_STORAGE_MANAGER_LAST_RUN,
                SecureSettingsProto.AutomaticStorageManager.LAST_RUN);
        dumpSetting(s, p,
                Settings.Secure.AUTOMATIC_STORAGE_MANAGER_TURNED_OFF_BY_POLICY,
                SecureSettingsProto.AutomaticStorageManager.TURNED_OFF_BY_POLICY);
        p.end(asmToken);

        final long backupToken = p.start(SecureSettingsProto.BACKUP);
        dumpSetting(s, p,
                Settings.Secure.BACKUP_ENABLED,
                SecureSettingsProto.Backup.ENABLED);
        dumpSetting(s, p,
                Settings.Secure.BACKUP_AUTO_RESTORE,
                SecureSettingsProto.Backup.AUTO_RESTORE);
        dumpSetting(s, p,
                Settings.Secure.BACKUP_PROVISIONED,
                SecureSettingsProto.Backup.PROVISIONED);
        dumpSetting(s, p,
                Settings.Secure.BACKUP_TRANSPORT,
                SecureSettingsProto.Backup.TRANSPORT);
        dumpSetting(s, p,
                Settings.Secure.BACKUP_MANAGER_CONSTANTS,
                SecureSettingsProto.Backup.MANAGER_CONSTANTS);
        dumpSetting(s, p,
                Settings.Secure.BACKUP_LOCAL_TRANSPORT_PARAMETERS,
                SecureSettingsProto.Backup.LOCAL_TRANSPORT_PARAMETERS);
        dumpSetting(s, p,
                Settings.Secure.PACKAGES_TO_CLEAR_DATA_BEFORE_FULL_RESTORE,
                SecureSettingsProto.Backup.PACKAGES_TO_CLEAR_DATA_BEFORE_FULL_RESTORE);
        p.end(backupToken);

        // Settings.Secure.BLUETOOTH_ON intentionally excluded since it's deprecated.
        dumpSetting(s, p,
                Settings.Secure.BLUETOOTH_ON_WHILE_DRIVING,
                SecureSettingsProto.BLUETOOTH_ON_WHILE_DRIVING);

        final long cameraToken = p.start(SecureSettingsProto.CAMERA);
        dumpSetting(s, p,
                Settings.Secure.CAMERA_GESTURE_DISABLED,
                SecureSettingsProto.Camera.GESTURE_DISABLED);
        dumpSetting(s, p,
                Settings.Secure.CAMERA_DOUBLE_TAP_POWER_GESTURE_DISABLED,
                SecureSettingsProto.Camera.DOUBLE_TAP_POWER_GESTURE_DISABLED);
        dumpSetting(s, p,
                Settings.Secure.CAMERA_DOUBLE_TWIST_TO_FLIP_ENABLED,
                SecureSettingsProto.Camera.DOUBLE_TWIST_TO_FLIP_ENABLED);
        dumpSetting(s, p,
                Settings.Secure.CAMERA_LIFT_TRIGGER_ENABLED,
                SecureSettingsProto.Camera.LIFT_TRIGGER_ENABLED);
        p.end(cameraToken);

        dumpSetting(s, p,
                Settings.Secure.CARRIER_APPS_HANDLED,
                SecureSettingsProto.CARRIER_APPS_HANDLED);
        dumpSetting(s, p,
                Settings.Secure.CMAS_ADDITIONAL_BROADCAST_PKG,
                SecureSettingsProto.CMAS_ADDITIONAL_BROADCAST_PKG);
        dumpRepeatedSetting(s, p,
                Settings.Secure.COMPLETED_CATEGORY_PREFIX,
                SecureSettingsProto.COMPLETED_CATEGORIES);
        dumpSetting(s, p,
                Settings.Secure.CONNECTIVITY_RELEASE_PENDING_INTENT_DELAY_MS,
                SecureSettingsProto.CONNECTIVITY_RELEASE_PENDING_INTENT_DELAY_MS);
        dumpSetting(s, p,
                Settings.Secure.DEVICE_PAIRED,
                SecureSettingsProto.DEVICE_PAIRED);
        dumpSetting(s, p,
                Settings.Secure.DIALER_DEFAULT_APPLICATION,
                SecureSettingsProto.DIALER_DEFAULT_APPLICATION);
        dumpSetting(s, p,
                Settings.Secure.DISPLAY_DENSITY_FORCED,
                SecureSettingsProto.DISPLAY_DENSITY_FORCED);
        dumpSetting(s, p,
                Settings.Secure.DOUBLE_TAP_TO_WAKE,
                SecureSettingsProto.DOUBLE_TAP_TO_WAKE);

        final long dozeToken = p.start(SecureSettingsProto.DOZE);
        dumpSetting(s, p,
                Settings.Secure.DOZE_ENABLED,
                SecureSettingsProto.Doze.ENABLED);
        dumpSetting(s, p,
                Settings.Secure.DOZE_ALWAYS_ON,
                SecureSettingsProto.Doze.ALWAYS_ON);
        dumpSetting(s, p,
                Settings.Secure.DOZE_PICK_UP_GESTURE,
                SecureSettingsProto.Doze.PULSE_ON_PICK_UP);
        dumpSetting(s, p,
                Settings.Secure.DOZE_PULSE_ON_LONG_PRESS,
                SecureSettingsProto.Doze.PULSE_ON_LONG_PRESS);
        dumpSetting(s, p,
                Settings.Secure.DOZE_DOUBLE_TAP_GESTURE,
                SecureSettingsProto.Doze.PULSE_ON_DOUBLE_TAP);
        p.end(dozeToken);

        dumpSetting(s, p,
                Settings.Secure.EMERGENCY_ASSISTANCE_APPLICATION,
                SecureSettingsProto.EMERGENCY_ASSISTANCE_APPLICATION);
        dumpSetting(s, p,
                Settings.Secure.ENHANCED_VOICE_PRIVACY_ENABLED,
                SecureSettingsProto.ENHANCED_VOICE_PRIVACY_ENABLED);
        dumpSetting(s, p,
                Settings.Secure.IMMERSIVE_MODE_CONFIRMATIONS,
                SecureSettingsProto.IMMERSIVE_MODE_CONFIRMATIONS);

        final long incallToken = p.start(SecureSettingsProto.INCALL);
        dumpSetting(s, p,
                Settings.Secure.INCALL_POWER_BUTTON_BEHAVIOR,
                SecureSettingsProto.Incall.POWER_BUTTON_BEHAVIOR);
        dumpSetting(s, p,
                Settings.Secure.INCALL_BACK_BUTTON_BEHAVIOR,
                SecureSettingsProto.Incall.BACK_BUTTON_BEHAVIOR);
        p.end(incallToken);

        final long inputMethodsToken = p.start(SecureSettingsProto.INPUT_METHODS);
        dumpSetting(s, p,
                Settings.Secure.DEFAULT_INPUT_METHOD,
                SecureSettingsProto.InputMethods.DEFAULT_INPUT_METHOD);
        dumpSetting(s, p,
                Settings.Secure.DISABLED_SYSTEM_INPUT_METHODS,
                SecureSettingsProto.InputMethods.DISABLED_SYSTEM_INPUT_METHODS);
        dumpSetting(s, p,
                Settings.Secure.ENABLED_INPUT_METHODS,
                SecureSettingsProto.InputMethods.ENABLED_INPUT_METHODS);
        dumpSetting(s, p,
                Settings.Secure.INPUT_METHODS_SUBTYPE_HISTORY,
                SecureSettingsProto.InputMethods.SUBTYPE_HISTORY);
        dumpSetting(s, p,
                Settings.Secure.INPUT_METHOD_SELECTOR_VISIBILITY,
                SecureSettingsProto.InputMethods.METHOD_SELECTOR_VISIBILITY);
        dumpSetting(s, p,
                Settings.Secure.SELECTED_INPUT_METHOD_SUBTYPE,
                SecureSettingsProto.InputMethods.SELECTED_INPUT_METHOD_SUBTYPE);
        dumpSetting(s, p,
                Settings.Secure.SHOW_IME_WITH_HARD_KEYBOARD,
                SecureSettingsProto.InputMethods.SHOW_IME_WITH_HARD_KEYBOARD);
        p.end(inputMethodsToken);

        dumpSetting(s, p,
                Settings.Secure.INSTALL_NON_MARKET_APPS,
                SecureSettingsProto.INSTALL_NON_MARKET_APPS);
        dumpSetting(s, p,
                Settings.Secure.INSTANT_APPS_ENABLED,
                SecureSettingsProto.INSTANT_APPS_ENABLED);
        dumpSetting(s, p,
                Settings.Secure.KEYGUARD_SLICE_URI,
                SecureSettingsProto.KEYGUARD_SLICE_URI);
        dumpSetting(s, p,
                Settings.Secure.LAST_SETUP_SHOWN,
                SecureSettingsProto.LAST_SETUP_SHOWN);

        final long locationToken = p.start(SecureSettingsProto.LOCATION);
        // Settings.Secure.LOCATION_PROVIDERS_ALLOWED intentionally excluded since it's deprecated.
        dumpSetting(s, p,
                Settings.Secure.LOCATION_MODE,
                SecureSettingsProto.Location.MODE);
        dumpSetting(s, p,
                Settings.Secure.LOCATION_CHANGER,
                SecureSettingsProto.Location.CHANGER);
        p.end(locationToken);

        final long locationAccessCheckToken = p.start(SecureSettingsProto.LOCATION_ACCESS_CHECK);
        dumpSetting(s, p,
                Settings.Secure.LOCATION_ACCESS_CHECK_INTERVAL_MILLIS,
                SecureSettingsProto.LocationAccessCheck.INTERVAL_MILLIS);
        dumpSetting(s, p,
                Settings.Secure.LOCATION_ACCESS_CHECK_DELAY_MILLIS,
                SecureSettingsProto.LocationAccessCheck.DELAY_MILLIS);
        p.end(locationAccessCheckToken);

        final long lockScreenToken = p.start(SecureSettingsProto.LOCK_SCREEN);
        // Settings.Secure.LOCK_BIOMETRIC_WEAK_FLAGS intentionally excluded since it's deprecated.
        // Settings.Secure.LOCK_PATTERN_ENABLED intentionally excluded since it's deprecated.
        // Settings.Secure.LOCK_PATTERN_VISIBLE intentionally excluded since it's deprecated.
        // Settings.Secure.LOCK_PATTERN_TACTICLE_FEEDBACK_ENABLED intentionally excluded since it's deprecated.
        dumpSetting(s, p,
                Settings.Secure.LOCK_SCREEN_LOCK_AFTER_TIMEOUT,
                SecureSettingsProto.LockScreen.LOCK_AFTER_TIMEOUT);
        // Settings.Secure.LOCK_SCREEN_OWNER_INFO intentionally excluded since it's deprecated.
        // Settings.Secure.LOCK_SCREEN_APPWIDGET_IDS intentionally excluded since it's deprecated.
        // Settings.Secure.LOCK_SCREEN_FALLBACK_APPWIDGET_ID intentionally excluded since it's deprecated.
        // Settings.Secure.LOCK_SCREEN_STICKY_APPWIDGET intentionally excluded since it's deprecated.
        // Settings.Secure.LOCK_SCREEN_OWNER_INFO_ENABLED intentionally excluded since it's deprecated.
        dumpSetting(s, p,
                Settings.Secure.LOCK_SCREEN_ALLOW_PRIVATE_NOTIFICATIONS,
                SecureSettingsProto.LockScreen.ALLOW_PRIVATE_NOTIFICATIONS);
        dumpSetting(s, p,
                Settings.Secure.LOCK_SCREEN_ALLOW_REMOTE_INPUT,
                SecureSettingsProto.LockScreen.ALLOW_REMOTE_INPUT);
        dumpSetting(s, p,
                Settings.Secure.LOCK_SCREEN_SHOW_NOTIFICATIONS,
                SecureSettingsProto.LockScreen.SHOW_NOTIFICATIONS);
        p.end(lockScreenToken);

        dumpSetting(s, p,
                Settings.Secure.LOCK_TO_APP_EXIT_LOCKED,
                SecureSettingsProto.LOCK_TO_APP_EXIT_LOCKED);
        dumpSetting(s, p,
                Settings.Secure.LOCKDOWN_IN_POWER_MENU,
                SecureSettingsProto.LOCKDOWN_IN_POWER_MENU);
        dumpSetting(s, p,
                Settings.Secure.LONG_PRESS_TIMEOUT,
                SecureSettingsProto.LONG_PRESS_TIMEOUT);

        final long managedProfileToken = p.start(SecureSettingsProto.MANAGED_PROFILE);
        dumpSetting(s, p,
                Settings.Secure.MANAGED_PROFILE_CONTACT_REMOTE_SEARCH,
                SecureSettingsProto.ManagedProfile.CONTACT_REMOTE_SEARCH);
        p.end(managedProfileToken);

        final long mountToken = p.start(SecureSettingsProto.MOUNT);
        dumpSetting(s, p,
                Settings.Secure.MOUNT_PLAY_NOTIFICATION_SND,
                SecureSettingsProto.Mount.PLAY_NOTIFICATION_SND);
        dumpSetting(s, p,
                Settings.Secure.MOUNT_UMS_AUTOSTART,
                SecureSettingsProto.Mount.UMS_AUTOSTART);
        dumpSetting(s, p,
                Settings.Secure.MOUNT_UMS_PROMPT,
                SecureSettingsProto.Mount.UMS_PROMPT);
        dumpSetting(s, p,
                Settings.Secure.MOUNT_UMS_NOTIFY_ENABLED,
                SecureSettingsProto.Mount.UMS_NOTIFY_ENABLED);
        p.end(mountToken);

        dumpSetting(s, p,
                Settings.Secure.MULTI_PRESS_TIMEOUT,
                SecureSettingsProto.MULTI_PRESS_TIMEOUT);

        final long nfcPaymentToken = p.start(SecureSettingsProto.NFC_PAYMENT);
        dumpSetting(s, p,
                Settings.Secure.NFC_PAYMENT_DEFAULT_COMPONENT,
                SecureSettingsProto.NfcPayment.DEFAULT_COMPONENT);
        dumpSetting(s, p,
                Settings.Secure.NFC_PAYMENT_FOREGROUND,
                SecureSettingsProto.NfcPayment.FOREGROUND);
        dumpSetting(s, p,
                Settings.Secure.PAYMENT_SERVICE_SEARCH_URI,
                SecureSettingsProto.NfcPayment.PAYMENT_SERVICE_SEARCH_URI);
        p.end(nfcPaymentToken);

        final long nightDisplayToken = p.start(SecureSettingsProto.NIGHT_DISPLAY);
        dumpSetting(s, p,
                Settings.Secure.NIGHT_DISPLAY_ACTIVATED,
                SecureSettingsProto.NightDisplay.ACTIVATED);
        dumpSetting(s, p,
                Settings.Secure.NIGHT_DISPLAY_AUTO_MODE,
                SecureSettingsProto.NightDisplay.AUTO_MODE);
        dumpSetting(s, p,
                Settings.Secure.NIGHT_DISPLAY_COLOR_TEMPERATURE,
                SecureSettingsProto.NightDisplay.COLOR_TEMPERATURE);
        dumpSetting(s, p,
                Settings.Secure.NIGHT_DISPLAY_CUSTOM_START_TIME,
                SecureSettingsProto.NightDisplay.CUSTOM_START_TIME);
        dumpSetting(s, p,
                Settings.Secure.NIGHT_DISPLAY_CUSTOM_END_TIME,
                SecureSettingsProto.NightDisplay.CUSTOM_END_TIME);
        dumpSetting(s, p,
                Settings.Secure.NIGHT_DISPLAY_LAST_ACTIVATED_TIME,
                SecureSettingsProto.NightDisplay.LAST_ACTIVATED_TIME);
        p.end(nightDisplayToken);

        final long notificationToken = p.start(SecureSettingsProto.NOTIFICATION);
        dumpSetting(s, p,
                Settings.Secure.ENABLED_NOTIFICATION_ASSISTANT,
                SecureSettingsProto.Notification.ENABLED_ASSISTANT);
        dumpSetting(s, p,
                Settings.Secure.ENABLED_NOTIFICATION_LISTENERS,
                SecureSettingsProto.Notification.ENABLED_LISTENERS);
        dumpSetting(s, p,
                Settings.Secure.ENABLED_NOTIFICATION_POLICY_ACCESS_PACKAGES,
                SecureSettingsProto.Notification.ENABLED_POLICY_ACCESS_PACKAGES);
        dumpSetting(s, p,
                Settings.Secure.NOTIFICATION_BADGING,
                SecureSettingsProto.Notification.BADGING);
        dumpSetting(s, p,
                Settings.Secure.SHOW_NOTE_ABOUT_NOTIFICATION_HIDING,
                SecureSettingsProto.Notification.SHOW_NOTE_ABOUT_NOTIFICATION_HIDING);
        dumpSetting(s, p,
                Settings.Secure.IN_CALL_NOTIFICATION_ENABLED,
                SecureSettingsProto.Notification.IN_CALL_NOTIFICATION_ENABLED);
        p.end(notificationToken);

        final long packageVerifierToken = p.start(SecureSettingsProto.PACKAGE_VERIFIER);
        dumpSetting(s, p,
                Settings.Secure.PACKAGE_VERIFIER_USER_CONSENT,
                SecureSettingsProto.PackageVerifier.USER_CONSENT);
        dumpSetting(s, p,
                Settings.Secure.PACKAGE_VERIFIER_STATE,
                SecureSettingsProto.PackageVerifier.STATE);
        p.end(packageVerifierToken);

        final long parentalControlToken = p.start(SecureSettingsProto.PARENTAL_CONTROL);
        dumpSetting(s, p,
                Settings.Secure.PARENTAL_CONTROL_ENABLED,
                SecureSettingsProto.ParentalControl.ENABLED);
        dumpSetting(s, p,
                Settings.Secure.PARENTAL_CONTROL_LAST_UPDATE,
                SecureSettingsProto.ParentalControl.LAST_UPDATE);
        dumpSetting(s, p,
                Settings.Secure.PARENTAL_CONTROL_REDIRECT_URL,
                SecureSettingsProto.ParentalControl.REDIRECT_URL);
        p.end(parentalControlToken);

        final long printServiceToken = p.start(SecureSettingsProto.PRINT_SERVICE);
        dumpSetting(s, p,
                Settings.Secure.PRINT_SERVICE_SEARCH_URI,
                SecureSettingsProto.PrintService.SEARCH_URI);
        dumpSetting(s, p,
                Settings.Secure.ENABLED_PRINT_SERVICES,
                SecureSettingsProto.PrintService.ENABLED_PRINT_SERVICES);
        dumpSetting(s, p,
                Settings.Secure.DISABLED_PRINT_SERVICES,
                SecureSettingsProto.PrintService.DISABLED_PRINT_SERVICES);
        p.end(printServiceToken);

        final long qsToken = p.start(SecureSettingsProto.QS);
        dumpSetting(s, p,
                Settings.Secure.QS_TILES,
                SecureSettingsProto.QuickSettings.TILES);
        dumpSetting(s, p,
                Settings.Secure.QS_AUTO_ADDED_TILES,
                SecureSettingsProto.QuickSettings.AUTO_ADDED_TILES);
        p.end(qsToken);

        final long rotationToken = p.start(SecureSettingsProto.ROTATION);
        dumpSetting(s, p,
                Settings.Secure.SHOW_ROTATION_SUGGESTIONS,
                SecureSettingsProto.Rotation.SHOW_ROTATION_SUGGESTIONS);
        dumpSetting(s, p,
                Settings.Secure.NUM_ROTATION_SUGGESTIONS_ACCEPTED,
                SecureSettingsProto.Rotation.NUM_ROTATION_SUGGESTIONS_ACCEPTED);
        p.end(rotationToken);

        dumpSetting(s, p,
                Settings.Secure.RTT_CALLING_MODE,
                SecureSettingsProto.RTT_CALLING_MODE);

        final long screensaverToken = p.start(SecureSettingsProto.SCREENSAVER);
        dumpSetting(s, p,
                Settings.Secure.SCREENSAVER_ENABLED,
                SecureSettingsProto.Screensaver.ENABLED);
        dumpSetting(s, p,
                Settings.Secure.SCREENSAVER_COMPONENTS,
                SecureSettingsProto.Screensaver.COMPONENTS);
        dumpSetting(s, p,
                Settings.Secure.SCREENSAVER_ACTIVATE_ON_DOCK,
                SecureSettingsProto.Screensaver.ACTIVATE_ON_DOCK);
        dumpSetting(s, p,
                Settings.Secure.SCREENSAVER_ACTIVATE_ON_SLEEP,
                SecureSettingsProto.Screensaver.ACTIVATE_ON_SLEEP);
        dumpSetting(s, p,
                Settings.Secure.SCREENSAVER_DEFAULT_COMPONENT,
                SecureSettingsProto.Screensaver.DEFAULT_COMPONENT);
        p.end(screensaverToken);

        final long searchToken = p.start(SecureSettingsProto.SEARCH);
        dumpSetting(s, p,
                Settings.Secure.SEARCH_GLOBAL_SEARCH_ACTIVITY,
                SecureSettingsProto.Search.GLOBAL_SEARCH_ACTIVITY);
        dumpSetting(s, p,
                Settings.Secure.SEARCH_NUM_PROMOTED_SOURCES,
                SecureSettingsProto.Search.NUM_PROMOTED_SOURCES);
        dumpSetting(s, p,
                Settings.Secure.SEARCH_MAX_RESULTS_TO_DISPLAY,
                SecureSettingsProto.Search.MAX_RESULTS_TO_DISPLAY);
        dumpSetting(s, p,
                Settings.Secure.SEARCH_MAX_RESULTS_PER_SOURCE,
                SecureSettingsProto.Search.MAX_RESULTS_PER_SOURCE);
        dumpSetting(s, p,
                Settings.Secure.SEARCH_WEB_RESULTS_OVERRIDE_LIMIT,
                SecureSettingsProto.Search.WEB_RESULTS_OVERRIDE_LIMIT);
        dumpSetting(s, p,
                Settings.Secure.SEARCH_PROMOTED_SOURCE_DEADLINE_MILLIS,
                SecureSettingsProto.Search.PROMOTED_SOURCE_DEADLINE_MILLIS);
        dumpSetting(s, p,
                Settings.Secure.SEARCH_SOURCE_TIMEOUT_MILLIS,
                SecureSettingsProto.Search.SOURCE_TIMEOUT_MILLIS);
        dumpSetting(s, p,
                Settings.Secure.SEARCH_PREFILL_MILLIS,
                SecureSettingsProto.Search.PREFILL_MILLIS);
        dumpSetting(s, p,
                Settings.Secure.SEARCH_MAX_STAT_AGE_MILLIS,
                SecureSettingsProto.Search.MAX_STAT_AGE_MILLIS);
        dumpSetting(s, p,
                Settings.Secure.SEARCH_MAX_SOURCE_EVENT_AGE_MILLIS,
                SecureSettingsProto.Search.MAX_SOURCE_EVENT_AGE_MILLIS);
        dumpSetting(s, p,
                Settings.Secure.SEARCH_MIN_IMPRESSIONS_FOR_SOURCE_RANKING,
                SecureSettingsProto.Search.MIN_IMPRESSIONS_FOR_SOURCE_RANKING);
        dumpSetting(s, p,
                Settings.Secure.SEARCH_MIN_CLICKS_FOR_SOURCE_RANKING,
                SecureSettingsProto.Search.MIN_CLICKS_FOR_SOURCE_RANKING);
        dumpSetting(s, p,
                Settings.Secure.SEARCH_MAX_SHORTCUTS_RETURNED,
                SecureSettingsProto.Search.MAX_SHORTCUTS_RETURNED);
        dumpSetting(s, p,
                Settings.Secure.SEARCH_QUERY_THREAD_CORE_POOL_SIZE,
                SecureSettingsProto.Search.QUERY_THREAD_CORE_POOL_SIZE);
        dumpSetting(s, p,
                Settings.Secure.SEARCH_QUERY_THREAD_MAX_POOL_SIZE,
                SecureSettingsProto.Search.QUERY_THREAD_MAX_POOL_SIZE);
        dumpSetting(s, p,
                Settings.Secure.SEARCH_SHORTCUT_REFRESH_CORE_POOL_SIZE,
                SecureSettingsProto.Search.SHORTCUT_REFRESH_CORE_POOL_SIZE);
        dumpSetting(s, p,
                Settings.Secure.SEARCH_SHORTCUT_REFRESH_MAX_POOL_SIZE,
                SecureSettingsProto.Search.SHORTCUT_REFRESH_MAX_POOL_SIZE);
        dumpSetting(s, p,
                Settings.Secure.SEARCH_THREAD_KEEPALIVE_SECONDS,
                SecureSettingsProto.Search.THREAD_KEEPALIVE_SECONDS);
        dumpSetting(s, p,
                Settings.Secure.SEARCH_PER_SOURCE_CONCURRENT_QUERY_LIMIT,
                SecureSettingsProto.Search.PER_SOURCE_CONCURRENT_QUERY_LIMIT);
        p.end(searchToken);

        final long spellCheckerToken = p.start(SecureSettingsProto.SPELL_CHECKER);
        dumpSetting(s, p,
                Settings.Secure.SPELL_CHECKER_ENABLED,
                SecureSettingsProto.SpellChecker.ENABLED);
        dumpSetting(s, p,
                Settings.Secure.SELECTED_SPELL_CHECKER,
                SecureSettingsProto.SpellChecker.SELECTED);
        dumpSetting(s, p,
                Settings.Secure.SELECTED_SPELL_CHECKER_SUBTYPE,
                SecureSettingsProto.SpellChecker.SELECTED_SUBTYPE);
        p.end(spellCheckerToken);

        dumpSetting(s, p,
                Settings.Secure.SETTINGS_CLASSNAME,
                SecureSettingsProto.SETTINGS_CLASSNAME);
        dumpSetting(s, p,
                Settings.Secure.SHOW_FIRST_CRASH_DIALOG_DEV_OPTION,
                SecureSettingsProto.SHOW_FIRST_CRASH_DIALOG_DEV_OPTION);
        dumpSetting(s, p,
                Settings.Secure.SKIP_FIRST_USE_HINTS,
                SecureSettingsProto.SKIP_FIRST_USE_HINTS);
        dumpSetting(s, p,
                Settings.Secure.SLEEP_TIMEOUT,
                SecureSettingsProto.SLEEP_TIMEOUT);
        dumpSetting(s, p,
                Settings.Secure.SMS_DEFAULT_APPLICATION,
                SecureSettingsProto.SMS_DEFAULT_APPLICATION);

        final long soundsToken = p.start(SecureSettingsProto.SOUNDS);
        dumpSetting(s, p,
                Settings.Secure.CHARGING_SOUNDS_ENABLED,
                SecureSettingsProto.Sounds.CHARGING_SOUNDS_ENABLED);
        dumpSetting(s, p,
                Settings.Secure.CHARGING_VIBRATION_ENABLED,
                SecureSettingsProto.Sounds.CHARGING_VIBRATION_ENABLED);
        p.end(soundsToken);

        dumpSetting(s, p,
                Settings.Secure.SYNC_PARENT_SOUNDS,
                SecureSettingsProto.SYNC_PARENT_SOUNDS);
        dumpSetting(s, p,
                Settings.Secure.SYSTEM_NAVIGATION_KEYS_ENABLED,
                SecureSettingsProto.SYSTEM_NAVIGATION_KEYS_ENABLED);
        dumpSetting(s, p,
                Settings.Secure.TRUST_AGENTS_INITIALIZED,
                SecureSettingsProto.TRUST_AGENTS_INITIALIZED);

        final long ttsToken = p.start(SecureSettingsProto.TTS);
        // Settings.Secure.TTS_USE_DEFAULTS intentionally excluded since it's deprecated.
        dumpSetting(s, p,
                Settings.Secure.TTS_DEFAULT_RATE,
                SecureSettingsProto.Tts.DEFAULT_RATE);
        dumpSetting(s, p,
                Settings.Secure.TTS_DEFAULT_PITCH,
                SecureSettingsProto.Tts.DEFAULT_PITCH);
        dumpSetting(s, p,
                Settings.Secure.TTS_DEFAULT_SYNTH,
                SecureSettingsProto.Tts.DEFAULT_SYNTH);
        // Settings.Secure.TTS_DEFAULT_LANG intentionally excluded since it's deprecated.
        // Settings.Secure.TTS_DEFAULT_COUNTRY intentionally excluded since it's deprecated.
        // Settings.Secure.TTS_DEFAULT_VARIANT intentionally excluded since it's deprecated.
        dumpSetting(s, p,
                Settings.Secure.TTS_DEFAULT_LOCALE,
                SecureSettingsProto.Tts.DEFAULT_LOCALE);
        dumpSetting(s, p,
                Settings.Secure.TTS_ENABLED_PLUGINS,
                SecureSettingsProto.Tts.ENABLED_PLUGINS);
        p.end(ttsToken);

        final long ttyToken = p.start(SecureSettingsProto.TTY);
        dumpSetting(s, p,
                Settings.Secure.TTY_MODE_ENABLED,
                SecureSettingsProto.Tty.TTY_MODE_ENABLED);
        dumpSetting(s, p,
                Settings.Secure.PREFERRED_TTY_MODE,
                SecureSettingsProto.Tty.PREFERRED_TTY_MODE);
        p.end(ttyToken);

        final long tvToken = p.start(SecureSettingsProto.TV);
        // Whether the current user has been set up via setup wizard (0 = false, 1 = true). This
        // value differs from USER_SETUP_COMPLETE in that it can be reset back to 0 in case
        // SetupWizard has been re-enabled on TV devices.
        dumpSetting(s, p,
                Settings.Secure.TV_USER_SETUP_COMPLETE,
                SecureSettingsProto.Tv.USER_SETUP_COMPLETE);
        dumpSetting(s, p,
                Settings.Secure.TV_INPUT_HIDDEN_INPUTS,
                SecureSettingsProto.Tv.INPUT_HIDDEN_INPUTS);
        dumpSetting(s, p,
                Settings.Secure.TV_INPUT_CUSTOM_LABELS,
                SecureSettingsProto.Tv.INPUT_CUSTOM_LABELS);
        p.end(tvToken);

        dumpSetting(s, p,
                Settings.Secure.UI_NIGHT_MODE,
                SecureSettingsProto.UI_NIGHT_MODE);
        dumpSetting(s, p,
                Settings.Secure.UNKNOWN_SOURCES_DEFAULT_REVERSED,
                SecureSettingsProto.UNKNOWN_SOURCES_DEFAULT_REVERSED);
        dumpSetting(s, p,
                Settings.Secure.USB_AUDIO_AUTOMATIC_ROUTING_DISABLED,
                SecureSettingsProto.USB_AUDIO_AUTOMATIC_ROUTING_DISABLED);
        dumpSetting(s, p,
                Settings.Secure.USER_SETUP_COMPLETE,
                SecureSettingsProto.USER_SETUP_COMPLETE);

        final long voiceToken = p.start(SecureSettingsProto.VOICE);
        dumpSetting(s, p,
                Settings.Secure.VOICE_INTERACTION_SERVICE,
                SecureSettingsProto.Voice.INTERACTION_SERVICE);
        dumpSetting(s, p,
                Settings.Secure.VOICE_RECOGNITION_SERVICE,
                SecureSettingsProto.Voice.RECOGNITION_SERVICE);
        p.end(voiceToken);

        final long volumeToken = p.start(SecureSettingsProto.VOLUME);
        dumpSetting(s, p,
                Settings.Secure.VOLUME_HUSH_GESTURE,
                SecureSettingsProto.Volume.HUSH_GESTURE);
        dumpSetting(s, p,
                Settings.Secure.UNSAFE_VOLUME_MUSIC_ACTIVE_MS,
                SecureSettingsProto.Volume.UNSAFE_VOLUME_MUSIC_ACTIVE_MS);
        p.end(volumeToken);

        final long vrToken = p.start(SecureSettingsProto.VR);
        dumpSetting(s, p,
                Settings.Secure.VR_DISPLAY_MODE,
                SecureSettingsProto.Vr.DISPLAY_MODE);
        dumpSetting(s, p,
                Settings.Secure.ENABLED_VR_LISTENERS,
                SecureSettingsProto.Vr.ENABLED_LISTENERS);
        p.end(vrToken);

        dumpSetting(s, p,
                Settings.Secure.WAKE_GESTURE_ENABLED,
                SecureSettingsProto.WAKE_GESTURE_ENABLED);

        final long launcherToken = p.start(SecureSettingsProto.LAUNCHER);
        dumpSetting(s, p,
                Settings.Secure.SWIPE_UP_TO_SWITCH_APPS_ENABLED,
                SecureSettingsProto.Launcher.SWIPE_UP_TO_SWITCH_APPS_ENABLED);
        p.end(launcherToken);

        final long zenToken = p.start(SecureSettingsProto.ZEN);
        dumpSetting(s, p,
                Settings.Secure.ZEN_DURATION,
                SecureSettingsProto.Zen.DURATION);
        dumpSetting(s, p,
                Settings.Secure.SHOW_ZEN_UPGRADE_NOTIFICATION,
                SecureSettingsProto.Zen.SHOW_ZEN_UPGRADE_NOTIFICATION);
        dumpSetting(s, p,
                Settings.Secure.SHOW_ZEN_SETTINGS_SUGGESTION,
                SecureSettingsProto.Zen.SHOW_ZEN_SETTINGS_SUGGESTION);
        dumpSetting(s, p,
                Settings.Secure.ZEN_SETTINGS_UPDATED,
                SecureSettingsProto.Zen.SETTINGS_UPDATED);
        dumpSetting(s, p,
                Settings.Secure.ZEN_SETTINGS_SUGGESTION_VIEWED,
                SecureSettingsProto.Zen.SETTINGS_SUGGESTION_VIEWED);
        p.end(zenToken);

        // Please insert new settings using the same order as in SecureSettingsProto.
        p.end(token);

        // Settings.Secure.DEVELOPMENT_SETTINGS_ENABLED intentionally excluded since it's deprecated.
        // Settings.Secure.BUGREPORT_IN_POWER_MENU intentionally excluded since it's deprecated.
        // Settings.Secure.ADB_ENABLED intentionally excluded since it's deprecated.
        // Settings.Secure.ALLOW_MOCK_LOCATION intentionally excluded since it's deprecated.
        // Settings.Secure.DATA_ROAMING intentionally excluded since it's deprecated.
        // Settings.Secure.DEVICE_PROVISIONED intentionally excluded since it's deprecated.
        // Settings.Secure.HTTP_PROXY intentionally excluded since it's deprecated.
        // Settings.Secure.LOGGING_ID intentionally excluded since it's deprecated.
        // Settings.Secure.NETWORK_PREFERENCE intentionally excluded since it's deprecated.
        // Settings.Secure.USB_MASS_STORAGE_ENABLED intentionally excluded since it's deprecated.
        // Settings.Secure.USE_GOOGLE_MAIL intentionally excluded since it's deprecated.
        // Settings.Secure.WIFI_NETWORKS_AVAILABLE_NOTIFICATION_ON intentionally excluded since it's deprecated.
        // Settings.Secure.WIFI_NETWORKS_AVAILABLE_REPEAT_DELAY intentionally excluded since it's deprecated.
        // Settings.Secure.WIFI_NUM_OPEN_NETWORKS_KEPT intentionally excluded since it's deprecated.
        // Settings.Secure.WIFI_ON intentionally excluded since it's deprecated.
        // Settings.Secure.WIFI_WATCHDOG_ACCEPTABLE_PACKET_LOSS_PERCENTAGE intentionally excluded since it's deprecated.
        // Settings.Secure.WIFI_WATCHDOG_AP_COUNT intentionally excluded since it's deprecated.
        // Settings.Secure.WIFI_WATCHDOG_BACKGROUND_CHECK_DELAY_MS intentionally excluded since it's deprecated.
        // Settings.Secure.WIFI_WATCHDOG_BACKGROUND_CHECK_ENABLED intentionally excluded since it's deprecated.
        // Settings.Secure.WIFI_WATCHDOG_BACKGROUND_CHECK_TIMEOUT_MS intentionally excluded since it's deprecated.
        // Settings.Secure.WIFI_WATCHDOG_INITIAL_IGNORED_PING_COUNT intentionally excluded since it's deprecated.
        // Settings.Secure.WIFI_WATCHDOG_MAX_AP_CHECKS intentionally excluded since it's deprecated.
        // Settings.Secure.WIFI_WATCHDOG_ON intentionally excluded since it's deprecated.
        // Settings.Secure.WIFI_WATCHDOG_WATCH_LIST intentionally excluded since it's deprecated.
        // Settings.Secure.WIFI_WATCHDOG_PING_COUNT intentionally excluded since it's deprecated.
        // Settings.Secure.WIFI_WATCHDOG_PING_DELAY_MS intentionally excluded since it's deprecated.
        // Settings.Secure.WIFI_WATCHDOG_PING_TIMEOUT_MS intentionally excluded since it's deprecated.
        // Settings.Secure.WIFI_MAX_DHCP_RETRY_COUNT intentionally excluded since it's deprecated.
        // Settings.Secure.WIFI_MOBILE_DATA_TRANSITION_WAKELOCK_TIMEOUT_MS intentionally excluded since it's deprecated.
        // Settings.Secure.BACKGROUND_DATA intentionally excluded since it's deprecated.
        // Settings.Secure.WIFI_IDLE_MS intentionally excluded since it's deprecated.


        // Please insert new settings using the same order as in SecureSettingsProto.
    }

    private static void dumpProtoSystemSettingsLocked(
            @NonNull ProtoOutputStream p, long fieldId, @NonNull SettingsState s) {
        final long token = p.start(fieldId);

        s.dumpHistoricalOperations(p, SystemSettingsProto.HISTORICAL_OPERATIONS);

        // This uses the same order as in SystemSettingsProto.

        dumpSetting(s, p,
                Settings.System.ADVANCED_SETTINGS,
                SystemSettingsProto.ADVANCED_SETTINGS);

        final long alarmToken = p.start(SystemSettingsProto.ALARM);
        dumpSetting(s, p,
                Settings.System.ALARM_ALERT,
                SystemSettingsProto.Alarm.DEFAULT_URI);
        dumpSetting(s, p,
                Settings.System.ALARM_ALERT_CACHE,
                SystemSettingsProto.Alarm.ALERT_CACHE);
        // Settings.System.NEXT_ALARM_FORMATTED intentionally excluded since it's deprecated.
        p.end(alarmToken);

        final long bluetoothToken = p.start(SystemSettingsProto.BLUETOOTH);
        dumpSetting(s, p,
                Settings.System.BLUETOOTH_DISCOVERABILITY,
                SystemSettingsProto.Bluetooth.DISCOVERABILITY);
        dumpSetting(s, p,
                Settings.System.BLUETOOTH_DISCOVERABILITY_TIMEOUT,
                SystemSettingsProto.Bluetooth.DISCOVERABILITY_TIMEOUT_SECS);
        p.end(bluetoothToken);

        dumpSetting(s, p,
                Settings.System.DATE_FORMAT,
                SystemSettingsProto.DATE_FORMAT);
        dumpSetting(s, p,
                Settings.System.DISPLAY_COLOR_MODE,
                SystemSettingsProto.DISPLAY_COLOR_MODE);

        final long devOptionsToken = p.start(SystemSettingsProto.DEVELOPER_OPTIONS);
        dumpSetting(s, p,
                Settings.System.SHOW_TOUCHES,
                SystemSettingsProto.DevOptions.SHOW_TOUCHES);
        dumpSetting(s, p,
                Settings.System.POINTER_LOCATION,
                SystemSettingsProto.DevOptions.POINTER_LOCATION);
        dumpSetting(s, p,
                Settings.System.WINDOW_ORIENTATION_LISTENER_LOG,
                SystemSettingsProto.DevOptions.WINDOW_ORIENTATION_LISTENER_LOG);
        p.end(devOptionsToken);

        final long dtmfToneToken = p.start(SystemSettingsProto.DTMF_TONE);
        dumpSetting(s, p,
                Settings.System.DTMF_TONE_WHEN_DIALING,
                SystemSettingsProto.DtmfTone.PLAY_WHEN_DIALING);
        dumpSetting(s, p,
                Settings.System.DTMF_TONE_TYPE_WHEN_DIALING,
                SystemSettingsProto.DtmfTone.TYPE_PLAYED_WHEN_DIALING);
        p.end(dtmfToneToken);

        dumpSetting(s, p,
                Settings.System.EGG_MODE,
                SystemSettingsProto.EGG_MODE);
        dumpSetting(s, p,
                Settings.System.END_BUTTON_BEHAVIOR,
                SystemSettingsProto.END_BUTTON_BEHAVIOR);
        dumpSetting(s, p,
                Settings.System.FONT_SCALE,
                SystemSettingsProto.FONT_SCALE);

        final long hapticFeedbackToken = p.start(SystemSettingsProto.HAPTIC_FEEDBACK);
        dumpSetting(s, p,
                Settings.System.HAPTIC_FEEDBACK_ENABLED,
                SystemSettingsProto.HapticFeedback.ENABLED);
        dumpSetting(s, p,
                Settings.System.HAPTIC_FEEDBACK_INTENSITY,
                SystemSettingsProto.HapticFeedback.INTENSITY);
        p.end(hapticFeedbackToken);

        dumpSetting(s, p,
                Settings.System.HEARING_AID,
                SystemSettingsProto.HEARING_AID);
        dumpSetting(s, p,
                Settings.System.LOCK_TO_APP_ENABLED,
                SystemSettingsProto.LOCK_TO_APP_ENABLED);

        final long lockscreenToken = p.start(SystemSettingsProto.LOCKSCREEN);
        dumpSetting(s, p,
                Settings.System.LOCKSCREEN_SOUNDS_ENABLED,
                SystemSettingsProto.Lockscreen.SOUNDS_ENABLED);
        dumpSetting(s, p,
                Settings.System.LOCKSCREEN_DISABLED,
                SystemSettingsProto.Lockscreen.DISABLED);
        p.end(lockscreenToken);

        dumpSetting(s, p,
                Settings.System.MEDIA_BUTTON_RECEIVER,
                SystemSettingsProto.MEDIA_BUTTON_RECEIVER);

        final long notificationToken = p.start(SystemSettingsProto.NOTIFICATION);
        dumpSetting(s, p,
                Settings.System.NOTIFICATION_SOUND,
                SystemSettingsProto.Notification.SOUND);
        dumpSetting(s, p,
                Settings.System.NOTIFICATION_SOUND_CACHE,
                SystemSettingsProto.Notification.SOUND_CACHE);
        dumpSetting(s, p,
                Settings.System.NOTIFICATION_LIGHT_PULSE,
                SystemSettingsProto.Notification.LIGHT_PULSE);
        dumpSetting(s, p,
                Settings.System.NOTIFICATION_VIBRATION_INTENSITY,
                SystemSettingsProto.Notification.VIBRATION_INTENSITY);
        // Settings.System.NOTIFICATIONS_USE_RING_VOLUME intentionally excluded since it's deprecated.
        p.end(notificationToken);

        dumpSetting(s, p,
                Settings.System.POINTER_SPEED,
                SystemSettingsProto.POINTER_SPEED);

        final long ringtoneToken = p.start(SystemSettingsProto.RINGTONE);
        dumpSetting(s, p,
                Settings.System.RINGTONE,
                SystemSettingsProto.Ringtone.DEFAULT_URI);
        dumpSetting(s, p,
                Settings.System.RINGTONE_CACHE,
                SystemSettingsProto.Ringtone.CACHE);
        p.end(ringtoneToken);

        final long rotationToken = p.start(SystemSettingsProto.ROTATION);
        dumpSetting(s, p,
                Settings.System.ACCELEROMETER_ROTATION,
                SystemSettingsProto.Rotation.ACCELEROMETER_ROTATION);
        dumpSetting(s, p,
                Settings.System.USER_ROTATION,
                SystemSettingsProto.Rotation.USER_ROTATION);
        dumpSetting(s, p,
                Settings.System.HIDE_ROTATION_LOCK_TOGGLE_FOR_ACCESSIBILITY,
                SystemSettingsProto.Rotation.HIDE_ROTATION_LOCK_TOGGLE_FOR_ACCESSIBILITY);
        p.end(rotationToken);

        final long screenToken = p.start(SystemSettingsProto.SCREEN);
        dumpSetting(s, p,
                Settings.System.SCREEN_OFF_TIMEOUT,
                SystemSettingsProto.Screen.OFF_TIMEOUT);
        dumpSetting(s, p,
                Settings.System.SCREEN_BRIGHTNESS,
                SystemSettingsProto.Screen.BRIGHTNESS);
        dumpSetting(s, p,
                Settings.System.SCREEN_BRIGHTNESS_FOR_VR,
                SystemSettingsProto.Screen.BRIGHTNESS_FOR_VR);
        dumpSetting(s, p,
                Settings.System.SCREEN_BRIGHTNESS_MODE,
                SystemSettingsProto.Screen.BRIGHTNESS_MODE);
        dumpSetting(s, p,
                Settings.System.SCREEN_AUTO_BRIGHTNESS_ADJ,
                SystemSettingsProto.Screen.AUTO_BRIGHTNESS_ADJ);
        p.end(screenToken);

        dumpSetting(s, p,
                Settings.System.SETUP_WIZARD_HAS_RUN,
                SystemSettingsProto.SETUP_WIZARD_HAS_RUN);
        dumpSetting(s, p,
                Settings.System.SHOW_BATTERY_PERCENT,
                SystemSettingsProto.SHOW_BATTERY_PERCENT);
        dumpSetting(s, p,
                Settings.System.SHOW_GTALK_SERVICE_STATUS,
                SystemSettingsProto.SHOW_GTALK_SERVICE_STATUS);
        // Settings.System.SHOW_PROCESSES intentionally excluded since it's deprecated.
        // Settings.System.SHOW_WEB_SUGGESTIONS intentionally excluded since it's deprecated.

        final long sipToken = p.start(SystemSettingsProto.SIP);
        dumpSetting(s, p,
                Settings.System.SIP_RECEIVE_CALLS,
                SystemSettingsProto.Sip.RECEIVE_CALLS);
        dumpSetting(s, p,
                Settings.System.SIP_CALL_OPTIONS,
                SystemSettingsProto.Sip.CALL_OPTIONS);
        dumpSetting(s, p,
                Settings.System.SIP_ALWAYS,
                SystemSettingsProto.Sip.ALWAYS);
        dumpSetting(s, p,
                Settings.System.SIP_ADDRESS_ONLY,
                SystemSettingsProto.Sip.ADDRESS_ONLY);
        // Settings.System.SIP_ASK_ME_EACH_TIME intentionally excluded since it's deprecated.
        p.end(sipToken);

        dumpSetting(s, p,
                Settings.System.SOUND_EFFECTS_ENABLED,
                SystemSettingsProto.SOUND_EFFECTS_ENABLED);
        // Settings.System.POWER_SOUNDS_ENABLED intentionally excluded since it's deprecated.
        // Settings.System.DOCK_SOUNDS_ENABLED intentionally excluded since it's deprecated.
        // Settings.System.LOW_BATTERY_SOUND intentionally excluded since it's deprecated.
        // Settings.System.DESK_DOCK_SOUND intentionally excluded since it's deprecated.
        // Settings.System.DESK_UNDOCK_SOUND intentionally excluded since it's deprecated.
        // Settings.System.CAR_DOCK_SOUND intentionally excluded since it's deprecated.
        // Settings.System.CAR_UNDOCK_SOUND intentionally excluded since it's deprecated.
        // Settings.System.LOCK_SOUND intentionally excluded since it's deprecated.
        // Settings.System.UNLOCK_SOUND intentionally excluded since it's deprecated.
        dumpSetting(s, p,
                Settings.System.SYSTEM_LOCALES,
                SystemSettingsProto.SYSTEM_LOCALES);

        final long textToken = p.start(SystemSettingsProto.TEXT);
        dumpSetting(s, p,
                Settings.System.TEXT_AUTO_REPLACE,
                SystemSettingsProto.Text.AUTO_REPLACE);
        dumpSetting(s, p,
                Settings.System.TEXT_AUTO_CAPS,
                SystemSettingsProto.Text.AUTO_CAPS);
        dumpSetting(s, p,
                Settings.System.TEXT_AUTO_PUNCTUATE,
                SystemSettingsProto.Text.AUTO_PUNCTUATE);
        dumpSetting(s, p,
                Settings.System.TEXT_SHOW_PASSWORD,
                SystemSettingsProto.Text.SHOW_PASSWORD);
        p.end(textToken);

        // Settings.System.AUTO_TIME intentionally excluded since it's deprecated.
        // Settings.System.AUTO_TIME_ZONE intentionally excluded since it's deprecated.
        dumpSetting(s, p,
                Settings.System.TIME_12_24,
                SystemSettingsProto.TIME_12_24);
        dumpSetting(s, p,
                Settings.System.TTY_MODE,
                SystemSettingsProto.TTY_MODE);

        final long vibrateToken = p.start(SystemSettingsProto.VIBRATE);
        dumpSetting(s, p,
                Settings.System.VIBRATE_ON,
                SystemSettingsProto.Vibrate.ON);
        dumpSetting(s, p,
                Settings.System.VIBRATE_INPUT_DEVICES,
                SystemSettingsProto.Vibrate.INPUT_DEVICES);
        dumpSetting(s, p,
                Settings.System.VIBRATE_IN_SILENT,
                SystemSettingsProto.Vibrate.IN_SILENT);
        dumpSetting(s, p,
                Settings.System.VIBRATE_WHEN_RINGING,
                SystemSettingsProto.Vibrate.WHEN_RINGING);
        p.end(vibrateToken);

        final long volumeToken = p.start(SystemSettingsProto.VOLUME);
        dumpSetting(s, p,
                Settings.System.VOLUME_RING,
                SystemSettingsProto.Volume.RING);
        dumpSetting(s, p,
                Settings.System.VOLUME_SYSTEM,
                SystemSettingsProto.Volume.SYSTEM);
        dumpSetting(s, p,
                Settings.System.VOLUME_VOICE,
                SystemSettingsProto.Volume.VOICE);
        dumpSetting(s, p,
                Settings.System.VOLUME_MUSIC,
                SystemSettingsProto.Volume.MUSIC);
        dumpSetting(s, p,
                Settings.System.VOLUME_ALARM,
                SystemSettingsProto.Volume.ALARM);
        dumpSetting(s, p,
                Settings.System.VOLUME_NOTIFICATION,
                SystemSettingsProto.Volume.NOTIFICATION);
        dumpSetting(s, p,
                Settings.System.VOLUME_BLUETOOTH_SCO,
                SystemSettingsProto.Volume.BLUETOOTH_SCO);
        dumpSetting(s, p,
                Settings.System.VOLUME_ACCESSIBILITY,
                SystemSettingsProto.Volume.ACCESSIBILITY);
        dumpSetting(s, p,
                Settings.System.VOLUME_MASTER,
                SystemSettingsProto.Volume.MASTER);
        dumpSetting(s, p,
                Settings.System.MASTER_MONO,
                SystemSettingsProto.Volume.MASTER_MONO);
        dumpSetting(s, p,
                Settings.System.MODE_RINGER_STREAMS_AFFECTED,
                SystemSettingsProto.Volume.MODE_RINGER_STREAMS_AFFECTED);
        dumpSetting(s, p,
                Settings.System.MUTE_STREAMS_AFFECTED,
                SystemSettingsProto.Volume.MUTE_STREAMS_AFFECTED);
        p.end(volumeToken);

        dumpSetting(s, p,
                Settings.System.WHEN_TO_MAKE_WIFI_CALLS,
                SystemSettingsProto.WHEN_TO_MAKE_WIFI_CALLS);

        // Please insert new settings using the same order as in SecureSettingsProto.

        // The rest of the settings were moved to Settings.Secure, and are thus excluded here since
        // they're deprecated from Settings.System.

        // Settings.System.STAY_ON_WHILE_PLUGGED_IN intentionally excluded since it's deprecated.
        // Settings.System.AIRPLANE_MODE_ON intentionally excluded since it's deprecated.
        // Settings.System.RADIO_BLUETOOTH intentionally excluded since it's just a constant.
        // Settings.System.RADIO_WIFI intentionally excluded since it's just a constant.
        // Settings.System.RADIO_WIMAX intentionally excluded since it's just a constant.
        // Settings.System.RADIO_CELL intentionally excluded since it's just a constant.
        // Settings.System.RADIO_NFC intentionally excluded since it's just a constant.
        // Settings.System.AIRPLANE_MODE_RADIOS intentionally excluded since it's deprecated.
        // Settings.System.AIRPLANE_MODE_TOGGLABLE_RADIOS intentionally excluded since it's deprecated.
        // Settings.System.WIFI_SLEEP_POLICY intentionally excluded since it's deprecated.
        // Settings.System.MODE_RINGER intentionally excluded since it's deprecated.
        // Settings.System.WIFI_USE_STATIC_IP intentionally excluded since it's deprecated.
        // Settings.System.WIFI_STATIC_IP intentionally excluded since it's deprecated.
        // Settings.System.WIFI_STATIC_GATEWAY intentionally excluded since it's deprecated.
        // Settings.System.WIFI_STATIC_NETMASK intentionally excluded since it's deprecated.
        // Settings.System.WIFI_STATIC_DNS1 intentionally excluded since it's deprecated.
        // Settings.System.WIFI_STATIC_DNS2 intentionally excluded since it's deprecated.
        // Settings.System.LOCK_PATTERN_ENABLED intentionally excluded since it's deprecated.
        // Settings.System.LOCK_PATTERN_VISIBLE intentionally excluded since it's deprecated.
        // Settings.System.LOCK_PATTERN_TACTILE_FEEDBACK_ENABLED intentionally excluded since it's deprecated.
        // Settings.System.DEBUG_APP intentionally excluded since it's deprecated.
        // Settings.System.WAIT_FOR_DEBUGGER intentionally excluded since it's deprecated.
        // Settings.System.DIM_SCREEN intentionally excluded since it's deprecated.
        // Settings.System.ALWAYS_FINISH_ACTIVITIES intentionally excluded since it's deprecated.
        // Settings.System.APPEND_FOR_LAST_AUDIBLE intentionally excluded since it hasn't been used since API 2.
        // Settings.System.WALLPAPER_ACTIVITY intentionally excluded since it's deprecated.
        // Settings.System.WINDOW_ANIMATION_SCALE intentionally excluded since it's deprecated.
        // Settings.System.TRANSITION_ANIMATION_SCALE intentionally excluded since it's deprecated.
        // Settings.System.ANIMATOR_ANIMATION_SCALE intentionally excluded since it's deprecated.

        // The rest of the settings were moved to Settings.Secure, and are thus excluded here since
        // they're deprecated from Settings.System.

        // Please insert new settings using the same order as in SecureSettingsProto.
        p.end(token);
        // Please insert new settings using the same order as in SecureSettingsProto.
    }
}<|MERGE_RESOLUTION|>--- conflicted
+++ resolved
@@ -208,10 +208,7 @@
                 GlobalSettingsProto.Autofill.MAX_VISIBLE_DATASETS);
         p.end(autofillToken);
 
-<<<<<<< HEAD
-=======
         final long backupToken = p.start(GlobalSettingsProto.BACKUP);
->>>>>>> de843449
         dumpSetting(s, p,
                 Settings.Global.BACKUP_AGENT_TIMEOUT_PARAMETERS,
                 GlobalSettingsProto.Backup.BACKUP_AGENT_TIMEOUT_PARAMETERS);
@@ -693,10 +690,6 @@
                 Settings.Global.GPU_DEBUG_LAYERS,
                 GlobalSettingsProto.Gpu.DEBUG_LAYERS);
         dumpSetting(s, p,
-<<<<<<< HEAD
-                Settings.Global.ANGLE_ENABLED_APP,
-                GlobalSettingsProto.Gpu.ANGLE_ENABLED_APP);
-=======
                 Settings.Global.GLOBAL_SETTINGS_ANGLE_GL_DRIVER_ALL_ANGLE,
                 GlobalSettingsProto.Gpu.ANGLE_GL_DRIVER_ALL_ANGLE);
         dumpSetting(s, p,
@@ -705,7 +698,6 @@
         dumpSetting(s, p,
                 Settings.Global.GLOBAL_SETTINGS_ANGLE_GL_DRIVER_SELECTION_VALUES,
                 GlobalSettingsProto.Gpu.ANGLE_GL_DRIVER_SELECTION_VALUES);
->>>>>>> de843449
         dumpSetting(s, p,
                 Settings.Global.GPU_DEBUG_LAYER_APP,
                 GlobalSettingsProto.Gpu.DEBUG_LAYER_APP);
@@ -713,16 +705,11 @@
                 Settings.Global.GPU_DEBUG_LAYERS_GLES,
                 GlobalSettingsProto.Gpu.DEBUG_LAYERS_GLES);
         dumpSetting(s, p,
-<<<<<<< HEAD
-                Settings.Global.UPDATED_GFX_DRIVER_DEV_OPT_IN_APP,
-                GlobalSettingsProto.Gpu.UPDATED_GFX_DRIVER_DEV_OPT_IN_APP);
-=======
                 Settings.Global.GUP_DEV_OPT_IN_APPS,
                 GlobalSettingsProto.Gpu.GUP_DEV_OPT_IN_APPS);
         dumpSetting(s, p,
                 Settings.Global.GUP_BLACK_LIST,
                 GlobalSettingsProto.Gpu.GUP_BLACK_LIST);
->>>>>>> de843449
         p.end(gpuToken);
 
         final long hdmiToken = p.start(GlobalSettingsProto.HDMI);
