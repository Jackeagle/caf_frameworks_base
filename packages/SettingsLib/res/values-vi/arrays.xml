--- conflicted
+++ resolved
@@ -76,27 +76,16 @@
     <item msgid="1963366694959681026">"avrcp16"</item>
   </string-array>
   <string-array name="bluetooth_a2dp_codec_titles">
-<<<<<<< HEAD
-    <item msgid="7065842274271279580">"Sử dụng lựa chọn của hệ thống (Mặc định)"</item>
-    <item msgid="7539690996561263909">"SBC"</item>
-    <item msgid="686685526567131661">"AAC"</item>
-    <item msgid="5254942598247222737">"Âm thanh <xliff:g id="QUALCOMM">Qualcomm®</xliff:g> <xliff:g id="APTX">aptX™</xliff:g>"</item>
-    <item msgid="2091430979086738145">"Âm thanh <xliff:g id="QUALCOMM">Qualcomm®</xliff:g> <xliff:g id="APTX_HD">aptX™ HD</xliff:g>"</item>
-    <item msgid="6751080638867012696">"LDAC"</item>
-    <item msgid="8711430979086781450">"Âm thanh <xliff:g id="QUALCOMM">Qualcomm®</xliff:g> <xliff:g id="APTX_ADAPTIVE">aptX™ Adaptive</xliff:g>"</item>
-    <item msgid="6486050771049225">"Âm thanh <xliff:g id="QUALCOMM">Qualcomm®</xliff:g> <xliff:g id="APTX_TWSP">aptX™ TWS+</xliff:g>"</item>
-    <item msgid="723675059572222462">"Bật codec tùy chọn"</item>
-    <item msgid="3304843301758635896">"Tắt codec tùy chọn"</item>
-=======
     <item msgid="2494959071796102843">"Sử dụng lựa chọn của hệ thống (Mặc định)"</item>
     <item msgid="4055460186095649420">"SBC"</item>
     <item msgid="720249083677397051">"AAC"</item>
     <item msgid="1049450003868150455">"Âm thanh <xliff:g id="QUALCOMM">Qualcomm®</xliff:g> <xliff:g id="APTX">aptX™</xliff:g>"</item>
     <item msgid="2908219194098827570">"Âm thanh <xliff:g id="QUALCOMM">Qualcomm®</xliff:g> <xliff:g id="APTX_HD">aptX™ HD</xliff:g>"</item>
     <item msgid="3825367753087348007">"LDAC"</item>
+    <item msgid="8711430979086781450">"Âm thanh <xliff:g id="QUALCOMM">Qualcomm®</xliff:g> <xliff:g id="APTX_ADAPTIVE">aptX™ Adaptive</xliff:g>"</item>
+    <item msgid="6486050771049225">"Âm thanh <xliff:g id="QUALCOMM">Qualcomm®</xliff:g> <xliff:g id="APTX_TWSP">aptX™ TWS+</xliff:g>"</item>
     <item msgid="5832677994279829983">"Bật codec tùy chọn"</item>
     <item msgid="9205039209798344398">"Tắt codec tùy chọn"</item>
->>>>>>> 2327d933
   </string-array>
   <string-array name="bluetooth_a2dp_codec_summaries">
     <item msgid="8868109554557331312">"Sử dụng lựa chọn của hệ thống (Mặc định)"</item>
