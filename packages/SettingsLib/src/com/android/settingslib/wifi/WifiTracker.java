--- conflicted
+++ resolved
@@ -589,15 +589,6 @@
                         getCachedOrCreate(entry.getValue(), cachedAccessPoints);
 
                 // Update the matching config if there is one, to populate saved network info
-<<<<<<< HEAD
-                // For OWE/SAE transition mode, if no OWE/SAE configuration found,
-                // fallback to associate OPEN/PSK configuraion.
-                WifiConfiguration matching = configsByKey.get(entry.getKey());
-                if ((isOweTransition || isSaeTransition) && matching == null) {
-                    matching = configsByKey.get(accessPoint.getFallbackKey());
-                }
-                accessPoint.update(matching);
-=======
                 final List<WifiConfiguration> matchedConfigs = configs.stream()
                         .filter(config -> accessPoint.matches(config))
                         .collect(Collectors.toList());
@@ -618,7 +609,6 @@
                         accessPoint.update(matchedConfigs.get(0));
                     }
                 }
->>>>>>> 2327d933
 
                 accessPoints.add(accessPoint);
             }
