/*
 * Copyright (C) 2015 The Android Open Source Project
 *
 * Licensed under the Apache License, Version 2.0 (the "License");
 * you may not use this file except in compliance with the License.
 * You may obtain a copy of the License at
 *
 *      http://www.apache.org/licenses/LICENSE-2.0
 *
 * Unless required by applicable law or agreed to in writing, software
 * distributed under the License is distributed on an "AS IS" BASIS,
 * WITHOUT WARRANTIES OR CONDITIONS OF ANY KIND, either express or implied.
 * See the License for the specific language governing permissions and
 * limitations under the License.
 */
package com.android.settingslib.wifi;

import android.annotation.AnyThread;
import android.annotation.MainThread;
import android.content.BroadcastReceiver;
import android.content.Context;
import android.content.Intent;
import android.content.IntentFilter;
import android.net.ConnectivityManager;
import android.net.Network;
import android.net.NetworkCapabilities;
import android.net.NetworkInfo;
import android.net.NetworkKey;
import android.net.NetworkRequest;
import android.net.NetworkScoreManager;
import android.net.ScoredNetwork;
import android.net.wifi.ScanResult;
import android.net.wifi.WifiConfiguration;
import android.net.wifi.WifiInfo;
import android.net.wifi.WifiManager;
import android.net.wifi.WifiNetworkScoreCache;
import android.net.wifi.WifiNetworkScoreCache.CacheListener;
import android.os.Handler;
import android.os.HandlerThread;
import android.os.Message;
import android.os.Process;
import android.os.SystemClock;
import android.provider.Settings;
import android.text.format.DateUtils;
import android.util.ArrayMap;
import android.util.ArraySet;
import android.util.Log;
import android.widget.Toast;

import androidx.annotation.GuardedBy;
import androidx.annotation.NonNull;
import androidx.annotation.VisibleForTesting;

import com.android.settingslib.R;
import com.android.settingslib.core.lifecycle.Lifecycle;
import com.android.settingslib.core.lifecycle.LifecycleObserver;
import com.android.settingslib.core.lifecycle.events.OnDestroy;
import com.android.settingslib.core.lifecycle.events.OnStart;
import com.android.settingslib.core.lifecycle.events.OnStop;
import com.android.settingslib.utils.ThreadUtils;

import java.io.PrintWriter;
import java.util.ArrayList;
import java.util.Collection;
import java.util.Collections;
import java.util.HashMap;
import java.util.Iterator;
import java.util.List;
import java.util.Map;
import java.util.Set;
import java.util.concurrent.atomic.AtomicBoolean;

/**
 * Tracks saved or available wifi networks and their state.
 */
public class WifiTracker implements LifecycleObserver, OnStart, OnStop, OnDestroy {
    /**
     * Default maximum age in millis of cached scored networks in
     * {@link AccessPoint#mScoredNetworkCache} to be used for speed label generation.
     */
    private static final long DEFAULT_MAX_CACHED_SCORE_AGE_MILLIS = 20 * DateUtils.MINUTE_IN_MILLIS;

    /** Maximum age of scan results to hold onto while actively scanning. **/
    private static final long MAX_SCAN_RESULT_AGE_MILLIS = 15000;

    private static final String TAG = "WifiTracker";
    private static final boolean DBG() {
        return Log.isLoggable(TAG, Log.DEBUG);
    }

    private static boolean isVerboseLoggingEnabled() {
        return WifiTracker.sVerboseLogging || Log.isLoggable(TAG, Log.VERBOSE);
    }

    /**
     * Verbose logging flag set thru developer debugging options and used so as to assist with
     * in-the-field WiFi connectivity debugging.
     *
     * <p>{@link #isVerboseLoggingEnabled()} should be read rather than referencing this value
     * directly, to ensure adb TAG level verbose settings are respected.
     */
    public static boolean sVerboseLogging;

    // TODO: Allow control of this?
    // Combo scans can take 5-6s to complete - set to 10s.
    private static final int WIFI_RESCAN_INTERVAL_MS = 10 * 1000;

    private final Context mContext;
    private final WifiManager mWifiManager;
    private final IntentFilter mFilter;
    private final ConnectivityManager mConnectivityManager;
    private final NetworkRequest mNetworkRequest;
    private final AtomicBoolean mConnected = new AtomicBoolean(false);
    private final WifiListenerExecutor mListener;
    @VisibleForTesting Handler mWorkHandler;
    private HandlerThread mWorkThread;

    private WifiTrackerNetworkCallback mNetworkCallback;

    /**
     * Synchronization lock for managing concurrency between main and worker threads.
     *
     * <p>This lock should be held for all modifications to {@link #mInternalAccessPoints}.
     */
    private final Object mLock = new Object();

    /** The list of AccessPoints, aggregated visible ScanResults with metadata. */
    @GuardedBy("mLock")
    private final List<AccessPoint> mInternalAccessPoints = new ArrayList<>();

    @GuardedBy("mLock")
    private final Set<NetworkKey> mRequestedScores = new ArraySet<>();

    /**
     * Tracks whether fresh scan results have been received since scanning start.
     *
     * <p>If this variable is false, we will not invoke callbacks so that we do not
     * update the UI with stale data / clear out existing UI elements prematurely.
     */
    private boolean mStaleScanResults = true;

    // Does not need to be locked as it only updated on the worker thread, with the exception of
    // during onStart, which occurs before the receiver is registered on the work handler.
    private final HashMap<String, ScanResult> mScanResultCache = new HashMap<>();
    private boolean mRegistered;

    private NetworkInfo mLastNetworkInfo;
    private WifiInfo mLastInfo;

    private final NetworkScoreManager mNetworkScoreManager;
    private WifiNetworkScoreCache mScoreCache;
    private boolean mNetworkScoringUiEnabled;
    private long mMaxSpeedLabelScoreCacheAge;

    private static final String WIFI_SECURITY_PSK = "PSK";
    private static final String WIFI_SECURITY_EAP = "EAP";
    private static final String WIFI_SECURITY_SAE = "SAE";
    private static final String WIFI_SECURITY_OWE = "OWE";
    private static final String WIFI_SECURITY_SUITE_B_192 = "SUITE_B_192";

    @VisibleForTesting
    Scanner mScanner;

    private static IntentFilter newIntentFilter() {
        IntentFilter filter = new IntentFilter();
        filter.addAction(WifiManager.WIFI_STATE_CHANGED_ACTION);
        filter.addAction(WifiManager.SCAN_RESULTS_AVAILABLE_ACTION);
        filter.addAction(WifiManager.NETWORK_IDS_CHANGED_ACTION);
        filter.addAction(WifiManager.SUPPLICANT_STATE_CHANGED_ACTION);
        filter.addAction(WifiManager.CONFIGURED_NETWORKS_CHANGED_ACTION);
        filter.addAction(WifiManager.LINK_CONFIGURATION_CHANGED_ACTION);
        filter.addAction(WifiManager.NETWORK_STATE_CHANGED_ACTION);
        filter.addAction(WifiManager.RSSI_CHANGED_ACTION);

        return filter;
    }

    /**
     * Use the lifecycle constructor below whenever possible
     */
    @Deprecated
    public WifiTracker(Context context, WifiListener wifiListener,
            boolean includeSaved, boolean includeScans) {
        this(context, wifiListener,
                context.getSystemService(WifiManager.class),
                context.getSystemService(ConnectivityManager.class),
                context.getSystemService(NetworkScoreManager.class),
                newIntentFilter());
    }

    // TODO(sghuman): Clean up includeSaved and includeScans from all constructors and linked
    // calling apps once IC window is complete
    public WifiTracker(Context context, WifiListener wifiListener,
            @NonNull Lifecycle lifecycle, boolean includeSaved, boolean includeScans) {
        this(context, wifiListener,
                context.getSystemService(WifiManager.class),
                context.getSystemService(ConnectivityManager.class),
                context.getSystemService(NetworkScoreManager.class),
                newIntentFilter());

        lifecycle.addObserver(this);
    }

    @VisibleForTesting
    WifiTracker(Context context, WifiListener wifiListener,
            WifiManager wifiManager, ConnectivityManager connectivityManager,
            NetworkScoreManager networkScoreManager,
            IntentFilter filter) {
        mContext = context;
        mWifiManager = wifiManager;
        mListener = new WifiListenerExecutor(wifiListener);
        mConnectivityManager = connectivityManager;

        // check if verbose logging developer option has been turned on or off
<<<<<<< HEAD
=======
        sVerboseLogging = mWifiManager != null && (mWifiManager.getVerboseLoggingLevel() > 0);
>>>>>>> de843449

        mFilter = filter;

        mNetworkRequest = new NetworkRequest.Builder()
                .clearCapabilities()
                .addCapability(NetworkCapabilities.NET_CAPABILITY_NOT_VPN)
                .addTransportType(NetworkCapabilities.TRANSPORT_WIFI)
                .build();

        mNetworkScoreManager = networkScoreManager;

        // TODO(sghuman): Remove this and create less hacky solution for testing
        final HandlerThread workThread = new HandlerThread(TAG
                + "{" + Integer.toHexString(System.identityHashCode(this)) + "}",
                Process.THREAD_PRIORITY_BACKGROUND);
        workThread.start();
        setWorkThread(workThread);
    }

    /**
     * Sanity warning: this wipes out mScoreCache, so use with extreme caution
     * @param workThread substitute Handler thread, for testing purposes only
     */
    @VisibleForTesting
    // TODO(sghuman): Remove this method, this needs to happen in a factory method and be passed in
    // during construction
    void setWorkThread(HandlerThread workThread) {
        mWorkThread = workThread;
        mWorkHandler = new Handler(workThread.getLooper());
        mScoreCache = new WifiNetworkScoreCache(mContext, new CacheListener(mWorkHandler) {
            @Override
            public void networkCacheUpdated(List<ScoredNetwork> networks) {
                if (!mRegistered) return;

                if (Log.isLoggable(TAG, Log.VERBOSE)) {
                    Log.v(TAG, "Score cache was updated with networks: " + networks);
                }
                updateNetworkScores();
            }
        });
    }

    @Override
    public void onDestroy() {
        mWorkThread.quit();
    }

    /**
     * Temporarily stop scanning for wifi networks.
     *
     * <p>Sets {@link #mStaleScanResults} to true.
     */
    private void pauseScanning() {
        if (mScanner != null) {
            mScanner.pause();
            mScanner = null;
        }
        mStaleScanResults = true;
    }

    /**
     * Resume scanning for wifi networks after it has been paused.
     *
     * <p>The score cache should be registered before this method is invoked.
     */
    public void resumeScanning() {
        if (mScanner == null) {
            mScanner = new Scanner();
        }

        if (isWifiEnabled()) {
            mScanner.resume();
        }
    }

    /**
     * Start tracking wifi networks and scores.
     *
     * <p>Registers listeners and starts scanning for wifi networks. If this is not called
     * then forceUpdate() must be called to populate getAccessPoints().
     */
    @Override
    @MainThread
    public void onStart() {
        // fetch current ScanResults instead of waiting for broadcast of fresh results
        forceUpdate();

        registerScoreCache();

        mNetworkScoringUiEnabled =
                Settings.Global.getInt(
                        mContext.getContentResolver(),
                        Settings.Global.NETWORK_SCORING_UI_ENABLED, 0) == 1;

        mMaxSpeedLabelScoreCacheAge =
                Settings.Global.getLong(
                        mContext.getContentResolver(),
                        Settings.Global.SPEED_LABEL_CACHE_EVICTION_AGE_MILLIS,
                        DEFAULT_MAX_CACHED_SCORE_AGE_MILLIS);

        resumeScanning();
        if (!mRegistered) {
            mContext.registerReceiver(mReceiver, mFilter, null /* permission */, mWorkHandler);
            // NetworkCallback objects cannot be reused. http://b/20701525 .
            mNetworkCallback = new WifiTrackerNetworkCallback();
            mConnectivityManager.registerNetworkCallback(
                    mNetworkRequest, mNetworkCallback, mWorkHandler);
            mRegistered = true;
        }
    }


    /**
     * Synchronously update the list of access points with the latest information.
     *
     * <p>Intended to only be invoked within {@link #onStart()}.
     */
    @MainThread
    @VisibleForTesting
    void forceUpdate() {
        mLastInfo = mWifiManager.getConnectionInfo();
        mLastNetworkInfo = mConnectivityManager.getNetworkInfo(mWifiManager.getCurrentNetwork());

        fetchScansAndConfigsAndUpdateAccessPoints();
    }

    private void registerScoreCache() {
        mNetworkScoreManager.registerNetworkScoreCache(
                NetworkKey.TYPE_WIFI,
                mScoreCache,
                NetworkScoreManager.CACHE_FILTER_SCAN_RESULTS);
    }

    private void requestScoresForNetworkKeys(Collection<NetworkKey> keys) {
        if (keys.isEmpty()) return;

        if (DBG()) {
            Log.d(TAG, "Requesting scores for Network Keys: " + keys);
        }
        mNetworkScoreManager.requestScores(keys.toArray(new NetworkKey[keys.size()]));
        synchronized (mLock) {
            mRequestedScores.addAll(keys);
        }
    }

    /**
     * Stop tracking wifi networks and scores.
     *
     * <p>This should always be called when done with a WifiTracker (if onStart was called) to
     * ensure proper cleanup and prevent any further callbacks from occurring.
     *
     * <p>Calling this method will set the {@link #mStaleScanResults} bit, which prevents
     * {@link WifiListener#onAccessPointsChanged()} callbacks from being invoked (until the bit
     * is unset on the next SCAN_RESULTS_AVAILABLE_ACTION).
     */
    @Override
    @MainThread
    public void onStop() {
        if (mRegistered) {
            mContext.unregisterReceiver(mReceiver);
            mConnectivityManager.unregisterNetworkCallback(mNetworkCallback);
            mRegistered = false;
        }
        unregisterScoreCache();
        pauseScanning(); // and set mStaleScanResults

        mWorkHandler.removeCallbacksAndMessages(null /* remove all */);
    }

    private void unregisterScoreCache() {
        mNetworkScoreManager.unregisterNetworkScoreCache(NetworkKey.TYPE_WIFI, mScoreCache);

        // We do not want to clear the existing scores in the cache, as this method is called during
        // stop tracking on activity pause. Hence, on resumption we want the ability to show the
        // last known, potentially stale, scores. However, by clearing requested scores, the scores
        // will be requested again upon resumption of tracking, and if any changes have occurred
        // the listeners (UI) will be updated accordingly.
        synchronized (mLock) {
            mRequestedScores.clear();
        }
    }

    /**
     * Gets the current list of access points.
     *
     * <p>This method is can be called on an abitrary thread by clients, but is normally called on
     * the UI Thread by the rendering App.
     */
    @AnyThread
    public List<AccessPoint> getAccessPoints() {
        synchronized (mLock) {
            return new ArrayList<>(mInternalAccessPoints);
        }
    }

    public WifiManager getManager() {
        return mWifiManager;
    }

    public boolean isWifiEnabled() {
        return mWifiManager != null && mWifiManager.isWifiEnabled();
    }

    /**
     * Returns the number of saved networks on the device, regardless of whether the WifiTracker
     * is tracking saved networks.
     * TODO(b/62292448): remove this function and update callsites to use WifiSavedConfigUtils
     * directly.
     */
    public int getNumSavedNetworks() {
        return WifiSavedConfigUtils.getAllConfigs(mContext, mWifiManager).size();
    }

    public boolean isConnected() {
        return mConnected.get();
    }

    public void dump(PrintWriter pw) {
        pw.println("  - wifi tracker ------");
        for (AccessPoint accessPoint : getAccessPoints()) {
            pw.println("  " + accessPoint);
        }
    }

    private ArrayMap<String, List<ScanResult>> updateScanResultCache(
            final List<ScanResult> newResults) {
        // TODO(sghuman): Delete this and replace it with the Map of Ap Keys to ScanResults for
        // memory efficiency
        for (ScanResult newResult : newResults) {
            if (newResult.SSID == null || newResult.SSID.isEmpty()) {
                continue;
            }
            mScanResultCache.put(newResult.BSSID, newResult);
        }

        // Evict old results in all conditions
        evictOldScans();

        ArrayMap<String, List<ScanResult>> scanResultsByApKey = new ArrayMap<>();
        for (ScanResult result : mScanResultCache.values()) {
            // Ignore hidden and ad-hoc networks.
            if (result.SSID == null || result.SSID.length() == 0 ||
                    result.capabilities.contains("[IBSS]")) {
                continue;
            }

            String apKey = AccessPoint.getKey(result);
            List<ScanResult> resultList;
            if (scanResultsByApKey.containsKey(apKey)) {
                resultList = scanResultsByApKey.get(apKey);
            } else {
                resultList = new ArrayList<>();
                scanResultsByApKey.put(apKey, resultList);
            }

            resultList.add(result);
        }

        return scanResultsByApKey;
    }

    /**
     * Remove old scan results from the cache.
     *
     * <p>Should only ever be invoked from {@link #updateScanResultCache(List)} when
     * {@link #mStaleScanResults} is false.
     */
    private void evictOldScans() {
        long nowMs = SystemClock.elapsedRealtime();
        for (Iterator<ScanResult> iter = mScanResultCache.values().iterator(); iter.hasNext(); ) {
            ScanResult result = iter.next();
            // result timestamp is in microseconds
            if (nowMs - result.timestamp / 1000 > MAX_SCAN_RESULT_AGE_MILLIS) {
                iter.remove();
            }
        }
    }

    private WifiConfiguration getWifiConfigurationForNetworkId(
            int networkId, final List<WifiConfiguration> configs) {
        if (configs != null) {
            for (WifiConfiguration config : configs) {
                if (mLastInfo != null && networkId == config.networkId &&
                        !(config.selfAdded && config.numAssociation == 0)) {
                    return config;
                }
            }
        }
        return null;
    }

    /**
     * Retrieves latest scan results and wifi configs, then calls
     * {@link #updateAccessPoints(List, List)}.
     */
    private void fetchScansAndConfigsAndUpdateAccessPoints() {
        List<ScanResult> newScanResults = mWifiManager.getScanResults();

        // Filter all unsupported networks from the scan result list
        final List<ScanResult> filteredScanResults =
                filterScanResultsByCapabilities(newScanResults);

        if (isVerboseLoggingEnabled()) {
            Log.i(TAG, "Fetched scan results: " + filteredScanResults);
        }

        List<WifiConfiguration> configs = mWifiManager.getConfiguredNetworks();
        updateAccessPoints(filteredScanResults, configs);
    }

    /** Update the internal list of access points. */
    private void updateAccessPoints(final List<ScanResult> newScanResults,
            List<WifiConfiguration> configs) {

        // Map configs and scan results necessary to make AccessPoints
        final Map<String, WifiConfiguration> configsByKey = new ArrayMap(configs.size());
        if (configs != null) {
            for (WifiConfiguration config : configs) {
                configsByKey.put(AccessPoint.getKey(config), config);
            }
        }
        ArrayMap<String, List<ScanResult>> scanResultsByApKey =
                updateScanResultCache(newScanResults);

        WifiConfiguration connectionConfig = null;
        if (mLastInfo != null) {
            connectionConfig = getWifiConfigurationForNetworkId(mLastInfo.getNetworkId(), configs);
        }

        // Rather than dropping and reacquiring the lock multiple times in this method, we lock
        // once for efficiency of lock acquisition time and readability
        synchronized (mLock) {
            // Swap the current access points into a cached list for maintaining AP listeners
            List<AccessPoint> cachedAccessPoints;
            cachedAccessPoints = new ArrayList<>(mInternalAccessPoints);

            ArrayList<AccessPoint> accessPoints = new ArrayList<>();

            final List<NetworkKey> scoresToRequest = new ArrayList<>();

            for (Map.Entry<String, List<ScanResult>> entry : scanResultsByApKey.entrySet()) {
                for (ScanResult result : entry.getValue()) {
                    NetworkKey key = NetworkKey.createFromScanResult(result);
                    if (key != null && !mRequestedScores.contains(key)) {
                        scoresToRequest.add(key);
                    }
                }

                AccessPoint accessPoint =
                        getCachedOrCreate(entry.getValue(), cachedAccessPoints);
                if (mLastInfo != null && mLastNetworkInfo != null) {
                    accessPoint.update(connectionConfig, mLastInfo, mLastNetworkInfo);
                }

                // Update the matching config if there is one, to populate saved network info
                accessPoint.update(configsByKey.get(entry.getKey()));

                accessPoints.add(accessPoint);
            }

            // If there were no scan results, create an AP for the currently connected network (if
            // it exists).
            // TODO(b/b/73076869): Add support for passpoint (ephemeral) networks
            if (accessPoints.isEmpty() && connectionConfig != null) {
                AccessPoint activeAp = new AccessPoint(mContext, connectionConfig);
                activeAp.update(connectionConfig, mLastInfo, mLastNetworkInfo);
                accessPoints.add(activeAp);
                scoresToRequest.add(NetworkKey.createFromWifiInfo(mLastInfo));
            }

            requestScoresForNetworkKeys(scoresToRequest);
            for (AccessPoint ap : accessPoints) {
                ap.update(mScoreCache, mNetworkScoringUiEnabled, mMaxSpeedLabelScoreCacheAge);
            }

            // Pre-sort accessPoints to speed preference insertion
            Collections.sort(accessPoints);

            // Log accesspoints that are being removed
            if (DBG()) {
                Log.d(TAG, "------ Dumping SSIDs that were not seen on this scan ------");
                for (AccessPoint prevAccessPoint : mInternalAccessPoints) {
                    if (prevAccessPoint.getSsid() == null)
                        continue;
                    String prevSsid = prevAccessPoint.getSsidStr();
                    boolean found = false;
                    for (AccessPoint newAccessPoint : accessPoints) {
                        if (newAccessPoint.getSsidStr() != null && newAccessPoint.getSsidStr()
                                .equals(prevSsid)) {
                            found = true;
                            break;
                        }
                    }
                    if (!found)
                        Log.d(TAG, "Did not find " + prevSsid + " in this scan");
                }
                Log.d(TAG, "---- Done dumping SSIDs that were not seen on this scan ----");
            }

            mInternalAccessPoints.clear();
            mInternalAccessPoints.addAll(accessPoints);
        }

        conditionallyNotifyListeners();
    }

    @VisibleForTesting
    AccessPoint getCachedOrCreate(
            List<ScanResult> scanResults,
            List<AccessPoint> cache) {
        final int N = cache.size();
        for (int i = 0; i < N; i++) {
            if (cache.get(i).getKey().equals(AccessPoint.getKey(scanResults.get(0)))) {
                AccessPoint ret = cache.remove(i);
                ret.setScanResults(scanResults);
                return ret;
            }
        }
        final AccessPoint accessPoint = new AccessPoint(mContext, scanResults);
        return accessPoint;
    }

    private void updateNetworkInfo(NetworkInfo networkInfo) {

        /* Sticky broadcasts can call this when wifi is disabled */
        if (!isWifiEnabled()) {
            clearAccessPointsAndConditionallyUpdate();
            return;
        }

        if (networkInfo != null) {
            mLastNetworkInfo = networkInfo;
            if (DBG()) {
                Log.d(TAG, "mLastNetworkInfo set: " + mLastNetworkInfo);
            }

            if(networkInfo.isConnected() != mConnected.getAndSet(networkInfo.isConnected())) {
                mListener.onConnectedChanged();
            }
        }

        WifiConfiguration connectionConfig = null;

        mLastInfo = mWifiManager.getConnectionInfo();
        if (DBG()) {
            Log.d(TAG, "mLastInfo set as: " + mLastInfo);
        }
        if (mLastInfo != null) {
            connectionConfig = getWifiConfigurationForNetworkId(mLastInfo.getNetworkId(),
                    mWifiManager.getConfiguredNetworks());
        }

        boolean updated = false;
        boolean reorder = false; // Only reorder if connected AP was changed

        synchronized (mLock) {
            for (int i = mInternalAccessPoints.size() - 1; i >= 0; --i) {
                AccessPoint ap = mInternalAccessPoints.get(i);
                boolean previouslyConnected = ap.isActive();
                if (ap.update(connectionConfig, mLastInfo, mLastNetworkInfo)) {
                    updated = true;
                    if (previouslyConnected != ap.isActive()) reorder = true;
                }
                if (ap.update(mScoreCache, mNetworkScoringUiEnabled, mMaxSpeedLabelScoreCacheAge)) {
                    reorder = true;
                    updated = true;
                }
            }

            if (reorder) {
                Collections.sort(mInternalAccessPoints);
            }
            if (updated) {
                conditionallyNotifyListeners();
            }
        }
    }

    /**
     * Clears the access point list and conditionally invokes
     * {@link WifiListener#onAccessPointsChanged()} if required (i.e. the list was not already
     * empty).
     */
    private void clearAccessPointsAndConditionallyUpdate() {
        synchronized (mLock) {
            if (!mInternalAccessPoints.isEmpty()) {
                mInternalAccessPoints.clear();
                conditionallyNotifyListeners();
            }
        }
    }

    /**
     * Update all the internal access points rankingScores, badge and metering.
     *
     * <p>Will trigger a resort and notify listeners of changes if applicable.
     *
     * <p>Synchronized on {@link #mLock}.
     */
    private void updateNetworkScores() {
        synchronized (mLock) {
            boolean updated = false;
            for (int i = 0; i < mInternalAccessPoints.size(); i++) {
                if (mInternalAccessPoints.get(i).update(
                        mScoreCache, mNetworkScoringUiEnabled, mMaxSpeedLabelScoreCacheAge)) {
                    updated = true;
                }
            }
            if (updated) {
                Collections.sort(mInternalAccessPoints);
                conditionallyNotifyListeners();
            }
        }
    }

    /**
     *  Receiver for handling broadcasts.
     *
     *  This receiver is registered on the WorkHandler.
     */
    @VisibleForTesting
    final BroadcastReceiver mReceiver = new BroadcastReceiver() {
        @Override
        public void onReceive(Context context, Intent intent) {
            String action = intent.getAction();
            sVerboseLogging = (mWifiManager.getVerboseLoggingLevel() > 0);

            if (WifiManager.WIFI_STATE_CHANGED_ACTION.equals(action)) {
                updateWifiState(
                        intent.getIntExtra(WifiManager.EXTRA_WIFI_STATE,
                                WifiManager.WIFI_STATE_UNKNOWN));
            } else if (WifiManager.SCAN_RESULTS_AVAILABLE_ACTION.equals(action)) {
                mStaleScanResults = false;

                fetchScansAndConfigsAndUpdateAccessPoints();
            } else if (WifiManager.CONFIGURED_NETWORKS_CHANGED_ACTION.equals(action)
                    || WifiManager.LINK_CONFIGURATION_CHANGED_ACTION.equals(action)) {
                fetchScansAndConfigsAndUpdateAccessPoints();
            } else if (WifiManager.NETWORK_STATE_CHANGED_ACTION.equals(action)) {
                // TODO(sghuman): Refactor these methods so they cannot result in duplicate
                // onAccessPointsChanged updates being called from this intent.
                NetworkInfo info = intent.getParcelableExtra(WifiManager.EXTRA_NETWORK_INFO);
                updateNetworkInfo(info);
                fetchScansAndConfigsAndUpdateAccessPoints();
            } else if (WifiManager.RSSI_CHANGED_ACTION.equals(action)) {
                NetworkInfo info =
                        mConnectivityManager.getNetworkInfo(mWifiManager.getCurrentNetwork());
                updateNetworkInfo(info);
            }
        }
    };

    /**
     * Handles updates to WifiState.
     *
     * <p>If Wifi is not enabled in the enabled state, {@link #mStaleScanResults} will be set to
     * true.
     */
    private void updateWifiState(int state) {
        if (state == WifiManager.WIFI_STATE_ENABLED) {
            if (mScanner != null) {
                // We only need to resume if mScanner isn't null because
                // that means we want to be scanning.
                mScanner.resume();
            }
        } else {
            clearAccessPointsAndConditionallyUpdate();
            mLastInfo = null;
            mLastNetworkInfo = null;
            if (mScanner != null) {
                mScanner.pause();
            }
            mStaleScanResults = true;
        }
        mListener.onWifiStateChanged(state);
    }

    private final class WifiTrackerNetworkCallback extends ConnectivityManager.NetworkCallback {
        public void onCapabilitiesChanged(Network network, NetworkCapabilities nc) {
            if (network.equals(mWifiManager.getCurrentNetwork())) {
                // TODO(sghuman): Investigate whether this comment still holds true and if it makes
                // more sense fetch the latest network info here:

                // We don't send a NetworkInfo object along with this message, because even if we
                // fetch one from ConnectivityManager, it might be older than the most recent
                // NetworkInfo message we got via a WIFI_STATE_CHANGED broadcast.
                updateNetworkInfo(null);
            }
        }
    }

    @VisibleForTesting
    class Scanner extends Handler {
        static final int MSG_SCAN = 0;

        private int mRetry = 0;

        void resume() {
            if (!hasMessages(MSG_SCAN)) {
                sendEmptyMessage(MSG_SCAN);
            }
        }

        void pause() {
            mRetry = 0;
            removeMessages(MSG_SCAN);
        }

        @VisibleForTesting
        boolean isScanning() {
            return hasMessages(MSG_SCAN);
        }

        @Override
        public void handleMessage(Message message) {
            if (message.what != MSG_SCAN) return;
            if (mWifiManager.startScan()) {
                mRetry = 0;
            } else if (++mRetry >= 3) {
                mRetry = 0;
                if (mContext != null) {
                    Toast.makeText(mContext, R.string.wifi_fail_to_scan, Toast.LENGTH_LONG).show();
                }
                return;
            }
            sendEmptyMessageDelayed(MSG_SCAN, WIFI_RESCAN_INTERVAL_MS);
        }
    }

    /** A restricted multimap for use in constructAccessPoints */
    private static class Multimap<K,V> {
        private final HashMap<K,List<V>> store = new HashMap<K,List<V>>();
        /** retrieve a non-null list of values with key K */
        List<V> getAll(K key) {
            List<V> values = store.get(key);
            return values != null ? values : Collections.<V>emptyList();
        }

        void put(K key, V val) {
            List<V> curVals = store.get(key);
            if (curVals == null) {
                curVals = new ArrayList<V>(3);
                store.put(key, curVals);
            }
            curVals.add(val);
        }
    }

    /**
     * Wraps the given {@link WifiListener} instance and executes its methods on the Main Thread.
     *
     * <p>Also logs all callbacks invocations when verbose logging is enabled.
     */
    @VisibleForTesting class WifiListenerExecutor implements WifiListener {

        private final WifiListener mDelegatee;

        public WifiListenerExecutor(WifiListener listener) {
            mDelegatee = listener;
        }

        @Override
        public void onWifiStateChanged(int state) {
            runAndLog(() -> mDelegatee.onWifiStateChanged(state),
                    String.format("Invoking onWifiStateChanged callback with state %d", state));
        }

        @Override
        public void onConnectedChanged() {
            runAndLog(mDelegatee::onConnectedChanged, "Invoking onConnectedChanged callback");
        }

        @Override
        public void onAccessPointsChanged() {
            runAndLog(mDelegatee::onAccessPointsChanged, "Invoking onAccessPointsChanged callback");
        }

        private void runAndLog(Runnable r, String verboseLog) {
            ThreadUtils.postOnMainThread(() -> {
                if (mRegistered) {
                    if (isVerboseLoggingEnabled()) {
                        Log.i(TAG, verboseLog);
                    }
                    r.run();
                }
            });
        }
    }

    /**
     * WifiListener interface that defines callbacks indicating state changes in WifiTracker.
     *
     * <p>All callbacks are invoked on the MainThread.
     */
    public interface WifiListener {
        /**
         * Called when the state of Wifi has changed, the state will be one of
         * the following.
         *
         * <li>{@link WifiManager#WIFI_STATE_DISABLED}</li>
         * <li>{@link WifiManager#WIFI_STATE_ENABLED}</li>
         * <li>{@link WifiManager#WIFI_STATE_DISABLING}</li>
         * <li>{@link WifiManager#WIFI_STATE_ENABLING}</li>
         * <li>{@link WifiManager#WIFI_STATE_UNKNOWN}</li>
         * <p>
         *
         * @param state The new state of wifi.
         */
        void onWifiStateChanged(int state);

        /**
         * Called when the connection state of wifi has changed and
         * {@link WifiTracker#isConnected()} should be called to get the updated state.
         */
        void onConnectedChanged();

        /**
         * Called to indicate the list of AccessPoints has been updated and
         * {@link WifiTracker#getAccessPoints()} should be called to get the updated list.
         */
        void onAccessPointsChanged();
    }

    /**
     * Invokes {@link WifiListenerExecutor#onAccessPointsChanged()} iif {@link #mStaleScanResults}
     * is false.
     */
    private void conditionallyNotifyListeners() {
        if (mStaleScanResults) {
            return;
        }

        mListener.onAccessPointsChanged();
    }

    /**
     * Filters unsupported networks from scan results. New WPA3 networks and OWE networks
     * may not be compatible with the device HW/SW.
     * @param scanResults List of scan results
     * @return List of filtered scan results based on local device capabilities
     */
    private List<ScanResult> filterScanResultsByCapabilities(List<ScanResult> scanResults) {
        if (scanResults == null) {
            return null;
        }

        // Get and cache advanced capabilities
        final boolean isOweSupported = mWifiManager.isOweSupported();
        final boolean isSaeSupported = mWifiManager.isWpa3SaeSupported();
        final boolean isSuiteBSupported = mWifiManager.isWpa3SuiteBSupported();

        List<ScanResult> filteredScanResultList = new ArrayList<>();

        // Iterate through the list of scan results and filter out APs which are not
        // compatible with our device.
        for (ScanResult scanResult : scanResults) {
            if (scanResult.capabilities.contains(WIFI_SECURITY_PSK)) {
                // All devices (today) support RSN-PSK or WPA-PSK
                // Add this here because some APs may support both PSK and SAE and the check
                // below will filter it out.
                filteredScanResultList.add(scanResult);
                continue;
            }

            if ((scanResult.capabilities.contains(WIFI_SECURITY_SUITE_B_192) && !isSuiteBSupported)
                    || (scanResult.capabilities.contains(WIFI_SECURITY_SAE) && !isSaeSupported)
                    || (scanResult.capabilities.contains(WIFI_SECURITY_OWE) && !isOweSupported)) {
                if (isVerboseLoggingEnabled()) {
                    Log.v(TAG, "filterScanResultsByCapabilities: Filtering SSID "
                            + scanResult.SSID + " with capabilities: " + scanResult.capabilities);
                }
            } else {
                // Safe to add
                filteredScanResultList.add(scanResult);
            }
        }

        return filteredScanResultList;
    }
}<|MERGE_RESOLUTION|>--- conflicted
+++ resolved
@@ -212,10 +212,7 @@
         mConnectivityManager = connectivityManager;
 
         // check if verbose logging developer option has been turned on or off
-<<<<<<< HEAD
-=======
         sVerboseLogging = mWifiManager != null && (mWifiManager.getVerboseLoggingLevel() > 0);
->>>>>>> de843449
 
         mFilter = filter;
 
