/*
 * Copyright (C) 2015 The Android Open Source Project
 *
 * Licensed under the Apache License, Version 2.0 (the "License");
 * you may not use this file except in compliance with the License.
 * You may obtain a copy of the License at
 *
 *      http://www.apache.org/licenses/LICENSE-2.0
 *
 * Unless required by applicable law or agreed to in writing, software
 * distributed under the License is distributed on an "AS IS" BASIS,
 * WITHOUT WARRANTIES OR CONDITIONS OF ANY KIND, either express or implied.
 * See the License for the specific language governing permissions and
 * limitations under the License.
 */

package com.android.settingslib.wifi;

import android.annotation.IntDef;
import android.annotation.MainThread;
import android.annotation.Nullable;
import android.app.AppGlobals;
import android.content.Context;
import android.content.pm.ApplicationInfo;
import android.content.pm.IPackageManager;
import android.content.pm.PackageManager;
import android.net.ConnectivityManager;
import android.net.NetworkCapabilities;
import android.net.NetworkInfo;
import android.net.NetworkInfo.DetailedState;
import android.net.NetworkInfo.State;
import android.net.NetworkKey;
import android.net.NetworkScoreManager;
import android.net.NetworkScorerAppData;
import android.net.ScoredNetwork;
import android.net.wifi.IWifiManager;
import android.net.wifi.ScanResult;
import android.net.wifi.WifiConfiguration;
import android.net.wifi.WifiConfiguration.KeyMgmt;
import android.net.wifi.WifiEnterpriseConfig;
import android.net.wifi.WifiInfo;
import android.net.wifi.WifiManager;
import android.net.wifi.WifiNetworkScoreCache;
import android.net.wifi.hotspot2.PasspointConfiguration;
import android.os.Bundle;
import android.os.Parcelable;
import android.os.RemoteException;
import android.os.ServiceManager;
import android.os.SystemClock;
import android.os.UserHandle;
import android.text.TextUtils;
import android.util.ArraySet;
import android.util.Log;

import androidx.annotation.NonNull;

import com.android.internal.annotations.VisibleForTesting;
import com.android.settingslib.R;
import com.android.settingslib.utils.ThreadUtils;

import java.lang.annotation.Retention;
import java.lang.annotation.RetentionPolicy;
import java.util.ArrayList;
import java.util.Collection;
import java.util.HashMap;
import java.util.Iterator;
import java.util.Map;
import java.util.Set;
import java.util.concurrent.atomic.AtomicInteger;

/**
 * Represents a selectable Wifi Network for use in various wifi selection menus backed by
 * {@link WifiTracker}.
 *
 * <p>An AccessPoint, which would be more fittingly named "WifiNetwork", is an aggregation of
 * {@link ScanResult ScanResults} along with pertinent metadata (e.g. current connection info,
 * network scores) required to successfully render the network to the user.
 */
public class AccessPoint implements Comparable<AccessPoint> {
    static final String TAG = "SettingsLib.AccessPoint";

    /**
     * Lower bound on the 2.4 GHz (802.11b/g/n) WLAN channels
     */
    public static final int LOWER_FREQ_24GHZ = 2400;

    /**
     * Upper bound on the 2.4 GHz (802.11b/g/n) WLAN channels
     */
    public static final int HIGHER_FREQ_24GHZ = 2500;

    /**
     * Lower bound on the 5.0 GHz (802.11a/h/j/n/ac) WLAN channels
     */
    public static final int LOWER_FREQ_5GHZ = 4900;

    /**
     * Upper bound on the 5.0 GHz (802.11a/h/j/n/ac) WLAN channels
     */
    public static final int HIGHER_FREQ_5GHZ = 5900;

    /** The key which identifies this AccessPoint grouping. */
    private String mKey;

    @IntDef({Speed.NONE, Speed.SLOW, Speed.MODERATE, Speed.FAST, Speed.VERY_FAST})
    @Retention(RetentionPolicy.SOURCE)
    public @interface Speed {
        /**
         * Constant value representing an unlabeled / unscored network.
         */
        int NONE = 0;
        /**
         * Constant value representing a slow speed network connection.
         */
        int SLOW = 5;
        /**
         * Constant value representing a medium speed network connection.
         */
        int MODERATE = 10;
        /**
         * Constant value representing a fast speed network connection.
         */
        int FAST = 20;
        /**
         * Constant value representing a very fast speed network connection.
         */
        int VERY_FAST = 30;
    }

    /** The underlying set of scan results comprising this AccessPoint. */
    private final ArraySet<ScanResult> mScanResults = new ArraySet<>();

    /**
     * Map of BSSIDs to scored networks for individual bssids.
     *
     * <p>This cache should not be evicted with scan results, as the values here are used to
     * generate a fallback in the absence of scores for the visible APs.
     */
    private final Map<String, TimestampedScoredNetwork> mScoredNetworkCache = new HashMap<>();

    static final String KEY_NETWORKINFO = "key_networkinfo";
    static final String KEY_WIFIINFO = "key_wifiinfo";
    static final String KEY_SSID = "key_ssid";
    static final String KEY_SECURITY = "key_security";
    static final String KEY_SPEED = "key_speed";
    static final String KEY_PSKTYPE = "key_psktype";
    static final String KEY_SCANRESULTS = "key_scanresults";
    static final String KEY_SCOREDNETWORKCACHE = "key_scorednetworkcache";
    static final String KEY_CONFIG = "key_config";
    static final String KEY_FQDN = "key_fqdn";
    static final String KEY_PROVIDER_FRIENDLY_NAME = "key_provider_friendly_name";
    static final String KEY_IS_CARRIER_AP = "key_is_carrier_ap";
    static final String KEY_CARRIER_AP_EAP_TYPE = "key_carrier_ap_eap_type";
    static final String KEY_CARRIER_NAME = "key_carrier_name";
    static final AtomicInteger sLastId = new AtomicInteger(0);

    /**
     * These values are matched in string arrays -- changes must be kept in sync
     */
    public static final int SECURITY_NONE = 0;
    public static final int SECURITY_WEP = 1;
    public static final int SECURITY_PSK = 2;
    public static final int SECURITY_EAP = 3;
    public static final int SECURITY_OWE = 4;
    public static final int SECURITY_SAE = 5;
<<<<<<< HEAD
    public static final int SECURITY_DPP = 6;
=======
    public static final int SECURITY_EAP_SUITE_B = 6;
>>>>>>> 5a050004

    private static final int PSK_UNKNOWN = 0;
    private static final int PSK_WPA = 1;
    private static final int PSK_WPA2 = 2;
    private static final int PSK_WPA_WPA2 = 3;

    /**
     * The number of distinct wifi levels.
     *
     * <p>Must keep in sync with {@link R.array.wifi_signal} and {@link WifiManager#RSSI_LEVELS}.
     */
    public static final int SIGNAL_LEVELS = 5;

    public static final int UNREACHABLE_RSSI = Integer.MIN_VALUE;

    private final Context mContext;

    private String ssid;
    private String bssid;
    private int security;
    private int networkId = WifiConfiguration.INVALID_NETWORK_ID;

    private int pskType = PSK_UNKNOWN;

    private WifiConfiguration mConfig;

    private int mRssi = UNREACHABLE_RSSI;

    private WifiInfo mInfo;
    private NetworkInfo mNetworkInfo;
    AccessPointListener mAccessPointListener;

    private Object mTag;

    @Speed private int mSpeed = Speed.NONE;
    private boolean mIsScoredNetworkMetered = false;

    // used to co-relate internal vs returned accesspoint.
    int mId;

    /**
     * Information associated with the {@link PasspointConfiguration}.  Only maintaining
     * the relevant info to preserve spaces.
     */
    private String mFqdn;
    private String mProviderFriendlyName;

    private boolean mIsCarrierAp = false;
    /**
     * The EAP type {@link WifiEnterpriseConfig.Eap} associated with this AP if it is a carrier AP.
     */
    private int mCarrierApEapType = WifiEnterpriseConfig.Eap.NONE;
    private String mCarrierName = null;

    public AccessPoint(Context context, Bundle savedState) {
        mContext = context;

        if (savedState.containsKey(KEY_CONFIG)) {
            mConfig = savedState.getParcelable(KEY_CONFIG);
        }
        if (mConfig != null) {
            loadConfig(mConfig);
        }
        if (savedState.containsKey(KEY_SSID)) {
            ssid = savedState.getString(KEY_SSID);
        }
        if (savedState.containsKey(KEY_SECURITY)) {
            security = savedState.getInt(KEY_SECURITY);
        }
        if (savedState.containsKey(KEY_SPEED)) {
            mSpeed = savedState.getInt(KEY_SPEED);
        }
        if (savedState.containsKey(KEY_PSKTYPE)) {
            pskType = savedState.getInt(KEY_PSKTYPE);
        }
        mInfo = savedState.getParcelable(KEY_WIFIINFO);
        if (savedState.containsKey(KEY_NETWORKINFO)) {
            mNetworkInfo = savedState.getParcelable(KEY_NETWORKINFO);
        }
        if (savedState.containsKey(KEY_SCANRESULTS)) {
            Parcelable[] scanResults = savedState.getParcelableArray(KEY_SCANRESULTS);
            mScanResults.clear();
            for (Parcelable result : scanResults) {
                mScanResults.add((ScanResult) result);
            }
        }
        if (savedState.containsKey(KEY_SCOREDNETWORKCACHE)) {
            ArrayList<TimestampedScoredNetwork> scoredNetworkArrayList =
                    savedState.getParcelableArrayList(KEY_SCOREDNETWORKCACHE);
            for (TimestampedScoredNetwork timedScore : scoredNetworkArrayList) {
                mScoredNetworkCache.put(timedScore.getScore().networkKey.wifiKey.bssid, timedScore);
            }
        }
        if (savedState.containsKey(KEY_FQDN)) {
            mFqdn = savedState.getString(KEY_FQDN);
        }
        if (savedState.containsKey(KEY_PROVIDER_FRIENDLY_NAME)) {
            mProviderFriendlyName = savedState.getString(KEY_PROVIDER_FRIENDLY_NAME);
        }
        if (savedState.containsKey(KEY_IS_CARRIER_AP)) {
            mIsCarrierAp = savedState.getBoolean(KEY_IS_CARRIER_AP);
        }
        if (savedState.containsKey(KEY_CARRIER_AP_EAP_TYPE)) {
            mCarrierApEapType = savedState.getInt(KEY_CARRIER_AP_EAP_TYPE);
        }
        if (savedState.containsKey(KEY_CARRIER_NAME)) {
            mCarrierName = savedState.getString(KEY_CARRIER_NAME);
        }
        update(mConfig, mInfo, mNetworkInfo);

        // Calculate required fields
        updateKey();
        updateRssi();

        mId = sLastId.incrementAndGet();
    }

    public AccessPoint(Context context, WifiConfiguration config) {
        mContext = context;
        loadConfig(config);
        mId = sLastId.incrementAndGet();
    }

    /**
     * Initialize an AccessPoint object for a {@link PasspointConfiguration}.  This is mainly
     * used by "Saved Networks" page for managing the saved {@link PasspointConfiguration}.
     */
    public AccessPoint(Context context, PasspointConfiguration config) {
        mContext = context;
        mFqdn = config.getHomeSp().getFqdn();
        mProviderFriendlyName = config.getHomeSp().getFriendlyName();
        mId = sLastId.incrementAndGet();
    }

    AccessPoint(Context context, Collection<ScanResult> results) {
        mContext = context;

        if (results.isEmpty()) {
            throw new IllegalArgumentException("Cannot construct with an empty ScanResult list");
        }
        mScanResults.addAll(results);

        // Information derived from scan results
        ScanResult firstResult = results.iterator().next();
        ssid = firstResult.SSID;
        bssid = firstResult.BSSID;
        security = getSecurity(firstResult);
        if (security == SECURITY_PSK) {
            pskType = getPskType(firstResult);
        }
        updateKey();
        updateRssi();

        // Passpoint Info
        mIsCarrierAp = firstResult.isCarrierAp;
        mCarrierApEapType = firstResult.carrierApEapType;
        mCarrierName = firstResult.carrierName;

        mId = sLastId.incrementAndGet();
    }

    @VisibleForTesting void loadConfig(WifiConfiguration config) {
        ssid = (config.SSID == null ? "" : removeDoubleQuotes(config.SSID));
        bssid = config.BSSID;
        security = getSecurity(config);
        updateKey();
        networkId = config.networkId;
        mConfig = config;
    }

    /** Updates {@link #mKey} and should only called upon object creation/initialization. */
    private void updateKey() {
        // TODO(sghuman): Consolidate Key logic on ScanResultMatchInfo

        StringBuilder builder = new StringBuilder();

        if (TextUtils.isEmpty(getSsidStr())) {
            builder.append(getBssid());
        } else {
            builder.append(getSsidStr());
        }

        builder.append(',').append(getSecurity());
        mKey = builder.toString();
    }

    /**
    * Returns a negative integer, zero, or a positive integer if this AccessPoint is less than,
    * equal to, or greater than the other AccessPoint.
    *
    * Sort order rules for AccessPoints:
    *   1. Active before inactive
    *   2. Reachable before unreachable
    *   3. Saved before unsaved
    *   4. Network speed value
    *   5. Stronger signal before weaker signal
    *   6. SSID alphabetically
    *
    * Note that AccessPoints with a signal are usually also Reachable,
    * and will thus appear before unreachable saved AccessPoints.
    */
    @Override
    public int compareTo(@NonNull AccessPoint other) {
        // Active one goes first.
        if (isActive() && !other.isActive()) return -1;
        if (!isActive() && other.isActive()) return 1;

        // Reachable one goes before unreachable one.
        if (isReachable() && !other.isReachable()) return -1;
        if (!isReachable() && other.isReachable()) return 1;

        // Configured (saved) one goes before unconfigured one.
        if (isSaved() && !other.isSaved()) return -1;
        if (!isSaved() && other.isSaved()) return 1;

        // Faster speeds go before slower speeds - but only if visible change in speed label
        if (getSpeed() != other.getSpeed()) {
            return other.getSpeed() - getSpeed();
        }

        // Sort by signal strength, bucketed by level
        int difference = WifiManager.calculateSignalLevel(other.mRssi, SIGNAL_LEVELS)
                - WifiManager.calculateSignalLevel(mRssi, SIGNAL_LEVELS);
        if (difference != 0) {
            return difference;
        }

        // Sort by ssid.
        difference = getSsidStr().compareToIgnoreCase(other.getSsidStr());
        if (difference != 0) {
            return difference;
        }

        // Do a case sensitive comparison to distinguish SSIDs that differ in case only
        return getSsidStr().compareTo(other.getSsidStr());
    }

    @Override
    public boolean equals(Object other) {
        if (!(other instanceof AccessPoint)) return false;
        return (this.compareTo((AccessPoint) other) == 0);
    }

    @Override
    public int hashCode() {
        int result = 0;
        if (mInfo != null) result += 13 * mInfo.hashCode();
        result += 19 * mRssi;
        result += 23 * networkId;
        result += 29 * ssid.hashCode();
        return result;
    }

    @Override
    public String toString() {
        StringBuilder builder = new StringBuilder().append("AccessPoint(")
                .append(ssid);
        if (bssid != null) {
            builder.append(":").append(bssid);
        }
        if (isSaved()) {
            builder.append(',').append("saved");
        }
        if (isActive()) {
            builder.append(',').append("active");
        }
        if (isEphemeral()) {
            builder.append(',').append("ephemeral");
        }
        if (isConnectable()) {
            builder.append(',').append("connectable");
        }
        if ((security != SECURITY_NONE) && (security != SECURITY_OWE)) {
            builder.append(',').append(securityToString(security, pskType));
        }
        builder.append(",level=").append(getLevel());
        if (mSpeed != Speed.NONE) {
            builder.append(",speed=").append(mSpeed);
        }
        builder.append(",metered=").append(isMetered());

        if (isVerboseLoggingEnabled()) {
            builder.append(",rssi=").append(mRssi);
            builder.append(",scan cache size=").append(mScanResults.size());
        }

        return builder.append(')').toString();
    }

    /**
     * Updates the AccessPoint rankingScore, metering, and speed, returning true if the data has
     * changed.
     *
     * @param scoreCache The score cache to use to retrieve scores
     * @param scoringUiEnabled Whether to show scoring and badging UI
     * @param maxScoreCacheAgeMillis the maximum age in milliseconds of scores to consider when
     *         generating speed labels
     */
    boolean update(
            WifiNetworkScoreCache scoreCache,
            boolean scoringUiEnabled,
            long maxScoreCacheAgeMillis) {
        boolean scoreChanged = false;
        if (scoringUiEnabled) {
            scoreChanged = updateScores(scoreCache, maxScoreCacheAgeMillis);
        }
        return updateMetered(scoreCache) || scoreChanged;
    }

    /**
     * Updates the AccessPoint rankingScore and speed, returning true if the data has changed.
     *
     * <p>Any cached {@link TimestampedScoredNetwork} objects older than the given max age in millis
     * will be removed when this method is invoked.
     *
     * <p>Precondition: {@link #mRssi} is up to date before invoking this method.
     *
     * @param scoreCache The score cache to use to retrieve scores
     * @param maxScoreCacheAgeMillis the maximum age in milliseconds of scores to consider when
     *         generating speed labels
     *
     * @return true if the set speed has changed
     */
    private boolean updateScores(WifiNetworkScoreCache scoreCache, long maxScoreCacheAgeMillis) {
        long nowMillis = SystemClock.elapsedRealtime();
        for (ScanResult result : mScanResults) {
            ScoredNetwork score = scoreCache.getScoredNetwork(result);
            if (score == null) {
                continue;
            }
            TimestampedScoredNetwork timedScore = mScoredNetworkCache.get(result.BSSID);
            if (timedScore == null) {
                mScoredNetworkCache.put(
                        result.BSSID, new TimestampedScoredNetwork(score, nowMillis));
            } else {
                // Update data since the has been seen in the score cache
                timedScore.update(score, nowMillis);
            }
        }

        // Remove old cached networks
        long evictionCutoff = nowMillis - maxScoreCacheAgeMillis;
        Iterator<TimestampedScoredNetwork> iterator = mScoredNetworkCache.values().iterator();
        iterator.forEachRemaining(timestampedScoredNetwork -> {
            if (timestampedScoredNetwork.getUpdatedTimestampMillis() < evictionCutoff) {
                iterator.remove();
            }
        });

        return updateSpeed();
    }

    /**
     * Updates the internal speed, returning true if the update resulted in a speed label change.
     */
    private boolean updateSpeed() {
        int oldSpeed = mSpeed;
        mSpeed = generateAverageSpeedForSsid();

        boolean changed = oldSpeed != mSpeed;
        if(isVerboseLoggingEnabled() && changed) {
            Log.i(TAG, String.format("%s: Set speed to %d", ssid, mSpeed));
        }
        return changed;
    }

    /** Creates a speed value for the current {@link #mRssi} by averaging all non zero badges. */
    @Speed private int generateAverageSpeedForSsid() {
        if (mScoredNetworkCache.isEmpty()) {
            return Speed.NONE;
        }

        if (Log.isLoggable(TAG, Log.DEBUG)) {
            Log.d(TAG, String.format("Generating fallbackspeed for %s using cache: %s",
                    getSsidStr(), mScoredNetworkCache));
        }

        // TODO(b/63073866): If flickering issues persist, consider mapping using getLevel rather
        // than specific rssi value so score doesn't change without a visible wifi bar change. This
        // issue is likely to be more evident for the active AP whose RSSI value is not half-lifed.

        int count = 0;
        int totalSpeed = 0;
        for (TimestampedScoredNetwork timedScore : mScoredNetworkCache.values()) {
            int speed = timedScore.getScore().calculateBadge(mRssi);
            if (speed != Speed.NONE) {
                count++;
                totalSpeed += speed;
            }
        }
        int speed = count == 0 ? Speed.NONE : totalSpeed / count;
        if (isVerboseLoggingEnabled()) {
            Log.i(TAG, String.format("%s generated fallback speed is: %d", getSsidStr(), speed));
        }
        return roundToClosestSpeedEnum(speed);
    }

    /**
     * Updates the AccessPoint's metering based on {@link ScoredNetwork#meteredHint}, returning
     * true if the metering changed.
     */
    private boolean updateMetered(WifiNetworkScoreCache scoreCache) {
        boolean oldMetering = mIsScoredNetworkMetered;
        mIsScoredNetworkMetered = false;

        if (isActive() && mInfo != null) {
            NetworkKey key = NetworkKey.createFromWifiInfo(mInfo);
            ScoredNetwork score = scoreCache.getScoredNetwork(key);
            if (score != null) {
                mIsScoredNetworkMetered |= score.meteredHint;
            }
        } else {
            for (ScanResult result : mScanResults) {
                ScoredNetwork score = scoreCache.getScoredNetwork(result);
                if (score == null) {
                    continue;
                }
                mIsScoredNetworkMetered |= score.meteredHint;
            }
        }
        return oldMetering == mIsScoredNetworkMetered;
    }

    public static String getKey(ScanResult result) {
        StringBuilder builder = new StringBuilder();

        if (TextUtils.isEmpty(result.SSID)) {
            builder.append(result.BSSID);
        } else {
            builder.append(result.SSID);
        }

        builder.append(',').append(getSecurity(result));
        return builder.toString();
    }

    public static String getKey(WifiConfiguration config) {
        StringBuilder builder = new StringBuilder();

        if (TextUtils.isEmpty(config.SSID)) {
            builder.append(config.BSSID);
        } else {
            builder.append(removeDoubleQuotes(config.SSID));
        }

        builder.append(',').append(getSecurity(config));
        return builder.toString();
    }

    public String getKey() {
        return mKey;
    }

    public boolean matches(WifiConfiguration config) {
        if (config.isPasspoint() && mConfig != null && mConfig.isPasspoint()) {
            return ssid.equals(removeDoubleQuotes(config.SSID)) && config.FQDN.equals(mConfig.FQDN);
        } else {
            return ssid.equals(removeDoubleQuotes(config.SSID))
                    && security == getSecurity(config)
                    && (mConfig == null || mConfig.shared == config.shared);
        }
    }

    public WifiConfiguration getConfig() {
        return mConfig;
    }

    public String getPasspointFqdn() {
        return mFqdn;
    }

    public void clearConfig() {
        mConfig = null;
        networkId = WifiConfiguration.INVALID_NETWORK_ID;
    }

    public boolean isFils256Supported() {
            IWifiManager wifiManager = IWifiManager.Stub.asInterface(
                    ServiceManager.getService(Context.WIFI_SERVICE));
            String capability = "";

            try {
                   capability = wifiManager.getCapabilities("key_mgmt");
            } catch (RemoteException e) {
               Log.w(TAG, "Remote Exception", e);
	    }

            if (!capability.contains("FILS-SHA256")) {
                  return false;
            }

            for (ScanResult result : mScanResults) {
                if (result.capabilities.contains("FILS-SHA256")) {
                    return true;
                }
            }
        return false;
    }

    public boolean isSuiteBSupported() {
            IWifiManager wifiManager = IWifiManager.Stub.asInterface(
                    ServiceManager.getService(Context.WIFI_SERVICE));
            String capability = "";

            try {
                   capability = wifiManager.getCapabilities("key_mgmt");
            } catch (RemoteException e) {
               Log.w(TAG, "Remote Exception", e);
	    }

            if (!capability.contains("WPA-EAP-SUITE-B-192")) {
                  return false;
            }

            for (ScanResult result : mScanResults) {
                if (result.capabilities.contains("EAP_SUITE_B_192")) {
                    return true;
                }
            }
        return false;
    }
    public boolean isFils384Supported() {
            IWifiManager wifiManager = IWifiManager.Stub.asInterface(
                    ServiceManager.getService(Context.WIFI_SERVICE));
            String capability = "";

            try {
                   capability = wifiManager.getCapabilities("key_mgmt");
            } catch (RemoteException e) {
               Log.w(TAG, "Remote Exception", e);
	    }

            if (!capability.contains("FILS-SHA384")) {
                  return false;
            }

            for (ScanResult result : mScanResults) {
                if (result.capabilities.contains("FILS-SHA384")) {
                    return true;
                }
            }
        return false;
    }

    public WifiInfo getInfo() {
        return mInfo;
    }

    /**
     * Returns the number of levels to show for a Wifi icon, from 0 to {@link #SIGNAL_LEVELS}-1.
     *
     * <p>Use {@#isReachable()} to determine if an AccessPoint is in range, as this method will
     * always return at least 0.
     */
    public int getLevel() {
        return WifiManager.calculateSignalLevel(mRssi, SIGNAL_LEVELS);
    }

    public int getRssi() {
        return mRssi;
    }

    /**
     * Returns the underlying scan result set.
     *
     * <p>Callers should not modify this set.
     */
    public Set<ScanResult> getScanResults() { return mScanResults; }

    public Map<String, TimestampedScoredNetwork> getScoredNetworkCache() {
        return mScoredNetworkCache;
    }

    /**
     * Updates {@link #mRssi}.
     *
     * <p>If the given connection is active, the existing value of {@link #mRssi} will be returned.
     * If the given AccessPoint is not active, a value will be calculated from previous scan
     * results, returning the best RSSI for all matching AccessPoints averaged with the previous
     * value. If the access point is not connected and there are no scan results, the rssi will be
     * set to {@link #UNREACHABLE_RSSI}.
     */
    private void updateRssi() {
        if (this.isActive()) {
            return;
        }

        int rssi = UNREACHABLE_RSSI;
        for (ScanResult result : mScanResults) {
            if (result.level > rssi) {
                rssi = result.level;
            }
        }

        if (rssi != UNREACHABLE_RSSI && mRssi != UNREACHABLE_RSSI) {
            mRssi = (mRssi + rssi) / 2; // half-life previous value
        } else {
            mRssi = rssi;
        }
    }

    /**
     * Returns if the network should be considered metered.
     */
    public boolean isMetered() {
        return mIsScoredNetworkMetered
                || WifiConfiguration.isMetered(mConfig, mInfo);
    }

    public NetworkInfo getNetworkInfo() {
        return mNetworkInfo;
    }

    public int getSecurity() {
        return security;
    }

    public String getSecurityString(boolean concise) {
        Context context = mContext;
        if (isPasspoint() || isPasspointConfig()) {
            return concise ? context.getString(R.string.wifi_security_short_eap) :
                context.getString(R.string.wifi_security_eap);
        }
        switch(security) {
            case SECURITY_EAP:
                return concise ? context.getString(R.string.wifi_security_short_eap) :
                    context.getString(R.string.wifi_security_eap);
            case SECURITY_EAP_SUITE_B:
                return concise ? context.getString(R.string.wifi_security_short_eap_suiteb) :
                        context.getString(R.string.wifi_security_eap_suiteb);
            case SECURITY_PSK:
                switch (pskType) {
                    case PSK_WPA:
                        return concise ? context.getString(R.string.wifi_security_short_wpa) :
                            context.getString(R.string.wifi_security_wpa);
                    case PSK_WPA2:
                        return concise ? context.getString(R.string.wifi_security_short_wpa2) :
                            context.getString(R.string.wifi_security_wpa2);
                    case PSK_WPA_WPA2:
                        return concise ? context.getString(R.string.wifi_security_short_wpa_wpa2) :
                            context.getString(R.string.wifi_security_wpa_wpa2);
                    case PSK_UNKNOWN:
                    default:
                        return concise ? context.getString(R.string.wifi_security_short_psk_generic)
                                : context.getString(R.string.wifi_security_psk_generic);
                }
            case SECURITY_WEP:
                return concise ? context.getString(R.string.wifi_security_short_wep) :
                    context.getString(R.string.wifi_security_wep);
<<<<<<< HEAD
            case SECURITY_DPP:
                return concise ? context.getString(R.string.wifi_security_short_dpp) :
                    context.getString(R.string.wifi_security_dpp);
=======
>>>>>>> 5a050004
            case SECURITY_SAE:
                return concise ? context.getString(R.string.wifi_security_short_sae) :
                    context.getString(R.string.wifi_security_sae);
            case SECURITY_OWE:
                return concise ? context.getString(R.string.wifi_security_short_owe) :
                    context.getString(R.string.wifi_security_owe);
            case SECURITY_NONE:
            default:
                return concise ? "" : context.getString(R.string.wifi_security_none);
        }
    }

    public String getSsidStr() {
        return ssid;
    }

    public String getBssid() {
        return bssid;
    }

    public CharSequence getSsid() {
        return ssid;
    }

    public String getConfigName() {
        if (mConfig != null && mConfig.isPasspoint()) {
            return mConfig.providerFriendlyName;
        } else if (mFqdn != null) {
            return mProviderFriendlyName;
        } else {
            return ssid;
        }
    }

    public DetailedState getDetailedState() {
        if (mNetworkInfo != null) {
            return mNetworkInfo.getDetailedState();
        }
        Log.w(TAG, "NetworkInfo is null, cannot return detailed state");
        return null;
    }

    public boolean isCarrierAp() {
        return mIsCarrierAp;
    }

    public int getCarrierApEapType() {
        return mCarrierApEapType;
    }

    public String getCarrierName() {
        return mCarrierName;
    }

    public String getSavedNetworkSummary() {
        WifiConfiguration config = mConfig;
        if (config != null) {
            PackageManager pm = mContext.getPackageManager();
            String systemName = pm.getNameForUid(android.os.Process.SYSTEM_UID);
            int userId = UserHandle.getUserId(config.creatorUid);
            ApplicationInfo appInfo = null;
            if (config.creatorName != null && config.creatorName.equals(systemName)) {
                appInfo = mContext.getApplicationInfo();
            } else {
                try {
                    IPackageManager ipm = AppGlobals.getPackageManager();
                    appInfo = ipm.getApplicationInfo(config.creatorName, 0 /* flags */, userId);
                } catch (RemoteException rex) {
                }
            }
            if (appInfo != null &&
                    !appInfo.packageName.equals(mContext.getString(R.string.settings_package)) &&
                    !appInfo.packageName.equals(
                    mContext.getString(R.string.certinstaller_package))) {
                return mContext.getString(R.string.saved_network, appInfo.loadLabel(pm));
            }
        }
        return "";
    }

    public String getSummary() {
        return getSettingsSummary(mConfig);
    }

    public String getSettingsSummary() {
        return getSettingsSummary(mConfig);
    }

    private String getSettingsSummary(WifiConfiguration config) {
        // Update to new summary
        StringBuilder summary = new StringBuilder();

        if (isActive() && config != null && config.isPasspoint()) {
            // This is the active connection on passpoint
            summary.append(getSummary(mContext, getDetailedState(),
                    false, config.providerFriendlyName));
        } else if (isActive() && config != null && getDetailedState() == DetailedState.CONNECTED
                && mIsCarrierAp) {
            summary.append(String.format(mContext.getString(R.string.connected_via_carrier), mCarrierName));
        } else if (isActive()) {
            // This is the active connection on non-passpoint network
            summary.append(getSummary(mContext, getDetailedState(),
                    mInfo != null && mInfo.isEphemeral()));
        } else if (config != null && config.isPasspoint()
                && config.getNetworkSelectionStatus().isNetworkEnabled()) {
            String format = mContext.getString(R.string.available_via_passpoint);
            summary.append(String.format(format, config.providerFriendlyName));
        } else if (config != null && config.hasNoInternetAccess()) {
            int messageID = config.getNetworkSelectionStatus().isNetworkPermanentlyDisabled()
                    ? R.string.wifi_no_internet_no_reconnect
                    : R.string.wifi_no_internet;
            summary.append(mContext.getString(messageID));
        } else if (config != null && !config.getNetworkSelectionStatus().isNetworkEnabled()) {
            WifiConfiguration.NetworkSelectionStatus networkStatus =
                    config.getNetworkSelectionStatus();
            switch (networkStatus.getNetworkSelectionDisableReason()) {
                case WifiConfiguration.NetworkSelectionStatus.DISABLED_AUTHENTICATION_FAILURE:
                    summary.append(mContext.getString(R.string.wifi_disabled_password_failure));
                    break;
                case WifiConfiguration.NetworkSelectionStatus.DISABLED_BY_WRONG_PASSWORD:
                    summary.append(mContext.getString(R.string.wifi_check_password_try_again));
                    break;
                case WifiConfiguration.NetworkSelectionStatus.DISABLED_DHCP_FAILURE:
                case WifiConfiguration.NetworkSelectionStatus.DISABLED_DNS_FAILURE:
                    summary.append(mContext.getString(R.string.wifi_disabled_network_failure));
                    break;
                case WifiConfiguration.NetworkSelectionStatus.DISABLED_ASSOCIATION_REJECTION:
                    summary.append(mContext.getString(R.string.wifi_disabled_generic));
                    break;
            }
        } else if (config != null && config.getNetworkSelectionStatus().isNotRecommended()) {
            summary.append(mContext.getString(R.string.wifi_disabled_by_recommendation_provider));
        } else if (mIsCarrierAp) {
            summary.append(String.format(mContext.getString(R.string.available_via_carrier), mCarrierName));
        } else if (!isReachable()) { // Wifi out of range
            summary.append(mContext.getString(R.string.wifi_not_in_range));
        } else { // In range, not disabled.
            if (config != null) { // Is saved network
                // Last attempt to connect to this failed. Show reason why
                switch (config.recentFailure.getAssociationStatus()) {
                    case WifiConfiguration.RecentFailure.STATUS_AP_UNABLE_TO_HANDLE_NEW_STA:
                        summary.append(mContext.getString(
                                R.string.wifi_ap_unable_to_handle_new_sta));
                        break;
                    default:
                        // "Saved"
                        summary.append(mContext.getString(R.string.wifi_remembered));
                        break;
                }
            }
        }

        if (isVerboseLoggingEnabled()) {
            summary.append(WifiUtils.buildLoggingSummary(this, config));
        }

        if (config != null && (WifiUtils.isMeteredOverridden(config) || config.meteredHint)) {
            return mContext.getResources().getString(
                    R.string.preference_summary_default_combination,
                    WifiUtils.getMeteredLabel(mContext, config),
                    summary.toString());
        }

        // If Speed label and summary are both present, use the preference combination to combine
        // the two, else return the non-null one.
        if (getSpeedLabel() != null && summary.length() != 0) {
            return mContext.getResources().getString(
                    R.string.preference_summary_default_combination,
                    getSpeedLabel(),
                    summary.toString());
        } else if (getSpeedLabel() != null) {
            return getSpeedLabel();
        } else {
            return summary.toString();
        }
    }

    /**
     * Return whether this is the active connection.
     * For ephemeral connections (networkId is invalid), this returns false if the network is
     * disconnected.
     */
    public boolean isActive() {
        return mNetworkInfo != null &&
                (networkId != WifiConfiguration.INVALID_NETWORK_ID ||
                 mNetworkInfo.getState() != State.DISCONNECTED);
    }

    public boolean isConnectable() {
        return getLevel() != -1 && getDetailedState() == null;
    }

    public boolean isEphemeral() {
        return mInfo != null && mInfo.isEphemeral() &&
                mNetworkInfo != null && mNetworkInfo.getState() != State.DISCONNECTED;
    }

    /**
     * Return true if this AccessPoint represents a Passpoint AP.
     */
    public boolean isPasspoint() {
        return mConfig != null && mConfig.isPasspoint();
    }

    /**
     * Return true if this AccessPoint represents a Passpoint provider configuration.
     */
    public boolean isPasspointConfig() {
        return mFqdn != null;
    }

    /**
     * Return whether the given {@link WifiInfo} is for this access point.
     * If the current AP does not have a network Id then the config is used to
     * match based on SSID and security.
     */
    private boolean isInfoForThisAccessPoint(WifiConfiguration config, WifiInfo info) {
        if (isPasspoint() == false && networkId != WifiConfiguration.INVALID_NETWORK_ID) {
            return networkId == info.getNetworkId();
        } else if (config != null) {
            return matches(config);
        }
        else {
            // Might be an ephemeral connection with no WifiConfiguration. Try matching on SSID.
            // (Note that we only do this if the WifiConfiguration explicitly equals INVALID).
            // TODO: Handle hex string SSIDs.
            return ssid.equals(removeDoubleQuotes(info.getSSID()));
        }
    }

    public boolean isSaved() {
        return networkId != WifiConfiguration.INVALID_NETWORK_ID;
    }

    public Object getTag() {
        return mTag;
    }

    public void setTag(Object tag) {
        mTag = tag;
    }

    /**
     * Generate and save a default wifiConfiguration with common values.
     * Can only be called for unsecured networks.
     */
    public void generateOpenNetworkConfig() {
        if ((security != SECURITY_NONE) && (security != SECURITY_OWE)) {
            throw new IllegalStateException();
        }
        if (mConfig != null)
            return;
        mConfig = new WifiConfiguration();
        mConfig.SSID = AccessPoint.convertToQuotedString(ssid);

        if (security == SECURITY_NONE) {
            mConfig.allowedKeyManagement.set(KeyMgmt.NONE);
        } else {
            mConfig.allowedKeyManagement.set(KeyMgmt.OWE);
            mConfig.requirePMF = true;
        }
    }

    public void saveWifiState(Bundle savedState) {
        if (ssid != null) savedState.putString(KEY_SSID, getSsidStr());
        savedState.putInt(KEY_SECURITY, security);
        savedState.putInt(KEY_SPEED, mSpeed);
        savedState.putInt(KEY_PSKTYPE, pskType);
        if (mConfig != null) savedState.putParcelable(KEY_CONFIG, mConfig);
        savedState.putParcelable(KEY_WIFIINFO, mInfo);
        savedState.putParcelableArray(KEY_SCANRESULTS,
                mScanResults.toArray(new Parcelable[mScanResults.size()]));
        savedState.putParcelableArrayList(KEY_SCOREDNETWORKCACHE,
                new ArrayList<>(mScoredNetworkCache.values()));
        if (mNetworkInfo != null) {
            savedState.putParcelable(KEY_NETWORKINFO, mNetworkInfo);
        }
        if (mFqdn != null) {
            savedState.putString(KEY_FQDN, mFqdn);
        }
        if (mProviderFriendlyName != null) {
            savedState.putString(KEY_PROVIDER_FRIENDLY_NAME, mProviderFriendlyName);
        }
        savedState.putBoolean(KEY_IS_CARRIER_AP, mIsCarrierAp);
        savedState.putInt(KEY_CARRIER_AP_EAP_TYPE, mCarrierApEapType);
        savedState.putString(KEY_CARRIER_NAME, mCarrierName);
    }

    public void setListener(AccessPointListener listener) {
        mAccessPointListener = listener;
    }

    /**
     * Sets {@link #mScanResults} to the given collection.
     *
     * @param scanResults a collection of scan results to add to the internal set
     * @throws IllegalArgumentException if any of the given ScanResults did not belong to this AP
     */
    void setScanResults(Collection<ScanResult> scanResults) {

        // Validate scan results are for current AP only
        String key = getKey();
        for (ScanResult result : scanResults) {
            String scanResultKey = AccessPoint.getKey(result);
            if (!mKey.equals(scanResultKey)) {
                throw new IllegalArgumentException(
                        String.format("ScanResult %s\nkey of %s did not match current AP key %s",
                                      result, scanResultKey, key));
            }
        }


        int oldLevel = getLevel();
        mScanResults.clear();
        mScanResults.addAll(scanResults);
        updateRssi();
        int newLevel = getLevel();

        // If newLevel is 0, there will be no displayed Preference since the AP is unreachable
        if (newLevel > 0 && newLevel != oldLevel) {
            // Only update labels on visible rssi changes
            updateSpeed();
            ThreadUtils.postOnMainThread(() -> {
                if (mAccessPointListener != null) {
                    mAccessPointListener.onLevelChanged(this);
                }
            });

        }

        ThreadUtils.postOnMainThread(() -> {
            if (mAccessPointListener != null) {
                mAccessPointListener.onAccessPointChanged(this);
            }
        });

        if (!scanResults.isEmpty()) {
            ScanResult result = scanResults.iterator().next();

            // This flag only comes from scans, is not easily saved in config
            if (security == SECURITY_PSK) {
                pskType = getPskType(result);
            }

            // The carrier info in the ScanResult is set by the platform based on the SSID and will
            // always be the same for all matching scan results.
            mIsCarrierAp = result.isCarrierAp;
            mCarrierApEapType = result.carrierApEapType;
            mCarrierName = result.carrierName;
        }
    }

    /** Attempt to update the AccessPoint and return true if an update occurred. */
    public boolean update(
            @Nullable WifiConfiguration config, WifiInfo info, NetworkInfo networkInfo) {

        boolean updated = false;
        final int oldLevel = getLevel();
        if (info != null && isInfoForThisAccessPoint(config, info)) {
            updated = (mInfo == null);
            if (mConfig != config) {
                // We do not set updated = true as we do not want to increase the amount of sorting
                // and copying performed in WifiTracker at this time. If issues involving refresh
                // are still seen, we will investigate further.
                update(config); // Notifies the AccessPointListener of the change
            }
            if (mRssi != info.getRssi() && info.getRssi() != WifiInfo.INVALID_RSSI) {
                mRssi = info.getRssi();
                updated = true;
            } else if (mNetworkInfo != null && networkInfo != null
                    && mNetworkInfo.getDetailedState() != networkInfo.getDetailedState()) {
                updated = true;
            }
            mInfo = info;
            mNetworkInfo = networkInfo;
        } else if (mInfo != null) {
            updated = true;
            mInfo = null;
            mNetworkInfo = null;
        }
        if (updated && mAccessPointListener != null) {
            ThreadUtils.postOnMainThread(() -> {
                if (mAccessPointListener != null) {
                    mAccessPointListener.onAccessPointChanged(this);
                }
            });

            if (oldLevel != getLevel() /* current level */) {
                ThreadUtils.postOnMainThread(() -> {
                    if (mAccessPointListener != null) {
                        mAccessPointListener.onLevelChanged(this);
                    }
                });
            }
        }

        return updated;
    }

    void update(@Nullable WifiConfiguration config) {
        mConfig = config;
        networkId = config != null ? config.networkId : WifiConfiguration.INVALID_NETWORK_ID;
        ThreadUtils.postOnMainThread(() -> {
            if (mAccessPointListener != null) {
                mAccessPointListener.onAccessPointChanged(this);
            }
        });
    }

    @VisibleForTesting
    void setRssi(int rssi) {
        mRssi = rssi;
    }

    /** Sets the rssi to {@link #UNREACHABLE_RSSI}. */
    void setUnreachable() {
        setRssi(AccessPoint.UNREACHABLE_RSSI);
    }

    int getSpeed() { return mSpeed;}

    @Nullable
    String getSpeedLabel() {
        return getSpeedLabel(mSpeed);
    }

    @Nullable
    @Speed
    private static int roundToClosestSpeedEnum(int speed) {
        if (speed < Speed.SLOW) {
            return Speed.NONE;
        } else if (speed < (Speed.SLOW + Speed.MODERATE) / 2) {
            return Speed.SLOW;
        } else if (speed < (Speed.MODERATE + Speed.FAST) / 2) {
            return Speed.MODERATE;
        } else if (speed < (Speed.FAST + Speed.VERY_FAST) / 2) {
            return Speed.FAST;
        } else {
            return Speed.VERY_FAST;
        }
    }

    @Nullable
    String getSpeedLabel(@Speed int speed) {
        return getSpeedLabel(mContext, speed);
    }

    private static String getSpeedLabel(Context context, int speed) {
        switch (speed) {
            case Speed.VERY_FAST:
                return context.getString(R.string.speed_label_very_fast);
            case Speed.FAST:
                return context.getString(R.string.speed_label_fast);
            case Speed.MODERATE:
                return context.getString(R.string.speed_label_okay);
            case Speed.SLOW:
                return context.getString(R.string.speed_label_slow);
            case Speed.NONE:
            default:
                return null;
        }
    }

    /** Return the speed label for a {@link ScoredNetwork} at the specified {@code rssi} level. */
    @Nullable
    public static String getSpeedLabel(Context context, ScoredNetwork scoredNetwork, int rssi) {
        return getSpeedLabel(context, roundToClosestSpeedEnum(scoredNetwork.calculateBadge(rssi)));
    }

    /** Return true if the current RSSI is reachable, and false otherwise. */
    public boolean isReachable() {
        return mRssi != UNREACHABLE_RSSI;
    }

    public static String getSummary(Context context, String ssid, DetailedState state,
            boolean isEphemeral, String passpointProvider) {
        if (state == DetailedState.CONNECTED && ssid == null) {
            if (TextUtils.isEmpty(passpointProvider) == false) {
                // Special case for connected + passpoint networks.
                String format = context.getString(R.string.connected_via_passpoint);
                return String.format(format, passpointProvider);
            } else if (isEphemeral) {
                // Special case for connected + ephemeral networks.
                final NetworkScoreManager networkScoreManager = context.getSystemService(
                        NetworkScoreManager.class);
                NetworkScorerAppData scorer = networkScoreManager.getActiveScorer();
                if (scorer != null && scorer.getRecommendationServiceLabel() != null) {
                    String format = context.getString(R.string.connected_via_network_scorer);
                    return String.format(format, scorer.getRecommendationServiceLabel());
                } else {
                    return context.getString(R.string.connected_via_network_scorer_default);
                }
            }
        }

        // Case when there is wifi connected without internet connectivity.
        final ConnectivityManager cm = (ConnectivityManager)
                context.getSystemService(Context.CONNECTIVITY_SERVICE);
        if (state == DetailedState.CONNECTED) {
            IWifiManager wifiManager = IWifiManager.Stub.asInterface(
                    ServiceManager.getService(Context.WIFI_SERVICE));
            NetworkCapabilities nc = null;

            try {
                nc = cm.getNetworkCapabilities(wifiManager.getCurrentNetwork());
            } catch (RemoteException e) {}

            if (nc != null) {
                if (nc.hasCapability(nc.NET_CAPABILITY_CAPTIVE_PORTAL)) {
                    int id = context.getResources()
                            .getIdentifier("network_available_sign_in", "string", "android");
                    return context.getString(id);
                } else if (!nc.hasCapability(NetworkCapabilities.NET_CAPABILITY_VALIDATED)) {
                    return context.getString(R.string.wifi_connected_no_internet);
                }
            }
        }
        if (state == null) {
            Log.w(TAG, "state is null, returning empty summary");
            return "";
        }
        String[] formats = context.getResources().getStringArray((ssid == null)
                ? R.array.wifi_status : R.array.wifi_status_with_ssid);
        int index = state.ordinal();

        if (index >= formats.length || formats[index].length() == 0) {
            return "";
        }
        return String.format(formats[index], ssid);
    }

    public static String getSummary(Context context, DetailedState state, boolean isEphemeral) {
        return getSummary(context, null, state, isEphemeral, null);
    }

    public static String getSummary(Context context, DetailedState state, boolean isEphemeral,
            String passpointProvider) {
        return getSummary(context, null, state, isEphemeral, passpointProvider);
    }

    public static String convertToQuotedString(String string) {
        return "\"" + string + "\"";
    }

    private static int getPskType(ScanResult result) {
        boolean wpa = result.capabilities.contains("WPA-PSK");
        boolean wpa2 = result.capabilities.contains("WPA2-PSK");
        if (wpa2 && wpa) {
            return PSK_WPA_WPA2;
        } else if (wpa2) {
            return PSK_WPA2;
        } else if (wpa) {
            return PSK_WPA;
        } else {
            Log.w(TAG, "Received abnormal flag string: " + result.capabilities);
            return PSK_UNKNOWN;
        }
    }

    private static int getSecurity(ScanResult result) {
        if (result.capabilities.contains("DPP")) {
            return SECURITY_DPP;
        } else if (result.capabilities.contains("SAE")) {
            return SECURITY_SAE;
        } else if (result.capabilities.contains("OWE")) {
            return SECURITY_OWE;
        } else if (result.capabilities.contains("WEP")) {
            return SECURITY_WEP;
        } else if (result.capabilities.contains("SAE")) {
            return SECURITY_SAE;
        } else if (result.capabilities.contains("PSK")) {
            return SECURITY_PSK;
        } else if (result.capabilities.contains("EAP_SUITE_B_192")) {
            return SECURITY_EAP_SUITE_B;
        } else if (result.capabilities.contains("EAP")) {
            return SECURITY_EAP;
        } else if (result.capabilities.contains("OWE")) {
            return SECURITY_OWE;
        }

        return SECURITY_NONE;
    }

    static int getSecurity(WifiConfiguration config) {
        if (config.allowedKeyManagement.get(KeyMgmt.SAE)) {
            return SECURITY_SAE;
        }
        if (config.allowedKeyManagement.get(KeyMgmt.WPA_PSK)) {
            return SECURITY_PSK;
        }
        if (config.allowedKeyManagement.get(KeyMgmt.SUITE_B_192)) {
            return SECURITY_EAP_SUITE_B;
        }
        if (config.allowedKeyManagement.get(KeyMgmt.WPA_EAP) ||
                config.allowedKeyManagement.get(KeyMgmt.IEEE8021X)) {
            return SECURITY_EAP;
        }
<<<<<<< HEAD
        if (config.allowedKeyManagement.get(KeyMgmt.DPP)) {
            return SECURITY_DPP;
        }
        if (config.allowedKeyManagement.get(KeyMgmt.SAE)) {
            return SECURITY_SAE;
        }
=======
>>>>>>> 5a050004
        if (config.allowedKeyManagement.get(KeyMgmt.OWE)) {
            return SECURITY_OWE;
        }
        return (config.wepKeys[0] != null) ? SECURITY_WEP : SECURITY_NONE;
    }

    public static String securityToString(int security, int pskType) {
        if (security == SECURITY_WEP) {
            return "WEP";
        } else if (security == SECURITY_PSK) {
            if (pskType == PSK_WPA) {
                return "WPA";
            } else if (pskType == PSK_WPA2) {
                return "WPA2";
            } else if (pskType == PSK_WPA_WPA2) {
                return "WPA_WPA2";
            }
            return "PSK";
        } else if (security == SECURITY_EAP) {
            return "EAP";
<<<<<<< HEAD
        } else if (security == SECURITY_DPP) {
            return "DPP";
        } else if (security == SECURITY_SAE) {
            return "SAE";
=======
        } else if (security == SECURITY_SAE) {
            return "SAE";
        } else if (security == SECURITY_EAP_SUITE_B) {
            return "SUITE_B";
>>>>>>> 5a050004
        } else if (security == SECURITY_OWE) {
            return "OWE";
        }
        return "NONE";
    }

    static String removeDoubleQuotes(String string) {
        if (TextUtils.isEmpty(string)) {
            return "";
        }
        int length = string.length();
        if ((length > 1) && (string.charAt(0) == '"')
                && (string.charAt(length - 1) == '"')) {
            return string.substring(1, length - 1);
        }
        return string;
    }

    /**
     * Callbacks relaying changes to the AccessPoint representation.
     *
     * <p>All methods are invoked on the Main Thread.
     */
    public interface AccessPointListener {
        /**
         * Indicates a change to the externally visible state of the AccessPoint trigger by an
         * update of ScanResults, saved configuration state, connection state, or score
         * (labels/metered) state.
         *
         * <p>Clients should refresh their view of the AccessPoint to match the updated state when
         * this is invoked. Overall this method is extraneous if clients are listening to
         * {@link WifiTracker.WifiListener#onAccessPointsChanged()} callbacks.
         *
         * <p>Examples of changes include signal strength, connection state, speed label, and
         * generally anything that would impact the summary string.
         *
         * @param accessPoint The accessPoint object the listener was registered on which has
         *                    changed
         */
        @MainThread void onAccessPointChanged(AccessPoint accessPoint);

        /**
         * Indicates the "wifi pie signal level" has changed, retrieved via calls to
         * {@link AccessPoint#getLevel()}.
         *
         * <p>This call is a subset of {@link #onAccessPointChanged(AccessPoint)} , hence is also
         * extraneous if the client is already reacting to that or the
         * {@link WifiTracker.WifiListener#onAccessPointsChanged()} callbacks.
         *
         * @param accessPoint The accessPoint object the listener was registered on whose level has
         *                    changed
         */
        @MainThread void onLevelChanged(AccessPoint accessPoint);
    }

    private static boolean isVerboseLoggingEnabled() {
        return WifiTracker.sVerboseLogging || Log.isLoggable(TAG, Log.VERBOSE);
    }
}<|MERGE_RESOLUTION|>--- conflicted
+++ resolved
@@ -163,11 +163,8 @@
     public static final int SECURITY_EAP = 3;
     public static final int SECURITY_OWE = 4;
     public static final int SECURITY_SAE = 5;
-<<<<<<< HEAD
-    public static final int SECURITY_DPP = 6;
-=======
     public static final int SECURITY_EAP_SUITE_B = 6;
->>>>>>> 5a050004
+    public static final int SECURITY_DPP = 7;
 
     private static final int PSK_UNKNOWN = 0;
     private static final int PSK_WPA = 1;
@@ -817,12 +814,9 @@
             case SECURITY_WEP:
                 return concise ? context.getString(R.string.wifi_security_short_wep) :
                     context.getString(R.string.wifi_security_wep);
-<<<<<<< HEAD
             case SECURITY_DPP:
                 return concise ? context.getString(R.string.wifi_security_short_dpp) :
                     context.getString(R.string.wifi_security_dpp);
-=======
->>>>>>> 5a050004
             case SECURITY_SAE:
                 return concise ? context.getString(R.string.wifi_security_short_sae) :
                     context.getString(R.string.wifi_security_sae);
@@ -1420,15 +1414,9 @@
                 config.allowedKeyManagement.get(KeyMgmt.IEEE8021X)) {
             return SECURITY_EAP;
         }
-<<<<<<< HEAD
         if (config.allowedKeyManagement.get(KeyMgmt.DPP)) {
             return SECURITY_DPP;
         }
-        if (config.allowedKeyManagement.get(KeyMgmt.SAE)) {
-            return SECURITY_SAE;
-        }
-=======
->>>>>>> 5a050004
         if (config.allowedKeyManagement.get(KeyMgmt.OWE)) {
             return SECURITY_OWE;
         }
@@ -1449,17 +1437,12 @@
             return "PSK";
         } else if (security == SECURITY_EAP) {
             return "EAP";
-<<<<<<< HEAD
         } else if (security == SECURITY_DPP) {
             return "DPP";
         } else if (security == SECURITY_SAE) {
             return "SAE";
-=======
-        } else if (security == SECURITY_SAE) {
-            return "SAE";
         } else if (security == SECURITY_EAP_SUITE_B) {
             return "SUITE_B";
->>>>>>> 5a050004
         } else if (security == SECURITY_OWE) {
             return "OWE";
         }
