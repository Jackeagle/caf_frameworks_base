--- conflicted
+++ resolved
@@ -170,21 +170,11 @@
         addProfile(mPbapProfile, PbapServerProfile.NAME,
              BluetoothPbap.ACTION_CONNECTION_STATE_CHANGED);
 
-<<<<<<< HEAD
-        List<Integer> supportedList = mLocalAdapter.getSupportedProfiles();
-        if (supportedList.contains(BluetoothProfile.HEARING_AID)) {
-            mHearingAidProfile = new HearingAidProfile(mContext, mLocalAdapter, mDeviceManager,
-                                                       this);
-            addProfile(mHearingAidProfile, HearingAidProfile.NAME,
-                       BluetoothHearingAid.ACTION_CONNECTION_STATE_CHANGED);
-        }
 
         mDunProfile = new DunServerProfile(context);
         addProfile(mDunProfile, DunServerProfile.NAME,
                 BluetoothDun.ACTION_CONNECTION_STATE_CHANGED);
 
-=======
->>>>>>> 04898ff5
         if (DEBUG) Log.d(TAG, "LocalBluetoothProfileManager construction complete");
     }
 
