/*
 * Copyright (C) 2008 The Android Open Source Project
 *
 * Licensed under the Apache License, Version 2.0 (the "License");
 * you may not use this file except in compliance with the License.
 * You may obtain a copy of the License at
 *
 *      http://www.apache.org/licenses/LICENSE-2.0
 *
 * Unless required by applicable law or agreed to in writing, software
 * distributed under the License is distributed on an "AS IS" BASIS,
 * WITHOUT WARRANTIES OR CONDITIONS OF ANY KIND, either express or implied.
 * See the License for the specific language governing permissions and
 * limitations under the License.
 */

package com.android.settingslib.bluetooth;

import android.bluetooth.BluetoothClass;
import android.bluetooth.BluetoothDevice;
import android.bluetooth.BluetoothHearingAid;
import android.bluetooth.BluetoothProfile;
import android.bluetooth.BluetoothUuid;
import android.content.Context;
import android.content.SharedPreferences;
import android.media.AudioManager;
import android.os.ParcelUuid;
import android.os.SystemClock;
import android.text.TextUtils;
import android.util.Log;
import android.bluetooth.BluetoothAdapter;
import android.support.annotation.VisibleForTesting;
import android.os.SystemProperties;

import com.android.settingslib.R;

import java.util.ArrayList;
import java.util.Collection;
import java.util.Collections;
import java.util.HashMap;
import java.util.List;

/**
 * CachedBluetoothDevice represents a remote Bluetooth device. It contains
 * attributes of the device (such as the address, name, RSSI, etc.) and
 * functionality that can be performed on the device (connect, pair, disconnect,
 * etc.).
 */
public class CachedBluetoothDevice implements Comparable<CachedBluetoothDevice> {
    private static final String TAG = "CachedBluetoothDevice";
    private static final boolean DEBUG = Utils.V;
    private static final boolean mIsTwsConnectEnabled = false;

    private final Context mContext;
    private final LocalBluetoothAdapter mLocalAdapter;
    private final LocalBluetoothProfileManager mProfileManager;
    private final AudioManager mAudioManager;
    private final BluetoothDevice mDevice;
    //TODO: consider remove, BluetoothDevice.getName() is already cached
    private String mName;
    private long mHiSyncId;
    // Need this since there is no method for getting RSSI
    private short mRssi;
    //TODO: consider remove, BluetoothDevice.getBluetoothClass() is already cached
    private BluetoothClass mBtClass;
    private HashMap<LocalBluetoothProfile, Integer> mProfileConnectionState;

    private final List<LocalBluetoothProfile> mProfiles =
            new ArrayList<LocalBluetoothProfile>();

    // List of profiles that were previously in mProfiles, but have been removed
    private final List<LocalBluetoothProfile> mRemovedProfiles =
            new ArrayList<LocalBluetoothProfile>();

    // Device supports PANU but not NAP: remove PanProfile after device disconnects from NAP
    private boolean mLocalNapRoleConnected;

    private boolean mJustDiscovered;

    private int mMessageRejectionCount;

    private final Collection<Callback> mCallbacks = new ArrayList<Callback>();

    // Following constants indicate the user's choices of Phone book/message access settings
    // User hasn't made any choice or settings app has wiped out the memory
    public final static int ACCESS_UNKNOWN = 0;
    // User has accepted the connection and let Settings app remember the decision
    public final static int ACCESS_ALLOWED = 1;
    // User has rejected the connection and let Settings app remember the decision
    public final static int ACCESS_REJECTED = 2;

    // How many times user should reject the connection to make the choice persist.
    private final static int MESSAGE_REJECTION_COUNT_LIMIT_TO_PERSIST = 2;

    private final static String MESSAGE_REJECTION_COUNT_PREFS_NAME = "bluetooth_message_reject";

    /**
     * When we connect to multiple profiles, we only want to display a single
     * error even if they all fail. This tracks that state.
     */
    private boolean mIsConnectingErrorPossible;

    public long getHiSyncId() {
        return mHiSyncId;
    }

    public void setHiSyncId(long id) {
        if (Utils.D) {
            Log.d(TAG, "setHiSyncId: mDevice " + mDevice + ", id " + id);
        }
        mHiSyncId = id;
    }

    /**
     * Last time a bt profile auto-connect was attempted.
     * If an ACTION_UUID intent comes in within
     * MAX_UUID_DELAY_FOR_AUTO_CONNECT milliseconds, we will try auto-connect
     * again with the new UUIDs
     */
    private long mConnectAttempted;

    // See mConnectAttempted
    private static final long MAX_UUID_DELAY_FOR_AUTO_CONNECT = 5000;
    private static final long MAX_HOGP_DELAY_FOR_AUTO_CONNECT = 30000;

    // Active device state
    private boolean mIsActiveDeviceA2dp = false;
    private boolean mIsActiveDeviceHeadset = false;
    private boolean mIsActiveDeviceHearingAid = false;

    /* Gets Device for seondary TWS device
     * @param mDevice Primary TWS device  to get secondary
     * @return Description of the device
     */

    private BluetoothDevice getTwsPeerDevice() {
      BluetoothAdapter bluetoothAdapter;
      BluetoothDevice peerDevice = null;
      if (mDevice.isTwsPlusDevice()) {
        bluetoothAdapter = BluetoothAdapter.getDefaultAdapter();
        String peerAddress = mDevice.getTwsPlusPeerAddress();
        peerDevice = bluetoothAdapter.getRemoteDevice(peerAddress);
      }
      return peerDevice;
    }

    /**
     * Describes the current device and profile for logging.
     *
     * @param profile Profile to describe
     * @return Description of the device and profile
     */
    private String describe(LocalBluetoothProfile profile) {
        StringBuilder sb = new StringBuilder();
        sb.append("Address:").append(mDevice);
        if (profile != null) {
            sb.append(" Profile:").append(profile);
        }

        return sb.toString();
    }

    void onProfileStateChanged(LocalBluetoothProfile profile, int newProfileState) {
        if (Utils.D) {
            Log.d(TAG, "onProfileStateChanged: profile " + profile + ", device=" + mDevice
                    + ", newProfileState " + newProfileState);
        }
        if (mLocalAdapter.getBluetoothState() == BluetoothAdapter.STATE_TURNING_OFF)
        {
            if (Utils.D) Log.d(TAG, " BT Turninig Off...Profile conn state change ignored...");
            return;
        }
        mProfileConnectionState.put(profile, newProfileState);
        if (newProfileState == BluetoothProfile.STATE_CONNECTED) {
            if (profile instanceof MapProfile) {
                profile.setPreferred(mDevice, true);
            }
            if (!mProfiles.contains(profile)) {
                mRemovedProfiles.remove(profile);
                mProfiles.add(profile);
                if (profile instanceof PanProfile &&
                        ((PanProfile) profile).isLocalRoleNap(mDevice)) {
                    // Device doesn't support NAP, so remove PanProfile on disconnect
                    mLocalNapRoleConnected = true;
                }
            }
        } else if (profile instanceof MapProfile &&
                newProfileState == BluetoothProfile.STATE_DISCONNECTED) {
            profile.setPreferred(mDevice, false);
        } else if (mLocalNapRoleConnected && profile instanceof PanProfile &&
                ((PanProfile) profile).isLocalRoleNap(mDevice) &&
                newProfileState == BluetoothProfile.STATE_DISCONNECTED) {
            Log.d(TAG, "Removing PanProfile from device after NAP disconnect");
            mProfiles.remove(profile);
            mRemovedProfiles.add(profile);
            mLocalNapRoleConnected = false;
        }
        fetchActiveDevices();
    }

    CachedBluetoothDevice(Context context,
                          LocalBluetoothAdapter adapter,
                          LocalBluetoothProfileManager profileManager,
                          BluetoothDevice device) {
        mContext = context;
        mLocalAdapter = adapter;
        mProfileManager = profileManager;
        mAudioManager = context.getSystemService(AudioManager.class);
        mDevice = device;
        mProfileConnectionState = new HashMap<LocalBluetoothProfile, Integer>();
        fillData();
        mHiSyncId = BluetoothHearingAid.HI_SYNC_ID_INVALID;
    }

    public void disconnect() {
        for (LocalBluetoothProfile profile : mProfiles) {
            disconnect(profile);
        }
        // Disconnect  PBAP server in case its connected
        // This is to ensure all the profiles are disconnected as some CK/Hs do not
        // disconnect  PBAP connection when HF connection is brought down
        PbapServerProfile PbapProfile = mProfileManager.getPbapProfile();
        if (PbapProfile.getConnectionStatus(mDevice) == BluetoothProfile.STATE_CONNECTED)
        {
            PbapProfile.disconnect(mDevice);
        }
    }

    public void disconnect(LocalBluetoothProfile profile) {
        if (profile.disconnect(mDevice)) {
            if (Utils.D) {
                Log.d(TAG, "Command sent successfully:DISCONNECT " + describe(profile));
            }
        }
    }

    public void connect(boolean connectAllProfiles) {
        if (!ensurePaired()) {
            return;
        }

        mConnectAttempted = SystemClock.elapsedRealtime();
        connectWithoutResettingTimer(connectAllProfiles);
    }

    public boolean isHearingAidDevice() {
        return mHiSyncId != BluetoothHearingAid.HI_SYNC_ID_INVALID;
    }

    void onBondingDockConnect() {
        // Attempt to connect if UUIDs are available. Otherwise,
        // we will connect when the ACTION_UUID intent arrives.
        connect(false);
    }

    private void connectWithoutResettingTimer(boolean connectAllProfiles) {
        // Try to initialize the profiles if they were not.
        if (mProfiles.isEmpty()) {
            // if mProfiles is empty, then do not invoke updateProfiles. This causes a race
            // condition with carkits during pairing, wherein RemoteDevice.UUIDs have been updated
            // from bluetooth stack but ACTION.uuid is not sent yet.
            // Eventually ACTION.uuid will be received which shall trigger the connection of the
            // various profiles
            // If UUIDs are not available yet, connect will be happen
            // upon arrival of the ACTION_UUID intent.
            Log.d(TAG, "No profiles. Maybe we will connect later");
            return;
        }

        // Reset the only-show-one-error-dialog tracking variable
        mIsConnectingErrorPossible = true;

        int preferredProfiles = 0;
        for (LocalBluetoothProfile profile : mProfiles) {
            if (connectAllProfiles ? profile.isConnectable() : profile.isAutoConnectable()) {
                if (profile.isPreferred(mDevice)) {
                    ++preferredProfiles;
                    connectInt(profile);
                }
            }
        }
        if (DEBUG) Log.d(TAG, "Preferred profiles = " + preferredProfiles);

        if (preferredProfiles == 0) {
            connectAutoConnectableProfiles();
        }
    }

    private void connectAutoConnectableProfiles() {
        if (!ensurePaired()) {
            return;
        }
        // Reset the only-show-one-error-dialog tracking variable
        mIsConnectingErrorPossible = true;

        for (LocalBluetoothProfile profile : mProfiles) {
            if (profile.isAutoConnectable()) {
                profile.setPreferred(mDevice, true);
                connectInt(profile);
            }
        }
    }

    /**
     * Connect this device to the specified profile.
     *
     * @param profile the profile to use with the remote device
     */
    public void connectProfile(LocalBluetoothProfile profile) {
        mConnectAttempted = SystemClock.elapsedRealtime();
        // Reset the only-show-one-error-dialog tracking variable
        mIsConnectingErrorPossible = true;
        connectInt(profile);
        // Refresh the UI based on profile.connect() call
        refresh();
    }

    synchronized void connectInt(LocalBluetoothProfile profile) {
        if (!ensurePaired()) {
            return;
        }
        if (profile.connect(mDevice)) {
            if (Utils.D) {
                Log.d(TAG, "Command sent successfully:CONNECT " + describe(profile));
            }
            return;
        }
        Log.i(TAG, "Failed to connect " + profile.toString() + " to " + mName);
    }

    private boolean ensurePaired() {
        if (getBondState() == BluetoothDevice.BOND_NONE) {
            startPairing();
            return false;
        } else {
            return true;
        }
    }

    public boolean startPairing() {
        // Pairing is unreliable while scanning, so cancel discovery
        if (mLocalAdapter.isDiscovering()) {
            mLocalAdapter.cancelDiscovery();
        }

        if (!mDevice.createBond()) {
            return false;
        }

        return true;
    }

    /**
     * Return true if user initiated pairing on this device. The message text is
     * slightly different for local vs. remote initiated pairing dialogs.
     */
    boolean isUserInitiatedPairing() {
        return mDevice.isBondingInitiatedLocally();
    }

    public void unpair() {
        int state = getBondState();

        if (state == BluetoothDevice.BOND_BONDING) {
            mDevice.cancelBondProcess();
        }

        if (state != BluetoothDevice.BOND_NONE) {
            final BluetoothDevice dev = mDevice;
            if (mDevice.isTwsPlusDevice()) {
               BluetoothDevice peerDevice = getTwsPeerDevice();
               if (peerDevice != null) {
                   final boolean peersuccessful = peerDevice.removeBond();
                   if (peersuccessful) {
                       if (Utils.D) {
                           Log.d(TAG, "Command sent successfully:REMOVE_BOND " + peerDevice.getName());
                       }
                   }
                }
            }
            if (dev != null) {
                final boolean successful = dev.removeBond();
                if (successful) {
                    if (Utils.D) {
                        Log.d(TAG, "Command sent successfully:REMOVE_BOND " + describe(null));
                    }
                } else if (Utils.V) {
                    Log.v(TAG, "Framework rejected command immediately:REMOVE_BOND " +
                        describe(null));
                }
            }
        }
    }

    public int getProfileConnectionState(LocalBluetoothProfile profile) {
        if (mProfileConnectionState.get(profile) == null) {
            // If cache is empty make the binder call to get the state
            int state = profile.getConnectionStatus(mDevice);
            mProfileConnectionState.put(profile, state);
        }
        return mProfileConnectionState.get(profile);
    }

    public void clearProfileConnectionState ()
    {
        if (Utils.D) {
            Log.d(TAG," Clearing all connection state for dev:" + mDevice.getName());
        }
        for (LocalBluetoothProfile profile :getProfiles()) {
            mProfileConnectionState.put(profile, BluetoothProfile.STATE_DISCONNECTED);
        }
    }

    // TODO: do any of these need to run async on a background thread?
    private void fillData() {
        fetchName();
        fetchBtClass();
        updateProfiles();
        fetchActiveDevices();
        migratePhonebookPermissionChoice();
        migrateMessagePermissionChoice();
        fetchMessageRejectionCount();

        dispatchAttributesChanged();
    }

    public BluetoothDevice getDevice() {
        return mDevice;
    }

    /**
     * Convenience method that can be mocked - it lets tests avoid having to call getDevice() which
     * causes problems in tests since BluetoothDevice is final and cannot be mocked.
     * @return the address of this device
     */
    public String getAddress() {
        return mDevice.getAddress();
    }

    public String getName() {
        return mName;
    }

    /**
     * Populate name from BluetoothDevice.ACTION_FOUND intent
     */
    void setNewName(String name) {
        if (mName == null) {
            mName = name;
            if (mName == null || TextUtils.isEmpty(mName)) {
                mName = mDevice.getAddress();
            }
            dispatchAttributesChanged();
        }
    }

    /**
     * User changes the device name
     * @param name new alias name to be set, should never be null
     */
    public void setName(String name) {
        // Prevent mName to be set to null if setName(null) is called
        if (name != null && !TextUtils.equals(name, mName)) {
            mName = name;
            mDevice.setAlias(name);
            dispatchAttributesChanged();
        }
    }

    /**
     * Set this device as active device
     * @return true if at least one profile on this device is set to active, false otherwise
     */
    public boolean setActive() {
        boolean result = false;
        A2dpProfile a2dpProfile = mProfileManager.getA2dpProfile();
        if (a2dpProfile != null && isConnectedProfile(a2dpProfile)) {
            if (a2dpProfile.setActiveDevice(getDevice())) {
                Log.i(TAG, "OnPreferenceClickListener: A2DP active device=" + this);
                result = true;
            }
        }
        HeadsetProfile headsetProfile = mProfileManager.getHeadsetProfile();
        if ((headsetProfile != null) && isConnectedProfile(headsetProfile)) {
            if (headsetProfile.setActiveDevice(getDevice())) {
                Log.i(TAG, "OnPreferenceClickListener: Headset active device=" + this);
                result = true;
            }
        }
        HearingAidProfile hearingAidProfile = mProfileManager.getHearingAidProfile();
        if ((hearingAidProfile != null) && isConnectedProfile(hearingAidProfile)) {
            if (hearingAidProfile.setActiveDevice(getDevice())) {
                Log.i(TAG, "OnPreferenceClickListener: Hearing Aid active device=" + this);
                result = true;
            }
        }
        return result;
    }

    void refreshName() {
        fetchName();
        dispatchAttributesChanged();
    }

    private void fetchName() {
        mName = mDevice.getAliasName();

        if (TextUtils.isEmpty(mName)) {
            mName = mDevice.getAddress();
            if (DEBUG) Log.d(TAG, "Device has no name (yet), use address: " + mName);
        }
    }

    /**
     * Checks if device has a human readable name besides MAC address
     * @return true if device's alias name is not null nor empty, false otherwise
     */
    public boolean hasHumanReadableName() {
        return !TextUtils.isEmpty(mDevice.getAliasName());
    }

    /**
     * Get battery level from remote device
     * @return battery level in percentage [0-100], or {@link BluetoothDevice#BATTERY_LEVEL_UNKNOWN}
     */
    public int getBatteryLevel() {
        return mDevice.getBatteryLevel();
    }

    void refresh() {
        dispatchAttributesChanged();
    }

    public void setJustDiscovered(boolean justDiscovered) {
        if (mJustDiscovered != justDiscovered) {
            mJustDiscovered = justDiscovered;
            dispatchAttributesChanged();
        }
    }

    public int getBondState() {
        return mDevice.getBondState();
    }

    /**
     * Update the device status as active or non-active per Bluetooth profile.
     *
     * @param isActive true if the device is active
     * @param bluetoothProfile the Bluetooth profile
     */
    public void onActiveDeviceChanged(boolean isActive, int bluetoothProfile) {
        boolean changed = false;
        switch (bluetoothProfile) {
        case BluetoothProfile.A2DP:
            changed = (mIsActiveDeviceA2dp != isActive);
            mIsActiveDeviceA2dp = isActive;
            break;
        case BluetoothProfile.HEADSET:
            changed = (mIsActiveDeviceHeadset != isActive);
            mIsActiveDeviceHeadset = isActive;
            break;
        case BluetoothProfile.HEARING_AID:
            changed = (mIsActiveDeviceHearingAid != isActive);
            mIsActiveDeviceHearingAid = isActive;
            break;
        default:
            Log.w(TAG, "onActiveDeviceChanged: unknown profile " + bluetoothProfile +
                    " isActive " + isActive);
            break;
        }
        if (changed) {
            dispatchAttributesChanged();
        }
    }

    /**
     * Update the profile audio state.
     */
    void onAudioModeChanged() {
        dispatchAttributesChanged();
    }
    /**
     * Get the device status as active or non-active per Bluetooth profile.
     *
     * @param bluetoothProfile the Bluetooth profile
     * @return true if the device is active
     */
    @VisibleForTesting(otherwise = VisibleForTesting.PACKAGE_PRIVATE)
    public boolean isActiveDevice(int bluetoothProfile) {
        switch (bluetoothProfile) {
            case BluetoothProfile.A2DP:
                return mIsActiveDeviceA2dp;
            case BluetoothProfile.HEADSET:
                return mIsActiveDeviceHeadset;
            case BluetoothProfile.HEARING_AID:
                return mIsActiveDeviceHearingAid;
            default:
                Log.w(TAG, "getActiveDevice: unknown profile " + bluetoothProfile);
                break;
        }
        return false;
    }

    void setRssi(short rssi) {
        if (mRssi != rssi) {
            mRssi = rssi;
            dispatchAttributesChanged();
        }
    }

    /**
     * Checks whether we are connected to this device (any profile counts).
     *
     * @return Whether it is connected.
     */
    public boolean isConnected() {
        for (LocalBluetoothProfile profile : mProfiles) {
            int status = getProfileConnectionState(profile);
            if (status == BluetoothProfile.STATE_CONNECTED) {
                return true;
            }
        }

        return false;
    }

    public boolean isConnectedProfile(LocalBluetoothProfile profile) {
        int status = getProfileConnectionState(profile);
        return status == BluetoothProfile.STATE_CONNECTED;

    }

    public boolean isBusy() {
        for (LocalBluetoothProfile profile : mProfiles) {
            int status = getProfileConnectionState(profile);
            if (status == BluetoothProfile.STATE_CONNECTING
                    || status == BluetoothProfile.STATE_DISCONNECTING) {
                return true;
            }
        }
        return getBondState() == BluetoothDevice.BOND_BONDING;
    }

    /**
     * Fetches a new value for the cached BT class.
     */
    private void fetchBtClass() {
        mBtClass = mDevice.getBluetoothClass();
    }

    private boolean updateProfiles() {
        ParcelUuid[] uuids = mDevice.getUuids();
        if (uuids == null) return false;

        ParcelUuid[] localUuids = mLocalAdapter.getUuids();
        if (localUuids == null) return false;

        /*
         * Now we know if the device supports PBAP, update permissions...
         */
        processPhonebookAccess();

        mProfileManager.updateProfiles(uuids, localUuids, mProfiles, mRemovedProfiles,
                                       mLocalNapRoleConnected, mDevice);

        if (DEBUG) {
            Log.e(TAG, "updating profiles for " + mDevice.getAliasName());
            BluetoothClass bluetoothClass = mDevice.getBluetoothClass();

            if (bluetoothClass != null) Log.v(TAG, "Class: " + bluetoothClass.toString());
            Log.v(TAG, "UUID:");
            for (ParcelUuid uuid : uuids) {
                Log.v(TAG, "  " + uuid);
            }
        }
        return true;
    }

    private void fetchActiveDevices() {
        A2dpProfile a2dpProfile = mProfileManager.getA2dpProfile();
        if (a2dpProfile != null) {
            mIsActiveDeviceA2dp = mDevice.equals(a2dpProfile.getActiveDevice());
        }
        HeadsetProfile headsetProfile = mProfileManager.getHeadsetProfile();
        if (headsetProfile != null) {
            mIsActiveDeviceHeadset = mDevice.equals(headsetProfile.getActiveDevice());
        }
        HearingAidProfile hearingAidProfile = mProfileManager.getHearingAidProfile();
        if (hearingAidProfile != null) {
            mIsActiveDeviceHearingAid = hearingAidProfile.getActiveDevices().contains(mDevice);
        }
    }

    /**
     * Refreshes the UI for the BT class, including fetching the latest value
     * for the class.
     */
    void refreshBtClass() {
        fetchBtClass();
        dispatchAttributesChanged();
    }

    /**
     * Refreshes the UI when framework alerts us of a UUID change.
     */
    void onUuidChanged() {
        updateProfiles();
        ParcelUuid[] uuids = mDevice.getUuids();

        long timeout = MAX_UUID_DELAY_FOR_AUTO_CONNECT;
        if (BluetoothUuid.isUuidPresent(uuids, BluetoothUuid.Hogp)) {
            timeout = MAX_HOGP_DELAY_FOR_AUTO_CONNECT;
        }

        if (DEBUG) {
            Log.d(TAG, "onUuidChanged: Time since last connect"
                    + (SystemClock.elapsedRealtime() - mConnectAttempted));
        }

        /*
         * If a connect was attempted earlier without any UUID, we will do the connect now.
         * Otherwise, allow the connect on UUID change.
         */
        if (!mProfiles.isEmpty()
                && ((mConnectAttempted + timeout) > SystemClock.elapsedRealtime())) {
            connectWithoutResettingTimer(false);
        }

        dispatchAttributesChanged();
    }

    void onBondingStateChanged(int bondState) {
        if (bondState == BluetoothDevice.BOND_NONE) {
            mProfiles.clear();
            setPhonebookPermissionChoice(ACCESS_UNKNOWN);
            setMessagePermissionChoice(ACCESS_UNKNOWN);
            setSimPermissionChoice(ACCESS_UNKNOWN);
            mMessageRejectionCount = 0;
            saveMessageRejectionCount();
        }

        refresh();

        if (bondState == BluetoothDevice.BOND_BONDED) {
            if (mDevice.isBluetoothDock()) {
                onBondingDockConnect();
            } else if (mIsTwsConnectEnabled) {
                Log.d(TAG, "Initiating connection to" + mDevice);
                if (mDevice.isBondingInitiatedLocally() || mDevice.isTwsPlusDevice()) {
                    connect(false);
                }
            } else if (mDevice.isBondingInitiatedLocally()) {
                 connect(false);
            }
        }
    }

    void setBtClass(BluetoothClass btClass) {
        if (btClass != null && mBtClass != btClass) {
            mBtClass = btClass;
            dispatchAttributesChanged();
        }
    }

    public BluetoothClass getBtClass() {
        return mBtClass;
    }

    public List<LocalBluetoothProfile> getProfiles() {
        return Collections.unmodifiableList(mProfiles);
    }

    public List<LocalBluetoothProfile> getConnectableProfiles() {
        List<LocalBluetoothProfile> connectableProfiles =
                new ArrayList<LocalBluetoothProfile>();
        for (LocalBluetoothProfile profile : mProfiles) {
            if (profile.isConnectable()) {
                connectableProfiles.add(profile);
            }
        }
        return connectableProfiles;
    }

    public List<LocalBluetoothProfile> getRemovedProfiles() {
        return mRemovedProfiles;
    }

    public void registerCallback(Callback callback) {
        synchronized (mCallbacks) {
            mCallbacks.add(callback);
        }
    }

    public void unregisterCallback(Callback callback) {
        synchronized (mCallbacks) {
            mCallbacks.remove(callback);
        }
    }

    private void dispatchAttributesChanged() {
        synchronized (mCallbacks) {
            for (Callback callback : mCallbacks) {
                callback.onDeviceAttributesChanged();
            }
        }
    }

    @Override
    public String toString() {
        return mDevice.toString();
    }

    @Override
    public boolean equals(Object o) {
        if ((o == null) || !(o instanceof CachedBluetoothDevice)) {
            return false;
        }
        return mDevice.equals(((CachedBluetoothDevice) o).mDevice);
    }

    @Override
    public int hashCode() {
        return mDevice.getAddress().hashCode();
    }

    // This comparison uses non-final fields so the sort order may change
    // when device attributes change (such as bonding state). Settings
    // will completely refresh the device list when this happens.
    public int compareTo(CachedBluetoothDevice another) {
        // Connected above not connected
        int comparison = (another.isConnected() ? 1 : 0) - (isConnected() ? 1 : 0);
        if (comparison != 0) return comparison;

        // Paired above not paired
        comparison = (another.getBondState() == BluetoothDevice.BOND_BONDED ? 1 : 0) -
            (getBondState() == BluetoothDevice.BOND_BONDED ? 1 : 0);
        if (comparison != 0) return comparison;

        // Just discovered above discovered in the past
        comparison = (another.mJustDiscovered ? 1 : 0) - (mJustDiscovered ? 1 : 0);
        if (comparison != 0) return comparison;

        // Stronger signal above weaker signal
        comparison = another.mRssi - mRssi;
        if (comparison != 0) return comparison;

        // Fallback on name
        return mName.compareTo(another.mName);
    }

    public interface Callback {
        void onDeviceAttributesChanged();
    }

    public int getPhonebookPermissionChoice() {
        int permission = mDevice.getPhonebookAccessPermission();
        if (permission == BluetoothDevice.ACCESS_ALLOWED) {
            return ACCESS_ALLOWED;
        } else if (permission == BluetoothDevice.ACCESS_REJECTED) {
            return ACCESS_REJECTED;
        }
        return ACCESS_UNKNOWN;
    }

    public void setPhonebookPermissionChoice(int permissionChoice) {
        int permission = BluetoothDevice.ACCESS_UNKNOWN;
        if (permissionChoice == ACCESS_ALLOWED) {
            permission = BluetoothDevice.ACCESS_ALLOWED;
        } else if (permissionChoice == ACCESS_REJECTED) {
            permission = BluetoothDevice.ACCESS_REJECTED;
        }
        mDevice.setPhonebookAccessPermission(permission);
    }

    // Migrates data from old data store (in Settings app's shared preferences) to new (in Bluetooth
    // app's shared preferences).
    private void migratePhonebookPermissionChoice() {
        SharedPreferences preferences = mContext.getSharedPreferences(
                "bluetooth_phonebook_permission", Context.MODE_PRIVATE);
        if (!preferences.contains(mDevice.getAddress())) {
            return;
        }

        if (mDevice.getPhonebookAccessPermission() == BluetoothDevice.ACCESS_UNKNOWN) {
            int oldPermission = preferences.getInt(mDevice.getAddress(), ACCESS_UNKNOWN);
            if (oldPermission == ACCESS_ALLOWED) {
                mDevice.setPhonebookAccessPermission(BluetoothDevice.ACCESS_ALLOWED);
            } else if (oldPermission == ACCESS_REJECTED) {
                mDevice.setPhonebookAccessPermission(BluetoothDevice.ACCESS_REJECTED);
            }
        }

        SharedPreferences.Editor editor = preferences.edit();
        editor.remove(mDevice.getAddress());
        editor.commit();
    }

    public int getMessagePermissionChoice() {
        int permission = mDevice.getMessageAccessPermission();
        if (permission == BluetoothDevice.ACCESS_ALLOWED) {
            return ACCESS_ALLOWED;
        } else if (permission == BluetoothDevice.ACCESS_REJECTED) {
            return ACCESS_REJECTED;
        }
        return ACCESS_UNKNOWN;
    }

    public void setMessagePermissionChoice(int permissionChoice) {
        int permission = BluetoothDevice.ACCESS_UNKNOWN;
        if (permissionChoice == ACCESS_ALLOWED) {
            permission = BluetoothDevice.ACCESS_ALLOWED;
        } else if (permissionChoice == ACCESS_REJECTED) {
            permission = BluetoothDevice.ACCESS_REJECTED;
        }
        mDevice.setMessageAccessPermission(permission);
    }

    public int getSimPermissionChoice() {
        int permission = mDevice.getSimAccessPermission();
        if (permission == BluetoothDevice.ACCESS_ALLOWED) {
            return ACCESS_ALLOWED;
        } else if (permission == BluetoothDevice.ACCESS_REJECTED) {
            return ACCESS_REJECTED;
        }
        return ACCESS_UNKNOWN;
    }

    void setSimPermissionChoice(int permissionChoice) {
        int permission = BluetoothDevice.ACCESS_UNKNOWN;
        if (permissionChoice == ACCESS_ALLOWED) {
            permission = BluetoothDevice.ACCESS_ALLOWED;
        } else if (permissionChoice == ACCESS_REJECTED) {
            permission = BluetoothDevice.ACCESS_REJECTED;
        }
        mDevice.setSimAccessPermission(permission);
    }

    // Migrates data from old data store (in Settings app's shared preferences) to new (in Bluetooth
    // app's shared preferences).
    private void migrateMessagePermissionChoice() {
        SharedPreferences preferences = mContext.getSharedPreferences(
                "bluetooth_message_permission", Context.MODE_PRIVATE);
        if (!preferences.contains(mDevice.getAddress())) {
            return;
        }

        if (mDevice.getMessageAccessPermission() == BluetoothDevice.ACCESS_UNKNOWN) {
            int oldPermission = preferences.getInt(mDevice.getAddress(), ACCESS_UNKNOWN);
            if (oldPermission == ACCESS_ALLOWED) {
                mDevice.setMessageAccessPermission(BluetoothDevice.ACCESS_ALLOWED);
            } else if (oldPermission == ACCESS_REJECTED) {
                mDevice.setMessageAccessPermission(BluetoothDevice.ACCESS_REJECTED);
            }
        }

        SharedPreferences.Editor editor = preferences.edit();
        editor.remove(mDevice.getAddress());
        editor.commit();
    }

    /**
     * @return Whether this rejection should persist.
     */
    public boolean checkAndIncreaseMessageRejectionCount() {
        if (mMessageRejectionCount < MESSAGE_REJECTION_COUNT_LIMIT_TO_PERSIST) {
            mMessageRejectionCount++;
            saveMessageRejectionCount();
        }
        return mMessageRejectionCount >= MESSAGE_REJECTION_COUNT_LIMIT_TO_PERSIST;
    }

    private void fetchMessageRejectionCount() {
        SharedPreferences preference = mContext.getSharedPreferences(
                MESSAGE_REJECTION_COUNT_PREFS_NAME, Context.MODE_PRIVATE);
        mMessageRejectionCount = preference.getInt(mDevice.getAddress(), 0);
    }

    private void saveMessageRejectionCount() {
        SharedPreferences.Editor editor = mContext.getSharedPreferences(
                MESSAGE_REJECTION_COUNT_PREFS_NAME, Context.MODE_PRIVATE).edit();
        if (mMessageRejectionCount == 0) {
            editor.remove(mDevice.getAddress());
        } else {
            editor.putInt(mDevice.getAddress(), mMessageRejectionCount);
        }
        editor.commit();
    }

    private void processPhonebookAccess() {
        if (mDevice.getBondState() != BluetoothDevice.BOND_BONDED) return;

        ParcelUuid[] uuids = mDevice.getUuids();
        if (BluetoothUuid.containsAnyUuid(uuids, PbapServerProfile.PBAB_CLIENT_UUIDS)) {
            // The pairing dialog now warns of phone-book access for paired devices.
            // No separate prompt is displayed after pairing.
            if (getPhonebookPermissionChoice() == CachedBluetoothDevice.ACCESS_UNKNOWN) {
                if ((mDevice.getBluetoothClass() != null) &&
                   (mDevice.getBluetoothClass().getDeviceClass()
                        == BluetoothClass.Device.AUDIO_VIDEO_HANDSFREE ||
                    mDevice.getBluetoothClass().getDeviceClass()
                        == BluetoothClass.Device.AUDIO_VIDEO_WEARABLE_HEADSET)) {
                    setPhonebookPermissionChoice(CachedBluetoothDevice.ACCESS_ALLOWED);
                } else {
                    setPhonebookPermissionChoice(CachedBluetoothDevice.ACCESS_REJECTED);
                }
            }
        }
    }

    public int getMaxConnectionState() {
        int maxState = BluetoothProfile.STATE_DISCONNECTED;
        for (LocalBluetoothProfile profile : getProfiles()) {
            int connectionStatus = getProfileConnectionState(profile);
            if (connectionStatus > maxState) {
                maxState = connectionStatus;
            }
        }
        return maxState;
    }

    /**
     * @return resource for string that discribes the connection state of this device.
     * case 1: idle or playing media, show "Active" on the only one A2DP active device.
     * case 2: in phone call, show "Active" on the only one HFP active device
     */
    public String getConnectionSummary() {
        boolean profileConnected = false;    // Updated as long as BluetoothProfile is connected
        boolean a2dpConnected = true;        // A2DP is connected
        boolean hfpConnected = true;         // HFP is connected
        boolean hearingAidConnected = true;  // Hearing Aid is connected

        for (LocalBluetoothProfile profile : getProfiles()) {
            int connectionStatus = getProfileConnectionState(profile);

            switch (connectionStatus) {
                case BluetoothProfile.STATE_CONNECTING:
                case BluetoothProfile.STATE_DISCONNECTING:
                    return mContext.getString(Utils.getConnectionStateSummary(connectionStatus));

                case BluetoothProfile.STATE_CONNECTED:
                    profileConnected = true;
                    break;

                case BluetoothProfile.STATE_DISCONNECTED:
                    if (profile.isProfileReady()) {
                        if ((profile instanceof A2dpProfile) ||
                                (profile instanceof A2dpSinkProfile)) {
                            a2dpConnected = false;
                        } else if ((profile instanceof HeadsetProfile) ||
                                (profile instanceof HfpClientProfile)) {
                            hfpConnected = false;
                        } else if (profile instanceof HearingAidProfile) {
                            hearingAidConnected = false;
                        }
                    }
                    break;
            }
        }

        String batteryLevelPercentageString = null;
        // Android framework should only set mBatteryLevel to valid range [0-100] or
        // BluetoothDevice.BATTERY_LEVEL_UNKNOWN, any other value should be a framework bug.
        // Thus assume here that if value is not BluetoothDevice.BATTERY_LEVEL_UNKNOWN, it must
        // be valid
        final int batteryLevel = getBatteryLevel();
        if (batteryLevel != BluetoothDevice.BATTERY_LEVEL_UNKNOWN) {
            // TODO: name com.android.settingslib.bluetooth.Utils something different
            batteryLevelPercentageString =
                    com.android.settingslib.Utils.formatPercentage(batteryLevel);
        }

        int stringRes = R.string.bluetooth_pairing;
        //when profile is connected, information would be available
        if (profileConnected) {
            if (a2dpConnected || hfpConnected || hearingAidConnected) {
                //contain battery information
                if (batteryLevelPercentageString != null) {
                    //device is in phone call
                    if (com.android.settingslib.Utils.isAudioModeOngoingCall(mContext)) {
                        if (mIsActiveDeviceHeadset) {
                            stringRes = R.string.bluetooth_active_battery_level;
                        } else {
                            stringRes = R.string.bluetooth_battery_level;
                        }
                    } else {//device is not in phone call(ex. idle or playing media)
                        //need to check if A2DP and HearingAid are exclusive
                        if (mIsActiveDeviceHearingAid || mIsActiveDeviceA2dp) {
                            stringRes = R.string.bluetooth_active_battery_level;
                        } else {
                            stringRes = R.string.bluetooth_battery_level;
                        }
                    }
                } else {
                    //no battery information
                    if (com.android.settingslib.Utils.isAudioModeOngoingCall(mContext)) {
                        if (mIsActiveDeviceHeadset) {
                            stringRes = R.string.bluetooth_active_no_battery_level;
                        }
                    } else {
                        if (mIsActiveDeviceHearingAid || mIsActiveDeviceA2dp) {
                            stringRes = R.string.bluetooth_active_no_battery_level;
                        }
                    }
                }
            } else {//unknown profile with battery information
                if (batteryLevelPercentageString != null) {
                    stringRes = R.string.bluetooth_battery_level;
                }
            }
        }

        return (stringRes != R.string.bluetooth_pairing
                || getBondState() == BluetoothDevice.BOND_BONDING)
                ? mContext.getString(stringRes, batteryLevelPercentageString)
                : null;
    }

    /**
     * @return resource for android auto string that describes the connection state of this device.
     */
    public String getCarConnectionSummary() {
        boolean profileConnected = false;       // at least one profile is connected
        boolean a2dpNotConnected = false;       // A2DP is preferred but not connected
        boolean hfpNotConnected = false;        // HFP is preferred but not connected
        boolean hearingAidNotConnected = false; // Hearing Aid is preferred but not connected

        for (LocalBluetoothProfile profile : getProfiles()) {
            int connectionStatus = getProfileConnectionState(profile);

            switch (connectionStatus) {
                case BluetoothProfile.STATE_CONNECTING:
                case BluetoothProfile.STATE_DISCONNECTING:
                    return mContext.getString(Utils.getConnectionStateSummary(connectionStatus));

                case BluetoothProfile.STATE_CONNECTED:
                    profileConnected = true;
                    break;

                case BluetoothProfile.STATE_DISCONNECTED:
                    if (profile.isProfileReady()) {
                        if ((profile instanceof A2dpProfile) ||
                                (profile instanceof A2dpSinkProfile)){
                            a2dpNotConnected = true;
                        } else if ((profile instanceof HeadsetProfile) ||
                                (profile instanceof HfpClientProfile)) {
                            hfpNotConnected = true;
                        } else if (profile instanceof  HearingAidProfile) {
                            hearingAidNotConnected = true;
                        }
                    }
                    break;
            }
        }

        String batteryLevelPercentageString = null;
        // Android framework should only set mBatteryLevel to valid range [0-100] or
        // BluetoothDevice.BATTERY_LEVEL_UNKNOWN, any other value should be a framework bug.
        // Thus assume here that if value is not BluetoothDevice.BATTERY_LEVEL_UNKNOWN, it must
        // be valid
        final int batteryLevel = getBatteryLevel();
        if (batteryLevel != BluetoothDevice.BATTERY_LEVEL_UNKNOWN) {
            // TODO: name com.android.settingslib.bluetooth.Utils something different
            batteryLevelPercentageString =
                    com.android.settingslib.Utils.formatPercentage(batteryLevel);
        }

        // Prepare the string for the Active Device summary
        String[] activeDeviceStringsArray = mContext.getResources().getStringArray(
                R.array.bluetooth_audio_active_device_summaries);
        String activeDeviceString = activeDeviceStringsArray[0];  // Default value: not active
        if (mIsActiveDeviceA2dp && mIsActiveDeviceHeadset) {
            activeDeviceString = activeDeviceStringsArray[1];     // Active for Media and Phone
        } else {
            if (mIsActiveDeviceA2dp) {
                activeDeviceString = activeDeviceStringsArray[2]; // Active for Media only
            }
            if (mIsActiveDeviceHeadset) {
                activeDeviceString = activeDeviceStringsArray[3]; // Active for Phone only
            }
        }
        if (!hearingAidNotConnected && mIsActiveDeviceHearingAid) {
            activeDeviceString = activeDeviceStringsArray[1];
            return mContext.getString(R.string.bluetooth_connected, activeDeviceString);
        }

        if (profileConnected) {
            if (a2dpNotConnected && hfpNotConnected) {
                if (batteryLevelPercentageString != null) {
                    return mContext.getString(
                            R.string.bluetooth_connected_no_headset_no_a2dp_battery_level,
                            batteryLevelPercentageString, activeDeviceString);
                } else {
                    return mContext.getString(R.string.bluetooth_connected_no_headset_no_a2dp,
                            activeDeviceString);
                }

            } else if (a2dpNotConnected) {
                if (batteryLevelPercentageString != null) {
                    return mContext.getString(R.string.bluetooth_connected_no_a2dp_battery_level,
                            batteryLevelPercentageString, activeDeviceString);
                } else {
                    return mContext.getString(R.string.bluetooth_connected_no_a2dp,
                            activeDeviceString);
                }

            } else if (hfpNotConnected) {
                if (batteryLevelPercentageString != null) {
                    return mContext.getString(R.string.bluetooth_connected_no_headset_battery_level,
                            batteryLevelPercentageString, activeDeviceString);
                } else {
                    return mContext.getString(R.string.bluetooth_connected_no_headset,
                            activeDeviceString);
                }
            } else {
                if (batteryLevelPercentageString != null) {
                    return mContext.getString(R.string.bluetooth_connected_battery_level,
                            batteryLevelPercentageString, activeDeviceString);
                } else {
                    return mContext.getString(R.string.bluetooth_connected, activeDeviceString);
                }
            }
        }

        return getBondState() == BluetoothDevice.BOND_BONDING ?
                mContext.getString(R.string.bluetooth_pairing) : null;
    }

    /**
     * @return {@code true} if {@code cachedBluetoothDevice} is a2dp device
     */
    public boolean isA2dpDevice() {
        A2dpProfile a2dpProfile = mProfileManager.getA2dpProfile();
<<<<<<< HEAD
        A2dpSinkProfile a2dpSinkProfile = mProfileManager.getA2dpSinkProfile();
        Log.i(TAG, "a2dpProfile :" + a2dpProfile + " a2dpSinkProfile :" + a2dpSinkProfile);
        if (a2dpProfile != null) {
            return a2dpProfile.getConnectionStatus(mDevice) ==
=======
        return a2dpProfile != null && a2dpProfile.getConnectionStatus(mDevice) ==
>>>>>>> 04898ff5
                BluetoothProfile.STATE_CONNECTED;
        } else if (a2dpSinkProfile != null) {
            return a2dpSinkProfile.getConnectionStatus(mDevice) ==
                BluetoothProfile.STATE_CONNECTED;
        }
        return false;
    }

    /**
     * @return {@code true} if {@code cachedBluetoothDevice} is HFP device
     */
    public boolean isHfpDevice() {
        HeadsetProfile headsetProfile = mProfileManager.getHeadsetProfile();
        return headsetProfile != null && headsetProfile.getConnectionStatus(mDevice) ==
                BluetoothProfile.STATE_CONNECTED;
    }

    /**
     * @return {@code true} if {@code cachedBluetoothDevice} is Hearing Aid device
     */
    public boolean isConnectedHearingAidDevice() {
        HearingAidProfile hearingAidProfile = mProfileManager.getHearingAidProfile();
        return hearingAidProfile != null && hearingAidProfile.getConnectionStatus(mDevice) ==
                BluetoothProfile.STATE_CONNECTED;
    }
}<|MERGE_RESOLUTION|>--- conflicted
+++ resolved
@@ -1230,14 +1230,10 @@
      */
     public boolean isA2dpDevice() {
         A2dpProfile a2dpProfile = mProfileManager.getA2dpProfile();
-<<<<<<< HEAD
         A2dpSinkProfile a2dpSinkProfile = mProfileManager.getA2dpSinkProfile();
         Log.i(TAG, "a2dpProfile :" + a2dpProfile + " a2dpSinkProfile :" + a2dpSinkProfile);
         if (a2dpProfile != null) {
             return a2dpProfile.getConnectionStatus(mDevice) ==
-=======
-        return a2dpProfile != null && a2dpProfile.getConnectionStatus(mDevice) ==
->>>>>>> 04898ff5
                 BluetoothProfile.STATE_CONNECTED;
         } else if (a2dpSinkProfile != null) {
             return a2dpSinkProfile.getConnectionStatus(mDevice) ==
