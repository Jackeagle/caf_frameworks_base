--- conflicted
+++ resolved
@@ -864,22 +864,13 @@
         if (BluetoothUuid.containsAnyUuid(uuids, PbapServerProfile.PBAB_CLIENT_UUIDS)) {
             // The pairing dialog now warns of phone-book access for paired devices.
             // No separate prompt is displayed after pairing.
-<<<<<<< HEAD
-            if (getPhonebookPermissionChoice() == CachedBluetoothDevice.ACCESS_UNKNOWN) {
+            if (mDevice.getPhonebookAccessPermission() == BluetoothDevice.ACCESS_UNKNOWN) {
                 if ((mDevice.getBluetoothClass() != null) &&
                    (mDevice.getBluetoothClass().getDeviceClass()
                         == BluetoothClass.Device.AUDIO_VIDEO_HANDSFREE ||
                     mDevice.getBluetoothClass().getDeviceClass()
                         == BluetoothClass.Device.AUDIO_VIDEO_WEARABLE_HEADSET)) {
-                    setPhonebookPermissionChoice(CachedBluetoothDevice.ACCESS_ALLOWED);
-=======
-            if (mDevice.getPhonebookAccessPermission() == BluetoothDevice.ACCESS_UNKNOWN) {
-                if (mDevice.getBluetoothClass().getDeviceClass()
-                        == BluetoothClass.Device.AUDIO_VIDEO_HANDSFREE ||
-                    mDevice.getBluetoothClass().getDeviceClass()
-                        == BluetoothClass.Device.AUDIO_VIDEO_WEARABLE_HEADSET) {
                     mDevice.setPhonebookAccessPermission(BluetoothDevice.ACCESS_ALLOWED);
->>>>>>> cbdf1ce3
                 } else {
                     mDevice.setPhonebookAccessPermission(BluetoothDevice.ACCESS_REJECTED);
                 }
