--- conflicted
+++ resolved
@@ -124,8 +124,6 @@
             return subDevice.getConnectionSummary();
         }
         return null;
-<<<<<<< HEAD
-=======
     }
 
     /**
@@ -145,7 +143,6 @@
             }
         }
         return false;
->>>>>>> de843449
     }
 
     /**
@@ -182,7 +179,6 @@
         mCachedDevices.removeIf(cachedDevice
             -> cachedDevice.getBondState() == BluetoothDevice.BOND_NONE);
     }
-<<<<<<< HEAD
 
     private void clearNonBondedSubDevices() {
         for (int i = mCachedDevices.size() - 1; i >= 0; i--) {
@@ -200,18 +196,6 @@
         for (int i = mCachedDevices.size() - 1; i >= 0; i--) {
             CachedBluetoothDevice cachedDevice = mCachedDevices.get(i);
                 mCachedDevices.remove(i);
-=======
-
-    private void clearNonBondedSubDevices() {
-        for (int i = mCachedDevices.size() - 1; i >= 0; i--) {
-            CachedBluetoothDevice cachedDevice = mCachedDevices.get(i);
-            CachedBluetoothDevice subDevice = cachedDevice.getSubDevice();
-            if (subDevice != null
-                    && subDevice.getDevice().getBondState() == BluetoothDevice.BOND_NONE) {
-                // Sub device exists and it is not bonded
-                cachedDevice.setSubDevice(null);
-            }
->>>>>>> de843449
         }
     }
 
