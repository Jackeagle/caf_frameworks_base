package android.net.dhcp;

import static com.android.server.util.NetworkStackConstants.IPV4_ADDR_ALL;
import static com.android.server.util.NetworkStackConstants.IPV4_ADDR_ANY;

import android.annotation.Nullable;
import android.net.DhcpResults;
import android.net.LinkAddress;
import android.net.metrics.DhcpErrorEvent;
import android.net.shared.Inet4AddressUtils;
import android.os.Build;
import android.os.SystemProperties;
import android.system.OsConstants;
import android.text.TextUtils;

import com.android.internal.annotations.VisibleForTesting;

import java.io.UnsupportedEncodingException;
import java.net.Inet4Address;
import java.net.UnknownHostException;
import java.nio.BufferUnderflowException;
import java.nio.ByteBuffer;
import java.nio.ByteOrder;
import java.nio.ShortBuffer;
import java.nio.charset.StandardCharsets;
import java.util.ArrayList;
import java.util.Arrays;
import java.util.List;

/**
 * Defines basic data and operations needed to build and use packets for the
 * DHCP protocol.  Subclasses create the specific packets used at each
 * stage of the negotiation.
 *
 * @hide
 */
public abstract class DhcpPacket {
    protected static final String TAG = "DhcpPacket";

    // TODO: use NetworkStackConstants.IPV4_MIN_MTU once this class is moved to the network stack.
    private static final int IPV4_MIN_MTU = 68;

    // dhcpcd has a minimum lease of 20 seconds, but DhcpStateMachine would refuse to wake up the
    // CPU for anything shorter than 5 minutes. For sanity's sake, this must be higher than the
    // DHCP client timeout.
    public static final int MINIMUM_LEASE = 60;
    public static final int INFINITE_LEASE = (int) 0xffffffff;

    public static final Inet4Address INADDR_ANY = IPV4_ADDR_ANY;
    public static final Inet4Address INADDR_BROADCAST = IPV4_ADDR_ALL;
    public static final byte[] ETHER_BROADCAST = new byte[] {
            (byte) 0xff, (byte) 0xff, (byte) 0xff,
            (byte) 0xff, (byte) 0xff, (byte) 0xff,
    };

    /**
     * Packet encapsulations.
     */
    public static final int ENCAP_L2 = 0;    // EthernetII header included
    public static final int ENCAP_L3 = 1;    // IP/UDP header included
    public static final int ENCAP_BOOTP = 2; // BOOTP contents only

    /**
     * Minimum length of a DHCP packet, excluding options, in the above encapsulations.
     */
    public static final int MIN_PACKET_LENGTH_BOOTP = 236;  // See diagram in RFC 2131, section 2.
    public static final int MIN_PACKET_LENGTH_L3 = MIN_PACKET_LENGTH_BOOTP + 20 + 8;
    public static final int MIN_PACKET_LENGTH_L2 = MIN_PACKET_LENGTH_L3 + 14;

    public static final int HWADDR_LEN = 16;
    public static final int MAX_OPTION_LEN = 255;

    /**
     * The minimum and maximum MTU that we are prepared to use. We set the minimum to the minimum
     * IPv6 MTU because the IPv6 stack enters unusual codepaths when the link MTU drops below 1280,
     * and does not recover if the MTU is brought above 1280 again. We set the maximum to 1500
     * because in general it is risky to assume that the hardware is able to send/receive packets
     * larger than 1500 bytes even if the network supports it.
     */
    private static final int MIN_MTU = 1280;
    private static final int MAX_MTU = 1500;

    /**
     * IP layer definitions.
     */
    private static final byte IP_TYPE_UDP = (byte) 0x11;

    /**
     * IP: Version 4, Header Length 20 bytes
     */
    private static final byte IP_VERSION_HEADER_LEN = (byte) 0x45;

    /**
     * IP: Flags 0, Fragment Offset 0, Don't Fragment
     */
    private static final short IP_FLAGS_OFFSET = (short) 0x4000;

    /**
     * IP: TOS
     */
    private static final byte IP_TOS_LOWDELAY = (byte) 0x10;

    /**
     * IP: TTL -- use default 64 from RFC1340
     */
    private static final byte IP_TTL = (byte) 0x40;

    /**
     * The client DHCP port.
     */
    static final short DHCP_CLIENT = (short) 68;

    /**
     * The server DHCP port.
     */
    static final short DHCP_SERVER = (short) 67;

    /**
     * The message op code indicating a request from a client.
     */
    protected static final byte DHCP_BOOTREQUEST = (byte) 1;

    /**
     * The message op code indicating a response from the server.
     */
    protected static final byte DHCP_BOOTREPLY = (byte) 2;

    /**
     * The code type used to identify an Ethernet MAC address in the
     * Client-ID field.
     */
    protected static final byte CLIENT_ID_ETHER = (byte) 1;

    /**
     * The maximum length of a packet that can be constructed.
     */
    protected static final int MAX_LENGTH = 1500;

    /**
     * The magic cookie that identifies this as a DHCP packet instead of BOOTP.
     */
    private static final int DHCP_MAGIC_COOKIE = 0x63825363;

    /**
     * DHCP Optional Type: DHCP Subnet Mask
     */
    protected static final byte DHCP_SUBNET_MASK = 1;
    protected Inet4Address mSubnetMask;

    /**
     * DHCP Optional Type: DHCP Router
     */
    protected static final byte DHCP_ROUTER = 3;
    protected List <Inet4Address> mGateways;

    /**
     * DHCP Optional Type: DHCP DNS Server
     */
    protected static final byte DHCP_DNS_SERVER = 6;
    protected List<Inet4Address> mDnsServers;

    /**
     * DHCP Optional Type: DHCP Host Name
     */
    protected static final byte DHCP_HOST_NAME = 12;
    protected String mHostName;

    /**
     * DHCP Optional Type: DHCP DOMAIN NAME
     */
    protected static final byte DHCP_DOMAIN_NAME = 15;
    protected String mDomainName;

    /**
     * DHCP Optional Type: DHCP Interface MTU
     */
    protected static final byte DHCP_MTU = 26;
    protected Short mMtu;

    /**
     * DHCP Optional Type: DHCP BROADCAST ADDRESS
     */
    protected static final byte DHCP_BROADCAST_ADDRESS = 28;
    protected Inet4Address mBroadcastAddress;

    /**
     * DHCP Optional Type: Vendor specific information
     */
    protected static final byte DHCP_VENDOR_INFO = 43;
    protected String mVendorInfo;

    /**
     * Value of the vendor specific option used to indicate that the network is metered
     */
    public static final String VENDOR_INFO_ANDROID_METERED = "ANDROID_METERED";

    /**
     * DHCP Optional Type: Option overload option
     */
    protected static final byte DHCP_OPTION_OVERLOAD = 52;

    /**
     * Possible values of the option overload option.
     */
    private static final byte OPTION_OVERLOAD_FILE = 1;
    private static final byte OPTION_OVERLOAD_SNAME = 2;
    private static final byte OPTION_OVERLOAD_BOTH = 3;

    /**
     * DHCP Optional Type: DHCP Requested IP Address
     */
    protected static final byte DHCP_REQUESTED_IP = 50;
    protected Inet4Address mRequestedIp;

    /**
     * DHCP Optional Type: DHCP Lease Time
     */
    protected static final byte DHCP_LEASE_TIME = 51;
    protected Integer mLeaseTime;

    /**
     * DHCP Optional Type: DHCP Message Type
     */
    protected static final byte DHCP_MESSAGE_TYPE = 53;
    // the actual type values
    protected static final byte DHCP_MESSAGE_TYPE_DISCOVER = 1;
    protected static final byte DHCP_MESSAGE_TYPE_OFFER = 2;
    protected static final byte DHCP_MESSAGE_TYPE_REQUEST = 3;
    protected static final byte DHCP_MESSAGE_TYPE_DECLINE = 4;
    protected static final byte DHCP_MESSAGE_TYPE_ACK = 5;
    protected static final byte DHCP_MESSAGE_TYPE_NAK = 6;
    protected static final byte DHCP_MESSAGE_TYPE_RELEASE = 7;
    protected static final byte DHCP_MESSAGE_TYPE_INFORM = 8;

    /**
     * DHCP Optional Type: DHCP Server Identifier
     */
    protected static final byte DHCP_SERVER_IDENTIFIER = 54;
    protected Inet4Address mServerIdentifier;

    /**
     * DHCP Optional Type: DHCP Parameter List
     */
    protected static final byte DHCP_PARAMETER_LIST = 55;
    protected byte[] mRequestedParams;

    /**
     * DHCP Optional Type: DHCP MESSAGE
     */
    protected static final byte DHCP_MESSAGE = 56;
    protected String mMessage;

    /**
     * DHCP Optional Type: Maximum DHCP Message Size
     */
    protected static final byte DHCP_MAX_MESSAGE_SIZE = 57;
    protected Short mMaxMessageSize;

    /**
     * DHCP Optional Type: DHCP Renewal Time Value
     */
    protected static final byte DHCP_RENEWAL_TIME = 58;
    protected Integer mT1;

    /**
     * DHCP Optional Type: Rebinding Time Value
     */
    protected static final byte DHCP_REBINDING_TIME = 59;
    protected Integer mT2;

    /**
     * DHCP Optional Type: Vendor Class Identifier
     */
    protected static final byte DHCP_VENDOR_CLASS_ID = 60;
    protected String mVendorId;

    /**
     * DHCP Optional Type: DHCP Client Identifier
     */
    protected static final byte DHCP_CLIENT_IDENTIFIER = 61;
    protected byte[] mClientId;

    /**
     * DHCP zero-length option code: rapid commit
     */
    protected static final byte DHCP_OPTION_RAPID_COMMIT = 80;

    /**
     * DHCP zero-length option code: pad
     */
    protected static final byte DHCP_OPTION_PAD = 0x00;

    /**
     * DHCP zero-length option code: end of options
     */
    protected static final byte DHCP_OPTION_END = (byte) 0xff;

    /**
     * The transaction identifier used in this particular DHCP negotiation
     */
    protected final int mTransId;

    /**
     * The seconds field in the BOOTP header. Per RFC, should be nonzero in client requests only.
     */
    protected final short mSecs;

    /**
     * The IP address of the client host.  This address is typically
     * proposed by the client (from an earlier DHCP negotiation) or
     * supplied by the server.
     */
    protected final Inet4Address mClientIp;
    protected final Inet4Address mYourIp;
    private final Inet4Address mNextIp;
    protected final Inet4Address mRelayIp;

    /**
     * Does the client request a broadcast response?
     */
    protected boolean mBroadcast;

    /**
     * The six-octet MAC of the client.
     */
    protected final byte[] mClientMac;

    /**
<<<<<<< HEAD
     * Whether the packet should be built with rapid commit option
     */
    protected boolean mRapidCommit;
=======
     * The server host name from server.
     */
    protected String mServerHostName;
>>>>>>> e4f4eabc

    /**
     * Asks the packet object to create a ByteBuffer serialization of
     * the packet for transmission.
     */
    public abstract ByteBuffer buildPacket(int encap, short destUdp,
        short srcUdp);

    /**
     * Allows the concrete class to fill in packet-type-specific details,
     * typically optional parameters at the end of the packet.
     */
    abstract void finishPacket(ByteBuffer buffer);

    // Set in unit tests, to ensure that the test does not break when run on different devices and
    // on different releases.
    static String testOverrideVendorId = null;
    static String testOverrideHostname = null;

    protected DhcpPacket(int transId, short secs, Inet4Address clientIp, Inet4Address yourIp,
                         Inet4Address nextIp, Inet4Address relayIp,
                         byte[] clientMac, boolean broadcast, boolean rapidCommit) {
        mTransId = transId;
        mSecs = secs;
        mClientIp = clientIp;
        mYourIp = yourIp;
        mNextIp = nextIp;
        mRelayIp = relayIp;
        mClientMac = clientMac;
        mBroadcast = broadcast;
        mRapidCommit = rapidCommit;
    }

    protected DhcpPacket(int transId, short secs, Inet4Address clientIp, Inet4Address yourIp,
                         Inet4Address nextIp, Inet4Address relayIp,
                         byte[] clientMac, boolean broadcast) {
        this(transId, secs, clientIp, yourIp, nextIp,
                        relayIp, clientMac, broadcast, false);
    }

    /**
     * Returns the transaction ID.
     */
    public int getTransactionId() {
        return mTransId;
    }

    /**
     * Returns the client MAC.
     */
    public byte[] getClientMac() {
        return mClientMac;
    }

    // TODO: refactor DhcpClient to set clientId when constructing packets and remove
    // hasExplicitClientId logic
    /**
     * Returns whether a client ID was set in the options for this packet.
     */
    public boolean hasExplicitClientId() {
        return mClientId != null;
    }

    /**
     * Convenience method to return the client ID if it was set explicitly, or null otherwise.
     */
    @Nullable
    public byte[] getExplicitClientIdOrNull() {
        return hasExplicitClientId() ? getClientId() : null;
    }

    /**
     * Returns the client ID. If not set explicitly, this follows RFC 2132 and creates a client ID
     * based on the hardware address.
     */
    public byte[] getClientId() {
        final byte[] clientId;
        if (hasExplicitClientId()) {
            clientId = Arrays.copyOf(mClientId, mClientId.length);
        } else {
            clientId = new byte[mClientMac.length + 1];
            clientId[0] = CLIENT_ID_ETHER;
            System.arraycopy(mClientMac, 0, clientId, 1, mClientMac.length);
        }
        return clientId;
    }

    /**
     * Returns whether a parameter is included in the parameter request list option of this packet.
     *
     * <p>If there is no parameter request list option in the packet, false is returned.
     *
     * @param paramId ID of the parameter, such as {@link #DHCP_MTU} or {@link #DHCP_HOST_NAME}.
     */
    public boolean hasRequestedParam(byte paramId) {
        if (mRequestedParams == null) {
            return false;
        }

        for (byte reqParam : mRequestedParams) {
            if (reqParam == paramId) {
                return true;
            }
        }
        return false;
    }

    /**
     * Creates a new L3 packet (including IP header) containing the
     * DHCP udp packet.  This method relies upon the delegated method
     * finishPacket() to insert the per-packet contents.
     */
    protected void fillInPacket(int encap, Inet4Address destIp,
        Inet4Address srcIp, short destUdp, short srcUdp, ByteBuffer buf,
        byte requestCode, boolean broadcast) {
        byte[] destIpArray = destIp.getAddress();
        byte[] srcIpArray = srcIp.getAddress();
        int ipHeaderOffset = 0;
        int ipLengthOffset = 0;
        int ipChecksumOffset = 0;
        int endIpHeader = 0;
        int udpHeaderOffset = 0;
        int udpLengthOffset = 0;
        int udpChecksumOffset = 0;

        buf.clear();
        buf.order(ByteOrder.BIG_ENDIAN);

        if (encap == ENCAP_L2) {
            buf.put(ETHER_BROADCAST);
            buf.put(mClientMac);
            buf.putShort((short) OsConstants.ETH_P_IP);
        }

        // if a full IP packet needs to be generated, put the IP & UDP
        // headers in place, and pre-populate with artificial values
        // needed to seed the IP checksum.
        if (encap <= ENCAP_L3) {
            ipHeaderOffset = buf.position();
            buf.put(IP_VERSION_HEADER_LEN);
            buf.put(IP_TOS_LOWDELAY);    // tos: IPTOS_LOWDELAY
            ipLengthOffset = buf.position();
            buf.putShort((short)0);  // length
            buf.putShort((short)0);  // id
            buf.putShort(IP_FLAGS_OFFSET); // ip offset: don't fragment
            buf.put(IP_TTL);    // TTL: use default 64 from RFC1340
            buf.put(IP_TYPE_UDP);
            ipChecksumOffset = buf.position();
            buf.putShort((short) 0); // checksum

            buf.put(srcIpArray);
            buf.put(destIpArray);
            endIpHeader = buf.position();

            // UDP header
            udpHeaderOffset = buf.position();
            buf.putShort(srcUdp);
            buf.putShort(destUdp);
            udpLengthOffset = buf.position();
            buf.putShort((short) 0); // length
            udpChecksumOffset = buf.position();
            buf.putShort((short) 0); // UDP checksum -- initially zero
        }

        // DHCP payload
        buf.put(requestCode);
        buf.put((byte) 1); // Hardware Type: Ethernet
        buf.put((byte) mClientMac.length); // Hardware Address Length
        buf.put((byte) 0); // Hop Count
        buf.putInt(mTransId);  // Transaction ID
        buf.putShort(mSecs); // Elapsed Seconds

        if (broadcast) {
            buf.putShort((short) 0x8000); // Flags
        } else {
            buf.putShort((short) 0x0000); // Flags
        }

        buf.put(mClientIp.getAddress());
        buf.put(mYourIp.getAddress());
        buf.put(mNextIp.getAddress());
        buf.put(mRelayIp.getAddress());
        buf.put(mClientMac);
        buf.position(buf.position() +
                     (HWADDR_LEN - mClientMac.length) // pad addr to 16 bytes
                     + 64     // empty server host name (64 bytes)
                     + 128);  // empty boot file name (128 bytes)
        buf.putInt(DHCP_MAGIC_COOKIE); // magic number
        finishPacket(buf);

        // round up to an even number of octets
        if ((buf.position() & 1) == 1) {
            buf.put((byte) 0);
        }

        // If an IP packet is being built, the IP & UDP checksums must be
        // computed.
        if (encap <= ENCAP_L3) {
            // fix UDP header: insert length
            short udpLen = (short)(buf.position() - udpHeaderOffset);
            buf.putShort(udpLengthOffset, udpLen);
            // fix UDP header: checksum
            // checksum for UDP at udpChecksumOffset
            int udpSeed = 0;

            // apply IPv4 pseudo-header.  Read IP address src and destination
            // values from the IP header and accumulate checksum.
            udpSeed += intAbs(buf.getShort(ipChecksumOffset + 2));
            udpSeed += intAbs(buf.getShort(ipChecksumOffset + 4));
            udpSeed += intAbs(buf.getShort(ipChecksumOffset + 6));
            udpSeed += intAbs(buf.getShort(ipChecksumOffset + 8));

            // accumulate extra data for the pseudo-header
            udpSeed += IP_TYPE_UDP;
            udpSeed += udpLen;
            // and compute UDP checksum
            buf.putShort(udpChecksumOffset, (short) checksum(buf, udpSeed,
                                                             udpHeaderOffset,
                                                             buf.position()));
            // fix IP header: insert length
            buf.putShort(ipLengthOffset, (short)(buf.position() - ipHeaderOffset));
            // fixup IP-header checksum
            buf.putShort(ipChecksumOffset,
                         (short) checksum(buf, 0, ipHeaderOffset, endIpHeader));
        }
    }

    /**
     * Converts a signed short value to an unsigned int value.  Needed
     * because Java does not have unsigned types.
     */
    private static int intAbs(short v) {
        return v & 0xFFFF;
    }

    /**
     * Performs an IP checksum (used in IP header and across UDP
     * payload) on the specified portion of a ByteBuffer.  The seed
     * allows the checksum to commence with a specified value.
     */
    private int checksum(ByteBuffer buf, int seed, int start, int end) {
        int sum = seed;
        int bufPosition = buf.position();

        // set position of original ByteBuffer, so that the ShortBuffer
        // will be correctly initialized
        buf.position(start);
        ShortBuffer shortBuf = buf.asShortBuffer();

        // re-set ByteBuffer position
        buf.position(bufPosition);

        short[] shortArray = new short[(end - start) / 2];
        shortBuf.get(shortArray);

        for (short s : shortArray) {
            sum += intAbs(s);
        }

        start += shortArray.length * 2;

        // see if a singleton byte remains
        if (end != start) {
            short b = buf.get(start);

            // make it unsigned
            if (b < 0) {
                b += 256;
            }

            sum += b * 256;
        }

        sum = ((sum >> 16) & 0xFFFF) + (sum & 0xFFFF);
        sum = ((sum + ((sum >> 16) & 0xFFFF)) & 0xFFFF);
        int negated = ~sum;
        return intAbs((short) negated);
    }

    /**
     * Adds an optional parameter not containing any payload.
     */
    protected static void addTlv(ByteBuffer buf, byte type) {
        buf.put(type);
        buf.put((byte) 0);
    }

    /**
     * Adds an optional parameter containing a single byte value.
     */
    protected static void addTlv(ByteBuffer buf, byte type, byte value) {
        buf.put(type);
        buf.put((byte) 1);
        buf.put(value);
    }

    /**
     * Adds an optional parameter containing an array of bytes.
     *
     * <p>This method is a no-op if the payload argument is null.
     */
    protected static void addTlv(ByteBuffer buf, byte type, @Nullable byte[] payload) {
        if (payload != null) {
            if (payload.length > MAX_OPTION_LEN) {
                throw new IllegalArgumentException("DHCP option too long: "
                        + payload.length + " vs. " + MAX_OPTION_LEN);
            }
            buf.put(type);
            buf.put((byte) payload.length);
            buf.put(payload);
        }
    }

    /**
     * Adds an optional parameter containing an IP address.
     *
     * <p>This method is a no-op if the address argument is null.
     */
    protected static void addTlv(ByteBuffer buf, byte type, @Nullable Inet4Address addr) {
        if (addr != null) {
            addTlv(buf, type, addr.getAddress());
        }
    }

    /**
     * Adds an optional parameter containing a list of IP addresses.
     *
     * <p>This method is a no-op if the addresses argument is null or empty.
     */
    protected static void addTlv(ByteBuffer buf, byte type, @Nullable List<Inet4Address> addrs) {
        if (addrs == null || addrs.size() == 0) return;

        int optionLen = 4 * addrs.size();
        if (optionLen > MAX_OPTION_LEN) {
            throw new IllegalArgumentException("DHCP option too long: "
                    + optionLen + " vs. " + MAX_OPTION_LEN);
        }

        buf.put(type);
        buf.put((byte)(optionLen));

        for (Inet4Address addr : addrs) {
            buf.put(addr.getAddress());
        }
    }

    /**
     * Adds an optional parameter containing a short integer.
     *
     * <p>This method is a no-op if the value argument is null.
     */
    protected static void addTlv(ByteBuffer buf, byte type, @Nullable Short value) {
        if (value != null) {
            buf.put(type);
            buf.put((byte) 2);
            buf.putShort(value.shortValue());
        }
    }

    /**
     * Adds an optional parameter containing a simple integer.
     *
     * <p>This method is a no-op if the value argument is null.
     */
    protected static void addTlv(ByteBuffer buf, byte type, @Nullable Integer value) {
        if (value != null) {
            buf.put(type);
            buf.put((byte) 4);
            buf.putInt(value.intValue());
        }
    }

    /**
     * Adds an optional parameter containing an ASCII string.
     *
     * <p>This method is a no-op if the string argument is null.
     */
    protected static void addTlv(ByteBuffer buf, byte type, @Nullable String str) {
        if (str != null) {
            try {
                addTlv(buf, type, str.getBytes("US-ASCII"));
            } catch (UnsupportedEncodingException e) {
                throw new IllegalArgumentException("String is not US-ASCII: " + str);
            }
        }
    }

    /**
     * Adds the special end-of-optional-parameters indicator.
     */
    protected static void addTlvEnd(ByteBuffer buf) {
        buf.put((byte) 0xFF);
    }

    private String getVendorId() {
        if (testOverrideVendorId != null) return testOverrideVendorId;
        return "android-dhcp-" + Build.VERSION.RELEASE;
    }

    private String getHostname() {
        if (testOverrideHostname != null) return testOverrideHostname;
        return SystemProperties.get("net.hostname");
    }

    /**
     * Adds common client TLVs.
     *
     * TODO: Does this belong here? The alternative would be to modify all the buildXyzPacket
     * methods to take them.
     */
    protected void addCommonClientTlvs(ByteBuffer buf) {
        addTlv(buf, DHCP_MAX_MESSAGE_SIZE, (short) MAX_LENGTH);
        addTlv(buf, DHCP_VENDOR_CLASS_ID, getVendorId());
        final String hn = getHostname();
        if (!TextUtils.isEmpty(hn)) addTlv(buf, DHCP_HOST_NAME, hn);
    }

    protected void addCommonServerTlvs(ByteBuffer buf) {
        addTlv(buf, DHCP_LEASE_TIME, mLeaseTime);
        if (mLeaseTime != null && mLeaseTime != INFINITE_LEASE) {
            // The client should renew at 1/2 the lease-expiry interval
            addTlv(buf, DHCP_RENEWAL_TIME, (int) (Integer.toUnsignedLong(mLeaseTime) / 2));
            // Default rebinding time is set as below by RFC2131
            addTlv(buf, DHCP_REBINDING_TIME,
                    (int) (Integer.toUnsignedLong(mLeaseTime) * 875L / 1000L));
        }
        addTlv(buf, DHCP_SUBNET_MASK, mSubnetMask);
        addTlv(buf, DHCP_BROADCAST_ADDRESS, mBroadcastAddress);
        addTlv(buf, DHCP_ROUTER, mGateways);
        addTlv(buf, DHCP_DNS_SERVER, mDnsServers);
        addTlv(buf, DHCP_DOMAIN_NAME, mDomainName);
        addTlv(buf, DHCP_HOST_NAME, mHostName);
        addTlv(buf, DHCP_VENDOR_INFO, mVendorInfo);
        if (mMtu != null && Short.toUnsignedInt(mMtu) >= IPV4_MIN_MTU) {
            addTlv(buf, DHCP_MTU, mMtu);
        }
    }

    /**
     * Converts a MAC from an array of octets to an ASCII string.
     */
    public static String macToString(byte[] mac) {
        String macAddr = "";

        for (int i = 0; i < mac.length; i++) {
            String hexString = "0" + Integer.toHexString(mac[i]);

            // substring operation grabs the last 2 digits: this
            // allows signed bytes to be converted correctly.
            macAddr += hexString.substring(hexString.length() - 2);

            if (i != (mac.length - 1)) {
                macAddr += ":";
            }
        }

        return macAddr;
    }

    public String toString() {
        String macAddr = macToString(mClientMac);

        return macAddr;
    }

    /**
     * Reads a four-octet value from a ByteBuffer and construct
     * an IPv4 address from that value.
     */
    private static Inet4Address readIpAddress(ByteBuffer packet) {
        Inet4Address result = null;
        byte[] ipAddr = new byte[4];
        packet.get(ipAddr);

        try {
            result = (Inet4Address) Inet4Address.getByAddress(ipAddr);
        } catch (UnknownHostException ex) {
            // ipAddr is numeric, so this should not be
            // triggered.  However, if it is, just nullify
            result = null;
        }

        return result;
    }

    /**
     * Reads a string of specified length from the buffer.
     */
    private static String readAsciiString(ByteBuffer buf, int byteCount, boolean nullOk) {
        byte[] bytes = new byte[byteCount];
        buf.get(bytes);
        int length = bytes.length;
        if (!nullOk) {
            // Stop at the first null byte. This is because some DHCP options (e.g., the domain
            // name) are passed to netd via FrameworkListener, which refuses arguments containing
            // null bytes. We don't do this by default because vendorInfo is an opaque string which
            // could in theory contain null bytes.
            for (length = 0; length < bytes.length; length++) {
                if (bytes[length] == 0) {
                    break;
                }
            }
        }
        return new String(bytes, 0, length, StandardCharsets.US_ASCII);
    }

    private static boolean isPacketToOrFromClient(short udpSrcPort, short udpDstPort) {
        return (udpSrcPort == DHCP_CLIENT) || (udpDstPort == DHCP_CLIENT);
    }

    private static boolean isPacketServerToServer(short udpSrcPort, short udpDstPort) {
        return (udpSrcPort == DHCP_SERVER) && (udpDstPort == DHCP_SERVER);
    }

    public static class ParseException extends Exception {
        public final int errorCode;
        public ParseException(int errorCode, String msg, Object... args) {
            super(String.format(msg, args));
            this.errorCode = errorCode;
        }
    }

    /**
     * Creates a concrete DhcpPacket from the supplied ByteBuffer.  The
     * buffer may have an L2 encapsulation (which is the full EthernetII
     * format starting with the source-address MAC) or an L3 encapsulation
     * (which starts with the IP header).
     * <br>
     * A subset of the optional parameters are parsed and are stored
     * in object fields.
     */
    @VisibleForTesting
    static DhcpPacket decodeFullPacket(ByteBuffer packet, int pktType) throws ParseException
    {
        // bootp parameters
        int transactionId;
        short secs;
        Inet4Address clientIp;
        Inet4Address yourIp;
        Inet4Address nextIp;
        Inet4Address relayIp;
        byte[] clientMac;
        byte[] clientId = null;
        List<Inet4Address> dnsServers = new ArrayList<>();
        List<Inet4Address> gateways = new ArrayList<>();  // aka router
        Inet4Address serverIdentifier = null;
        Inet4Address netMask = null;
        String message = null;
        String vendorId = null;
        String vendorInfo = null;
        byte[] expectedParams = null;
        String hostName = null;
        String domainName = null;
        Inet4Address ipSrc = null;
        Inet4Address ipDst = null;
        Inet4Address bcAddr = null;
        Inet4Address requestedIp = null;
        String serverHostName;
        byte optionOverload = 0;

        // The following are all unsigned integers. Internally we store them as signed integers of
        // the same length because that way we're guaranteed that they can't be out of the range of
        // the unsigned field in the packet. Callers wanting to pass in an unsigned value will need
        // to cast it.
        Short mtu = null;
        Short maxMessageSize = null;
        Integer leaseTime = null;
        Integer T1 = null;
        Integer T2 = null;

        // dhcp options
        byte dhcpType = (byte) 0xFF;

        packet.order(ByteOrder.BIG_ENDIAN);

        // check to see if we need to parse L2, IP, and UDP encaps
        if (pktType == ENCAP_L2) {
            if (packet.remaining() < MIN_PACKET_LENGTH_L2) {
                throw new ParseException(DhcpErrorEvent.L2_TOO_SHORT,
                        "L2 packet too short, %d < %d", packet.remaining(), MIN_PACKET_LENGTH_L2);
            }

            byte[] l2dst = new byte[6];
            byte[] l2src = new byte[6];

            packet.get(l2dst);
            packet.get(l2src);

            short l2type = packet.getShort();

            if (l2type != OsConstants.ETH_P_IP) {
                throw new ParseException(DhcpErrorEvent.L2_WRONG_ETH_TYPE,
                        "Unexpected L2 type 0x%04x, expected 0x%04x", l2type, OsConstants.ETH_P_IP);
            }
        }

        if (pktType <= ENCAP_L3) {
            if (packet.remaining() < MIN_PACKET_LENGTH_L3) {
                throw new ParseException(DhcpErrorEvent.L3_TOO_SHORT,
                        "L3 packet too short, %d < %d", packet.remaining(), MIN_PACKET_LENGTH_L3);
            }

            byte ipTypeAndLength = packet.get();
            int ipVersion = (ipTypeAndLength & 0xf0) >> 4;
            if (ipVersion != 4) {
                throw new ParseException(
                        DhcpErrorEvent.L3_NOT_IPV4, "Invalid IP version %d", ipVersion);
            }

            // System.out.println("ipType is " + ipType);
            byte ipDiffServicesField = packet.get();
            short ipTotalLength = packet.getShort();
            short ipIdentification = packet.getShort();
            byte ipFlags = packet.get();
            byte ipFragOffset = packet.get();
            byte ipTTL = packet.get();
            byte ipProto = packet.get();
            short ipChksm = packet.getShort();

            ipSrc = readIpAddress(packet);
            ipDst = readIpAddress(packet);

            if (ipProto != IP_TYPE_UDP) {
                throw new ParseException(
                        DhcpErrorEvent.L4_NOT_UDP, "Protocol not UDP: %d", ipProto);
            }

            // Skip options. This cannot cause us to read beyond the end of the buffer because the
            // IPv4 header cannot be more than (0x0f * 4) = 60 bytes long, and that is less than
            // MIN_PACKET_LENGTH_L3.
            int optionWords = ((ipTypeAndLength & 0x0f) - 5);
            for (int i = 0; i < optionWords; i++) {
                packet.getInt();
            }

            // assume UDP
            short udpSrcPort = packet.getShort();
            short udpDstPort = packet.getShort();
            short udpLen = packet.getShort();
            short udpChkSum = packet.getShort();

            // Only accept packets to or from the well-known client port (expressly permitting
            // packets from ports other than the well-known server port; http://b/24687559), and
            // server-to-server packets, e.g. for relays.
            if (!isPacketToOrFromClient(udpSrcPort, udpDstPort) &&
                !isPacketServerToServer(udpSrcPort, udpDstPort)) {
                // This should almost never happen because we use SO_ATTACH_FILTER on the packet
                // socket to drop packets that don't have the right source ports. However, it's
                // possible that a packet arrives between when the socket is bound and when the
                // filter is set. http://b/26696823 .
                throw new ParseException(DhcpErrorEvent.L4_WRONG_PORT,
                        "Unexpected UDP ports %d->%d", udpSrcPort, udpDstPort);
            }
        }

        // We need to check the length even for ENCAP_L3 because the IPv4 header is variable-length.
        if (pktType > ENCAP_BOOTP || packet.remaining() < MIN_PACKET_LENGTH_BOOTP) {
            throw new ParseException(DhcpErrorEvent.BOOTP_TOO_SHORT,
                        "Invalid type or BOOTP packet too short, %d < %d",
                        packet.remaining(), MIN_PACKET_LENGTH_BOOTP);
        }

        byte type = packet.get();
        byte hwType = packet.get();
        int addrLen = packet.get() & 0xff;
        byte hops = packet.get();
        transactionId = packet.getInt();
        secs = packet.getShort();
        short bootpFlags = packet.getShort();
        boolean broadcast = (bootpFlags & 0x8000) != 0;
        byte[] ipv4addr = new byte[4];

        try {
            packet.get(ipv4addr);
            clientIp = (Inet4Address) Inet4Address.getByAddress(ipv4addr);
            packet.get(ipv4addr);
            yourIp = (Inet4Address) Inet4Address.getByAddress(ipv4addr);
            packet.get(ipv4addr);
            nextIp = (Inet4Address) Inet4Address.getByAddress(ipv4addr);
            packet.get(ipv4addr);
            relayIp = (Inet4Address) Inet4Address.getByAddress(ipv4addr);
        } catch (UnknownHostException ex) {
            throw new ParseException(DhcpErrorEvent.L3_INVALID_IP,
                    "Invalid IPv4 address: %s", Arrays.toString(ipv4addr));
        }

        // Some DHCP servers have been known to announce invalid client hardware address values such
        // as 0xff. The legacy DHCP client accepted these becuause it does not check the length at
        // all but only checks that the interface MAC address matches the first bytes of the address
        // in the packets. We're a bit stricter: if the length is obviously invalid (i.e., bigger
        // than the size of the field), we fudge it to 6 (Ethernet). http://b/23725795
        // TODO: evaluate whether to make this test more liberal.
        if (addrLen > HWADDR_LEN) {
            addrLen = ETHER_BROADCAST.length;
        }

        clientMac = new byte[addrLen];
        packet.get(clientMac);

        // skip over address padding (16 octets allocated)
        packet.position(packet.position() + (16 - addrLen));
        serverHostName = readAsciiString(packet, 64, false);
        packet.position(packet.position() + 128);

        // Ensure this is a DHCP packet with a magic cookie, and not BOOTP. http://b/31850211
        if (packet.remaining() < 4) {
            throw new ParseException(DhcpErrorEvent.DHCP_NO_COOKIE, "not a DHCP message");
        }

        int dhcpMagicCookie = packet.getInt();
        if (dhcpMagicCookie != DHCP_MAGIC_COOKIE) {
            throw new ParseException(DhcpErrorEvent.DHCP_BAD_MAGIC_COOKIE,
                    "Bad magic cookie 0x%08x, should be 0x%08x",
                    dhcpMagicCookie, DHCP_MAGIC_COOKIE);
        }

        // parse options
        boolean notFinishedOptions = true;

        while ((packet.position() < packet.limit()) && notFinishedOptions) {
            final byte optionType = packet.get(); // cannot underflow because position < limit
            try {
                if (optionType == DHCP_OPTION_END) {
                    notFinishedOptions = false;
                } else if (optionType == DHCP_OPTION_PAD) {
                    // The pad option doesn't have a length field. Nothing to do.
                } else {
                    int optionLen = packet.get() & 0xFF;
                    int expectedLen = 0;

                    switch(optionType) {
                        case DHCP_SUBNET_MASK:
                            netMask = readIpAddress(packet);
                            expectedLen = 4;
                            break;
                        case DHCP_ROUTER:
                            for (expectedLen = 0; expectedLen < optionLen; expectedLen += 4) {
                                gateways.add(readIpAddress(packet));
                            }
                            break;
                        case DHCP_DNS_SERVER:
                            for (expectedLen = 0; expectedLen < optionLen; expectedLen += 4) {
                                dnsServers.add(readIpAddress(packet));
                            }
                            break;
                        case DHCP_HOST_NAME:
                            expectedLen = optionLen;
                            hostName = readAsciiString(packet, optionLen, false);
                            break;
                        case DHCP_MTU:
                            expectedLen = 2;
                            mtu = packet.getShort();
                            break;
                        case DHCP_DOMAIN_NAME:
                            expectedLen = optionLen;
                            domainName = readAsciiString(packet, optionLen, false);
                            break;
                        case DHCP_BROADCAST_ADDRESS:
                            bcAddr = readIpAddress(packet);
                            expectedLen = 4;
                            break;
                        case DHCP_REQUESTED_IP:
                            requestedIp = readIpAddress(packet);
                            expectedLen = 4;
                            break;
                        case DHCP_LEASE_TIME:
                            leaseTime = Integer.valueOf(packet.getInt());
                            expectedLen = 4;
                            break;
                        case DHCP_MESSAGE_TYPE:
                            dhcpType = packet.get();
                            expectedLen = 1;
                            break;
                        case DHCP_SERVER_IDENTIFIER:
                            serverIdentifier = readIpAddress(packet);
                            expectedLen = 4;
                            break;
                        case DHCP_PARAMETER_LIST:
                            expectedParams = new byte[optionLen];
                            packet.get(expectedParams);
                            expectedLen = optionLen;
                            break;
                        case DHCP_MESSAGE:
                            expectedLen = optionLen;
                            message = readAsciiString(packet, optionLen, false);
                            break;
                        case DHCP_MAX_MESSAGE_SIZE:
                            expectedLen = 2;
                            maxMessageSize = Short.valueOf(packet.getShort());
                            break;
                        case DHCP_RENEWAL_TIME:
                            expectedLen = 4;
                            T1 = Integer.valueOf(packet.getInt());
                            break;
                        case DHCP_REBINDING_TIME:
                            expectedLen = 4;
                            T2 = Integer.valueOf(packet.getInt());
                            break;
                        case DHCP_VENDOR_CLASS_ID:
                            expectedLen = optionLen;
                            // Embedded nulls are safe as this does not get passed to netd.
                            vendorId = readAsciiString(packet, optionLen, true);
                            break;
                        case DHCP_CLIENT_IDENTIFIER: { // Client identifier
                            byte[] id = new byte[optionLen];
                            packet.get(id);
                            expectedLen = optionLen;
                        } break;
                        case DHCP_VENDOR_INFO:
                            expectedLen = optionLen;
                            // Embedded nulls are safe as this does not get passed to netd.
                            vendorInfo = readAsciiString(packet, optionLen, true);
                            break;
                        case DHCP_OPTION_OVERLOAD:
                            expectedLen = 1;
                            optionOverload = packet.get();
                            optionOverload &= OPTION_OVERLOAD_BOTH;
                            break;
                        default:
                            // ignore any other parameters
                            for (int i = 0; i < optionLen; i++) {
                                expectedLen++;
                                byte throwaway = packet.get();
                            }
                    }

                    if (expectedLen != optionLen) {
                        final int errorCode = DhcpErrorEvent.errorCodeWithOption(
                                DhcpErrorEvent.DHCP_INVALID_OPTION_LENGTH, optionType);
                        throw new ParseException(errorCode,
                                "Invalid length %d for option %d, expected %d",
                                optionLen, optionType, expectedLen);
                    }
                }
            } catch (BufferUnderflowException e) {
                final int errorCode = DhcpErrorEvent.errorCodeWithOption(
                        DhcpErrorEvent.BUFFER_UNDERFLOW, optionType);
                throw new ParseException(errorCode, "BufferUnderflowException");
            }
        }

        DhcpPacket newPacket;

        switch(dhcpType) {
            case (byte) 0xFF:
                throw new ParseException(DhcpErrorEvent.DHCP_NO_MSG_TYPE,
                        "No DHCP message type option");
            case DHCP_MESSAGE_TYPE_DISCOVER:
                newPacket = new DhcpDiscoverPacket(transactionId, secs, relayIp, clientMac,
                        broadcast, ipSrc);
                break;
            case DHCP_MESSAGE_TYPE_OFFER:
                newPacket = new DhcpOfferPacket(
                    transactionId, secs, broadcast, ipSrc, relayIp, clientIp, yourIp, clientMac);
                break;
            case DHCP_MESSAGE_TYPE_REQUEST:
                newPacket = new DhcpRequestPacket(
                    transactionId, secs, clientIp, relayIp, clientMac, broadcast);
                break;
            case DHCP_MESSAGE_TYPE_DECLINE:
                newPacket = new DhcpDeclinePacket(
                    transactionId, secs, clientIp, yourIp, nextIp, relayIp,
                    clientMac);
                break;
            case DHCP_MESSAGE_TYPE_ACK:
                newPacket = new DhcpAckPacket(
                    transactionId, secs, broadcast, ipSrc, relayIp, clientIp, yourIp, clientMac);
                break;
            case DHCP_MESSAGE_TYPE_NAK:
                newPacket = new DhcpNakPacket(
                        transactionId, secs, relayIp, clientMac, broadcast);
                break;
            case DHCP_MESSAGE_TYPE_RELEASE:
                if (serverIdentifier == null) {
                    throw new ParseException(DhcpErrorEvent.MISC_ERROR,
                            "DHCPRELEASE without server identifier");
                }
                newPacket = new DhcpReleasePacket(
                        transactionId, serverIdentifier, clientIp, relayIp, clientMac);
                break;
            case DHCP_MESSAGE_TYPE_INFORM:
                newPacket = new DhcpInformPacket(
                    transactionId, secs, clientIp, yourIp, nextIp, relayIp,
                    clientMac);
                break;
            default:
                throw new ParseException(DhcpErrorEvent.DHCP_UNKNOWN_MSG_TYPE,
                        "Unimplemented DHCP type %d", dhcpType);
        }

        newPacket.mBroadcastAddress = bcAddr;
        newPacket.mClientId = clientId;
        newPacket.mDnsServers = dnsServers;
        newPacket.mDomainName = domainName;
        newPacket.mGateways = gateways;
        newPacket.mHostName = hostName;
        newPacket.mLeaseTime = leaseTime;
        newPacket.mMessage = message;
        newPacket.mMtu = mtu;
        newPacket.mRequestedIp = requestedIp;
        newPacket.mRequestedParams = expectedParams;
        newPacket.mServerIdentifier = serverIdentifier;
        newPacket.mSubnetMask = netMask;
        newPacket.mMaxMessageSize = maxMessageSize;
        newPacket.mT1 = T1;
        newPacket.mT2 = T2;
        newPacket.mVendorId = vendorId;
        newPacket.mVendorInfo = vendorInfo;
        if ((optionOverload & OPTION_OVERLOAD_SNAME) == 0) {
            newPacket.mServerHostName = serverHostName;
        } else {
            newPacket.mServerHostName = "";
        }
        return newPacket;
    }

    /**
     * Parse a packet from an array of bytes, stopping at the given length.
     */
    public static DhcpPacket decodeFullPacket(byte[] packet, int length, int pktType)
            throws ParseException {
        ByteBuffer buffer = ByteBuffer.wrap(packet, 0, length).order(ByteOrder.BIG_ENDIAN);
        try {
            return decodeFullPacket(buffer, pktType);
        } catch (ParseException e) {
            throw e;
        } catch (Exception e) {
            throw new ParseException(DhcpErrorEvent.PARSING_ERROR, e.getMessage());
        }
    }

    /**
     *  Construct a DhcpResults object from a DHCP reply packet.
     */
    public DhcpResults toDhcpResults() {
        Inet4Address ipAddress = mYourIp;
        if (ipAddress.equals(IPV4_ADDR_ANY)) {
            ipAddress = mClientIp;
            if (ipAddress.equals(IPV4_ADDR_ANY)) {
                return null;
            }
        }

        int prefixLength;
        if (mSubnetMask != null) {
            try {
                prefixLength = Inet4AddressUtils.netmaskToPrefixLength(mSubnetMask);
            } catch (IllegalArgumentException e) {
                // Non-contiguous netmask.
                return null;
            }
        } else {
            prefixLength = Inet4AddressUtils.getImplicitNetmask(ipAddress);
        }

        DhcpResults results = new DhcpResults();
        try {
            results.ipAddress = new LinkAddress(ipAddress, prefixLength);
        } catch (IllegalArgumentException e) {
            return null;
        }

        if (mGateways.size() > 0) {
            results.gateway = mGateways.get(0);
        }

        results.dnsServers.addAll(mDnsServers);
        results.domains = mDomainName;
        results.serverAddress = mServerIdentifier;
        results.vendorInfo = mVendorInfo;
        results.leaseDuration = (mLeaseTime != null) ? mLeaseTime : INFINITE_LEASE;
        results.mtu = (mMtu != null && MIN_MTU <= mMtu && mMtu <= MAX_MTU) ? mMtu : 0;
        results.serverHostName = mServerHostName;

        return results;
    }

    /**
     * Returns the parsed lease time, in milliseconds, or 0 for infinite.
     */
    public long getLeaseTimeMillis() {
        // dhcpcd treats the lack of a lease time option as an infinite lease.
        if (mLeaseTime == null || mLeaseTime == INFINITE_LEASE) {
            return 0;
        } else if (0 <= mLeaseTime && mLeaseTime < MINIMUM_LEASE) {
            return MINIMUM_LEASE * 1000;
        } else {
            return (mLeaseTime & 0xffffffffL) * 1000;
        }
    }

    /**
     * Builds a DHCP-DISCOVER packet from the required specified
     * parameters.
     */
    public static ByteBuffer buildDiscoverPacket(int encap, int transactionId,
        short secs, byte[] clientMac, boolean broadcast, byte[] expectedParams) {
        return buildDiscoverPacket(encap, transactionId, secs, clientMac,
                                   broadcast, expectedParams, false);
    }
    public static ByteBuffer buildDiscoverPacket(int encap, int transactionId,
        short secs, byte[] clientMac, boolean broadcast, byte[] expectedParams,
        boolean rapidCommit) {
        DhcpPacket pkt = new DhcpDiscoverPacket(transactionId, secs, clientMac, broadcast, rapidCommit);
        pkt.mRequestedParams = expectedParams;
        return pkt.buildPacket(encap, DHCP_SERVER, DHCP_CLIENT);
    }

    /**
     * Builds a DHCP-OFFER packet from the required specified
     * parameters.
     */
    public static ByteBuffer buildOfferPacket(int encap, int transactionId,
        boolean broadcast, Inet4Address serverIpAddr, Inet4Address relayIp,
        Inet4Address yourIp, byte[] mac, Integer timeout, Inet4Address netMask,
        Inet4Address bcAddr, List<Inet4Address> gateways, List<Inet4Address> dnsServers,
        Inet4Address dhcpServerIdentifier, String domainName, String hostname, boolean metered,
        short mtu) {
        DhcpPacket pkt = new DhcpOfferPacket(
                transactionId, (short) 0, broadcast, serverIpAddr, relayIp,
                INADDR_ANY /* clientIp */, yourIp, mac);
        pkt.mGateways = gateways;
        pkt.mDnsServers = dnsServers;
        pkt.mLeaseTime = timeout;
        pkt.mDomainName = domainName;
        pkt.mHostName = hostname;
        pkt.mServerIdentifier = dhcpServerIdentifier;
        pkt.mSubnetMask = netMask;
        pkt.mBroadcastAddress = bcAddr;
        pkt.mMtu = mtu;
        if (metered) {
            pkt.mVendorInfo = VENDOR_INFO_ANDROID_METERED;
        }
        return pkt.buildPacket(encap, DHCP_CLIENT, DHCP_SERVER);
    }

    /**
     * Builds a DHCP-ACK packet from the required specified parameters.
     */
    public static ByteBuffer buildAckPacket(int encap, int transactionId,
        boolean broadcast, Inet4Address serverIpAddr, Inet4Address relayIp, Inet4Address yourIp,
        Inet4Address requestClientIp, byte[] mac, Integer timeout, Inet4Address netMask,
        Inet4Address bcAddr, List<Inet4Address> gateways, List<Inet4Address> dnsServers,
        Inet4Address dhcpServerIdentifier, String domainName, String hostname, boolean metered,
        short mtu) {
        DhcpPacket pkt = new DhcpAckPacket(
                transactionId, (short) 0, broadcast, serverIpAddr, relayIp, requestClientIp, yourIp,
                mac);
        pkt.mGateways = gateways;
        pkt.mDnsServers = dnsServers;
        pkt.mLeaseTime = timeout;
        pkt.mDomainName = domainName;
        pkt.mHostName = hostname;
        pkt.mSubnetMask = netMask;
        pkt.mServerIdentifier = dhcpServerIdentifier;
        pkt.mBroadcastAddress = bcAddr;
        pkt.mMtu = mtu;
        if (metered) {
            pkt.mVendorInfo = VENDOR_INFO_ANDROID_METERED;
        }
        return pkt.buildPacket(encap, DHCP_CLIENT, DHCP_SERVER);
    }

    /**
     * Builds a DHCP-NAK packet from the required specified parameters.
     */
    public static ByteBuffer buildNakPacket(int encap, int transactionId, Inet4Address serverIpAddr,
            Inet4Address relayIp, byte[] mac, boolean broadcast, String message) {
        DhcpPacket pkt = new DhcpNakPacket(
                transactionId, (short) 0, relayIp, mac, broadcast);
        pkt.mMessage = message;
        pkt.mServerIdentifier = serverIpAddr;
        return pkt.buildPacket(encap, DHCP_CLIENT, DHCP_SERVER);
    }

    /**
     * Builds a DHCP-REQUEST packet from the required specified parameters.
     */
    public static ByteBuffer buildRequestPacket(int encap,
        int transactionId, short secs, Inet4Address clientIp, boolean broadcast,
        byte[] clientMac, Inet4Address requestedIpAddress,
        Inet4Address serverIdentifier, byte[] requestedParams, String hostName) {
        DhcpPacket pkt = new DhcpRequestPacket(transactionId, secs, clientIp,
                INADDR_ANY /* relayIp */, clientMac, broadcast);
        pkt.mRequestedIp = requestedIpAddress;
        pkt.mServerIdentifier = serverIdentifier;
        pkt.mHostName = hostName;
        pkt.mRequestedParams = requestedParams;
        ByteBuffer result = pkt.buildPacket(encap, DHCP_SERVER, DHCP_CLIENT);
        return result;
    }
}<|MERGE_RESOLUTION|>--- conflicted
+++ resolved
@@ -326,15 +326,14 @@
     protected final byte[] mClientMac;
 
     /**
-<<<<<<< HEAD
+     * The server host name from server.
+     */
+    protected String mServerHostName;
+
+    /**
      * Whether the packet should be built with rapid commit option
      */
     protected boolean mRapidCommit;
-=======
-     * The server host name from server.
-     */
-    protected String mServerHostName;
->>>>>>> e4f4eabc
 
     /**
      * Asks the packet object to create a ByteBuffer serialization of
