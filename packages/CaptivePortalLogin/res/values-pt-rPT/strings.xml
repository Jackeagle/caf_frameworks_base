<?xml version="1.0" encoding="UTF-8"?>
<resources xmlns:android="http://schemas.android.com/apk/res/android"
    xmlns:xliff="urn:oasis:names:tc:xliff:document:1.2">
    <string name="app_name" msgid="5934709770924185752">"CaptivePortalLogin"</string>
    <string name="action_use_network" msgid="6076184727448466030">"Utilizar esta rede como está"</string>
    <string name="action_do_not_use_network" msgid="4577366536956516683">"Não utilizar esta rede"</string>
    <string name="action_bar_label" msgid="917235635415966620">"Início de sessão na rede"</string>
    <string name="action_bar_title" msgid="5645564790486983117">"Iniciar sessão em %1$s"</string>
    <string name="ssl_error_warning" msgid="6653188881418638872">"A rede à qual está a tentar aceder tem problemas de segurança."</string>
    <string name="ssl_error_example" msgid="647898534624078900">"Por exemplo, a página de início de sessão pode não pertencer à entidade apresentada."</string>
    <string name="ssl_error_continue" msgid="6492718244923937110">"Continuar mesmo assim através do navegador"</string>
<<<<<<< HEAD
    <string name="ok" msgid="1509280796718850364">"OK"</string>
    <string name="page_info" msgid="4048529256302257195">"Informações da página"</string>
    <string name="page_info_address" msgid="2222306609532903254">"Endereço:"</string>
    <string name="ssl_security_warning_title" msgid="6607795404322797541">"Aviso de segurança"</string>
    <string name="ssl_error_view_certificate" msgid="1472768887529093862">"Ver certificado"</string>
    <string name="ssl_error_untrusted" msgid="7754507359360636447">"Este certificado não pertence a uma autoridade fidedigna."</string>
    <string name="ssl_error_mismatch" msgid="3809794439740523641">"O nome do Web site não corresponde ao nome constante no certificado."</string>
    <string name="ssl_error_expired" msgid="5739349389499575559">"Este certificado expirou."</string>
    <string name="ssl_error_not_yet_valid" msgid="8193083327719048247">"Este certificado ainda não é válido."</string>
    <string name="ssl_error_date_invalid" msgid="3705563379257285534">"Este certificado tem uma data inválida."</string>
    <string name="ssl_error_invalid" msgid="9041704741505449967">"Este certificado é inválido."</string>
    <string name="ssl_error_unknown" msgid="5679243486524754571">"Erro: certificado desconhecido."</string>
=======
    <string name="ssl_error_untrusted" msgid="1496280318271264520">"Este certificado não pertence a uma autoridade fidedigna."</string>
    <string name="ssl_error_mismatch" msgid="3060364165934822383">"O nome do site não corresponde ao nome constante no certificado."</string>
    <string name="ssl_error_expired" msgid="1501588340716182495">"Este certificado expirou."</string>
    <string name="ssl_error_not_yet_valid" msgid="8648649030525886924">"Este certificado ainda não é válido."</string>
    <string name="ssl_error_date_invalid" msgid="88425990680059223">"Este certificado tem uma data inválida."</string>
    <string name="ssl_error_invalid" msgid="2540546515565633432">"Este certificado é inválido."</string>
    <string name="ssl_error_unknown" msgid="4405203446079465859">"Erro de certificado desconhecido."</string>
    <string name="ssl_security_warning_title" msgid="8768539813847504404">"Aviso de segurança"</string>
    <string name="ssl_error_view_certificate" msgid="5722652540168339333">"Ver certificado"</string>
    <string name="ok" msgid="2817931639040794018">"OK"</string>
    <string name="page_info_address" msgid="1261481517455692363">"Endereço:"</string>
    <string name="page_info" msgid="4416941086705172545">"Informações da página"</string>
>>>>>>> de843449
</resources><|MERGE_RESOLUTION|>--- conflicted
+++ resolved
@@ -9,20 +9,6 @@
     <string name="ssl_error_warning" msgid="6653188881418638872">"A rede à qual está a tentar aceder tem problemas de segurança."</string>
     <string name="ssl_error_example" msgid="647898534624078900">"Por exemplo, a página de início de sessão pode não pertencer à entidade apresentada."</string>
     <string name="ssl_error_continue" msgid="6492718244923937110">"Continuar mesmo assim através do navegador"</string>
-<<<<<<< HEAD
-    <string name="ok" msgid="1509280796718850364">"OK"</string>
-    <string name="page_info" msgid="4048529256302257195">"Informações da página"</string>
-    <string name="page_info_address" msgid="2222306609532903254">"Endereço:"</string>
-    <string name="ssl_security_warning_title" msgid="6607795404322797541">"Aviso de segurança"</string>
-    <string name="ssl_error_view_certificate" msgid="1472768887529093862">"Ver certificado"</string>
-    <string name="ssl_error_untrusted" msgid="7754507359360636447">"Este certificado não pertence a uma autoridade fidedigna."</string>
-    <string name="ssl_error_mismatch" msgid="3809794439740523641">"O nome do Web site não corresponde ao nome constante no certificado."</string>
-    <string name="ssl_error_expired" msgid="5739349389499575559">"Este certificado expirou."</string>
-    <string name="ssl_error_not_yet_valid" msgid="8193083327719048247">"Este certificado ainda não é válido."</string>
-    <string name="ssl_error_date_invalid" msgid="3705563379257285534">"Este certificado tem uma data inválida."</string>
-    <string name="ssl_error_invalid" msgid="9041704741505449967">"Este certificado é inválido."</string>
-    <string name="ssl_error_unknown" msgid="5679243486524754571">"Erro: certificado desconhecido."</string>
-=======
     <string name="ssl_error_untrusted" msgid="1496280318271264520">"Este certificado não pertence a uma autoridade fidedigna."</string>
     <string name="ssl_error_mismatch" msgid="3060364165934822383">"O nome do site não corresponde ao nome constante no certificado."</string>
     <string name="ssl_error_expired" msgid="1501588340716182495">"Este certificado expirou."</string>
@@ -35,5 +21,4 @@
     <string name="ok" msgid="2817931639040794018">"OK"</string>
     <string name="page_info_address" msgid="1261481517455692363">"Endereço:"</string>
     <string name="page_info" msgid="4416941086705172545">"Informações da página"</string>
->>>>>>> de843449
 </resources>