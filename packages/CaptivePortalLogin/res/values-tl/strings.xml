<?xml version="1.0" encoding="UTF-8"?>
<resources xmlns:android="http://schemas.android.com/apk/res/android"
    xmlns:xliff="urn:oasis:names:tc:xliff:document:1.2">
    <string name="app_name" msgid="5934709770924185752">"CaptivePortalLogin"</string>
    <string name="action_use_network" msgid="6076184727448466030">"Gamitin ang network na ito nang walang pagbabago"</string>
    <string name="action_do_not_use_network" msgid="4577366536956516683">"Huwag gamitin ang network na ito"</string>
    <string name="action_bar_label" msgid="917235635415966620">"Mag-sign in sa network"</string>
    <string name="action_bar_title" msgid="5645564790486983117">"Mag-sign in sa %1$s"</string>
    <string name="ssl_error_warning" msgid="6653188881418638872">"May mga isyu sa seguridad ang network kung saan mo sinusubukang sumali."</string>
    <string name="ssl_error_example" msgid="647898534624078900">"Halimbawa, maaaring hindi sa organisasyong ipinapakita ang page sa pag-log in."</string>
    <string name="ssl_error_continue" msgid="6492718244923937110">"Magpatuloy pa rin sa pamamagitan ng browser"</string>
<<<<<<< HEAD
    <string name="ok" msgid="1509280796718850364">"OK"</string>
    <string name="page_info" msgid="4048529256302257195">"Impormasyon ng pahina"</string>
    <string name="page_info_address" msgid="2222306609532903254">"Address:"</string>
    <string name="ssl_security_warning_title" msgid="6607795404322797541">"Babala sa seguridad"</string>
    <string name="ssl_error_view_certificate" msgid="1472768887529093862">"Tingnan ang certificate"</string>
    <string name="ssl_error_untrusted" msgid="7754507359360636447">"Ang certificate ay hindi mula sa isang pinagkakatiwalaang kinauukulan."</string>
    <string name="ssl_error_mismatch" msgid="3809794439740523641">"Ang pangalan ng site ay hindi tumutugma sa pangalan sa certificate."</string>
    <string name="ssl_error_expired" msgid="5739349389499575559">"Nag-expire na ang certificate na ito."</string>
    <string name="ssl_error_not_yet_valid" msgid="8193083327719048247">"Wala pang bisa ang certificate na ito."</string>
    <string name="ssl_error_date_invalid" msgid="3705563379257285534">"Ang certificate ay mayroong di-wastong petsa."</string>
    <string name="ssl_error_invalid" msgid="9041704741505449967">"Di-wasto ang certificate na ito."</string>
    <string name="ssl_error_unknown" msgid="5679243486524754571">"Hindi kilalang error ng certificate."</string>
=======
    <string name="ssl_error_untrusted" msgid="1496280318271264520">"Ang certificate na ito ay mula sa hindi pinagkakatiwalaang awtoridad."</string>
    <string name="ssl_error_mismatch" msgid="3060364165934822383">"Ang pangalan ng site ay hindi tumutugma sa pangalan sa certificate."</string>
    <string name="ssl_error_expired" msgid="1501588340716182495">"Nag-expire na ang certificate na ito."</string>
    <string name="ssl_error_not_yet_valid" msgid="8648649030525886924">"Hindi pa valid ang certificate na ito."</string>
    <string name="ssl_error_date_invalid" msgid="88425990680059223">"May invalid na petsa ang certificate na ito."</string>
    <string name="ssl_error_invalid" msgid="2540546515565633432">"Invalid ang certificate na ito."</string>
    <string name="ssl_error_unknown" msgid="4405203446079465859">"Hindi kilalang error sa certificate."</string>
    <string name="ssl_security_warning_title" msgid="8768539813847504404">"Babala sa seguridad"</string>
    <string name="ssl_error_view_certificate" msgid="5722652540168339333">"Tingnan ang certificate"</string>
    <string name="ok" msgid="2817931639040794018">"OK"</string>
    <string name="page_info_address" msgid="1261481517455692363">"Address:"</string>
    <string name="page_info" msgid="4416941086705172545">"Impormasyon ng page"</string>
>>>>>>> de843449
</resources><|MERGE_RESOLUTION|>--- conflicted
+++ resolved
@@ -9,20 +9,6 @@
     <string name="ssl_error_warning" msgid="6653188881418638872">"May mga isyu sa seguridad ang network kung saan mo sinusubukang sumali."</string>
     <string name="ssl_error_example" msgid="647898534624078900">"Halimbawa, maaaring hindi sa organisasyong ipinapakita ang page sa pag-log in."</string>
     <string name="ssl_error_continue" msgid="6492718244923937110">"Magpatuloy pa rin sa pamamagitan ng browser"</string>
-<<<<<<< HEAD
-    <string name="ok" msgid="1509280796718850364">"OK"</string>
-    <string name="page_info" msgid="4048529256302257195">"Impormasyon ng pahina"</string>
-    <string name="page_info_address" msgid="2222306609532903254">"Address:"</string>
-    <string name="ssl_security_warning_title" msgid="6607795404322797541">"Babala sa seguridad"</string>
-    <string name="ssl_error_view_certificate" msgid="1472768887529093862">"Tingnan ang certificate"</string>
-    <string name="ssl_error_untrusted" msgid="7754507359360636447">"Ang certificate ay hindi mula sa isang pinagkakatiwalaang kinauukulan."</string>
-    <string name="ssl_error_mismatch" msgid="3809794439740523641">"Ang pangalan ng site ay hindi tumutugma sa pangalan sa certificate."</string>
-    <string name="ssl_error_expired" msgid="5739349389499575559">"Nag-expire na ang certificate na ito."</string>
-    <string name="ssl_error_not_yet_valid" msgid="8193083327719048247">"Wala pang bisa ang certificate na ito."</string>
-    <string name="ssl_error_date_invalid" msgid="3705563379257285534">"Ang certificate ay mayroong di-wastong petsa."</string>
-    <string name="ssl_error_invalid" msgid="9041704741505449967">"Di-wasto ang certificate na ito."</string>
-    <string name="ssl_error_unknown" msgid="5679243486524754571">"Hindi kilalang error ng certificate."</string>
-=======
     <string name="ssl_error_untrusted" msgid="1496280318271264520">"Ang certificate na ito ay mula sa hindi pinagkakatiwalaang awtoridad."</string>
     <string name="ssl_error_mismatch" msgid="3060364165934822383">"Ang pangalan ng site ay hindi tumutugma sa pangalan sa certificate."</string>
     <string name="ssl_error_expired" msgid="1501588340716182495">"Nag-expire na ang certificate na ito."</string>
@@ -35,5 +21,4 @@
     <string name="ok" msgid="2817931639040794018">"OK"</string>
     <string name="page_info_address" msgid="1261481517455692363">"Address:"</string>
     <string name="page_info" msgid="4416941086705172545">"Impormasyon ng page"</string>
->>>>>>> de843449
 </resources>