--- conflicted
+++ resolved
@@ -33,10 +33,6 @@
 import android.app.INotificationManager;
 import android.app.Notification;
 import android.app.NotificationChannel;
-<<<<<<< HEAD
-import android.content.ContentResolver;
-=======
->>>>>>> de843449
 import android.content.Intent;
 import android.content.pm.ApplicationInfo;
 import android.content.pm.IPackageManager;
@@ -88,12 +84,7 @@
 
     @Mock INotificationManager mNoMan;
     @Mock AtomicFile mFile;
-<<<<<<< HEAD
-    @Mock
-    IPackageManager mPackageManager;
-=======
     @Mock IPackageManager mPackageManager;
->>>>>>> de843449
 
     Assistant mAssistant;
     Application mApplication;
@@ -133,10 +124,7 @@
         mAssistant.setNoMan(mNoMan);
         mAssistant.setFile(mFile);
         mAssistant.setPackageManager(mPackageManager);
-<<<<<<< HEAD
-=======
-
->>>>>>> de843449
+
         ApplicationInfo info = mock(ApplicationInfo.class);
         when(mPackageManager.getApplicationInfo(anyString(), anyInt(), anyInt()))
                 .thenReturn(info);
@@ -454,14 +442,7 @@
         mAssistant.mSettings.mStreakLimit = 0;
 
         // Notify for the settings values we updated.
-<<<<<<< HEAD
-        mAssistant.mSettingsObserver.onChange(false, Settings.Global.getUriFor(
-                Settings.Global.BLOCKING_HELPER_STREAK_LIMIT));
-        mAssistant.mSettingsObserver.onChange(false, Settings.Global.getUriFor(
-                Settings.Global.BLOCKING_HELPER_DISMISS_TO_VIEW_RATIO_LIMIT));
-=======
         mAssistant.mSettings.mOnUpdateRunnable.run();
->>>>>>> de843449
 
         // With the new threshold, the blocking helper should be triggered.
         assertEquals(true, ci.shouldTriggerBlock());
