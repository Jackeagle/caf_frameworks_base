/*
 * Copyright (C) 2016 The Android Open Source Project
 *
 * Licensed under the Apache License, Version 2.0 (the "License");
 * you may not use this file except in compliance with the License.
 * You may obtain a copy of the License at
 *
 *      http://www.apache.org/licenses/LICENSE-2.0
 *
 * Unless required by applicable law or agreed to in writing, software
 * distributed under the License is distributed on an "AS IS" BASIS,
 * WITHOUT WARRANTIES OR CONDITIONS OF ANY KIND, either express or implied.
 * See the License for the specific language governing permissions and
 * limitations under the License.
 */

package com.android.systemui.power;

<<<<<<< HEAD
import static com.google.common.truth.Truth.assertThat;

=======
>>>>>>> 7c2cd6a1
import static junit.framework.Assert.assertFalse;
import static junit.framework.Assert.assertTrue;

import static org.mockito.Matchers.eq;
import static org.mockito.Mockito.any;
import static org.mockito.Mockito.anyString;
import static org.mockito.Mockito.atLeastOnce;
import static org.mockito.Mockito.mock;
import static org.mockito.Mockito.never;
import static org.mockito.Mockito.spy;
import static org.mockito.Mockito.times;
import static org.mockito.Mockito.verify;

import android.app.KeyguardManager;
import android.app.Notification;
import android.app.NotificationManager;
import android.test.suitebuilder.annotation.SmallTest;

import androidx.test.runner.AndroidJUnit4;

import com.android.internal.messages.nano.SystemMessageProto.SystemMessage;
import com.android.systemui.SysuiTestCase;
import com.android.systemui.util.NotificationChannels;

import org.junit.After;
import org.junit.Before;
import org.junit.Test;
import org.junit.runner.RunWith;
import org.mockito.ArgumentCaptor;

@SmallTest
@RunWith(AndroidJUnit4.class)
public class PowerNotificationWarningsTest extends SysuiTestCase {

    public static final String FORMATTED_45M = "0h 45m";
    public static final String FORMATTED_HOUR = "1h 0m";
    private final NotificationManager mMockNotificationManager = mock(NotificationManager.class);
<<<<<<< HEAD
=======
    private final KeyguardManager mMockKeyguardManager = mock(KeyguardManager.class);
>>>>>>> 7c2cd6a1
    private PowerNotificationWarnings mPowerNotificationWarnings, mSpyPowerNotificationWarnings;

    @Before
    public void setUp() throws Exception {
        // Test Instance.
        mContext.addMockSystemService(KeyguardManager.class, mMockKeyguardManager);
        mContext.addMockSystemService(NotificationManager.class, mMockNotificationManager);
        mPowerNotificationWarnings = new PowerNotificationWarnings(mContext);
        mSpyPowerNotificationWarnings = spy(mPowerNotificationWarnings);
    }

    @After
    public void tearDown() throws Exception {
        if (mSpyPowerNotificationWarnings.mOverheatAlarmDialog != null) {
            mSpyPowerNotificationWarnings.mOverheatAlarmDialog.dismiss();
            mSpyPowerNotificationWarnings.mOverheatAlarmDialog = null;
        }
    }

    @Test
    public void testIsInvalidChargerWarningShowing_DefaultsToFalse() {
        assertFalse(mPowerNotificationWarnings.isInvalidChargerWarningShowing());
    }

    @Test
    public void testIsInvalidChargerWarningShowing_TrueAfterShow() {
        mPowerNotificationWarnings.showInvalidChargerWarning();
        assertTrue(mPowerNotificationWarnings.isInvalidChargerWarningShowing());
    }

    @Test
    public void testIsInvalidChargerWarningShowing_FalseAfterDismiss() {
        mPowerNotificationWarnings.showInvalidChargerWarning();
        mPowerNotificationWarnings.dismissInvalidChargerWarning();
        assertFalse(mPowerNotificationWarnings.isInvalidChargerWarningShowing());
    }

    @Test
    public void testShowInvalidChargerNotification_NotifyAsUser() {
        mPowerNotificationWarnings.showInvalidChargerWarning();
        verify(mMockNotificationManager, times(1))
                .notifyAsUser(anyString(), eq(SystemMessage.NOTE_BAD_CHARGER), any(), any());
        verify(mMockNotificationManager, times(1)).cancelAsUser(anyString(),
                eq(SystemMessage.NOTE_POWER_LOW), any());
    }

    @Test
    public void testDismissInvalidChargerNotification_CancelAsUser() {
        mPowerNotificationWarnings.showInvalidChargerWarning();
        mPowerNotificationWarnings.dismissInvalidChargerWarning();
        verify(mMockNotificationManager, times(1)).cancelAsUser(anyString(),
                eq(SystemMessage.NOTE_BAD_CHARGER), any());
    }

    @Test
    public void testShowLowBatteryNotification_NotifyAsUser() {
        mPowerNotificationWarnings.showLowBatteryWarning(false);
        verify(mMockNotificationManager, times(1))
                .notifyAsUser(anyString(), eq(SystemMessage.NOTE_POWER_LOW), any(), any());
        verify(mMockNotificationManager, times(1)).cancelAsUser(anyString(),
                eq(SystemMessage.NOTE_BAD_CHARGER), any());
    }

    @Test
    public void testDismissLowBatteryNotification_CancelAsUser() {
        mPowerNotificationWarnings.showLowBatteryWarning(false);
        mPowerNotificationWarnings.dismissLowBatteryWarning();
        verify(mMockNotificationManager, times(1)).cancelAsUser(anyString(),
                eq(SystemMessage.NOTE_POWER_LOW), any());
    }

    @Test
    public void testShowLowBatteryNotification_BatteryChannel() {
        mPowerNotificationWarnings.showLowBatteryWarning(true);
        ArgumentCaptor<Notification> captor = ArgumentCaptor.forClass(Notification.class);
        verify(mMockNotificationManager)
                .notifyAsUser(anyString(), eq(SystemMessage.NOTE_POWER_LOW),
                        captor.capture(), any());
        assertTrue(captor.getValue().getChannelId() == NotificationChannels.BATTERY);
    }

    @Test
    public void testShowHighTemperatureWarning_NotifyAsUser() {
        mPowerNotificationWarnings.showHighTemperatureWarning();
        verify(mMockNotificationManager, times(1))
                .notifyAsUser(anyString(), eq(SystemMessage.NOTE_HIGH_TEMP), any(), any());
    }

    @Test
    public void testDismissHighTemperatureWarning_CancelAsUser() {
        mPowerNotificationWarnings.showHighTemperatureWarning();
        mPowerNotificationWarnings.dismissHighTemperatureWarning();
        verify(mMockNotificationManager, times(1)).cancelAsUser(anyString(),
                eq(SystemMessage.NOTE_HIGH_TEMP), any());
    }

    @Test
    public void testShowThermalShutdownWarning_NotifyAsUser() {
        mPowerNotificationWarnings.showThermalShutdownWarning();
        verify(mMockNotificationManager, times(1))
                .notifyAsUser(anyString(), eq(SystemMessage.NOTE_THERMAL_SHUTDOWN), any(), any());
    }

    @Test
    public void testDismissThermalShutdownWarning_CancelAsUser() {
        mPowerNotificationWarnings.showThermalShutdownWarning();
        mPowerNotificationWarnings.dismissThermalShutdownWarning();
        verify(mMockNotificationManager, times(1)).cancelAsUser(anyString(),
                eq(SystemMessage.NOTE_THERMAL_SHUTDOWN), any());
    }

    @Test
    public void testSetOverheatAlarmDialog_Overheat_ShouldShowing() {
        final boolean overheat = true;
        final boolean shouldBeepSound = false;
<<<<<<< HEAD
        mContext.getMainThreadHandler().post(
                () -> mSpyPowerNotificationWarnings.notifyHighTemperatureAlarm(overheat,
                        shouldBeepSound));
        waitForIdleSync();
=======
        mSpyPowerNotificationWarnings.notifyHighTemperatureAlarm(overheat, shouldBeepSound);
        waitForIdleSync(mContext.getMainThreadHandler());

>>>>>>> 7c2cd6a1
        verify(mSpyPowerNotificationWarnings, times(1)).setOverheatAlarmDialogShowing(overheat);
        verify(mSpyPowerNotificationWarnings, times(1)).setAlarmShouldSound(shouldBeepSound);
    }

    @Test
    public void testSetOverheatAlarmDialog_Overheat_ShouldShowingWithBeepSound() {
        final boolean overheat = true;
        final boolean shouldBeepSound = true;
<<<<<<< HEAD
        mContext.getMainThreadHandler().post(
                () -> mSpyPowerNotificationWarnings.notifyHighTemperatureAlarm(overheat,
                        shouldBeepSound));
        waitForIdleSync();
=======
        mSpyPowerNotificationWarnings.notifyHighTemperatureAlarm(overheat, shouldBeepSound);
        waitForIdleSync(mContext.getMainThreadHandler());

>>>>>>> 7c2cd6a1
        verify(mSpyPowerNotificationWarnings, times(1)).setOverheatAlarmDialogShowing(overheat);
        verify(mSpyPowerNotificationWarnings, times(1)).setAlarmShouldSound(shouldBeepSound);
    }

    @Test
    public void testSetOverheatAlarmDialog_NotOverheat_ShouldNotShowing() {
        final boolean overheat = false;
        final boolean shouldBeepSound = false;
<<<<<<< HEAD
        mContext.getMainThreadHandler().post(
                () -> mSpyPowerNotificationWarnings.notifyHighTemperatureAlarm(overheat,
                        shouldBeepSound));
        waitForIdleSync();
=======
        mSpyPowerNotificationWarnings.notifyHighTemperatureAlarm(overheat, shouldBeepSound);
        waitForIdleSync(mContext.getMainThreadHandler());

>>>>>>> 7c2cd6a1
        verify(mSpyPowerNotificationWarnings, never()).setOverheatAlarmDialogShowing(overheat);
        verify(mSpyPowerNotificationWarnings, never()).setAlarmShouldSound(shouldBeepSound);
    }

    @Test
    public void testSetOverheatAlarmDialog_NotOverheat_ShouldNotAlarmBeepSound() {
        final boolean overheat = false;
        final boolean configBeepSound = true;
<<<<<<< HEAD
        mContext.getMainThreadHandler().post(
                () -> mSpyPowerNotificationWarnings.notifyHighTemperatureAlarm(overheat,
                        configBeepSound));
        waitForIdleSync();
=======
        mSpyPowerNotificationWarnings.notifyHighTemperatureAlarm(overheat, configBeepSound);
        waitForIdleSync(mContext.getMainThreadHandler());

>>>>>>> 7c2cd6a1
        verify(mSpyPowerNotificationWarnings, never()).setOverheatAlarmDialogShowing(overheat);
        verify(mSpyPowerNotificationWarnings, never()).setAlarmShouldSound(configBeepSound);
    }

    @Test
<<<<<<< HEAD
    public void testSetAlarmShouldSound_OverheatDrop_ShouldNotSound() {
        final boolean overheat = true;
        final boolean shouldBeepSound = true;
        mContext.getMainThreadHandler().post(
                () -> mSpyPowerNotificationWarnings.notifyHighTemperatureAlarm(overheat,
                        shouldBeepSound));
        waitForIdleSync();
        // First time overheat, show overheat alarm dialog with alarm beep sound
        verify(mSpyPowerNotificationWarnings, times(1)).setOverheatAlarmDialogShowing(overheat);
        verify(mSpyPowerNotificationWarnings, times(1)).setAlarmShouldSound(shouldBeepSound);

        // After disconnected cable or temperature drop
        mContext.getMainThreadHandler().post(
                () -> mSpyPowerNotificationWarnings.notifyHighTemperatureAlarm(!overheat,
                        !shouldBeepSound));
        waitForIdleSync();
        verify(mSpyPowerNotificationWarnings, times(1)).setOverheatAlarmDialogShowing(!overheat);
        verify(mSpyPowerNotificationWarnings, times(1)).setAlarmShouldSound(!shouldBeepSound);
    }

    @Test
    public void testSetAlarmShouldSound_Overheat_Twice_ShouldShowOverheatDialogAgain() {
        final boolean overheat = true;
        final boolean shouldBeepSound = true;
        // First time overheat, show mAlarmDialog and alarm beep sound
        mContext.getMainThreadHandler().post(
                () -> mSpyPowerNotificationWarnings.notifyHighTemperatureAlarm(overheat,
                        shouldBeepSound));
        waitForIdleSync();
        verify(mSpyPowerNotificationWarnings, times(1)).setOverheatAlarmDialogShowing(overheat);
        verify(mSpyPowerNotificationWarnings, times(1)).setAlarmShouldSound(shouldBeepSound);

        // After disconnected cable or temperature drop, stop beep sound
        mContext.getMainThreadHandler().post(
                () -> mSpyPowerNotificationWarnings.notifyHighTemperatureAlarm(!overheat,
                        !shouldBeepSound));
        waitForIdleSync();
        verify(mSpyPowerNotificationWarnings, times(1)).setOverheatAlarmDialogShowing(!overheat);
        verify(mSpyPowerNotificationWarnings, times(1)).setAlarmShouldSound(!shouldBeepSound);

        // Overheat again, ensure the previous dialog do not auto-dismiss
        mContext.getMainThreadHandler().post(
                () -> mSpyPowerNotificationWarnings.notifyHighTemperatureAlarm(overheat,
                        shouldBeepSound));
        waitForIdleSync();
        verify(mSpyPowerNotificationWarnings, times(1)).setOverheatAlarmDialogShowing(overheat);
        verify(mSpyPowerNotificationWarnings, times(1)).setAlarmShouldSound(shouldBeepSound);
    }

    @Test
    public void testOverheatAlarmDialogShowing() {
        final boolean overheat = true;
        final boolean shouldBeepSound = false;
        mContext.getMainThreadHandler().post(
                () -> mSpyPowerNotificationWarnings.notifyHighTemperatureAlarm(overheat,
                        shouldBeepSound));
        waitForIdleSync();
        assertThat(mSpyPowerNotificationWarnings.mOverheatAlarmDialog).isNotNull();
    }

    @Test
    public void testOverheatAlarmDialogShowingWithBeepSound() {
        final boolean overheat = true;
        final boolean shouldBeepSound = true;
        mContext.getMainThreadHandler().post(
                () -> mSpyPowerNotificationWarnings.notifyHighTemperatureAlarm(overheat,
                        shouldBeepSound));
        waitForIdleSync();
        assertThat(mSpyPowerNotificationWarnings.mOverheatAlarmDialog).isNotNull();
=======
    public void testOverheatAlarmDialogShowing() {
        final boolean overheat = true;
        final boolean shouldBeepSound = false;
        mSpyPowerNotificationWarnings.notifyHighTemperatureAlarm(overheat, shouldBeepSound);
        waitForIdleSync(mContext.getMainThreadHandler());

        verify(mSpyPowerNotificationWarnings, atLeastOnce()).setOverheatAlarmDialogShowing(
                overheat);
>>>>>>> 7c2cd6a1
    }

    @Test
    public void testOverheatAlarmDialogNotShowing() {
        final boolean overheat = false;
        final boolean shouldBeepSound = false;
<<<<<<< HEAD
        mContext.getMainThreadHandler().post(
                () -> mSpyPowerNotificationWarnings.notifyHighTemperatureAlarm(overheat,
                        shouldBeepSound));
        waitForIdleSync();
        assertThat(mSpyPowerNotificationWarnings.mOverheatAlarmDialog).isNull();
    }

    @Test
    public void testOverheatAlarmDialogNotShowingWithBeepSound() {
        final boolean overheat = false;
        final boolean shouldBeepSound = true;
        mContext.getMainThreadHandler().post(
                () -> mSpyPowerNotificationWarnings.notifyHighTemperatureAlarm(overheat,
                        shouldBeepSound));
        waitForIdleSync();
        assertThat(mSpyPowerNotificationWarnings.mOverheatAlarmDialog).isNull();
    }
=======
        mSpyPowerNotificationWarnings.notifyHighTemperatureAlarm(overheat, shouldBeepSound);

        waitForIdleSync(mContext.getMainThreadHandler());
        verify(mSpyPowerNotificationWarnings, never()).setOverheatAlarmDialogShowing(
                overheat);
    }

>>>>>>> 7c2cd6a1
}<|MERGE_RESOLUTION|>--- conflicted
+++ resolved
@@ -16,11 +16,6 @@
 
 package com.android.systemui.power;
 
-<<<<<<< HEAD
-import static com.google.common.truth.Truth.assertThat;
-
-=======
->>>>>>> 7c2cd6a1
 import static junit.framework.Assert.assertFalse;
 import static junit.framework.Assert.assertTrue;
 
@@ -58,10 +53,7 @@
     public static final String FORMATTED_45M = "0h 45m";
     public static final String FORMATTED_HOUR = "1h 0m";
     private final NotificationManager mMockNotificationManager = mock(NotificationManager.class);
-<<<<<<< HEAD
-=======
     private final KeyguardManager mMockKeyguardManager = mock(KeyguardManager.class);
->>>>>>> 7c2cd6a1
     private PowerNotificationWarnings mPowerNotificationWarnings, mSpyPowerNotificationWarnings;
 
     @Before
@@ -177,16 +169,9 @@
     public void testSetOverheatAlarmDialog_Overheat_ShouldShowing() {
         final boolean overheat = true;
         final boolean shouldBeepSound = false;
-<<<<<<< HEAD
-        mContext.getMainThreadHandler().post(
-                () -> mSpyPowerNotificationWarnings.notifyHighTemperatureAlarm(overheat,
-                        shouldBeepSound));
-        waitForIdleSync();
-=======
-        mSpyPowerNotificationWarnings.notifyHighTemperatureAlarm(overheat, shouldBeepSound);
-        waitForIdleSync(mContext.getMainThreadHandler());
-
->>>>>>> 7c2cd6a1
+        mSpyPowerNotificationWarnings.notifyHighTemperatureAlarm(overheat, shouldBeepSound);
+        waitForIdleSync(mContext.getMainThreadHandler());
+
         verify(mSpyPowerNotificationWarnings, times(1)).setOverheatAlarmDialogShowing(overheat);
         verify(mSpyPowerNotificationWarnings, times(1)).setAlarmShouldSound(shouldBeepSound);
     }
@@ -195,16 +180,9 @@
     public void testSetOverheatAlarmDialog_Overheat_ShouldShowingWithBeepSound() {
         final boolean overheat = true;
         final boolean shouldBeepSound = true;
-<<<<<<< HEAD
-        mContext.getMainThreadHandler().post(
-                () -> mSpyPowerNotificationWarnings.notifyHighTemperatureAlarm(overheat,
-                        shouldBeepSound));
-        waitForIdleSync();
-=======
-        mSpyPowerNotificationWarnings.notifyHighTemperatureAlarm(overheat, shouldBeepSound);
-        waitForIdleSync(mContext.getMainThreadHandler());
-
->>>>>>> 7c2cd6a1
+        mSpyPowerNotificationWarnings.notifyHighTemperatureAlarm(overheat, shouldBeepSound);
+        waitForIdleSync(mContext.getMainThreadHandler());
+
         verify(mSpyPowerNotificationWarnings, times(1)).setOverheatAlarmDialogShowing(overheat);
         verify(mSpyPowerNotificationWarnings, times(1)).setAlarmShouldSound(shouldBeepSound);
     }
@@ -213,16 +191,9 @@
     public void testSetOverheatAlarmDialog_NotOverheat_ShouldNotShowing() {
         final boolean overheat = false;
         final boolean shouldBeepSound = false;
-<<<<<<< HEAD
-        mContext.getMainThreadHandler().post(
-                () -> mSpyPowerNotificationWarnings.notifyHighTemperatureAlarm(overheat,
-                        shouldBeepSound));
-        waitForIdleSync();
-=======
-        mSpyPowerNotificationWarnings.notifyHighTemperatureAlarm(overheat, shouldBeepSound);
-        waitForIdleSync(mContext.getMainThreadHandler());
-
->>>>>>> 7c2cd6a1
+        mSpyPowerNotificationWarnings.notifyHighTemperatureAlarm(overheat, shouldBeepSound);
+        waitForIdleSync(mContext.getMainThreadHandler());
+
         verify(mSpyPowerNotificationWarnings, never()).setOverheatAlarmDialogShowing(overheat);
         verify(mSpyPowerNotificationWarnings, never()).setAlarmShouldSound(shouldBeepSound);
     }
@@ -231,126 +202,28 @@
     public void testSetOverheatAlarmDialog_NotOverheat_ShouldNotAlarmBeepSound() {
         final boolean overheat = false;
         final boolean configBeepSound = true;
-<<<<<<< HEAD
-        mContext.getMainThreadHandler().post(
-                () -> mSpyPowerNotificationWarnings.notifyHighTemperatureAlarm(overheat,
-                        configBeepSound));
-        waitForIdleSync();
-=======
         mSpyPowerNotificationWarnings.notifyHighTemperatureAlarm(overheat, configBeepSound);
         waitForIdleSync(mContext.getMainThreadHandler());
 
->>>>>>> 7c2cd6a1
         verify(mSpyPowerNotificationWarnings, never()).setOverheatAlarmDialogShowing(overheat);
         verify(mSpyPowerNotificationWarnings, never()).setAlarmShouldSound(configBeepSound);
     }
 
     @Test
-<<<<<<< HEAD
-    public void testSetAlarmShouldSound_OverheatDrop_ShouldNotSound() {
-        final boolean overheat = true;
-        final boolean shouldBeepSound = true;
-        mContext.getMainThreadHandler().post(
-                () -> mSpyPowerNotificationWarnings.notifyHighTemperatureAlarm(overheat,
-                        shouldBeepSound));
-        waitForIdleSync();
-        // First time overheat, show overheat alarm dialog with alarm beep sound
-        verify(mSpyPowerNotificationWarnings, times(1)).setOverheatAlarmDialogShowing(overheat);
-        verify(mSpyPowerNotificationWarnings, times(1)).setAlarmShouldSound(shouldBeepSound);
-
-        // After disconnected cable or temperature drop
-        mContext.getMainThreadHandler().post(
-                () -> mSpyPowerNotificationWarnings.notifyHighTemperatureAlarm(!overheat,
-                        !shouldBeepSound));
-        waitForIdleSync();
-        verify(mSpyPowerNotificationWarnings, times(1)).setOverheatAlarmDialogShowing(!overheat);
-        verify(mSpyPowerNotificationWarnings, times(1)).setAlarmShouldSound(!shouldBeepSound);
-    }
-
-    @Test
-    public void testSetAlarmShouldSound_Overheat_Twice_ShouldShowOverheatDialogAgain() {
-        final boolean overheat = true;
-        final boolean shouldBeepSound = true;
-        // First time overheat, show mAlarmDialog and alarm beep sound
-        mContext.getMainThreadHandler().post(
-                () -> mSpyPowerNotificationWarnings.notifyHighTemperatureAlarm(overheat,
-                        shouldBeepSound));
-        waitForIdleSync();
-        verify(mSpyPowerNotificationWarnings, times(1)).setOverheatAlarmDialogShowing(overheat);
-        verify(mSpyPowerNotificationWarnings, times(1)).setAlarmShouldSound(shouldBeepSound);
-
-        // After disconnected cable or temperature drop, stop beep sound
-        mContext.getMainThreadHandler().post(
-                () -> mSpyPowerNotificationWarnings.notifyHighTemperatureAlarm(!overheat,
-                        !shouldBeepSound));
-        waitForIdleSync();
-        verify(mSpyPowerNotificationWarnings, times(1)).setOverheatAlarmDialogShowing(!overheat);
-        verify(mSpyPowerNotificationWarnings, times(1)).setAlarmShouldSound(!shouldBeepSound);
-
-        // Overheat again, ensure the previous dialog do not auto-dismiss
-        mContext.getMainThreadHandler().post(
-                () -> mSpyPowerNotificationWarnings.notifyHighTemperatureAlarm(overheat,
-                        shouldBeepSound));
-        waitForIdleSync();
-        verify(mSpyPowerNotificationWarnings, times(1)).setOverheatAlarmDialogShowing(overheat);
-        verify(mSpyPowerNotificationWarnings, times(1)).setAlarmShouldSound(shouldBeepSound);
-    }
-
-    @Test
     public void testOverheatAlarmDialogShowing() {
         final boolean overheat = true;
         final boolean shouldBeepSound = false;
-        mContext.getMainThreadHandler().post(
-                () -> mSpyPowerNotificationWarnings.notifyHighTemperatureAlarm(overheat,
-                        shouldBeepSound));
-        waitForIdleSync();
-        assertThat(mSpyPowerNotificationWarnings.mOverheatAlarmDialog).isNotNull();
-    }
-
-    @Test
-    public void testOverheatAlarmDialogShowingWithBeepSound() {
-        final boolean overheat = true;
-        final boolean shouldBeepSound = true;
-        mContext.getMainThreadHandler().post(
-                () -> mSpyPowerNotificationWarnings.notifyHighTemperatureAlarm(overheat,
-                        shouldBeepSound));
-        waitForIdleSync();
-        assertThat(mSpyPowerNotificationWarnings.mOverheatAlarmDialog).isNotNull();
-=======
-    public void testOverheatAlarmDialogShowing() {
-        final boolean overheat = true;
-        final boolean shouldBeepSound = false;
         mSpyPowerNotificationWarnings.notifyHighTemperatureAlarm(overheat, shouldBeepSound);
         waitForIdleSync(mContext.getMainThreadHandler());
 
         verify(mSpyPowerNotificationWarnings, atLeastOnce()).setOverheatAlarmDialogShowing(
                 overheat);
->>>>>>> 7c2cd6a1
     }
 
     @Test
     public void testOverheatAlarmDialogNotShowing() {
         final boolean overheat = false;
         final boolean shouldBeepSound = false;
-<<<<<<< HEAD
-        mContext.getMainThreadHandler().post(
-                () -> mSpyPowerNotificationWarnings.notifyHighTemperatureAlarm(overheat,
-                        shouldBeepSound));
-        waitForIdleSync();
-        assertThat(mSpyPowerNotificationWarnings.mOverheatAlarmDialog).isNull();
-    }
-
-    @Test
-    public void testOverheatAlarmDialogNotShowingWithBeepSound() {
-        final boolean overheat = false;
-        final boolean shouldBeepSound = true;
-        mContext.getMainThreadHandler().post(
-                () -> mSpyPowerNotificationWarnings.notifyHighTemperatureAlarm(overheat,
-                        shouldBeepSound));
-        waitForIdleSync();
-        assertThat(mSpyPowerNotificationWarnings.mOverheatAlarmDialog).isNull();
-    }
-=======
         mSpyPowerNotificationWarnings.notifyHighTemperatureAlarm(overheat, shouldBeepSound);
 
         waitForIdleSync(mContext.getMainThreadHandler());
@@ -358,5 +231,4 @@
                 overheat);
     }
 
->>>>>>> 7c2cd6a1
 }