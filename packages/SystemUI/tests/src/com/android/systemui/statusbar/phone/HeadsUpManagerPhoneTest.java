/*
 * Copyright (C) 2018 The Android Open Source Project
 *
 * Licensed under the Apache License, Version 2.0 (the "License");
 * you may not use this file except in compliance with the License.
 * You may obtain a copy of the License at
 *
 *      http://www.apache.org/licenses/LICENSE-2.0
 *
 * Unless required by applicable law or agreed to in writing, software
 * distributed under the License is distributed on an "AS IS" BASIS,
 * WITHOUT WARRANTIES OR CONDITIONS OF ANY KIND, either express or implied.
 * See the License for the specific language governing permissions and
 * limitations under the License.
 */

package com.android.systemui.statusbar.phone;

import static junit.framework.Assert.assertFalse;
import static junit.framework.Assert.assertTrue;

<<<<<<< HEAD
import static org.mockito.Mockito.when;

=======
import static org.mockito.ArgumentMatchers.anyInt;
import static org.mockito.Mockito.when;

import android.content.Context;
>>>>>>> 825827da
import android.testing.AndroidTestingRunner;
import android.testing.TestableLooper;
import android.view.View;

import androidx.test.filters.SmallTest;

import com.android.systemui.statusbar.AlertingNotificationManager;
import com.android.systemui.statusbar.AlertingNotificationManagerTest;
import com.android.systemui.statusbar.notification.VisualStabilityManager;
import com.android.systemui.statusbar.notification.collection.NotificationEntry;
<<<<<<< HEAD
=======
import com.android.systemui.statusbar.policy.AccessibilityManagerWrapper;
>>>>>>> 825827da

import org.junit.Before;
import org.junit.Rule;
import org.junit.Test;
import org.junit.runner.RunWith;
import org.mockito.Mock;
import org.mockito.junit.MockitoJUnit;
import org.mockito.junit.MockitoRule;

@SmallTest
@RunWith(AndroidTestingRunner.class)
@TestableLooper.RunWithLooper
public class HeadsUpManagerPhoneTest extends AlertingNotificationManagerTest {
    @Rule public MockitoRule rule = MockitoJUnit.rule();

    private HeadsUpManagerPhone mHeadsUpManager;

    @Mock private NotificationGroupManager mGroupManager;
    @Mock private View mStatusBarWindowView;
    @Mock private VisualStabilityManager mVSManager;
    @Mock private StatusBar mBar;

<<<<<<< HEAD
=======
    private final class TestableHeadsUpManagerPhone extends HeadsUpManagerPhone {
        TestableHeadsUpManagerPhone(Context context, View statusBarWindowView,
                NotificationGroupManager groupManager, StatusBar bar,
                VisualStabilityManager vsManager) {
            super(context, statusBarWindowView, groupManager, bar, vsManager);
            mMinimumDisplayTime = TEST_MINIMUM_DISPLAY_TIME;
            mAutoDismissNotificationDecay = TEST_AUTO_DISMISS_TIME;
        }
    }

>>>>>>> 825827da
    protected AlertingNotificationManager createAlertingNotificationManager() {
        return mHeadsUpManager;
    }

    @Before
    public void setUp() {
        AccessibilityManagerWrapper mAccessibilityMgr =
                mDependency.injectMockDependency(AccessibilityManagerWrapper.class);
        when(mAccessibilityMgr.getRecommendedTimeoutMillis(anyInt(), anyInt()))
                .thenReturn(TEST_AUTO_DISMISS_TIME);
        when(mVSManager.isReorderingAllowed()).thenReturn(true);
<<<<<<< HEAD
        mHeadsUpManager = new HeadsUpManagerPhone(mContext, mStatusBarWindowView, mGroupManager,
                mBar, mVSManager);
=======
        mHeadsUpManager = new TestableHeadsUpManagerPhone(mContext, mStatusBarWindowView,
                mGroupManager, mBar, mVSManager);
>>>>>>> 825827da
        super.setUp();
        mHeadsUpManager.mHandler = mTestHandler;
    }

    @Test
    public void testSnooze() {
        mHeadsUpManager.showNotification(mEntry);

        mHeadsUpManager.snooze();

        assertTrue(mHeadsUpManager.isSnoozed(mEntry.notification.getPackageName()));
    }

    @Test
    public void testSwipedOutNotification() {
        mHeadsUpManager.showNotification(mEntry);
        mHeadsUpManager.addSwipedOutNotification(mEntry.key);

        // Remove should succeed because the notification is swiped out
        mHeadsUpManager.removeNotification(mEntry.key, false /* releaseImmediately */);

        assertFalse(mHeadsUpManager.isAlerting(mEntry.key));
    }

    @Test
    public void testCanRemoveImmediately_swipedOut() {
        mHeadsUpManager.showNotification(mEntry);
        mHeadsUpManager.addSwipedOutNotification(mEntry.key);

        // Notification is swiped so it can be immediately removed.
        assertTrue(mHeadsUpManager.canRemoveImmediately(mEntry.key));
    }

    @Test
    public void testCanRemoveImmediately_notTopEntry() {
        NotificationEntry laterEntry = new NotificationEntry(createNewNotification(1));
        laterEntry.setRow(mRow);
        mHeadsUpManager.showNotification(mEntry);
        mHeadsUpManager.showNotification(laterEntry);

        // Notification is "behind" a higher priority notification so we can remove it immediately.
        assertTrue(mHeadsUpManager.canRemoveImmediately(mEntry.key));
    }
}<|MERGE_RESOLUTION|>--- conflicted
+++ resolved
@@ -19,15 +19,10 @@
 import static junit.framework.Assert.assertFalse;
 import static junit.framework.Assert.assertTrue;
 
-<<<<<<< HEAD
-import static org.mockito.Mockito.when;
-
-=======
 import static org.mockito.ArgumentMatchers.anyInt;
 import static org.mockito.Mockito.when;
 
 import android.content.Context;
->>>>>>> 825827da
 import android.testing.AndroidTestingRunner;
 import android.testing.TestableLooper;
 import android.view.View;
@@ -38,10 +33,7 @@
 import com.android.systemui.statusbar.AlertingNotificationManagerTest;
 import com.android.systemui.statusbar.notification.VisualStabilityManager;
 import com.android.systemui.statusbar.notification.collection.NotificationEntry;
-<<<<<<< HEAD
-=======
 import com.android.systemui.statusbar.policy.AccessibilityManagerWrapper;
->>>>>>> 825827da
 
 import org.junit.Before;
 import org.junit.Rule;
@@ -64,8 +56,6 @@
     @Mock private VisualStabilityManager mVSManager;
     @Mock private StatusBar mBar;
 
-<<<<<<< HEAD
-=======
     private final class TestableHeadsUpManagerPhone extends HeadsUpManagerPhone {
         TestableHeadsUpManagerPhone(Context context, View statusBarWindowView,
                 NotificationGroupManager groupManager, StatusBar bar,
@@ -76,7 +66,6 @@
         }
     }
 
->>>>>>> 825827da
     protected AlertingNotificationManager createAlertingNotificationManager() {
         return mHeadsUpManager;
     }
@@ -88,13 +77,8 @@
         when(mAccessibilityMgr.getRecommendedTimeoutMillis(anyInt(), anyInt()))
                 .thenReturn(TEST_AUTO_DISMISS_TIME);
         when(mVSManager.isReorderingAllowed()).thenReturn(true);
-<<<<<<< HEAD
-        mHeadsUpManager = new HeadsUpManagerPhone(mContext, mStatusBarWindowView, mGroupManager,
-                mBar, mVSManager);
-=======
         mHeadsUpManager = new TestableHeadsUpManagerPhone(mContext, mStatusBarWindowView,
                 mGroupManager, mBar, mVSManager);
->>>>>>> 825827da
         super.setUp();
         mHeadsUpManager.mHandler = mTestHandler;
     }
