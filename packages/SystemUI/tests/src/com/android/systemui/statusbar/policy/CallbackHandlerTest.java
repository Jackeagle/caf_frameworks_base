--- conflicted
+++ resolved
@@ -114,14 +114,9 @@
         boolean wide = true;
         int subId = 5;
         boolean roaming = true;
-<<<<<<< HEAD
-        mHandler.setMobileDataIndicators(status, qs, type, qsType, in, out, 0, 0, 0,
-                typeDescription, description, wide, subId, roaming);
-=======
         boolean isEmergency = true;
-        mHandler.setMobileDataIndicators(status, type, in, out, typeDescription,
+        mHandler.setMobileDataIndicators(status, type, in, out, 0, 0, 0, typeDescription,
                 subId, roaming, isEmergency);
->>>>>>> ad6b103e
         waitForCallbacks();
 
         ArgumentCaptor<IconState> statusArg = ArgumentCaptor.forClass(IconState.class);
@@ -131,19 +126,13 @@
         ArgumentCaptor<String> typeContentArg = ArgumentCaptor.forClass(String.class);
         ArgumentCaptor<Integer> subIdArg = ArgumentCaptor.forClass(Integer.class);
         Mockito.verify(mSignalCallback).setMobileDataIndicators(statusArg.capture(),
-<<<<<<< HEAD
-                qsArg.capture(), typeIconArg.capture(), qsTypeIconArg.capture(), inArg.capture(),
+                typeIconArg.capture(), inArg.capture(),
                 outArg.capture(),
                 ArgumentCaptor.forClass(Integer.class).capture(),
                 ArgumentCaptor.forClass(Integer.class).capture(),
                 ArgumentCaptor.forClass(Integer.class).capture(),
-                typeContentArg.capture(), descArg.capture(), wideArg.capture(),
-                subIdArg.capture(), eq(roaming));
-=======
-                typeIconArg.capture(), inArg.capture(),
-                outArg.capture(), typeContentArg.capture(),
+                typeContentArg.capture(),
                 subIdArg.capture(), eq(roaming), eq(isEmergency));
->>>>>>> ad6b103e
         assertEquals(status, statusArg.getValue());
         assertEquals(type, (int) typeIconArg.getValue());
         assertEquals(in, (boolean) inArg.getValue());
