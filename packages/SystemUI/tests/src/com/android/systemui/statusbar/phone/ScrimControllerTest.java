--- conflicted
+++ resolved
@@ -37,18 +37,10 @@
 import android.app.AlarmManager;
 import android.graphics.Color;
 import android.os.Handler;
-<<<<<<< HEAD
-import android.os.Looper;
-=======
->>>>>>> 825827da
 import android.testing.AndroidTestingRunner;
 import android.testing.TestableLooper;
 import android.view.View;
 
-<<<<<<< HEAD
-import androidx.test.filters.FlakyTest;
-=======
->>>>>>> 825827da
 import androidx.test.filters.SmallTest;
 
 import com.android.internal.colorextraction.ColorExtractor.GradientColors;
@@ -108,11 +100,8 @@
                 visible -> mScrimVisibility = visible, mDozeParamenters, mAlarmManager);
         mScrimController.setHasBackdrop(false);
         mScrimController.setWallpaperSupportsAmbientMode(false);
-<<<<<<< HEAD
-=======
         mScrimController.transitionTo(ScrimState.KEYGUARD);
         mScrimController.finishAnimationsImmediately();
->>>>>>> 825827da
     }
 
     @After
@@ -243,11 +232,7 @@
         // Back scrim should be semi-transparent so the user can see the wallpaper
         // Pulse callback should have been invoked
         assertScrimVisibility(VISIBILITY_FULLY_TRANSPARENT, VISIBILITY_SEMI_TRANSPARENT);
-<<<<<<< HEAD
-        assertScrimTint(mScrimBehind, false /* tinted */);
-=======
         assertScrimTint(mScrimBehind, true /* tinted */);
->>>>>>> 825827da
     }
 
     @Test
@@ -270,7 +255,6 @@
         assertScrimTint(mScrimBehind, false /* tinted */);
     }
 
-    @FlakyTest(bugId = 124858892)
     @Test
     public void transitionToUnlocked() {
         mScrimController.setPanelExpansion(0f);
@@ -315,7 +299,6 @@
         Assert.assertEquals(mScrimState, ScrimState.BOUNCER_SCRIMMED);
     }
 
-    @FlakyTest(bugId = 124858892)
     @Test
     public void panelExpansion() {
         mScrimController.setPanelExpansion(0f);
@@ -338,7 +321,6 @@
                 mScrimBehindAlpha, mScrimBehind.getViewAlpha(), 0.01f);
     }
 
-    @FlakyTest(bugId = 124858892)
     @Test
     public void panelExpansionAffectsAlpha() {
         mScrimController.setPanelExpansion(0f);
