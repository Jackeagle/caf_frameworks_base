--- conflicted
+++ resolved
@@ -37,14 +37,10 @@
     @Test
     public void testInflation_doesntCrash() {
         com.android.systemui.util.Assert.sMainLooper = TestableLooper.get(this).getLooper();
-<<<<<<< HEAD
-        LayoutInflater inflater = LayoutInflater.from(getContext());
-=======
         InjectionInflationController inflationController = new InjectionInflationController(
                 SystemUIFactory.getInstance().getRootComponent());
         LayoutInflater inflater = inflationController
                 .injectable(LayoutInflater.from(getContext()));
->>>>>>> 825827da
         inflater.inflate(R.layout.keyguard_presentation, null);
     }
 }