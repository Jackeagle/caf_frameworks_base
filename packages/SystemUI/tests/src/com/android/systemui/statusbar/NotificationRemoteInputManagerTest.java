package com.android.systemui.statusbar;

import static junit.framework.Assert.assertEquals;
<<<<<<< HEAD
=======
import static junit.framework.Assert.assertFalse;
>>>>>>> de843449
import static junit.framework.Assert.assertTrue;
import static junit.framework.Assert.assertFalse;

import static org.mockito.Mockito.mock;
import static org.mockito.Mockito.verify;
import static org.mockito.Mockito.when;

import android.app.Notification;
import android.content.Context;
import android.os.Handler;
import android.os.Looper;
import android.os.SystemClock;
import android.os.UserHandle;
import android.service.notification.NotificationListenerService;
import android.service.notification.StatusBarNotification;
import android.support.test.filters.SmallTest;
import android.testing.AndroidTestingRunner;
import android.testing.TestableLooper;

import com.android.systemui.Dependency;
import com.android.systemui.SysuiTestCase;
import com.android.systemui.statusbar.NotificationRemoteInputManager.RemoteInputActiveExtender;
import com.android.systemui.statusbar.NotificationRemoteInputManager.RemoteInputHistoryExtender;
import com.android.systemui.statusbar.NotificationRemoteInputManager.SmartReplyHistoryExtender;
import com.android.systemui.statusbar.notification.NotificationData;
import com.android.systemui.statusbar.notification.NotificationEntryManager;
import com.android.systemui.statusbar.notification.row.ExpandableNotificationRow;
import com.android.systemui.statusbar.phone.ShadeController;

import com.android.systemui.statusbar.notification.NotificationData;
import com.android.systemui.statusbar.notification.NotificationEntryManager;
import com.android.systemui.statusbar.notification.row.ExpandableNotificationRow;
import com.android.systemui.statusbar.NotificationRemoteInputManager.RemoteInputActiveExtender;
import com.android.systemui.statusbar.NotificationRemoteInputManager.RemoteInputHistoryExtender;
import com.android.systemui.statusbar.NotificationRemoteInputManager.SmartReplyHistoryExtender;

import com.google.android.collect.Sets;

import org.junit.Before;
import org.junit.Test;
import org.junit.runner.RunWith;
import org.mockito.Mock;
import org.mockito.MockitoAnnotations;

import dagger.Lazy;

@SmallTest
@RunWith(AndroidTestingRunner.class)
@TestableLooper.RunWithLooper
public class NotificationRemoteInputManagerTest extends SysuiTestCase {
    private static final String TEST_PACKAGE_NAME = "test";
    private static final int TEST_UID = 0;

    @Mock private NotificationPresenter mPresenter;
    @Mock private RemoteInputController.Delegate mDelegate;
    @Mock private NotificationRemoteInputManager.Callback mCallback;
    @Mock private RemoteInputController mController;
    @Mock private SmartReplyController mSmartReplyController;
    @Mock private NotificationListenerService.RankingMap mRanking;
    @Mock private ExpandableNotificationRow mRow;

    // Dependency mocks:
    @Mock private NotificationEntryManager mEntryManager;
    @Mock private NotificationLockscreenUserManager mLockscreenUserManager;

    private TestableNotificationRemoteInputManager mRemoteInputManager;
    private StatusBarNotification mSbn;
    private NotificationData.Entry mEntry;
    private RemoteInputHistoryExtender mRemoteInputHistoryExtender;
    private SmartReplyHistoryExtender mSmartReplyHistoryExtender;
    private RemoteInputActiveExtender mRemoteInputActiveExtender;

    @Before
    public void setUp() {
        MockitoAnnotations.initMocks(this);
<<<<<<< HEAD
        mDependency.injectTestDependency(NotificationEntryManager.class, mEntryManager);
        mDependency.injectTestDependency(NotificationLockscreenUserManager.class,
                mLockscreenUserManager);
        mDependency.injectTestDependency(SmartReplyController.class, mSmartReplyController);
        mDependency.injectTestDependency(Dependency.MAIN_HANDLER,
                Handler.createAsync(Looper.myLooper()));
=======
>>>>>>> de843449

        mRemoteInputManager = new TestableNotificationRemoteInputManager(mContext,
                mLockscreenUserManager, mSmartReplyController, mEntryManager,
                () -> mock(ShadeController.class),
                Handler.createAsync(Looper.myLooper()));
        mSbn = new StatusBarNotification(TEST_PACKAGE_NAME, TEST_PACKAGE_NAME, 0, null, TEST_UID,
                0, new Notification(), UserHandle.CURRENT, null, 0);
        mEntry = new NotificationData.Entry(mSbn);
        mEntry.setRow(mRow);

<<<<<<< HEAD
        mRemoteInputManager.setUpWithPresenterForTest(mPresenter, mCallback,
=======
        mRemoteInputManager.setUpWithPresenterForTest(mCallback,
>>>>>>> de843449
                mDelegate, mController);
        for (NotificationLifetimeExtender extender : mRemoteInputManager.getLifetimeExtenders()) {
            extender.setCallback(
                    mock(NotificationLifetimeExtender.NotificationSafeToRemoveCallback.class));
        }
    }

    @Test
    public void testPerformOnRemoveNotification() {
        when(mController.isRemoteInputActive(mEntry)).thenReturn(true);
<<<<<<< HEAD
        mRemoteInputManager.onPerformRemoveNotification(mSbn, mEntry);
=======
        mRemoteInputManager.onPerformRemoveNotification(mEntry, mSbn.getKey());
>>>>>>> de843449

        verify(mController).removeRemoteInput(mEntry, null);
    }

    @Test
    public void testShouldExtendLifetime_remoteInputActive() {
        when(mController.isRemoteInputActive(mEntry)).thenReturn(true);

        assertTrue(mRemoteInputActiveExtender.shouldExtendLifetime(mEntry));
    }

    @Test
    public void testShouldExtendLifetime_isSpinning() {
        NotificationRemoteInputManager.FORCE_REMOTE_INPUT_HISTORY = true;
        when(mController.isSpinning(mEntry.key)).thenReturn(true);

        assertTrue(mRemoteInputHistoryExtender.shouldExtendLifetime(mEntry));
    }

    @Test
    public void testShouldExtendLifetime_recentRemoteInput() {
        NotificationRemoteInputManager.FORCE_REMOTE_INPUT_HISTORY = true;
        mEntry.lastRemoteInputSent = SystemClock.elapsedRealtime();

        assertTrue(mRemoteInputHistoryExtender.shouldExtendLifetime(mEntry));
<<<<<<< HEAD
    }

    @Test
    public void testShouldExtendLifetime_smartReplySending() {
        NotificationRemoteInputManager.FORCE_REMOTE_INPUT_HISTORY = true;
        when(mSmartReplyController.isSendingSmartReply(mEntry.key)).thenReturn(true);

        assertTrue(mSmartReplyHistoryExtender.shouldExtendLifetime(mEntry));
    }

    @Test
    public void testNotificationWithRemoteInputActiveIsRemovedOnCollapse() {
        mRemoteInputActiveExtender.setShouldManageLifetime(mEntry, true /* shouldManage */);

        assertEquals(mRemoteInputManager.getEntriesKeptForRemoteInputActive(),
                Sets.newArraySet(mEntry));

        mRemoteInputManager.onPanelCollapsed();

        assertTrue(mRemoteInputManager.getEntriesKeptForRemoteInputActive().isEmpty());
    }

    @Test
    public void testRebuildWithRemoteInput_noExistingInputNoSpinner() {
        StatusBarNotification newSbn =
                mRemoteInputManager.rebuildNotificationWithRemoteInput(mEntry, "A Reply", false);
        CharSequence[] messages = newSbn.getNotification().extras
                .getCharSequenceArray(Notification.EXTRA_REMOTE_INPUT_HISTORY);
        assertEquals(1, messages.length);
        assertEquals("A Reply", messages[0]);
        assertFalse(newSbn.getNotification().extras
                .getBoolean(Notification.EXTRA_SHOW_REMOTE_INPUT_SPINNER, false));
        assertTrue(newSbn.getNotification().extras
                .getBoolean(Notification.EXTRA_HIDE_SMART_REPLIES, false));
    }

    @Test
=======
    }

    @Test
    public void testShouldExtendLifetime_smartReplySending() {
        NotificationRemoteInputManager.FORCE_REMOTE_INPUT_HISTORY = true;
        when(mSmartReplyController.isSendingSmartReply(mEntry.key)).thenReturn(true);

        assertTrue(mSmartReplyHistoryExtender.shouldExtendLifetime(mEntry));
    }

    @Test
    public void testNotificationWithRemoteInputActiveIsRemovedOnCollapse() {
        mRemoteInputActiveExtender.setShouldManageLifetime(mEntry, true /* shouldManage */);

        assertEquals(mRemoteInputManager.getEntriesKeptForRemoteInputActive(),
                Sets.newArraySet(mEntry));

        mRemoteInputManager.onPanelCollapsed();

        assertTrue(mRemoteInputManager.getEntriesKeptForRemoteInputActive().isEmpty());
    }

    @Test
    public void testRebuildWithRemoteInput_noExistingInputNoSpinner() {
        StatusBarNotification newSbn =
                mRemoteInputManager.rebuildNotificationWithRemoteInput(mEntry, "A Reply", false);
        CharSequence[] messages = newSbn.getNotification().extras
                .getCharSequenceArray(Notification.EXTRA_REMOTE_INPUT_HISTORY);
        assertEquals(1, messages.length);
        assertEquals("A Reply", messages[0]);
        assertFalse(newSbn.getNotification().extras
                .getBoolean(Notification.EXTRA_SHOW_REMOTE_INPUT_SPINNER, false));
        assertTrue(newSbn.getNotification().extras
                .getBoolean(Notification.EXTRA_HIDE_SMART_REPLIES, false));
    }

    @Test
>>>>>>> de843449
    public void testRebuildWithRemoteInput_noExistingInputWithSpinner() {
        StatusBarNotification newSbn =
                mRemoteInputManager.rebuildNotificationWithRemoteInput(mEntry, "A Reply", true);
        CharSequence[] messages = newSbn.getNotification().extras
                .getCharSequenceArray(Notification.EXTRA_REMOTE_INPUT_HISTORY);
        assertEquals(1, messages.length);
        assertEquals("A Reply", messages[0]);
        assertTrue(newSbn.getNotification().extras
                .getBoolean(Notification.EXTRA_SHOW_REMOTE_INPUT_SPINNER, false));
        assertTrue(newSbn.getNotification().extras
                .getBoolean(Notification.EXTRA_HIDE_SMART_REPLIES, false));
    }

    @Test
    public void testRebuildWithRemoteInput_withExistingInput() {
        // Setup a notification entry with 1 remote input.
        StatusBarNotification newSbn =
                mRemoteInputManager.rebuildNotificationWithRemoteInput(mEntry, "A Reply", false);
        NotificationData.Entry entry = new NotificationData.Entry(newSbn);

        // Try rebuilding to add another reply.
        newSbn = mRemoteInputManager.rebuildNotificationWithRemoteInput(entry, "Reply 2", true);
        CharSequence[] messages = newSbn.getNotification().extras
                .getCharSequenceArray(Notification.EXTRA_REMOTE_INPUT_HISTORY);
        assertEquals(2, messages.length);
        assertEquals("Reply 2", messages[0]);
        assertEquals("A Reply", messages[1]);
    }

    @Test
    public void testRebuildNotificationForCanceledSmartReplies() {
        // Try rebuilding to remove spinner and hide buttons.
        StatusBarNotification newSbn =
                mRemoteInputManager.rebuildNotificationForCanceledSmartReplies(mEntry);
        assertFalse(newSbn.getNotification().extras
                .getBoolean(Notification.EXTRA_SHOW_REMOTE_INPUT_SPINNER, false));
        assertTrue(newSbn.getNotification().extras
                .getBoolean(Notification.EXTRA_HIDE_SMART_REPLIES, false));
    }


    private class TestableNotificationRemoteInputManager extends NotificationRemoteInputManager {


        TestableNotificationRemoteInputManager(Context context,
                NotificationLockscreenUserManager lockscreenUserManager,
                SmartReplyController smartReplyController,
                NotificationEntryManager notificationEntryManager,
                Lazy<ShadeController> shadeController,
                Handler mainHandler) {
            super(context, lockscreenUserManager, smartReplyController, notificationEntryManager,
                    shadeController, mainHandler);
        }

<<<<<<< HEAD
        public void setUpWithPresenterForTest(NotificationPresenter presenter,
                Callback callback,
                RemoteInputController.Delegate delegate,
                RemoteInputController controller) {
            super.setUpWithPresenter(presenter, callback, delegate);
=======
        public void setUpWithPresenterForTest(Callback callback,
                RemoteInputController.Delegate delegate,
                RemoteInputController controller) {
            super.setUpWithCallback(callback, delegate);
>>>>>>> de843449
            mRemoteInputController = controller;
        }

        @Override
        protected void addLifetimeExtenders() {
            mRemoteInputActiveExtender = new RemoteInputActiveExtender();
            mRemoteInputHistoryExtender = new RemoteInputHistoryExtender();
            mSmartReplyHistoryExtender = new SmartReplyHistoryExtender();
            mLifetimeExtenders.add(mRemoteInputHistoryExtender);
            mLifetimeExtenders.add(mSmartReplyHistoryExtender);
            mLifetimeExtenders.add(mRemoteInputActiveExtender);
        }
    }
}<|MERGE_RESOLUTION|>--- conflicted
+++ resolved
@@ -1,12 +1,8 @@
 package com.android.systemui.statusbar;
 
 import static junit.framework.Assert.assertEquals;
-<<<<<<< HEAD
-=======
 import static junit.framework.Assert.assertFalse;
->>>>>>> de843449
 import static junit.framework.Assert.assertTrue;
-import static junit.framework.Assert.assertFalse;
 
 import static org.mockito.Mockito.mock;
 import static org.mockito.Mockito.verify;
@@ -24,7 +20,6 @@
 import android.testing.AndroidTestingRunner;
 import android.testing.TestableLooper;
 
-import com.android.systemui.Dependency;
 import com.android.systemui.SysuiTestCase;
 import com.android.systemui.statusbar.NotificationRemoteInputManager.RemoteInputActiveExtender;
 import com.android.systemui.statusbar.NotificationRemoteInputManager.RemoteInputHistoryExtender;
@@ -34,13 +29,6 @@
 import com.android.systemui.statusbar.notification.row.ExpandableNotificationRow;
 import com.android.systemui.statusbar.phone.ShadeController;
 
-import com.android.systemui.statusbar.notification.NotificationData;
-import com.android.systemui.statusbar.notification.NotificationEntryManager;
-import com.android.systemui.statusbar.notification.row.ExpandableNotificationRow;
-import com.android.systemui.statusbar.NotificationRemoteInputManager.RemoteInputActiveExtender;
-import com.android.systemui.statusbar.NotificationRemoteInputManager.RemoteInputHistoryExtender;
-import com.android.systemui.statusbar.NotificationRemoteInputManager.SmartReplyHistoryExtender;
-
 import com.google.android.collect.Sets;
 
 import org.junit.Before;
@@ -80,15 +68,6 @@
     @Before
     public void setUp() {
         MockitoAnnotations.initMocks(this);
-<<<<<<< HEAD
-        mDependency.injectTestDependency(NotificationEntryManager.class, mEntryManager);
-        mDependency.injectTestDependency(NotificationLockscreenUserManager.class,
-                mLockscreenUserManager);
-        mDependency.injectTestDependency(SmartReplyController.class, mSmartReplyController);
-        mDependency.injectTestDependency(Dependency.MAIN_HANDLER,
-                Handler.createAsync(Looper.myLooper()));
-=======
->>>>>>> de843449
 
         mRemoteInputManager = new TestableNotificationRemoteInputManager(mContext,
                 mLockscreenUserManager, mSmartReplyController, mEntryManager,
@@ -99,11 +78,7 @@
         mEntry = new NotificationData.Entry(mSbn);
         mEntry.setRow(mRow);
 
-<<<<<<< HEAD
-        mRemoteInputManager.setUpWithPresenterForTest(mPresenter, mCallback,
-=======
         mRemoteInputManager.setUpWithPresenterForTest(mCallback,
->>>>>>> de843449
                 mDelegate, mController);
         for (NotificationLifetimeExtender extender : mRemoteInputManager.getLifetimeExtenders()) {
             extender.setCallback(
@@ -114,11 +89,7 @@
     @Test
     public void testPerformOnRemoveNotification() {
         when(mController.isRemoteInputActive(mEntry)).thenReturn(true);
-<<<<<<< HEAD
-        mRemoteInputManager.onPerformRemoveNotification(mSbn, mEntry);
-=======
         mRemoteInputManager.onPerformRemoveNotification(mEntry, mSbn.getKey());
->>>>>>> de843449
 
         verify(mController).removeRemoteInput(mEntry, null);
     }
@@ -144,7 +115,6 @@
         mEntry.lastRemoteInputSent = SystemClock.elapsedRealtime();
 
         assertTrue(mRemoteInputHistoryExtender.shouldExtendLifetime(mEntry));
-<<<<<<< HEAD
     }
 
     @Test
@@ -182,45 +152,6 @@
     }
 
     @Test
-=======
-    }
-
-    @Test
-    public void testShouldExtendLifetime_smartReplySending() {
-        NotificationRemoteInputManager.FORCE_REMOTE_INPUT_HISTORY = true;
-        when(mSmartReplyController.isSendingSmartReply(mEntry.key)).thenReturn(true);
-
-        assertTrue(mSmartReplyHistoryExtender.shouldExtendLifetime(mEntry));
-    }
-
-    @Test
-    public void testNotificationWithRemoteInputActiveIsRemovedOnCollapse() {
-        mRemoteInputActiveExtender.setShouldManageLifetime(mEntry, true /* shouldManage */);
-
-        assertEquals(mRemoteInputManager.getEntriesKeptForRemoteInputActive(),
-                Sets.newArraySet(mEntry));
-
-        mRemoteInputManager.onPanelCollapsed();
-
-        assertTrue(mRemoteInputManager.getEntriesKeptForRemoteInputActive().isEmpty());
-    }
-
-    @Test
-    public void testRebuildWithRemoteInput_noExistingInputNoSpinner() {
-        StatusBarNotification newSbn =
-                mRemoteInputManager.rebuildNotificationWithRemoteInput(mEntry, "A Reply", false);
-        CharSequence[] messages = newSbn.getNotification().extras
-                .getCharSequenceArray(Notification.EXTRA_REMOTE_INPUT_HISTORY);
-        assertEquals(1, messages.length);
-        assertEquals("A Reply", messages[0]);
-        assertFalse(newSbn.getNotification().extras
-                .getBoolean(Notification.EXTRA_SHOW_REMOTE_INPUT_SPINNER, false));
-        assertTrue(newSbn.getNotification().extras
-                .getBoolean(Notification.EXTRA_HIDE_SMART_REPLIES, false));
-    }
-
-    @Test
->>>>>>> de843449
     public void testRebuildWithRemoteInput_noExistingInputWithSpinner() {
         StatusBarNotification newSbn =
                 mRemoteInputManager.rebuildNotificationWithRemoteInput(mEntry, "A Reply", true);
@@ -275,18 +206,10 @@
                     shadeController, mainHandler);
         }
 
-<<<<<<< HEAD
-        public void setUpWithPresenterForTest(NotificationPresenter presenter,
-                Callback callback,
-                RemoteInputController.Delegate delegate,
-                RemoteInputController controller) {
-            super.setUpWithPresenter(presenter, callback, delegate);
-=======
         public void setUpWithPresenterForTest(Callback callback,
                 RemoteInputController.Delegate delegate,
                 RemoteInputController controller) {
             super.setUpWithCallback(callback, delegate);
->>>>>>> de843449
             mRemoteInputController = controller;
         }
 
