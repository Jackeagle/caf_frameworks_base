--- conflicted
+++ resolved
@@ -39,12 +39,7 @@
     telephony-common \
     android.test.base \
     android.car \
-<<<<<<< HEAD
-    android.car.user \
-    telephony-ext \
-=======
     android.car.userlib \
->>>>>>> 6ffda879
     ims-common
 
 LOCAL_AAPT_FLAGS := --extra-packages com.android.systemui:com.android.keyguard
