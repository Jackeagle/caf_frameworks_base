--- conflicted
+++ resolved
@@ -58,6 +58,7 @@
         "androidx.slice_slice-builders",
         "androidx.arch.core_core-runtime",
         "androidx.lifecycle_lifecycle-extensions",
+        "qtiNetworkLib",
         "SystemUI-tags",
         "SystemUI-proto",
     ],
@@ -66,12 +67,7 @@
     libs: [
         "telephony-common",
         "android.car",
-<<<<<<< HEAD
-        "android.car.user",
-        "telephony-ext",
-=======
-        "android.car.userlib",
->>>>>>> 6ffda879
+        "android.car.userlib",
         "ims-common",
     ],
 
@@ -154,12 +150,7 @@
     libs: [
         "telephony-common",
         "android.car",
-<<<<<<< HEAD
-        "android.car.user",
-        "telephony-ext",
-=======
-        "android.car.userlib",
->>>>>>> 6ffda879
+        "android.car.userlib",
         "ims-common",
     ],
 
