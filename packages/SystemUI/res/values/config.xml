--- conflicted
+++ resolved
@@ -134,7 +134,6 @@
 
     <!-- Show indicator for Wifi on but not connected. -->
     <bool name="config_showWifiIndicatorWhenEnabled">false</bool>
-<<<<<<< HEAD
 
     <!-- Whether to show wifi activity indicators in the status bar -->
     <bool name="config_showWifiActivity">true</bool>
@@ -156,8 +155,6 @@
 
     <!-- Should "LTE"/"4G" be shown instead of "LTE+"/"4G+" when on NETWORK_TYPE_LTE_CA? -->
     <bool name="config_hideLtePlus">false</bool>
-=======
->>>>>>> 825827da
 
     <!-- The number of milliseconds before the heads up notification auto-dismisses. -->
     <integer name="heads_up_notification_decay">5000</integer>
