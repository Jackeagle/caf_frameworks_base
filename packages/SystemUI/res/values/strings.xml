--- conflicted
+++ resolved
@@ -2030,18 +2030,15 @@
     <!-- Do Not Disturb button to change the current settings [CHAR LIMIT=20] -->
     <string name="qs_dnd_replace">Replace</string>
 
-<<<<<<< HEAD
     <!-- Carrier Name -->
     <string name="China_Mobile">China Mobile</string>
     <string name="China_Unicom">China Unicom</string>
     <string name="China_Telecom">China Telecom</string>
     <string name="China_Mobile_HD">China Mobile (HD)</string>
-=======
+
     <!-- Title of the "running foreground services" dialog. [CHAR LIMIT=NONE] -->
     <string name="running_foreground_services_title">Apps running in background</string>
 
     <!-- Title of the "running foreground services" dialog. [CHAR LIMIT=NONE] -->
     <string name="running_foreground_services_msg">Tap for details on battery and data usage</string>
-
->>>>>>> 9e0d7a4e
 </resources>