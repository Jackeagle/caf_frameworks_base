--- conflicted
+++ resolved
@@ -112,11 +112,8 @@
     <string name="cancel" msgid="6442560571259935130">"रद्द करा"</string>
     <string name="accessibility_biometric_dialog_help_area" msgid="8953787076940186847">"मदत मेसेज परिसर"</string>
     <string name="biometric_dialog_confirm" msgid="6468457350041712674">"खात्री करा"</string>
-<<<<<<< HEAD
-=======
     <!-- no translation found for biometric_dialog_try_again (1900185172633183201) -->
     <skip />
->>>>>>> de843449
     <string name="fingerprint_dialog_touch_sensor" msgid="8511557690663181761">"फिंगरप्रिंट सेन्सरला स्पर्श करा"</string>
     <string name="accessibility_fingerprint_dialog_fingerprint_icon" msgid="3125122495414253226">"फिंगरप्रिंट आयकन"</string>
     <string name="face_dialog_looking_for_face" msgid="7049276266074494689">"तुमच्यासाठी शोधत आहे…"</string>
@@ -605,23 +602,12 @@
     <string name="tuner_full_importance_settings" msgid="3207312268609236827">"पॉवर सूचना नियंत्रणे"</string>
     <string name="tuner_full_importance_settings_on" msgid="7545060756610299966">"चालू"</string>
     <string name="tuner_full_importance_settings_off" msgid="8208165412614935229">"बंद"</string>
-<<<<<<< HEAD
-    <string name="power_notification_controls_description" msgid="4372459941671353358">"पॉवर सूचना नियंत्रणांच्या साहाय्याने तुम्ही अॅप सूचनांसाठी 0 ते 5 असे महत्त्व स्तर सेट करू शकता. \n\n"<b>"स्तर 5"</b>" \n- सूचना सूचीच्या शीर्षस्थानी दाखवा \n- फुल स्क्रीन व्यत्ययास अनुमती द्या \n- नेहमी डोकावून पहा \n\n"<b>"स्तर 4"</b>\n" - फुल स्क्रीन व्यत्ययास प्रतिबंधित करा \n- नेहमी डोकावून पहा \n\n"<b>"स्तर 3"</b>" \n- फुल स्क्रीन व्यत्ययास प्रतिबंधित करा \n- कधीही डोकावून पाहू नका \n\n"<b>"स्तर 2"</b>" \n- फुल स्क्रीन व्यत्ययास प्रतिबंधित करा \n- कधीही डोकावून पाहू नका \n- कधीही ध्वनी किंवा व्हायब्रेट करू नका \n\n"<b>"स्तर 1"</b>\n"- फुल स्क्रीन व्यत्ययास प्रतिबंधित करा \n- कधीही डोकावून पाहू नका \n- कधीही ध्वनी किंवा व्हायब्रेट करू नका \n- लॉक स्क्रीन आणि स्टेटस बार मधून लपवा \n- सूचना सूचीच्या तळाशी दर्शवा \n\n"<b>"स्तर 0"</b>" \n- अॅपमधील सर्व सूचना ब्लॉक करा"</string>
-    <string name="notification_header_default_channel" msgid="7506845022070889909">"सूचना"</string>
-    <string name="notification_channel_disabled" msgid="344536703863700565">"आता तुम्हाला या सूचना दिसणार नाहीत"</string>
-    <string name="notification_channel_minimized" msgid="1664411570378910931">"या सूचना लहान केल्या जातील"</string>
-    <!-- no translation found for notification_channel_silenced (2877199534497961942) -->
-    <skip />
-    <!-- no translation found for notification_channel_unsilenced (4790904571552394137) -->
-    <skip />
-=======
     <string name="power_notification_controls_description" msgid="4372459941671353358">"पॉवर सूचना नियंत्रणांच्या साहाय्याने तुम्ही अ‍ॅप सूचनांसाठी 0 ते 5 असे महत्त्व स्तर सेट करू शकता. \n\n"<b>"स्तर 5"</b>" \n- सूचना सूचीच्या शीर्षस्थानी दाखवा \n- फुल स्क्रीन व्यत्ययास अनुमती द्या \n- नेहमी डोकावून पहा \n\n"<b>"स्तर 4"</b>\n" - फुल स्क्रीन व्यत्ययास प्रतिबंधित करा \n- नेहमी डोकावून पहा \n\n"<b>"स्तर 3"</b>" \n- फुल स्क्रीन व्यत्ययास प्रतिबंधित करा \n- कधीही डोकावून पाहू नका \n\n"<b>"स्तर 2"</b>" \n- फुल स्क्रीन व्यत्ययास प्रतिबंधित करा \n- कधीही डोकावून पाहू नका \n- कधीही ध्वनी किंवा व्हायब्रेट करू नका \n\n"<b>"स्तर 1"</b>\n"- फुल स्क्रीन व्यत्ययास प्रतिबंधित करा \n- कधीही डोकावून पाहू नका \n- कधीही ध्वनी किंवा व्हायब्रेट करू नका \n- लॉक स्क्रीन आणि स्टेटस बार मधून लपवा \n- सूचना सूचीच्या तळाशी दर्शवा \n\n"<b>"स्तर 0"</b>" \n- अ‍ॅपमधील सर्व सूचना ब्लॉक करा"</string>
     <string name="notification_header_default_channel" msgid="7506845022070889909">"सूचना"</string>
     <string name="notification_channel_disabled" msgid="344536703863700565">"आता तुम्हाला या सूचना दिसणार नाहीत"</string>
     <string name="notification_channel_minimized" msgid="1664411570378910931">"या सूचना लहान केल्या जातील"</string>
     <string name="notification_channel_silenced" msgid="2877199534497961942">"या सूचना शांतपणे दर्शविल्‍या जातील"</string>
     <string name="notification_channel_unsilenced" msgid="4790904571552394137">"या सूचना तुम्हाला इशारा देतील"</string>
->>>>>>> de843449
     <string name="inline_blocking_helper" msgid="3055064577771478591">"तुम्ही या सूचना सामान्यतः डिसमिस करता. \nते दाखवत राहायचे?"</string>
     <string name="inline_keep_showing" msgid="8945102997083836858">"या सूचना दाखवणे सुरू ठेवायचे?"</string>
     <string name="inline_stop_button" msgid="4172980096860941033">"सूचना थांबवा"</string>
@@ -629,18 +615,12 @@
     <skip />
     <string name="inline_keep_button" msgid="6665940297019018232">"दाखवणे सुरू ठेवा"</string>
     <string name="inline_minimize_button" msgid="966233327974702195">"लहान करा"</string>
-<<<<<<< HEAD
-    <!-- no translation found for inline_silent_button_silent (4411510650503783646) -->
-    <skip />
-    <!-- no translation found for inline_silent_button_alert (2967599358027208807) -->
-=======
     <string name="inline_silent_button_silent" msgid="4411510650503783646">"शांतपणे दर्शवा"</string>
     <!-- no translation found for inline_silent_button_stay_silent (6308371431217601009) -->
     <skip />
     <!-- no translation found for inline_silent_button_alert (7961887853830826523) -->
     <skip />
     <!-- no translation found for inline_silent_button_keep_alerting (327696842264359693) -->
->>>>>>> de843449
     <skip />
     <string name="inline_keep_showing_app" msgid="1723113469580031041">"या अ‍ॅपकडील सूचना दाखवणे सुरू ठेवायचे?"</string>
     <string name="notification_unblockable_desc" msgid="1037434112919403708">"या सूचना बंद करता येत नाहीत"</string>
@@ -830,11 +810,7 @@
     <string name="pip_skip_to_prev" msgid="1955311326688637914">"डावलून मागे जा"</string>
     <string name="thermal_shutdown_title" msgid="4458304833443861111">"तापल्‍यामुळे फोन बंद झाला"</string>
     <string name="thermal_shutdown_message" msgid="9006456746902370523">"तुमचा फोन आता व्‍यवस्थित चालू आहे"</string>
-<<<<<<< HEAD
-    <string name="thermal_shutdown_dialog_message" msgid="566347880005304139">"तुमचा फोन खूप तापलाय, म्हणून तो थंड होण्यासाठी बंद झाला आहे. तुमचा फोन आता व्‍यवस्थित चालू आहे.\n\nतुम्ही असे केल्यास तुमचा फोन खूप तापेल:\n	•संसाधन केंद्रित अॅप वापरणे (गेमिंग, व्हिडिओ किंवा नेव्हिगेशन अॅप यासारखे)\n	•मोठ्या फायली डाउनलोड किंवा अपलोड करणे\n	•उच्च तापमानामध्ये तुमचा फोन वापरणे"</string>
-=======
     <string name="thermal_shutdown_dialog_message" msgid="566347880005304139">"तुमचा फोन खूप तापलाय, म्हणून तो थंड होण्यासाठी बंद झाला आहे. तुमचा फोन आता व्‍यवस्थित चालू आहे.\n\nतुम्ही असे केल्यास तुमचा फोन खूप तापेल:\n	•संसाधन केंद्रित अ‍ॅप वापरणे (गेमिंग, व्हिडिओ किंवा नेव्हिगेशन अ‍ॅप यासारखे)\n	•मोठ्या फायली डाउनलोड किंवा अपलोड करणे\n	•उच्च तापमानामध्ये तुमचा फोन वापरणे"</string>
->>>>>>> de843449
     <string name="high_temp_title" msgid="4589508026407318374">"फोन ऊष्ण होत आहे"</string>
     <string name="high_temp_notif_message" msgid="5642466103153429279">"फोन थंड होत असताना काही वैशिष्‍ट्ये मर्यादित असतात"</string>
     <string name="high_temp_dialog_message" msgid="6840700639374113553">"तुमचा फोन स्वयंचलितपणे थंड होईल. तुम्ही अद्यापही तुमचा फोन वापरू शकता परंतु तो कदाचित धीमेपणे कार्य करेल.\n\nतुमचा फोन एकदा थंड झाला की, तो सामान्यपणे कार्य करेल."</string>
@@ -860,15 +836,9 @@
     <string name="notification_channel_hints" msgid="7323870212489152689">"सूचना"</string>
     <string name="instant_apps" msgid="6647570248119804907">"इन्सटंट अ‍ॅप्स"</string>
     <string name="instant_apps_title" msgid="8738419517367449783">"<xliff:g id="APP">%1$s</xliff:g> रन होत आहे"</string>
-<<<<<<< HEAD
-    <string name="instant_apps_message" msgid="1183313016396018086">"इंस्टॉल केल्याशिवाय अॅप उघडले."</string>
-    <string name="instant_apps_message_with_help" msgid="6179830437630729747">"इंस्टॉल केल्याशिवाय अॅप उघडले. अधिक जाणून घेण्यासाठी टॅप करा."</string>
-    <string name="app_info" msgid="6856026610594615344">"अॅप माहिती"</string>
-=======
     <string name="instant_apps_message" msgid="1183313016396018086">"इंस्टॉल केल्याशिवाय अ‍ॅप उघडले."</string>
     <string name="instant_apps_message_with_help" msgid="6179830437630729747">"इंस्टॉल केल्याशिवाय अ‍ॅप उघडले. अधिक जाणून घेण्यासाठी टॅप करा."</string>
     <string name="app_info" msgid="6856026610594615344">"अ‍ॅप माहिती"</string>
->>>>>>> de843449
     <string name="go_to_web" msgid="2650669128861626071">"ब्राउझरवर जा"</string>
     <string name="mobile_data" msgid="7094582042819250762">"मोबाइल डेटा"</string>
     <string name="mobile_data_text_format" msgid="3526214522670876454">"<xliff:g id="ID_1">%1$s</xliff:g> — <xliff:g id="ID_2">%2$s</xliff:g>"</string>
@@ -901,20 +871,6 @@
     <string name="open_saver_setting_action" msgid="8314624730997322529">"सेटिंग्ज"</string>
     <string name="auto_saver_okay_action" msgid="2701221740227683650">"समजले"</string>
     <string name="heap_dump_tile_name" msgid="9141031328971226374">"SysUI हीप डंप करा"</string>
-<<<<<<< HEAD
-    <string name="ongoing_privacy_chip_content_single_app" msgid="4479560741898690064">"<xliff:g id="APP">%1$s</xliff:g> तुमचे <xliff:g id="TYPES_LIST">%2$s</xliff:g> वापरत आहे."</string>
-    <string name="ongoing_privacy_chip_content_multiple_apps" msgid="8640691753867990511">"अॅप्लिकेशन्स तुमचे <xliff:g id="TYPES_LIST">%s</xliff:g> वापरत आहे."</string>
-    <string name="ongoing_privacy_dialog_open_app" msgid="2483886665314567948">"अ‍ॅप उघडा"</string>
-    <string name="ongoing_privacy_dialog_cancel" msgid="5479124524931216790">"रद्द करा"</string>
-    <string name="ongoing_privacy_dialog_okay" msgid="5823914553907253532">"ओके"</string>
-    <string name="ongoing_privacy_dialog_open_settings" msgid="6382622467527049074">"सेटिंग्ज"</string>
-    <string name="ongoing_privacy_dialog_app_item" msgid="486085465491760739">"शेवटच्या <xliff:g id="TIME">%3$d</xliff:g> मिनिटासाठी <xliff:g id="APP">%1$s</xliff:g> तुमचे <xliff:g id="TYPE">%2$s</xliff:g> वापरत आहे"</string>
-    <string name="ongoing_privacy_dialog_apps_item" msgid="9207187236823950491">"<xliff:g id="APPS">%1$s</xliff:g> तुमचे <xliff:g id="TYPE">%2$s</xliff:g> वापरत आहे"</string>
-    <string name="ongoing_privacy_dialog_single_app" msgid="3884812469179810924">"<xliff:g id="APP">%1$s</xliff:g> तुमचे <xliff:g id="TYPES_LIST">%2$s</xliff:g> वापरत आहे"</string>
-    <string name="privacy_type_camera" msgid="1676604631892420333">"कॅमेरा"</string>
-    <string name="privacy_type_location" msgid="6435497989657286700">"स्थान"</string>
-    <string name="privacy_type_microphone" msgid="4153045784928554506">"मायक्रोफोन"</string>
-=======
     <!-- no translation found for ongoing_privacy_chip_multiple_apps (1406406529558080714) -->
     <string name="ongoing_privacy_chip_content_single_app" msgid="4479560741898690064">"<xliff:g id="APP">%1$s</xliff:g> तुमचे <xliff:g id="TYPES_LIST">%2$s</xliff:g> वापरत आहे."</string>
     <string name="ongoing_privacy_chip_content_multiple_apps" msgid="8640691753867990511">"अॅप्लिकेशन्स तुमचे <xliff:g id="TYPES_LIST">%s</xliff:g> वापरत आहे."</string>
@@ -937,5 +893,4 @@
     <skip />
     <!-- no translation found for music_controls_no_title (5236895307087002011) -->
     <skip />
->>>>>>> de843449
 </resources>