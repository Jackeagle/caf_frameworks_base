<?xml version="1.0" encoding="utf-8"?>
<!--
/*
 * Copyright (c) 2015-2017 The Linux Foundation. All rights reserved.
 * Not a Contribution.
*/
/*
**
** Copyright 2011, The Android Open Source Project
**
** Licensed under the Apache License, Version 2.0 (the "License");
** you may not use this file except in compliance with the License.
** You may obtain a copy of the License at
**
**     http://www.apache.org/licenses/LICENSE-2.0
**
** Unless required by applicable law or agreed to in writing, software
** distributed under the License is distributed on an "AS IS" BASIS,
** WITHOUT WARRANTIES OR CONDITIONS OF ANY KIND, either express or implied.
** See the License for the specific language governing permissions and
** limitations under the License.
*/
-->
<com.android.keyguard.AlphaOptimizedLinearLayout
    xmlns:android="http://schemas.android.com/apk/res/android"
    xmlns:systemui="http://schemas.android.com/apk/res-auto"
    android:id="@+id/mobile_combo"
    android:layout_width="wrap_content"
    android:layout_height="wrap_content"
    android:layout_gravity="center_vertical"
    android:orientation="horizontal">
    <ImageView
        android:layout_width="wrap_content"
        android:layout_height="wrap_content"
        android:layout_marginStart="2dp"
        android:id="@+id/data_inout"
        android:visibility="gone"
        />
    <FrameLayout
        android:layout_height="17dp"
        android:layout_width="wrap_content"
        android:layout_gravity="center_vertical">
        <ImageView
            android:id="@+id/mobile_in"
            android:layout_height="wrap_content"
            android:layout_width="wrap_content"
            android:src="@drawable/ic_activity_down"
            android:visibility="gone"
            android:paddingEnd="2dp"
            />
        <ImageView
            android:id="@+id/mobile_out"
            android:layout_height="wrap_content"
            android:layout_width="wrap_content"
            android:src="@drawable/ic_activity_up"
            android:paddingEnd="2dp"
            android:visibility="gone"
            />
    </FrameLayout>
    <ImageView
        android:id="@+id/mobile_type"
        android:layout_height="wrap_content"
        android:layout_width="wrap_content"
        android:layout_gravity="center_vertical"
        android:paddingStart="1dp"
        android:paddingEnd="2dp"
        android:visibility="gone" />
    <Space
        android:id="@+id/mobile_roaming_space"
        android:layout_height="match_parent"
        android:layout_width="@dimen/roaming_icon_start_padding"
        android:visibility="gone"
    />
    <FrameLayout
        android:layout_width="wrap_content"
        android:layout_height="wrap_content"
<<<<<<< HEAD
        >
        <FrameLayout
            android:id="@+id/mobile_signal_single"
            android:layout_width="wrap_content"
            android:layout_height="wrap_content"
            >
            <com.android.systemui.statusbar.AnimatedImageView
                android:id="@+id/mobile_signal"
                android:layout_height="wrap_content"
                android:layout_width="wrap_content"
                systemui:hasOverlappingRendering="false"
                />
            <ImageView
                android:id="@+id/mobile_roaming"
                android:layout_width="wrap_content"
                android:layout_height="wrap_content"
                android:src="@drawable/stat_sys_roaming"
                android:contentDescription="@string/data_connection_roaming"
                android:visibility="gone" />
        </FrameLayout>
        <LinearLayout
            android:id="@+id/mobile_signal_stacked"
=======
        android:layout_gravity="center_vertical">
        <com.android.systemui.statusbar.AnimatedImageView
            android:id="@+id/mobile_signal"
            android:layout_height="@dimen/qs_header_mobile_icon_size"
            android:layout_width="@dimen/qs_header_mobile_icon_size"
            systemui:hasOverlappingRendering="false"
            />
        <ImageView
            android:id="@+id/mobile_roaming"
>>>>>>> 825827da
            android:layout_width="wrap_content"
            android:layout_height="wrap_content"
            android:orientation="vertical"
            android:visibility="gone"
            >
            <ImageView
                android:id="@+id/mobile_signal_data"
                android:layout_width="wrap_content"
                android:layout_height="wrap_content"
                />
            <ImageView
                android:id="@+id/mobile_signal_voice"
                android:layout_width="wrap_content"
                android:layout_height="wrap_content"
                />
        </LinearLayout>
    </FrameLayout>
</com.android.keyguard.AlphaOptimizedLinearLayout><|MERGE_RESOLUTION|>--- conflicted
+++ resolved
@@ -74,7 +74,6 @@
     <FrameLayout
         android:layout_width="wrap_content"
         android:layout_height="wrap_content"
-<<<<<<< HEAD
         >
         <FrameLayout
             android:id="@+id/mobile_signal_single"
@@ -83,8 +82,8 @@
             >
             <com.android.systemui.statusbar.AnimatedImageView
                 android:id="@+id/mobile_signal"
-                android:layout_height="wrap_content"
-                android:layout_width="wrap_content"
+                android:layout_height="@dimen/qs_header_mobile_icon_size"
+                android:layout_width="@dimen/qs_header_mobile_icon_size"
                 systemui:hasOverlappingRendering="false"
                 />
             <ImageView
@@ -97,17 +96,6 @@
         </FrameLayout>
         <LinearLayout
             android:id="@+id/mobile_signal_stacked"
-=======
-        android:layout_gravity="center_vertical">
-        <com.android.systemui.statusbar.AnimatedImageView
-            android:id="@+id/mobile_signal"
-            android:layout_height="@dimen/qs_header_mobile_icon_size"
-            android:layout_width="@dimen/qs_header_mobile_icon_size"
-            systemui:hasOverlappingRendering="false"
-            />
-        <ImageView
-            android:id="@+id/mobile_roaming"
->>>>>>> 825827da
             android:layout_width="wrap_content"
             android:layout_height="wrap_content"
             android:orientation="vertical"
