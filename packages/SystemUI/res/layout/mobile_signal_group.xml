<?xml version="1.0" encoding="utf-8"?>
<!--
/*
 * Copyright (c) 2015-2017 The Linux Foundation. All rights reserved.
 * Not a Contribution.
*/
/*
**
** Copyright 2011, The Android Open Source Project
**
** Licensed under the Apache License, Version 2.0 (the "License");
** you may not use this file except in compliance with the License.
** You may obtain a copy of the License at
**
**     http://www.apache.org/licenses/LICENSE-2.0
**
** Unless required by applicable law or agreed to in writing, software
** distributed under the License is distributed on an "AS IS" BASIS,
** WITHOUT WARRANTIES OR CONDITIONS OF ANY KIND, either express or implied.
** See the License for the specific language governing permissions and
** limitations under the License.
*/
-->
<com.android.keyguard.AlphaOptimizedLinearLayout
    xmlns:android="http://schemas.android.com/apk/res/android"
    xmlns:systemui="http://schemas.android.com/apk/res-auto"
    android:id="@+id/mobile_combo"
    android:layout_width="wrap_content"
    android:layout_height="wrap_content"
    android:layout_gravity="center_vertical"
    android:orientation="horizontal">
    <ImageView
        android:layout_width="wrap_content"
        android:layout_height="wrap_content"
        android:layout_marginStart="2dp"
        android:id="@+id/data_inout"
        android:visibility="gone"
        />
    <FrameLayout
        android:layout_height="17dp"
        android:layout_width="wrap_content"
        android:layout_gravity="center_vertical">
        <ImageView
            android:id="@+id/mobile_in"
            android:layout_height="wrap_content"
            android:layout_width="wrap_content"
            android:src="@drawable/ic_activity_down"
            android:visibility="gone"
            android:paddingEnd="2dp"
            />
        <ImageView
            android:id="@+id/mobile_out"
            android:layout_height="wrap_content"
            android:layout_width="wrap_content"
            android:src="@drawable/ic_activity_up"
            android:paddingEnd="2dp"
            android:visibility="gone"
            />
    </FrameLayout>
    <ImageView
        android:id="@+id/mobile_type"
        android:layout_height="wrap_content"
        android:layout_width="wrap_content"
        android:layout_gravity="center_vertical"
        android:visibility="gone" />
    <Space
        android:id="@+id/mobile_roaming_space"
        android:layout_height="match_parent"
        android:layout_width="@dimen/roaming_icon_start_padding"
        android:visibility="gone"
    />
    <FrameLayout
        android:layout_width="wrap_content"
        android:layout_height="wrap_content"
<<<<<<< HEAD
        >
        <FrameLayout
            android:id="@+id/mobile_signal_single"
            android:layout_width="wrap_content"
            android:layout_height="wrap_content"
            >
            <com.android.systemui.statusbar.AnimatedImageView
                android:theme="@style/DualToneLightTheme"
                android:id="@+id/mobile_signal"
                android:layout_height="wrap_content"
                android:layout_width="wrap_content"
                systemui:hasOverlappingRendering="false"
                />
            <com.android.systemui.statusbar.AnimatedImageView
                android:theme="@style/DualToneDarkTheme"
                android:id="@+id/mobile_signal_dark"
                android:layout_height="wrap_content"
                android:layout_width="wrap_content"
                android:alpha="0.0"
                systemui:hasOverlappingRendering="false"
                />
            <ImageView
                android:id="@+id/mobile_roaming"
                android:layout_width="wrap_content"
                android:layout_height="17dp"
                android:paddingStart="22dp"
                android:paddingTop="1.5dp"
                android:paddingBottom="3dp"
                android:scaleType="fitCenter"
                android:src="@drawable/stat_sys_roaming"
                android:contentDescription="@string/data_connection_roaming"
                android:visibility="gone" />
        </FrameLayout>
        <LinearLayout
            android:id="@+id/mobile_signal_stacked"
            android:layout_width="wrap_content"
            android:layout_height="wrap_content"
            android:orientation="vertical"
            android:visibility="gone"
            >
            <ImageView
                android:id="@+id/mobile_signal_data"
                android:layout_width="wrap_content"
                android:layout_height="wrap_content"
                />
            <ImageView
                android:id="@+id/mobile_signal_voice"
                android:layout_width="wrap_content"
                android:layout_height="wrap_content"
                />
        </LinearLayout>
=======
        android:layout_gravity="center_vertical">
        <com.android.systemui.statusbar.AnimatedImageView
            android:id="@+id/mobile_signal"
            android:layout_height="wrap_content"
            android:layout_width="wrap_content"
            systemui:hasOverlappingRendering="false"
            />
        <ImageView
            android:id="@+id/mobile_roaming"
            android:layout_width="wrap_content"
            android:layout_height="wrap_content"
            android:src="@drawable/stat_sys_roaming"
            android:contentDescription="@string/data_connection_roaming"
            android:visibility="gone" />
>>>>>>> 8db271b9
    </FrameLayout>
</com.android.keyguard.AlphaOptimizedLinearLayout><|MERGE_RESOLUTION|>--- conflicted
+++ resolved
@@ -72,7 +72,6 @@
     <FrameLayout
         android:layout_width="wrap_content"
         android:layout_height="wrap_content"
-<<<<<<< HEAD
         >
         <FrameLayout
             android:id="@+id/mobile_signal_single"
@@ -80,28 +79,15 @@
             android:layout_height="wrap_content"
             >
             <com.android.systemui.statusbar.AnimatedImageView
-                android:theme="@style/DualToneLightTheme"
                 android:id="@+id/mobile_signal"
                 android:layout_height="wrap_content"
                 android:layout_width="wrap_content"
                 systemui:hasOverlappingRendering="false"
                 />
-            <com.android.systemui.statusbar.AnimatedImageView
-                android:theme="@style/DualToneDarkTheme"
-                android:id="@+id/mobile_signal_dark"
-                android:layout_height="wrap_content"
-                android:layout_width="wrap_content"
-                android:alpha="0.0"
-                systemui:hasOverlappingRendering="false"
-                />
             <ImageView
                 android:id="@+id/mobile_roaming"
                 android:layout_width="wrap_content"
-                android:layout_height="17dp"
-                android:paddingStart="22dp"
-                android:paddingTop="1.5dp"
-                android:paddingBottom="3dp"
-                android:scaleType="fitCenter"
+                android:layout_height="wrap_content"
                 android:src="@drawable/stat_sys_roaming"
                 android:contentDescription="@string/data_connection_roaming"
                 android:visibility="gone" />
@@ -124,21 +110,5 @@
                 android:layout_height="wrap_content"
                 />
         </LinearLayout>
-=======
-        android:layout_gravity="center_vertical">
-        <com.android.systemui.statusbar.AnimatedImageView
-            android:id="@+id/mobile_signal"
-            android:layout_height="wrap_content"
-            android:layout_width="wrap_content"
-            systemui:hasOverlappingRendering="false"
-            />
-        <ImageView
-            android:id="@+id/mobile_roaming"
-            android:layout_width="wrap_content"
-            android:layout_height="wrap_content"
-            android:src="@drawable/stat_sys_roaming"
-            android:contentDescription="@string/data_connection_roaming"
-            android:visibility="gone" />
->>>>>>> 8db271b9
     </FrameLayout>
 </com.android.keyguard.AlphaOptimizedLinearLayout>