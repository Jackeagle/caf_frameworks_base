--- conflicted
+++ resolved
@@ -27,9 +27,8 @@
     android:id="@+id/mobile_combo"
     android:layout_width="wrap_content"
     android:layout_height="wrap_content"
-<<<<<<< HEAD
-    android:orientation="horizontal"
-    >
+    android:layout_gravity="center_vertical"
+    android:orientation="horizontal">
     <ImageView
         android:layout_width="wrap_content"
         android:layout_height="wrap_content"
@@ -37,10 +36,6 @@
         android:id="@+id/data_inout"
         android:visibility="gone"
         />
-=======
-    android:layout_gravity="center_vertical"
-    android:orientation="horizontal">
->>>>>>> 2c4adf27
     <FrameLayout
         android:layout_height="17dp"
         android:layout_width="wrap_content"
@@ -71,17 +66,9 @@
     <FrameLayout
         android:layout_width="wrap_content"
         android:layout_height="wrap_content"
-<<<<<<< HEAD
         >
         <FrameLayout
             android:id="@+id/mobile_signal_single"
-=======
-        android:layout_gravity="center_vertical">
-        <com.android.systemui.statusbar.AnimatedImageView
-            android:theme="@style/DualToneLightTheme"
-            android:id="@+id/mobile_signal"
-            android:layout_height="wrap_content"
->>>>>>> 2c4adf27
             android:layout_width="wrap_content"
             android:layout_height="wrap_content"
             >
@@ -101,11 +88,6 @@
                 systemui:hasOverlappingRendering="false"
                 />
             <ImageView
-                android:id="@+id/mobile_type"
-                android:layout_height="wrap_content"
-                android:layout_width="wrap_content"
-                />
-            <ImageView
                 android:id="@+id/mobile_roaming"
                 android:layout_width="wrap_content"
                 android:layout_height="17dp"
@@ -114,13 +96,12 @@
                 android:paddingBottom="3dp"
                 android:scaleType="fitCenter"
                 android:src="@drawable/stat_sys_roaming"
-                android:contentDescription="@string/accessibility_data_connection_roaming"
+                android:contentDescription="@string/data_connection_roaming"
                 android:visibility="gone" />
         </FrameLayout>
         <LinearLayout
             android:id="@+id/mobile_signal_stacked"
             android:layout_width="wrap_content"
-<<<<<<< HEAD
             android:layout_height="wrap_content"
             android:orientation="vertical"
             android:visibility="gone"
@@ -136,21 +117,5 @@
                 android:layout_height="wrap_content"
                 />
         </LinearLayout>
-=======
-            android:alpha="0.0"
-            systemui:hasOverlappingRendering="false"
-            />
-        <ImageView
-            android:id="@+id/mobile_roaming"
-            android:layout_width="wrap_content"
-            android:layout_height="17dp"
-            android:paddingStart="22dp"
-            android:paddingTop="1.5dp"
-            android:paddingBottom="3dp"
-            android:scaleType="fitCenter"
-            android:src="@drawable/stat_sys_roaming"
-            android:contentDescription="@string/data_connection_roaming"
-            android:visibility="gone" />
->>>>>>> 2c4adf27
     </FrameLayout>
 </com.android.keyguard.AlphaOptimizedLinearLayout>