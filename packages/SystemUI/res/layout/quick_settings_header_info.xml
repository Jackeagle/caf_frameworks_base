<?xml version="1.0" encoding="utf-8"?>
<!--
  ~ Copyright (C) 2018 The Android Open Source Project
  ~
  ~ Licensed under the Apache License, Version 2.0 (the "License");
  ~ you may not use this file except in compliance with the License.
  ~ You may obtain a copy of the License at
  ~
  ~      http://www.apache.org/licenses/LICENSE-2.0
  ~
  ~ Unless required by applicable law or agreed to in writing, software
  ~ distributed under the License is distributed on an "AS IS" BASIS,
  ~ WITHOUT WARRANTIES OR CONDITIONS OF ANY KIND, either express or implied.
  ~ See the License for the specific language governing permissions and
  ~ limitations under the License
  -->
<FrameLayout xmlns:android="http://schemas.android.com/apk/res/android"
    android:id="@+id/header_text_container"
    android:layout_width="match_parent"
    android:layout_height="@dimen/qs_header_tooltip_height"
    android:layout_below="@id/quick_status_bar_system_icons"
    android:layout_marginTop="@dimen/qs_header_top_margin"
    android:paddingStart="@dimen/status_bar_padding_start"
    android:paddingEnd="@dimen/status_bar_padding_end">

    <TextView
        android:id="@+id/long_press_tooltip"
        android:layout_width="wrap_content"
        android:layout_height="wrap_content"
        android:layout_gravity="start|bottom"
        android:alpha="0"
        android:text="@string/quick_settings_header_onboarding_text"
        android:textAppearance="@style/TextAppearance.QS.TileLabel"
        android:textColor="?android:attr/textColorSecondary"
        android:visibility="invisible" />

    <LinearLayout
        android:layout_width="wrap_content"
        android:layout_height="wrap_content"
<<<<<<< HEAD
        android:layout_gravity="center_horizontal|bottom"
        android:gravity="center_vertical"
        android:alpha="0">
=======
        android:layout_gravity="start|bottom"
        android:gravity="center_vertical">
>>>>>>> 825827da

        <LinearLayout
            android:id="@+id/status_container"
            android:layout_width="wrap_content"
            android:layout_height="wrap_content"
            android:layout_gravity="start|center_vertical"
            android:layout_weight="1"
            android:gravity="center_vertical"
            android:alpha="0">

            <ImageView
                android:id="@+id/next_alarm_icon"
                android:layout_width="@dimen/qs_header_alarm_icon_size"
                android:layout_height="@dimen/qs_header_alarm_icon_size"
                android:src="@drawable/stat_sys_alarm"
                android:tint="?android:attr/textColorPrimary"
                android:visibility="gone"/>

            <TextView
                android:id="@+id/next_alarm_text"
                android:layout_width="wrap_content"
                android:layout_height="wrap_content"
                android:layout_marginStart="@dimen/qs_header_alarm_text_margin_start"
                android:textAppearance="@style/TextAppearance.QS.Status"
                android:visibility="gone"/>

            <View
                android:id="@+id/status_separator"
                android:layout_width="@dimen/qs_header_separator_width"
                android:layout_height="match_parent"
                android:visibility="gone"/>

            <ImageView
                android:id="@+id/ringer_mode_icon"
                android:layout_width="@dimen/qs_header_alarm_icon_size"
                android:layout_height="@dimen/qs_header_alarm_icon_size"
                android:tint="?android:attr/textColorPrimary"
                android:visibility="gone"/>

            <TextView
                android:id="@+id/ringer_mode_text"
                android:layout_width="wrap_content"
                android:layout_height="wrap_content"
                android:layout_marginStart="@dimen/qs_header_alarm_text_margin_start"
                android:textAppearance="@style/TextAppearance.QS.Status"
                android:visibility="gone"/>
        </LinearLayout>

        <View
            android:minWidth="@dimen/qs_status_separator"
            android:layout_width="0dp"
            android:layout_height="match_parent"
            android:layout_weight="1"/>

        <include layout="@layout/qs_carrier_group"
                 android:id="@+id/carrier_group"
                 android:layout_width="wrap_content"
                 android:layout_height="wrap_content"
                 android_layout_gravity="center vertical|end"/>
    </LinearLayout>

</FrameLayout><|MERGE_RESOLUTION|>--- conflicted
+++ resolved
@@ -37,14 +37,8 @@
     <LinearLayout
         android:layout_width="wrap_content"
         android:layout_height="wrap_content"
-<<<<<<< HEAD
-        android:layout_gravity="center_horizontal|bottom"
-        android:gravity="center_vertical"
-        android:alpha="0">
-=======
         android:layout_gravity="start|bottom"
         android:gravity="center_vertical">
->>>>>>> 825827da
 
         <LinearLayout
             android:id="@+id/status_container"
