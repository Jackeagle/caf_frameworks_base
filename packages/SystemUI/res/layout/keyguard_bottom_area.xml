<?xml version="1.0" encoding="utf-8"?>
<!--
  ~ Copyright (C) 2014 The Android Open Source Project
  ~
  ~ Licensed under the Apache License, Version 2.0 (the "License");
  ~ you may not use this file except in compliance with the License.
  ~ You may obtain a copy of the License at
  ~
  ~      http://www.apache.org/licenses/LICENSE-2.0
  ~
  ~ Unless required by applicable law or agreed to in writing, software
  ~ distributed under the License is distributed on an "AS IS" BASIS,
  ~ WITHOUT WARRANTIES OR CONDITIONS OF ANY KIND, either express or implied.
  ~ See the License for the specific language governing permissions and
  ~ limitations under the License
  -->

<com.android.systemui.statusbar.phone.KeyguardBottomAreaView
    xmlns:android="http://schemas.android.com/apk/res/android"
    xmlns:systemui="http://schemas.android.com/apk/res/com.android.systemui"
    android:id="@+id/keyguard_bottom_area"
    android:layout_height="match_parent"
    android:layout_width="match_parent"
    android:outlineProvider="none"
    android:elevation="5dp" > <!-- Put it above the status bar header -->

    <LinearLayout
        android:id="@+id/keyguard_indication_area"
        android:forceHasOverlappingRendering="false"
        android:layout_width="match_parent"
        android:layout_height="wrap_content"
        android:layout_marginBottom="@dimen/keyguard_indication_margin_bottom"
        android:layout_gravity="bottom|center_horizontal"
        android:orientation="vertical">

        <com.android.systemui.statusbar.phone.KeyguardIndicationTextView
            android:id="@+id/keyguard_indication_enterprise_disclosure"
            android:layout_width="match_parent"
            android:layout_height="wrap_content"
            android:gravity="center"
            android:textAppearance="@style/TextAppearance.Keyguard.BottomArea"
            android:visibility="gone" />

        <com.android.systemui.statusbar.phone.KeyguardIndicationTextView
            android:id="@+id/keyguard_indication_text"
            android:layout_width="match_parent"
            android:layout_height="wrap_content"
            android:gravity="center"
            android:textAppearance="@style/TextAppearance.Keyguard.BottomArea"
            android:accessibilityLiveRegion="polite" />

    </LinearLayout>

    <include layout="@layout/keyguard_emergency_carrier_area"
        android:id="@+id/keyguard_selector_fade_container"
        android:layout_width="wrap_content"
        android:layout_height="wrap_content"
        android:layout_marginBottom="70dp"
        android:orientation="vertical"
        android:layout_gravity="bottom|center_horizontal"
        android:gravity="center_horizontal" />

    <FrameLayout
        android:id="@+id/preview_container"
        android:layout_width="match_parent"
        android:layout_height="match_parent">
    </FrameLayout>

    <com.android.systemui.statusbar.KeyguardAffordanceView
        android:id="@+id/camera_button"
        android:layout_height="@dimen/keyguard_affordance_height"
        android:layout_width="@dimen/keyguard_affordance_width"
        android:layout_gravity="bottom|end"
        android:src="@drawable/ic_camera_alt_24dp"
        android:scaleType="center"
        android:contentDescription="@string/accessibility_camera_button"
        android:tint="?attr/wallpaperTextColor" />

    <com.android.systemui.statusbar.KeyguardAffordanceView
        android:id="@+id/left_button"
        android:layout_height="@dimen/keyguard_affordance_height"
        android:layout_width="@dimen/keyguard_affordance_width"
        android:layout_gravity="bottom|start"
        android:src="@*android:drawable/ic_phone"
        android:scaleType="center"
        android:contentDescription="@string/accessibility_phone_button"
        android:tint="?attr/wallpaperTextColor" />

    <com.android.systemui.statusbar.phone.LockIcon
        android:id="@+id/lock_icon"
        android:layout_width="@dimen/keyguard_lock_width"
        android:layout_height="@dimen/keyguard_lock_height"
        android:layout_gravity="bottom|center_horizontal"
        android:layout_marginBottom="@dimen/keyguard_lock_padding"
<<<<<<< HEAD
        android:src="@*android:drawable/ic_lock_24dp"
=======
        android:src="@*android:drawable/ic_lock"
>>>>>>> 825827da
        android:contentDescription="@string/accessibility_unlock_button"
        android:scaleType="fitCenter" />

    <FrameLayout
        android:id="@+id/overlay_container"
        android:layout_width="match_parent"
        android:layout_height="match_parent">

        <include layout="@layout/keyguard_bottom_area_overlay" />

    </FrameLayout>

</com.android.systemui.statusbar.phone.KeyguardBottomAreaView><|MERGE_RESOLUTION|>--- conflicted
+++ resolved
@@ -92,13 +92,9 @@
         android:layout_height="@dimen/keyguard_lock_height"
         android:layout_gravity="bottom|center_horizontal"
         android:layout_marginBottom="@dimen/keyguard_lock_padding"
-<<<<<<< HEAD
-        android:src="@*android:drawable/ic_lock_24dp"
-=======
         android:src="@*android:drawable/ic_lock"
->>>>>>> 825827da
         android:contentDescription="@string/accessibility_unlock_button"
-        android:scaleType="fitCenter" />
+        android:scaleType="center" />
 
     <FrameLayout
         android:id="@+id/overlay_container"
