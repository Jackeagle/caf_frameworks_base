<?xml version="1.0" encoding="utf-8"?>
<!--
     Copyright (C) 2014 The Android Open Source Project

     Licensed under the Apache License, Version 2.0 (the "License");
     you may not use this file except in compliance with the License.
     You may obtain a copy of the License at

          http://www.apache.org/licenses/LICENSE-2.0

     Unless required by applicable law or agreed to in writing, software
     distributed under the License is distributed on an "AS IS" BASIS,
     WITHOUT WARRANTIES OR CONDITIONS OF ANY KIND, either express or implied.
     See the License for the specific language governing permissions and
     limitations under the License.
-->
<!-- extends LinearLayout -->
<com.android.systemui.volume.ZenModePanel xmlns:android="http://schemas.android.com/apk/res/android"
    android:id="@+id/zen_mode_panel"
    android:layout_width="match_parent"
    android:layout_height="wrap_content"
    android:clipChildren="false"
    android:orientation="vertical" >

    <FrameLayout
        android:id="@+id/zen_buttons_container"
        android:layout_width="match_parent"
        android:layout_height="wrap_content"
        android:minHeight="8dp"
        android:elevation="4dp"
        android:background="@drawable/qs_background_secondary" >

        <com.android.systemui.volume.SegmentedButtons
            android:id="@+id/zen_buttons"
            android:layout_width="match_parent"
            android:layout_height="wrap_content"
            android:layout_marginStart="@dimen/qs_panel_padding"
            android:layout_marginEnd="@dimen/qs_panel_padding"
            android:layout_marginTop="4dp"
            android:layout_marginLeft="8dp"
            android:layout_marginRight="8dp"
            android:layout_marginBottom="8dp"
            android:clipChildren="false" />
    </FrameLayout>

    <RelativeLayout
        android:id="@+id/zen_subhead"
        android:layout_width="match_parent"
        android:layout_height="62dp"
        android:gravity="center_vertical"
        android:paddingStart="8dp"
        android:paddingEnd="8dp" >

        <TextView
            android:id="@+id/zen_subhead_collapsed"
            android:layout_width="wrap_content"
            android:layout_height="48dp"
            android:layout_gravity="center_vertical"
            android:gravity="center_vertical"
            android:paddingStart="8dp"
            android:paddingEnd="4dp"
            android:background="@drawable/btn_borderless_rect"
            android:clickable="true"
            android:drawableEnd="@drawable/qs_subhead_caret"
            android:maxLines="2"
            android:ellipsize="end"
            android:textAppearance="@style/TextAppearance.QS.Subhead" />

        <TextView
            android:id="@+id/zen_subhead_expanded"
            android:layout_width="wrap_content"
            android:layout_height="48dp"
            android:layout_gravity="center_vertical"
            android:gravity="center_vertical"
            android:paddingStart="8dp"
<<<<<<< HEAD
=======
            android:paddingLeft="8dp"
            android:maxLines="2"
            android:ellipsize="end"
>>>>>>> 23a90283
            android:textAppearance="@style/TextAppearance.QS.Subhead" />

        <ImageView
            android:id="@+id/zen_more_settings"
            android:layout_width="48dp"
            android:layout_height="48dp"
            android:layout_alignParentEnd="true"
            android:background="@drawable/btn_borderless_rect"
            android:clickable="true"
            android:contentDescription="@string/accessibility_desc_settings"
            android:scaleType="center"
            android:src="@drawable/ic_settings" />

    </RelativeLayout>

    <LinearLayout
        android:id="@+id/zen_conditions"
        android:layout_width="match_parent"
        android:layout_height="wrap_content"
        android:orientation="vertical"
        android:paddingBottom="@dimen/zen_mode_condition_detail_bottom_padding" />

</com.android.systemui.volume.ZenModePanel><|MERGE_RESOLUTION|>--- conflicted
+++ resolved
@@ -73,12 +73,9 @@
             android:layout_gravity="center_vertical"
             android:gravity="center_vertical"
             android:paddingStart="8dp"
-<<<<<<< HEAD
-=======
             android:paddingLeft="8dp"
             android:maxLines="2"
             android:ellipsize="end"
->>>>>>> 23a90283
             android:textAppearance="@style/TextAppearance.QS.Subhead" />
 
         <ImageView
