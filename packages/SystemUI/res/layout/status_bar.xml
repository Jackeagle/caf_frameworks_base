<?xml version="1.0" encoding="utf-8"?>
<!--
**
** Copyright 2006, The Android Open Source Project
**
** Licensed under the Apache License, Version 2.0 (the "License"); 
** you may not use this file except in compliance with the License. 
** You may obtain a copy of the License at 
**
**     http://www.apache.org/licenses/LICENSE-2.0 
**
** Unless required by applicable law or agreed to in writing, software 
** distributed under the License is distributed on an "AS IS" BASIS, 
** WITHOUT WARRANTIES OR CONDITIONS OF ANY KIND, either express or implied. 
** See the License for the specific language governing permissions and 
** limitations under the License.
*/
-->

<!--    android:background="@drawable/status_bar_closed_default_background" -->
<com.android.systemui.statusbar.phone.PhoneStatusBarView
    xmlns:android="http://schemas.android.com/apk/res/android"
    xmlns:systemui="http://schemas.android.com/apk/res/com.android.systemui"
    android:id="@+id/status_bar"
    android:background="@drawable/system_bar_background"
    android:orientation="vertical"
    android:focusable="false"
    android:descendantFocusability="afterDescendants"
    >

    <ImageView
        android:id="@+id/notification_lights_out"
        android:layout_width="@dimen/status_bar_icon_size"
        android:layout_height="match_parent"
        android:paddingStart="6dip"
        android:paddingBottom="2dip"
        android:src="@drawable/ic_sysbar_lights_out_dot_small"
        android:scaleType="center"
        android:visibility="gone"
        />

    <LinearLayout android:id="@+id/status_bar_contents"
        android:layout_width="match_parent"
        android:layout_height="match_parent"
        android:paddingStart="6dp"
        android:paddingEnd="8dp"
        android:orientation="horizontal"
        >

        <!-- The alpha of this area is controlled from both PhoneStatusBarTransitions and
             PhoneStatusBar (DISABLE_NOTIFICATION_ICONS). -->
        <com.android.systemui.statusbar.AlphaOptimizedFrameLayout
            android:id="@+id/notification_icon_area"
            android:layout_width="0dip"
            android:layout_height="match_parent"
            android:layout_weight="1"
            android:orientation="horizontal" />

        <com.android.keyguard.AlphaOptimizedLinearLayout android:id="@+id/system_icon_area"
            android:layout_width="wrap_content"
            android:layout_height="match_parent"
            android:orientation="horizontal"
            >

            <include layout="@layout/system_icons" />

            <com.android.systemui.BatteryLevelTextView android:id="@+id/battery_level"
                android:layout_width="wrap_content"
                android:layout_height="wrap_content"
                android:layout_gravity="center_vertical"
                android:layout_marginStart="@dimen/header_battery_margin_keyguard"
                android:textColor="@color/status_bar_battery_level_text_color"
                android:textSize="@dimen/battery_level_text_size" />

            <com.android.systemui.statusbar.policy.Clock
                android:id="@+id/clock"
                android:textAppearance="@style/TextAppearance.StatusBar.Clock"
                android:layout_width="wrap_content"
                android:layout_height="match_parent"
                android:singleLine="true"
                android:paddingStart="@dimen/status_bar_clock_starting_padding"
                android:paddingEnd="@dimen/status_bar_clock_end_padding"
                android:gravity="center_vertical|start"
                />
        </com.android.keyguard.AlphaOptimizedLinearLayout>
    </LinearLayout>

<<<<<<< HEAD
    <com.android.keyguard.AlphaOptimizedLinearLayout
        android:id="@+id/center_clock_layout"
        android:gravity="center"
        android:orientation="horizontal"
        android:layout_width="match_parent"
        android:layout_height="match_parent"
        >

        <com.android.systemui.statusbar.policy.Clock
            android:id="@+id/center_clock"
            android:textAppearance="@style/TextAppearance.StatusBar.Clock"
            android:layout_width="wrap_content"
            android:layout_height="match_parent"
            android:singleLine="true"
            android:gravity="center"
            android:visibility="gone"
            />
    </com.android.keyguard.AlphaOptimizedLinearLayout>
=======
    <ViewStub
        android:id="@+id/emergency_cryptkeeper_text"
        android:layout_width="wrap_content"
        android:layout_height="match_parent"
        android:layout="@layout/emergency_cryptkeeper_text"
    />

>>>>>>> 3570784f
</com.android.systemui.statusbar.phone.PhoneStatusBarView><|MERGE_RESOLUTION|>--- conflicted
+++ resolved
@@ -85,7 +85,13 @@
         </com.android.keyguard.AlphaOptimizedLinearLayout>
     </LinearLayout>
 
-<<<<<<< HEAD
+    <ViewStub
+        android:id="@+id/emergency_cryptkeeper_text"
+        android:layout_width="wrap_content"
+        android:layout_height="match_parent"
+        android:layout="@layout/emergency_cryptkeeper_text"
+    />
+
     <com.android.keyguard.AlphaOptimizedLinearLayout
         android:id="@+id/center_clock_layout"
         android:gravity="center"
@@ -104,13 +110,4 @@
             android:visibility="gone"
             />
     </com.android.keyguard.AlphaOptimizedLinearLayout>
-=======
-    <ViewStub
-        android:id="@+id/emergency_cryptkeeper_text"
-        android:layout_width="wrap_content"
-        android:layout_height="match_parent"
-        android:layout="@layout/emergency_cryptkeeper_text"
-    />
-
->>>>>>> 3570784f
 </com.android.systemui.statusbar.phone.PhoneStatusBarView>