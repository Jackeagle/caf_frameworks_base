--- conflicted
+++ resolved
@@ -20,55 +20,6 @@
 
 <resources xmlns:android="http://schemas.android.com/apk/res/android"
     xmlns:xliff="urn:oasis:names:tc:xliff:document:1.2">
-<<<<<<< HEAD
-    <string name="app_name" msgid="3171996292755059205">"कीगार्ड"</string>
-    <string name="keyguard_password_enter_pin_code" msgid="3420548423949593123">"पिन कोड टाइप करा"</string>
-    <string name="keyguard_password_enter_puk_code" msgid="670683628782925409">"सिम PUK आणि नवीन पिन कोड टाइप करा"</string>
-    <string name="keyguard_password_enter_puk_prompt" msgid="3747778500166059332">"सिम PUK कोड"</string>
-    <string name="keyguard_password_enter_pin_prompt" msgid="8188243197504453830">"नवीन सिम पिन कोड"</string>
-    <string name="keyguard_password_entry_touch_hint" msgid="5790410752696806482"><font size="17">"पासवर्ड टाइप करण्यासाठी स्पर्श करा"</font></string>
-    <string name="keyguard_password_enter_password_code" msgid="595980919238127672">"अनलॉक करण्यासाठी पासवर्ड टाइप करा"</string>
-    <string name="keyguard_password_enter_pin_password_code" msgid="7504123374204446086">"अनलॉक करण्यासाठी पिन टाइप करा"</string>
-    <string name="keyguard_enter_your_pin" msgid="7152989016739952871">"तुमचा पिन एंटर करा"</string>
-    <string name="keyguard_enter_your_pattern" msgid="4297890206109830353">"तुमचा पॅटर्न एंटर करा"</string>
-    <string name="keyguard_enter_your_password" msgid="5397328359341314506">"तुमचा पासवर्ड एंटर करा"</string>
-    <string name="keyguard_password_wrong_pin_code" msgid="6535018036285012028">"चुकीचा पिन कोड."</string>
-    <string name="keyguard_sim_error_message_short" msgid="592109500618448312">"अवैध कार्ड."</string>
-    <string name="keyguard_charged" msgid="3316115607283493413">"पूर्णपणे चार्ज"</string>
-    <string name="keyguard_plugged_in_wireless" msgid="3004717438401575235">"<xliff:g id="PERCENTAGE">%s</xliff:g> • वायरलेस पद्धतीने चार्ज करत आहे"</string>
-    <string name="keyguard_plugged_in" msgid="3161102098900158923">"<xliff:g id="PERCENTAGE">%s</xliff:g> • चार्ज होत आहे"</string>
-    <string name="keyguard_plugged_in_charging_fast" msgid="3684592786276709342">"<xliff:g id="PERCENTAGE">%s</xliff:g> • वेगाने चार्ज होत आहे"</string>
-    <string name="keyguard_plugged_in_charging_slowly" msgid="509533586841478405">"<xliff:g id="PERCENTAGE">%s</xliff:g> • सावकाश चार्ज होत आहे"</string>
-    <string name="keyguard_low_battery" msgid="9218432555787624490">"तुमचा चार्जर कनेक्ट करा."</string>
-    <string name="keyguard_instructions_when_pattern_disabled" msgid="8566679946700751371">"अनलॉक करण्यासाठी मेनू दाबा."</string>
-    <string name="keyguard_network_locked_message" msgid="6743537524631420759">"नेटवर्क लॉक केले"</string>
-    <string name="keyguard_missing_sim_message_short" msgid="6327533369959764518">"सिम कार्ड नाही"</string>
-    <string name="keyguard_missing_sim_message" product="tablet" msgid="4550152848200783542">"टॅबलेटमध्ये सिम कार्ड नाही."</string>
-    <string name="keyguard_missing_sim_message" product="default" msgid="6585414237800161146">"फोनमध्ये सिम कार्ड नाही."</string>
-    <string name="keyguard_missing_sim_instructions" msgid="7350295932015220392">"सिम कार्ड घाला."</string>
-    <string name="keyguard_missing_sim_instructions_long" msgid="589889372883904477">"सिम कार्ड गहाळ झाले आहे किंवा ते वाचनीय नाही. सिम कार्ड घाला."</string>
-    <string name="keyguard_permanent_disabled_sim_message_short" msgid="654102080186420706">"निरुपयोगी सिम कार्ड."</string>
-    <string name="keyguard_permanent_disabled_sim_instructions" msgid="4683178224791318347">"तुमचे सिम कार्ड कायमचे अक्षम केले गेले आहे.\n दुसर्‍या सिम कार्डसाठी आपल्‍या वायरलेस सेवा प्रदात्‍याशी संपर्क साधा."</string>
-    <string name="keyguard_sim_locked_message" msgid="953766009432168127">"सिम कार्ड लॉक झाले आहे."</string>
-    <string name="keyguard_sim_puk_locked_message" msgid="1772789643694942073">"सिम कार्ड PUK-लॉक केलेले आहे."</string>
-    <string name="keyguard_sim_unlock_progress_dialog_message" msgid="3586601150825821675">"सिम कार्ड अनलॉक करत आहे…"</string>
-    <string name="keyguard_accessibility_pin_area" msgid="703175752097279029">"पिन क्षेत्र"</string>
-    <string name="keyguard_accessibility_password" msgid="7695303207740941101">"डिव्हाइस पासवर्ड"</string>
-    <string name="keyguard_accessibility_sim_pin_area" msgid="912702510825058921">"सिम पिन क्षेत्र"</string>
-    <string name="keyguard_accessibility_sim_puk_area" msgid="136979425761438705">"सिम PUK क्षेत्र"</string>
-    <string name="keyguard_accessibility_next_alarm" msgid="5835196989158584991">"पुढील अलार्म <xliff:g id="ALARM">%1$s</xliff:g> साठी सेट केला"</string>
-    <string name="keyboardview_keycode_delete" msgid="6883116827512721630">"हटवा"</string>
-    <string name="disable_carrier_button_text" msgid="6914341927421916114">"eSIM बंद करा"</string>
-    <string name="error_disable_esim_title" msgid="4852978431156228006">"eSIM बंद करू नका"</string>
-    <string name="error_disable_esim_msg" msgid="676694908770135639">"एका एररमुळे eSIM बंद होऊ शकत नाही."</string>
-    <string name="keyboardview_keycode_enter" msgid="4505833604411016668">"एंटर करा"</string>
-    <string name="kg_forgot_pattern_button_text" msgid="534245177645252620">"पॅटर्न विसरलात"</string>
-    <string name="kg_wrong_pattern" msgid="2873443744087746812">"चुकीचा पॅटर्न"</string>
-    <string name="kg_wrong_password" msgid="8060364776224836597">"चुकीचा पासवर्ड"</string>
-    <string name="kg_wrong_pin" msgid="4785660766909463466">"चुकीचा पिन"</string>
-    <plurals name="kg_too_many_failed_attempts_countdown" formatted="false" msgid="4368805541257003755">
-      <item quantity="one"><xliff:g id="NUMBER">%d</xliff:g> सेकंदात पुन्हा प्रयत्न करा.</item>
-=======
     <string name="app_name" msgid="514691256816366517">"कीगार्ड"</string>
     <string name="keyguard_password_enter_pin_code" msgid="8582296866585566671">"पिन कोड टाइप करा"</string>
     <string name="keyguard_password_enter_puk_code" msgid="3813154965969758868">"सिम PUK आणि नवीन पिन कोड टाइप करा"</string>
@@ -115,47 +66,9 @@
     <string name="kg_wrong_password" msgid="4143127991071670512">"चुकीचा पासवर्ड"</string>
     <string name="kg_wrong_pin" msgid="4160978845968732624">"चुकीचा पिन"</string>
     <plurals name="kg_too_many_failed_attempts_countdown" formatted="false" msgid="991400408675793914">
->>>>>>> 0435f0ae
       <item quantity="other"><xliff:g id="NUMBER">%d</xliff:g> सेकंदांत पुन्हा प्रयत्न करा.</item>
+      <item quantity="one">एका सेकंदात पुन्‍हा प्रयत्न करा.</item>
     </plurals>
-<<<<<<< HEAD
-    <string name="kg_pattern_instructions" msgid="5547646893001491340">"तुमचा पॅटर्न काढा"</string>
-    <string name="kg_sim_pin_instructions" msgid="6389000973113699187">"सिम पिन एंटर करा"</string>
-    <string name="kg_sim_pin_instructions_multi" msgid="1643757228644271861">"\"<xliff:g id="CARRIER">%1$s</xliff:g>\" साठी सिम पिन एंटर करा"</string>
-    <string name="kg_sim_lock_esim_instructions" msgid="4416732549172148542">"<xliff:g id="PREVIOUS_MSG">%1$s</xliff:g> मोबाइल सेवेशिवाय डिव्हाइस वापरण्यासाठी eSIM बंद करा."</string>
-    <string name="kg_pin_instructions" msgid="4069609316644030034">"पिन एंटर करा"</string>
-    <string name="kg_password_instructions" msgid="136952397352976538">"पासवर्ड एंटर करा"</string>
-    <string name="kg_puk_enter_puk_hint" msgid="2288964170039899277">"सिम आता अक्षम केले आहे. सुरू ठेवण्यासाठी PUK कोड एंटर करा. तपशीलांसाठी वाहकाशी संपर्क साधा."</string>
-    <string name="kg_puk_enter_puk_hint_multi" msgid="1373131883510840794">"\"<xliff:g id="CARRIER">%1$s</xliff:g>\" सिम आता अक्षम केले आहे. सुरू ठेवण्यासाठी PUK कोड एंटर करा. तपशीलांसाठी वाहकाशी संपर्क साधा."</string>
-    <string name="kg_puk_enter_pin_hint" msgid="3137789674920391087">"इच्छित पिन कोड एंटर करा"</string>
-    <string name="kg_enter_confirm_pin_hint" msgid="3089485999116759671">"इच्छित पिन कोड ची पुष्टी करा"</string>
-    <string name="kg_sim_unlock_progress_dialog_message" msgid="4471738151810900114">"सिम कार्ड अनलॉक करत आहे…"</string>
-    <string name="kg_invalid_sim_pin_hint" msgid="3057533256729513335">"4 ते 8 अंकांचा पिन टाईप करा."</string>
-    <string name="kg_invalid_sim_puk_hint" msgid="6003602401368264144">"PUK कोड 8 अंकी किंवा त्यापेक्षा अधिकचा असावा."</string>
-    <string name="kg_invalid_puk" msgid="5399287873762592502">"योग्य PUK कोड पुन्हा एंटर करा. पुनःपुन्हा प्रयत्न करणे सिम कायमचे अक्षम करेल."</string>
-    <string name="kg_invalid_confirm_pin_hint" product="default" msgid="5672736555427444330">"पिन कोड जुळत नाहीत"</string>
-    <string name="kg_login_too_many_attempts" msgid="6604574268387867255">"खूप जास्त पॅटर्न प्रयत्न"</string>
-    <string name="kg_too_many_failed_pin_attempts_dialog_message" msgid="8637788033282252027">"तुम्ही तुमचा PIN <xliff:g id="NUMBER_0">%1$d</xliff:g> वेळा चुकीच्या पद्धतीने टाइप केला आहे. \n\n<xliff:g id="NUMBER_1">%2$d</xliff:g> सेकंदांमध्ये पुन्हा प्रयत्न करा."</string>
-    <string name="kg_too_many_failed_password_attempts_dialog_message" msgid="7724148763268377734">"तुम्ही तुमचा पासवर्ड <xliff:g id="NUMBER_0">%1$d</xliff:g> वेळा चुकीच्या पद्धतीने टाइप केला आहे. \n\n<xliff:g id="NUMBER_1">%2$d</xliff:g> सेकंदांमध्ये पुन्हा प्रयत्न करा."</string>
-    <string name="kg_too_many_failed_pattern_attempts_dialog_message" msgid="4820967667848302092">"तुम्ही तुमचा अनलॉक पॅटर्न <xliff:g id="NUMBER_0">%1$d</xliff:g> वेळा अयोग्यरितीने काढला. \n\n <xliff:g id="NUMBER_1">%2$d</xliff:g> सेकंदांमध्ये पुन्हा प्रयत्न करा."</string>
-    <string name="kg_failed_attempts_almost_at_wipe" product="tablet" msgid="1629351522209932316">"तुम्ही टॅबलेट अनलॉक करण्याचा <xliff:g id="NUMBER_0">%1$d</xliff:g> वेळा चुकीच्या पद्धतीने प्रयत्न केला आहे. आणखी <xliff:g id="NUMBER_1">%2$d</xliff:g> अयशस्वी प्रयत्नांनंतर, हे टॅबलेट रीसेट केला जाईल, जे त्याचा सर्व डेटा हटवेल."</string>
-    <string name="kg_failed_attempts_almost_at_wipe" product="default" msgid="3921998703529189931">"तुम्ही फोन अनलॉक करण्याचा <xliff:g id="NUMBER_0">%1$d</xliff:g> वेळा चुकीच्या पद्धतीने प्रयत्न केला आहे. आणखी <xliff:g id="NUMBER_1">%2$d</xliff:g> अयशस्वी प्रयत्नांनंतर, हा फोन रीसेट केला जाईल, जे त्याचा सर्व डेटा हटवेल."</string>
-    <string name="kg_failed_attempts_now_wiping" product="tablet" msgid="4694232971224663735">"तुम्ही टॅबलेट अनलॉक करण्याचा <xliff:g id="NUMBER">%d</xliff:g> वेळा चुकीच्या पद्धतीने प्रयत्न केला आहे. हे टॅबलेट रीसेट केले जाईल, जे त्याचा सर्व डेटा हटवेल."</string>
-    <string name="kg_failed_attempts_now_wiping" product="default" msgid="2365964340830006961">"तुम्ही फोन अनलॉक करण्याचा <xliff:g id="NUMBER">%d</xliff:g> वेळा चुकीच्या पद्धतीने प्रयत्न केला आहे. हा फोन रीसेट केला जाईल, जे त्याचा सर्व डेटा हटवेल."</string>
-    <string name="kg_failed_attempts_almost_at_erase_user" product="tablet" msgid="1365418870560228936">"तुम्ही टॅबलेट अनलॉक करण्याचा <xliff:g id="NUMBER_0">%1$d</xliff:g> वेळा चुकीच्या पद्धतीने प्रयत्न केला आहे. आणखी <xliff:g id="NUMBER_1">%2$d</xliff:g> अयशस्वी प्रयत्नांनंतर, या वापरकर्त्याला काढले जाईल, जे सर्व वापरकर्ता डेटा हटवेल."</string>
-    <string name="kg_failed_attempts_almost_at_erase_user" product="default" msgid="2151286957817486128">"तुम्ही फोन अनलॉक करण्याचा <xliff:g id="NUMBER_0">%1$d</xliff:g> वेळा चुकीच्या पद्धतीने प्रयत्न केला आहे. आणखी <xliff:g id="NUMBER_1">%2$d</xliff:g> अयशस्वी प्रयत्नांनंतर, या वापरकर्त्याला काढले जाईल, जे सर्व वापरकर्ता डेटा हटवेल."</string>
-    <string name="kg_failed_attempts_now_erasing_user" product="tablet" msgid="5464020754932560928">"तुम्ही टॅबलेट अनलॉक करण्याचा <xliff:g id="NUMBER">%d</xliff:g> वेळा चुकीच्या पद्धतीने प्रयत्न केला आहे. या वापरकर्त्याला काढले जाईल, जे सर्व वापरकर्ता डेटा हटवेल."</string>
-    <string name="kg_failed_attempts_now_erasing_user" product="default" msgid="6171564974118059">"तुम्ही फोन अनलॉक करण्याचा <xliff:g id="NUMBER">%d</xliff:g> वेळा चुकीच्या पद्धतीने प्रयत्न केला आहे. या वापरकर्त्याला काढले जाईल, जे सर्व वापरकर्ता डेटा हटवेल."</string>
-    <string name="kg_failed_attempts_almost_at_erase_profile" product="tablet" msgid="9154513795928824239">"तुम्ही टॅबलेट अनलॉक करण्याचा <xliff:g id="NUMBER_0">%1$d</xliff:g> वेळा चुकीच्या पद्धतीने प्रयत्न केला आहे. आणखी <xliff:g id="NUMBER_1">%2$d</xliff:g> अयशस्वी प्रयत्नांनंतर, ही कार्य प्रोफाइल काढली जाईल, जे सर्व प्रोफाइल डेटा हटवेल."</string>
-    <string name="kg_failed_attempts_almost_at_erase_profile" product="default" msgid="2162434417489128282">"तुम्ही फोन अनलॉक करण्याचा <xliff:g id="NUMBER_0">%1$d</xliff:g> वेळा चुकीच्या पद्धतीने प्रयत्न केला आहे. आणखी <xliff:g id="NUMBER_1">%2$d</xliff:g> अयशस्वी प्रयत्नांनंतर, ही कार्य प्रोफाइल काढली जाईल, जे सर्व प्रोफाइल डेटा हटवेल."</string>
-    <string name="kg_failed_attempts_now_erasing_profile" product="tablet" msgid="8966727588974691544">"तुम्ही टॅबलेट अनलॉक करण्याचा <xliff:g id="NUMBER">%d</xliff:g> वेळा चुकीच्या पद्धतीने प्रयत्न केला आहे. कार्य प्रोफाइल काढली जाईल, जे सर्व प्रोफाइल डेटा हटवेल."</string>
-    <string name="kg_failed_attempts_now_erasing_profile" product="default" msgid="8476407539834855">"तुम्ही फोन अनलॉक करण्याचा <xliff:g id="NUMBER">%d</xliff:g> वेळा चुकीच्या पद्धतीने प्रयत्न केला आहे. कार्य प्रोफाइल काढली जाईल, जे सर्व प्रोफाइल डेटा हटवेल."</string>
-    <string name="kg_failed_attempts_almost_at_login" product="tablet" msgid="956706236554092172">"तुम्ही तुमचा अनलॉक पॅटर्न <xliff:g id="NUMBER_0">%1$d</xliff:g> वेळा अयोग्यपणे काढला आहे. आणखी <xliff:g id="NUMBER_1">%2$d</xliff:g> अयशस्वी प्रयत्नांनंतर, तुम्हाला ईमेल खाते वापरून तुमचा टॅब्लेट अनलॉक करण्यास सांगितले जाईल.\n\n <xliff:g id="NUMBER_2">%3$d</xliff:g> सेकंदांमध्ये पुन्हा प्रयत्न करा."</string>
-    <string name="kg_failed_attempts_almost_at_login" product="default" msgid="8364140853305528449">"तुम्ही तुमचा अनलॉक पॅटर्न <xliff:g id="NUMBER_0">%1$d</xliff:g> वेळा अयोग्यपणे काढला आहे. आणखी <xliff:g id="NUMBER_1">%2$d</xliff:g> अयशस्वी प्रयत्नांनंतर, तुम्हाला ईमेल खाते वापरून तुमचा फोन अनलॉक करण्यास सांगितले जाईल.\n\n <xliff:g id="NUMBER_2">%3$d</xliff:g> सेकंदांमध्ये पुन्हा प्रयत्न करा."</string>
-    <string name="kg_password_wrong_pin_code_pukked" msgid="3389829202093674267">"सिम पिन कोड चुकीचा आहे तुम्ही आता तुमचे डिव्हाइस अनलॉक करण्‍यासाठी तुमच्या वाहकाशी संपर्क साधावा."</string>
-    <plurals name="kg_password_wrong_pin_code" formatted="false" msgid="4314341367727055967">
-      <item quantity="one">चुकीचा सिम पिन कोड, तुमच्याकडे <xliff:g id="NUMBER_1">%d</xliff:g> प्रयत्न शिल्लक आहेत.</item>
-=======
     <string name="kg_pattern_instructions" msgid="5376036737065051736">"तुमचा पॅटर्न काढा"</string>
     <string name="kg_sim_pin_instructions" msgid="1942424305184242951">"सिम पिन एंटर करा"</string>
     <string name="kg_sim_pin_instructions_multi" msgid="3639863309953109649">"\"<xliff:g id="CARRIER">%1$s</xliff:g>\" साठी सिम पिन एंटर करा"</string>
@@ -191,40 +104,14 @@
     <string name="kg_failed_attempts_almost_at_login" product="default" msgid="3307854957632348753">"तुम्ही तुमचा अनलॉक पॅटर्न <xliff:g id="NUMBER_0">%1$d</xliff:g> वेळा अयोग्यपणे काढला आहे. आणखी <xliff:g id="NUMBER_1">%2$d</xliff:g> अयशस्वी प्रयत्नांनंतर, तुम्हाला ईमेल खाते वापरून तुमचा फोन अनलॉक करण्यास सांगितले जाईल.\n\n <xliff:g id="NUMBER_2">%3$d</xliff:g> सेकंदांमध्ये पुन्हा प्रयत्न करा."</string>
     <string name="kg_password_wrong_pin_code_pukked" msgid="8047350661459040581">"सिम पिन कोड चुकीचा आहे तुम्ही आता तुमचे डिव्हाइस अनलॉक करण्‍यासाठी तुमच्या वाहकाशी संपर्क साधावा."</string>
     <plurals name="kg_password_wrong_pin_code" formatted="false" msgid="7030584350995485026">
->>>>>>> 0435f0ae
       <item quantity="other">चुकीचा सिम पिन कोड, तुमच्याकडे <xliff:g id="NUMBER_1">%d</xliff:g> प्रयत्न शिल्लक आहेत.</item>
+      <item quantity="one"> चुकीचा सिम पिन कोड, तुमचे डिव्हाइस अनलॉक करण्‍यासाठी तुमच्या वाहकाशी संपर्क साधण्‍यापूर्वी तुमच्याकडे <xliff:g id="NUMBER_0">%d</xliff:g> प्रयत्न शिल्लक आहेत.</item>
     </plurals>
-<<<<<<< HEAD
-    <string name="kg_password_wrong_puk_code_dead" msgid="3329017604125179374">"सिम निरुपयोगी आहे. आपल्या वाहकाशी संपर्क साधा."</string>
-    <plurals name="kg_password_wrong_puk_code" formatted="false" msgid="2287504898931957513">
-      <item quantity="one">चुकीचा सिम PUK कोड, सिम कायमचे निरुपयोगी होण्यापूर्वी आपल्याकडे <xliff:g id="NUMBER_1">%d</xliff:g> प्रयत्न शिल्लक आहे.</item>
-=======
     <string name="kg_password_wrong_puk_code_dead" msgid="3698285357028468617">"सिम निरुपयोगी आहे. आपल्या वाहकाशी संपर्क साधा."</string>
     <plurals name="kg_password_wrong_puk_code" formatted="false" msgid="3937306685604862886">
->>>>>>> 0435f0ae
       <item quantity="other">चुकीचा सिम PUK कोड, सिम कायमचे निरुपयोगी होण्यापूर्वी आपल्याकडे <xliff:g id="NUMBER_1">%d</xliff:g> प्रयत्न शिल्लक आहेत.</item>
+      <item quantity="one">चुकीचा सिम PUK कोड, सिम कायमचे निरुपयोगी होण्यापूर्वी आपल्याकडे <xliff:g id="NUMBER_0">%d</xliff:g> प्रयत्न शिल्लक आहे.</item>
     </plurals>
-<<<<<<< HEAD
-    <string name="kg_password_pin_failed" msgid="8769990811451236223">"सिम पिन ऑपरेशन अयशस्वी झाले!"</string>
-    <string name="kg_password_puk_failed" msgid="1331621440873439974">"सिम PUK कार्य अयशस्‍वी झाले!"</string>
-    <string name="kg_pin_accepted" msgid="7637293533973802143">"कोड स्‍वीकारला!"</string>
-    <string name="keyguard_carrier_default" msgid="4274828292998453695">"सेवा नाही."</string>
-    <string name="accessibility_ime_switch_button" msgid="2695096475319405612">"इनपुट पद्धत स्विच करा"</string>
-    <string name="airplane_mode" msgid="3807209033737676010">"विमान मोड"</string>
-    <string name="kg_prompt_reason_restart_pattern" msgid="7246972020562621506">"डिव्हाइस रीस्टार्ट झाल्यावर पॅटर्न आवश्यक आहे"</string>
-    <string name="kg_prompt_reason_restart_pin" msgid="6303592361322290145">"डिव्हाइस रीस्टार्ट झाल्यावर पिन आवश्यक आहे"</string>
-    <string name="kg_prompt_reason_restart_password" msgid="6984641181515902406">"डिव्हाइस रीस्टार्ट झाल्यावर पासवर्ड आवश्यक आहे"</string>
-    <string name="kg_prompt_reason_timeout_pattern" msgid="5304487696073914063">"अतिरिक्त सुरक्षिततेसाठी पॅटर्न आवश्‍यक आहे"</string>
-    <string name="kg_prompt_reason_timeout_pin" msgid="8851462864335757813">"अतिरिक्त सुरक्षिततेसाठी पिन आवश्‍यक आहे"</string>
-    <string name="kg_prompt_reason_timeout_password" msgid="6563904839641583441">"अतिरिक्त सुरक्षिततेसाठी पासवर्ड आवश्‍यक आहे"</string>
-    <string name="kg_prompt_reason_switch_profiles_pattern" msgid="3398054847288438444">"तुम्ही प्रोफाईल स्विच करता तेव्‍हा पॅटर्न आवश्‍यक आहे"</string>
-    <string name="kg_prompt_reason_switch_profiles_pin" msgid="7426368139226961699">"तुम्ही प्रोफाईल स्विच करता तेव्‍हा पिन आवश्‍यक आहे"</string>
-    <string name="kg_prompt_reason_switch_profiles_password" msgid="8383831046318421845">"तुम्ही प्रोफाईल स्विच करता तेव्‍हा पासवर्ड आवश्‍यक आहे"</string>
-    <string name="kg_prompt_reason_device_admin" msgid="3452168247888906179">"प्रशासकाद्वारे लॉक केलेले डिव्हाइस"</string>
-    <string name="kg_prompt_reason_user_request" msgid="8236951765212462286">"डिव्हाइस मॅन्युअली लॉक केले होते"</string>
-    <plurals name="kg_prompt_reason_time_pattern" formatted="false" msgid="71299470072448533">
-      <item quantity="one">डिव्हाइस <xliff:g id="NUMBER_1">%d</xliff:g> तासासाठी अनलॉक केले गेले नाही. पॅटर्नची खात्री करा.</item>
-=======
     <string name="kg_password_pin_failed" msgid="5136259126330604009">"सिम पिन ऑपरेशन अयशस्वी झाले!"</string>
     <string name="kg_password_puk_failed" msgid="6778867411556937118">"सिम PUK कार्य अयशस्‍वी झाले!"</string>
     <string name="kg_pin_accepted" msgid="1625501841604389716">"कोड स्‍वीकारला!"</string>
@@ -243,76 +130,28 @@
     <string name="kg_prompt_reason_device_admin" msgid="6961159596224055685">"प्रशासकाद्वारे लॉक केलेले डिव्हाइस"</string>
     <string name="kg_prompt_reason_user_request" msgid="6015774877733717904">"डिव्हाइस मॅन्युअली लॉक केले होते"</string>
     <plurals name="kg_prompt_reason_time_pattern" formatted="false" msgid="1337428979661197957">
->>>>>>> 0435f0ae
       <item quantity="other">डिव्हाइस <xliff:g id="NUMBER_1">%d</xliff:g> तासांसाठी अनलॉक केले गेले नाही. पॅटर्नची खात्री करा.</item>
+      <item quantity="one">डिव्हाइस <xliff:g id="NUMBER_0">%d</xliff:g> तासासाठी अनलॉक केले गेले नाही. पॅटर्नची खात्री करा.</item>
     </plurals>
-<<<<<<< HEAD
-    <plurals name="kg_prompt_reason_time_pin" formatted="false" msgid="34586942088144385">
-      <item quantity="one">डिव्हाइस <xliff:g id="NUMBER_1">%d</xliff:g> तासासाठी अनलॉक केले गेले नाही. पिनची खात्री करा.</item>
-=======
     <plurals name="kg_prompt_reason_time_pin" formatted="false" msgid="6444519502336330270">
->>>>>>> 0435f0ae
       <item quantity="other">डिव्हाइस <xliff:g id="NUMBER_1">%d</xliff:g> तासांसाठी अनलॉक केले गेले नाही. पिन ची खात्री करा.</item>
+      <item quantity="one">डिव्हाइस <xliff:g id="NUMBER_0">%d</xliff:g> तासासाठी अनलॉक केले गेले नाही. पिनची खात्री करा.</item>
     </plurals>
-<<<<<<< HEAD
-    <plurals name="kg_prompt_reason_time_password" formatted="false" msgid="257297696215346527">
-      <item quantity="one">डिव्हाइस <xliff:g id="NUMBER_1">%d</xliff:g> तासासाठी अनलॉक केले गेले नाही. पासवर्डची खात्री करा.</item>
-=======
     <plurals name="kg_prompt_reason_time_password" formatted="false" msgid="5343961527665116914">
->>>>>>> 0435f0ae
       <item quantity="other">डिव्हाइस <xliff:g id="NUMBER_1">%d</xliff:g> तासांसाठी अनलॉक केले गेले नाही. पासवर्डची खात्री करा.</item>
+      <item quantity="one">डिव्हाइस <xliff:g id="NUMBER_0">%d</xliff:g> तासासाठी अनलॉक केले गेले नाही. पासवर्डची खात्री करा.</item>
     </plurals>
-<<<<<<< HEAD
-    <string name="kg_fingerprint_not_recognized" msgid="7854413849848459418">"ओळखले नाही"</string>
-    <string name="kg_face_not_recognized" msgid="6382535088345875294">"ओळखले नाही"</string>
-    <plurals name="kg_password_default_pin_message" formatted="false" msgid="3739658416797652781">
-      <item quantity="one">सिम पिन एंटर करा, तुमच्याकडे <xliff:g id="NUMBER_1">%d</xliff:g> प्रयत्न शिल्लक आहे.</item>
-=======
     <string name="kg_fingerprint_not_recognized" msgid="5982606907039479545">"ओळखले नाही"</string>
     <string name="kg_face_not_recognized" msgid="7903950626744419160">"ओळखले नाही"</string>
     <plurals name="kg_password_default_pin_message" formatted="false" msgid="7730152526369857818">
->>>>>>> 0435f0ae
       <item quantity="other">सिम पिन एंटर करा, तुमच्याकडे <xliff:g id="NUMBER_1">%d</xliff:g> प्रयत्न शिल्लक आहेत.</item>
+      <item quantity="one">सिम पिन एंटर करा. तुम्ही तुमचे डिव्‍हाइस अनलॉक करण्‍यासाठी तुमच्या वाहकाशी संपर्क साधण्‍यापूर्वी, तुमच्याकडे <xliff:g id="NUMBER_0">%d</xliff:g> प्रयत्न शिल्लक आहे.</item>
     </plurals>
-<<<<<<< HEAD
-    <plurals name="kg_password_default_puk_message" formatted="false" msgid="8744416410184198352">
-      <item quantity="one">सिम आता बंद केलेले आहे. सुरू ठेवण्यासाठी PUK कोड टाका. सिम कायमचे बंद होण्याआधी तुमच्याकडे <xliff:g id="_NUMBER_1">%d</xliff:g> प्रयत्न शिल्लक आहे. तपशीलांसाठी वाहकाशी संपर्क साधा.</item>
-=======
     <plurals name="kg_password_default_puk_message" formatted="false" msgid="571308542462946935">
->>>>>>> 0435f0ae
       <item quantity="other">सिम आता बंद केलेले आहे. सुरू ठेवण्यासाठी PUK कोड टाका. सिम कायमचे बंद होण्याआधी तुमच्याकडे <xliff:g id="_NUMBER_1">%d</xliff:g> प्रयत्न शिल्लक आहेत. तपशीलांसाठी वाहकाशी संपर्क साधा.</item>
+      <item quantity="one">सिम आता बंद केलेले आहे. सुरू ठेवण्यासाठी PUK कोड टाका. सिम कायमचे बंद होण्याआधी तुमच्याकडे <xliff:g id="_NUMBER_0">%d</xliff:g> प्रयत्न शिल्लक आहे. तपशीलांसाठी वाहकाशी संपर्क साधा.</item>
     </plurals>
-<<<<<<< HEAD
-    <plurals name="type_clock_header" formatted="false" msgid="6782840450655632763">
-      <item quantity="one">"<annotation name="color">"वेळ"</annotation>\n"ता\nमि</item>
-      <item quantity="other">"<annotation name="color">"वेळ"</annotation>\n"ता\nमि</item>
-    </plurals>
-  <string-array name="type_clock_hours">
-    <item msgid="3543074812389379830">"बारा"</item>
-    <item msgid="7389464214252023751">"एक"</item>
-    <item msgid="8803180377002008046">"दोन"</item>
-    <item msgid="8614897059944644719">"तीन"</item>
-    <item msgid="2293058674782619556">"चार"</item>
-    <item msgid="4815402358455041664">"पाच"</item>
-    <item msgid="3325754778509665687">"सहा"</item>
-    <item msgid="5805551341866280575">"सात"</item>
-    <item msgid="203334816668238610">"आठ"</item>
-    <item msgid="4828052671464488923">"नऊ"</item>
-    <item msgid="2233497913571137419">"दहा"</item>
-    <item msgid="5621554266768657830">"एकरा"</item>
-  </string-array>
-    <!-- no translation found for type_clock_minutes:1 (2091812961809760681) -->
-    <!-- no translation found for type_clock_minutes:2 (1496435384877290709) -->
-    <!-- no translation found for type_clock_minutes:3 (881846472976674129) -->
-    <!-- no translation found for type_clock_minutes:4 (2784477043911540584) -->
-    <!-- no translation found for type_clock_minutes:5 (1610928853656700614) -->
-    <!-- no translation found for type_clock_minutes:6 (2317806244043886658) -->
-    <!-- no translation found for type_clock_minutes:7 (3318687539120971327) -->
-    <!-- no translation found for type_clock_minutes:8 (5701600693712102348) -->
-    <!-- no translation found for type_clock_minutes:9 (3247381605947372495) -->
-=======
     <string name="clock_title_default" msgid="6342735240617459864">"डीफॉल्ट"</string>
     <string name="clock_title_bubble" msgid="2204559396790593213">"बबल"</string>
     <string name="clock_title_analog" msgid="8409262532900918273">"ॲनालॉग"</string>
->>>>>>> 0435f0ae
 </resources>