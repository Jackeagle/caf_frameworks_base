<?xml version="1.0" encoding="UTF-8"?>
<!-- 
/* //device/apps/common/assets/res/any/strings.xml
**
** Copyright 2006, The Android Open Source Project
**
** Licensed under the Apache License, Version 2.0 (the "License");
** you may not use this file except in compliance with the License.
** You may obtain a copy of the License at
**
**     http://www.apache.org/licenses/LICENSE-2.0
**
** Unless required by applicable law or agreed to in writing, software
** distributed under the License is distributed on an "AS IS" BASIS,
** WITHOUT WARRANTIES OR CONDITIONS OF ANY KIND, either express or implied.
** See the License for the specific language governing permissions and
** limitations under the License.
*/
 -->

<resources xmlns:android="http://schemas.android.com/apk/res/android"
    xmlns:xliff="urn:oasis:names:tc:xliff:document:1.2">
<<<<<<< HEAD
    <string name="app_name" msgid="3171996292755059205">"କୀ’ଗାର୍ଡ"</string>
    <string name="keyguard_password_enter_pin_code" msgid="3420548423949593123">"PIN କୋଡ୍‍ ଟାଇପ୍‍ କରନ୍ତୁ"</string>
    <string name="keyguard_password_enter_puk_code" msgid="670683628782925409">"SIM PUK ଓ ନୂଆ PIN କୋଡ୍‍ ଟାଇପ୍‍ କରନ୍ତୁ"</string>
    <string name="keyguard_password_enter_puk_prompt" msgid="3747778500166059332">"SIM PUK କୋଡ୍‍"</string>
    <string name="keyguard_password_enter_pin_prompt" msgid="8188243197504453830">"ନୂଆ SIM PIN କୋଡ୍‍"</string>
    <string name="keyguard_password_entry_touch_hint" msgid="5790410752696806482"><font size="17">"ପାସୱର୍ଡ ଟାଇପ୍‍ କରିବାକୁ ସ୍ପର୍ଶ କରନ୍ତୁ"</font></string>
    <string name="keyguard_password_enter_password_code" msgid="595980919238127672">"ଅନଲକ୍‍ କରିବାକୁ ପାସ୍‌ୱର୍ଡ ଟାଇପ୍‍ କରନ୍ତୁ"</string>
    <string name="keyguard_password_enter_pin_password_code" msgid="7504123374204446086">"ଅନଲକ୍‍ କରିବାକୁ PIN ଟାଇପ୍‍ କରନ୍ତୁ"</string>
    <string name="keyguard_enter_your_pin" msgid="7152989016739952871">"ନିଜର PIN ଲେଖନ୍ତୁ"</string>
    <string name="keyguard_enter_your_pattern" msgid="4297890206109830353">"ନିଜର ପାଟର୍ନ ଆଙ୍କନ୍ତୁ"</string>
    <string name="keyguard_enter_your_password" msgid="5397328359341314506">"ନିଜ ପାସ୍‌ୱର୍ଡ ଲେଖନ୍ତୁ"</string>
    <string name="keyguard_password_wrong_pin_code" msgid="6535018036285012028">"ଭୁଲ PIN କୋଡ୍।"</string>
    <string name="keyguard_sim_error_message_short" msgid="592109500618448312">"ଅମାନ୍ୟ କାର୍ଡ।"</string>
    <string name="keyguard_charged" msgid="3316115607283493413">"ସମ୍ପୂର୍ଣ୍ଣ ଭାବରେ ଚାର୍ଜ ହୋ‍ଇଗଲା"</string>
    <string name="keyguard_plugged_in_wireless" msgid="3004717438401575235">"<xliff:g id="PERCENTAGE">%s</xliff:g> • ୱାୟାର୍‍‍ଲେସ୍‍‍ଭାବରେ ଚାର୍ଜ ହେଉଛି"</string>
    <string name="keyguard_plugged_in" msgid="3161102098900158923">"<xliff:g id="PERCENTAGE">%s</xliff:g> • ଚାର୍ଜ ହେଉଛି"</string>
    <string name="keyguard_plugged_in_charging_fast" msgid="3684592786276709342">"<xliff:g id="PERCENTAGE">%s</xliff:g> • ଦ୍ରୁତ ଭାବେ ଚାର୍ଜ ହେଉଛି"</string>
    <string name="keyguard_plugged_in_charging_slowly" msgid="509533586841478405">"<xliff:g id="PERCENTAGE">%s</xliff:g> • ଧୀରେ ଚାର୍ଜ ହେଉଛି"</string>
    <string name="keyguard_low_battery" msgid="9218432555787624490">"ଆପଣଙ୍କ ଚାର୍ଜର୍‍ ସଂଯୋଗ କରନ୍ତୁ।"</string>
    <string name="keyguard_instructions_when_pattern_disabled" msgid="8566679946700751371">"ଅନଲକ୍‌ କରିବା ପାଇଁ ମେନୁକୁ ଦବାନ୍ତୁ।"</string>
    <string name="keyguard_network_locked_message" msgid="6743537524631420759">"ନେଟୱର୍କକୁ ଲକ୍‌ କରାଯାଇଛି"</string>
    <string name="keyguard_missing_sim_message_short" msgid="6327533369959764518">"କୌଣସି SIM କାର୍ଡ ନାହିଁ"</string>
    <string name="keyguard_missing_sim_message" product="tablet" msgid="4550152848200783542">"ଟାବଲେଟ୍‌ରେ କୌଣସି SIM‍ କାର୍ଡ ନାହିଁ।"</string>
    <string name="keyguard_missing_sim_message" product="default" msgid="6585414237800161146">"ଫୋନରେ କୌଣସି SIM କାର୍ଡ ନାହିଁ।"</string>
    <string name="keyguard_missing_sim_instructions" msgid="7350295932015220392">"ଗୋଟିଏ SIM କାର୍ଡ ଭର୍ତ୍ତି କରନ୍ତୁ।"</string>
    <string name="keyguard_missing_sim_instructions_long" msgid="589889372883904477">"SIM କାର୍ଡ ନାହିଁ କିମ୍ବା ଖରାପ ଅଛି। SIM କାର୍ଡ ଭର୍ତ୍ତି କରନ୍ତୁ।"</string>
    <string name="keyguard_permanent_disabled_sim_message_short" msgid="654102080186420706">"SIM କାର୍ଡଟିକୁ ବ୍ୟବହାର କରାଯାଇପାରିବ ନାହିଁ।"</string>
    <string name="keyguard_permanent_disabled_sim_instructions" msgid="4683178224791318347">"ଆପଣଙ୍କ SIM କାର୍ଡକୁ ସ୍ଥାୟୀ ରୂପେ ଅକ୍ଷମ କରିଦିଆଯାଇଛି।\n ଅନ୍ୟ SIM କାର୍ଡ ପାଇଁ ଆପଣଙ୍କ ୱାୟରଲେସ୍‍ ସେବା ପ୍ରଦାତାଙ୍କ ସହ ଯୋଗାଯୋଗ କରନ୍ତୁ।"</string>
    <string name="keyguard_sim_locked_message" msgid="953766009432168127">"SIM କାର୍ଡ ଲକ୍‍ ହୋଇଯାଇଛି।"</string>
    <string name="keyguard_sim_puk_locked_message" msgid="1772789643694942073">"SIM କାର୍ଡଟି PUK ଲକ୍‍ ହୋଇଯାଇଛି।"</string>
    <string name="keyguard_sim_unlock_progress_dialog_message" msgid="3586601150825821675">"SIM କାର୍ଡ ଅନଲକ୍‍ କରାଯାଉଛି…"</string>
    <string name="keyguard_accessibility_pin_area" msgid="703175752097279029">"PIN ଅଞ୍ଚଳ"</string>
    <string name="keyguard_accessibility_password" msgid="7695303207740941101">"ଡିଭାଇସ୍ ପାସ୍‍ୱର୍ଡ"</string>
    <string name="keyguard_accessibility_sim_pin_area" msgid="912702510825058921">"SIM PIN ଅଞ୍ଚଳ"</string>
    <string name="keyguard_accessibility_sim_puk_area" msgid="136979425761438705">"SIM PUK ଅଞ୍ଚଳ"</string>
    <string name="keyguard_accessibility_next_alarm" msgid="5835196989158584991">"<xliff:g id="ALARM">%1$s</xliff:g>ରେ ପରବର୍ତ୍ତୀ ଆଲାର୍ମ ସେଟ୍‍ କରାଯାଇଛି"</string>
    <string name="keyboardview_keycode_delete" msgid="6883116827512721630">"ଡିଲିଟ୍‌ କରନ୍ତୁ"</string>
    <string name="disable_carrier_button_text" msgid="6914341927421916114">"eSIM ଅକ୍ଷମ କରନ୍ତୁ"</string>
    <string name="error_disable_esim_title" msgid="4852978431156228006">"eSIMକୁ ଅକ୍ଷମ କରାଯାଇପାରିବ ନାହିଁ"</string>
    <string name="error_disable_esim_msg" msgid="676694908770135639">"ଗୋଟିଏ ତ୍ରୁଟି କାରଣରୁ eSIMକୁ ଅକ୍ଷମ କରାଯାଇପାରିବ ନାହିଁ।"</string>
    <string name="keyboardview_keycode_enter" msgid="4505833604411016668">"ଏଣ୍ଟର୍"</string>
    <string name="kg_forgot_pattern_button_text" msgid="534245177645252620">"ପାଟର୍ନ ଭୁଲି ଯାଇଛନ୍ତି"</string>
    <string name="kg_wrong_pattern" msgid="2873443744087746812">"ଭୁଲ ପାଟର୍ନ"</string>
    <string name="kg_wrong_password" msgid="8060364776224836597">"ଭୁଲ ପାସ୍‌ୱର୍ଡ"</string>
    <string name="kg_wrong_pin" msgid="4785660766909463466">"ଭୁଲ PIN"</string>
    <plurals name="kg_too_many_failed_attempts_countdown" formatted="false" msgid="4368805541257003755">
=======
    <string name="app_name" msgid="514691256816366517">"କୀ’ଗାର୍ଡ"</string>
    <string name="keyguard_password_enter_pin_code" msgid="8582296866585566671">"PIN କୋଡ୍‍ ଟାଇପ୍‍ କରନ୍ତୁ"</string>
    <string name="keyguard_password_enter_puk_code" msgid="3813154965969758868">"SIM PUK ଓ ନୂଆ PIN କୋଡ୍‍ ଟାଇପ୍‍ କରନ୍ତୁ"</string>
    <string name="keyguard_password_enter_puk_prompt" msgid="3529260761374385243">"SIM PUK କୋଡ୍‍"</string>
    <string name="keyguard_password_enter_pin_prompt" msgid="2304037870481240781">"ନୂଆ SIM PIN କୋଡ୍‍"</string>
    <string name="keyguard_password_entry_touch_hint" msgid="6180028658339706333"><font size="17">"ପାସୱର୍ଡ ଟାଇପ୍‍ କରିବାକୁ ସ୍ପର୍ଶ କରନ୍ତୁ"</font></string>
    <string name="keyguard_password_enter_password_code" msgid="7393393239623946777">"ଅନଲକ୍‍ କରିବାକୁ ପାସ୍‌ୱର୍ଡ ଟାଇପ୍‍ କରନ୍ତୁ"</string>
    <string name="keyguard_password_enter_pin_password_code" msgid="3692259677395250509">"ଅନଲକ୍‍ କରିବାକୁ PIN ଟାଇପ୍‍ କରନ୍ତୁ"</string>
    <string name="keyguard_enter_your_pin" msgid="5429932527814874032">"ନିଜର PIN ଲେଖନ୍ତୁ"</string>
    <string name="keyguard_enter_your_pattern" msgid="351503370332324745">"ନିଜର ପାଟର୍ନ ଆଙ୍କନ୍ତୁ"</string>
    <string name="keyguard_enter_your_password" msgid="7225626204122735501">"ନିଜ ପାସ୍‌ୱର୍ଡ ଲେଖନ୍ତୁ"</string>
    <string name="keyguard_password_wrong_pin_code" msgid="3514267777289393046">"ଭୁଲ PIN କୋଡ୍।"</string>
    <string name="keyguard_sim_error_message_short" msgid="633630844240494070">"ଅମାନ୍ୟ କାର୍ଡ।"</string>
    <string name="keyguard_charged" msgid="6572033099675649299">"ସମ୍ପୂର୍ଣ୍ଣ ଭାବରେ ଚାର୍ଜ ହୋ‍ଇଗଲା"</string>
    <string name="keyguard_plugged_in_wireless" msgid="2537874724955057383">"ୱାୟାର୍‍ଲେସ୍‍ଭାବରେ <xliff:g id="PERCENTAGE">%s</xliff:g> • ଚାର୍ଜ ହୋଇଛି"</string>
    <string name="keyguard_plugged_in" msgid="8169926454348380863">"<xliff:g id="PERCENTAGE">%s</xliff:g> • ଚାର୍ଜ ହେଉଛି"</string>
    <string name="keyguard_plugged_in_charging_fast" msgid="4386594091107340426">"<xliff:g id="PERCENTAGE">%s</xliff:g> • ଦ୍ରୁତ ଭାବେ ଚାର୍ଜ ହେଉଛି"</string>
    <string name="keyguard_plugged_in_charging_slowly" msgid="217655355424210">"<xliff:g id="PERCENTAGE">%s</xliff:g> • ଧୀରେ ଚାର୍ଜ ହେଉଛି"</string>
    <string name="keyguard_low_battery" msgid="1868012396800230904">"ଆପଣଙ୍କ ଚାର୍ଜର୍‍ ସଂଯୋଗ କରନ୍ତୁ।"</string>
    <string name="keyguard_instructions_when_pattern_disabled" msgid="8448804180089936954">"ଅନଲକ୍‌ କରିବା ପାଇଁ ମେନୁକୁ ଦବାନ୍ତୁ।"</string>
    <string name="keyguard_network_locked_message" msgid="407096292844868608">"ନେଟୱର୍କକୁ ଲକ୍‌ କରାଯାଇଛି"</string>
    <string name="keyguard_missing_sim_message_short" msgid="704159478161444907">"କୌଣସି SIM କାର୍ଡ ନାହିଁ"</string>
    <string name="keyguard_missing_sim_message" product="tablet" msgid="3088787847082615459">"ଟାବଲେଟ୍‌ରେ କୌଣସି SIM‍ କାର୍ଡ ନାହିଁ।"</string>
    <string name="keyguard_missing_sim_message" product="default" msgid="5124049236681993063">"ଫୋନରେ କୌଣସି SIM କାର୍ଡ ନାହିଁ।"</string>
    <string name="keyguard_missing_sim_instructions" msgid="1162120926141335918">"ଗୋଟିଏ SIM କାର୍ଡ ଭର୍ତ୍ତି କରନ୍ତୁ।"</string>
    <string name="keyguard_missing_sim_instructions_long" msgid="2712623293749378570">"SIM କାର୍ଡ ନାହିଁ କିମ୍ବା ଖରାପ ଅଛି। SIM କାର୍ଡ ଭର୍ତ୍ତି କରନ୍ତୁ।"</string>
    <string name="keyguard_permanent_disabled_sim_message_short" msgid="5842745213110966962">"SIM କାର୍ଡଟିକୁ ବ୍ୟବହାର କରାଯାଇପାରିବ ନାହିଁ।"</string>
    <string name="keyguard_permanent_disabled_sim_instructions" msgid="2490584154727897806">"ଆପଣଙ୍କ SIM କାର୍ଡକୁ ସ୍ଥାୟୀ ରୂପେ ଅକ୍ଷମ କରିଦିଆଯାଇଛି।\n ଅନ୍ୟ SIM କାର୍ଡ ପାଇଁ ଆପଣଙ୍କ ୱାୟରଲେସ୍‍ ସେବା ପ୍ରଦାତାଙ୍କ ସହ ଯୋଗାଯୋଗ କରନ୍ତୁ।"</string>
    <string name="keyguard_sim_locked_message" msgid="4343544458476911044">"SIM କାର୍ଡ ଲକ୍‍ ହୋଇଯାଇଛି।"</string>
    <string name="keyguard_sim_puk_locked_message" msgid="6253830777745450550">"SIM କାର୍ଡଟି PUK ଲକ୍‍ ହୋଇଯାଇଛି।"</string>
    <string name="keyguard_sim_unlock_progress_dialog_message" msgid="2394023844117630429">"SIM କାର୍ଡ ଅନଲକ୍‍ କରାଯାଉଛି…"</string>
    <string name="keyguard_accessibility_pin_area" msgid="7403009340414014734">"PIN ଅଞ୍ଚଳ"</string>
    <string name="keyguard_accessibility_password" msgid="3524161948484801450">"ଡିଭାଇସ୍ ପାସ୍‍ୱର୍ଡ"</string>
    <string name="keyguard_accessibility_sim_pin_area" msgid="6272116591533888062">"SIM PIN ଅଞ୍ଚଳ"</string>
    <string name="keyguard_accessibility_sim_puk_area" msgid="5537294043180237374">"SIM PUK ଅଞ୍ଚଳ"</string>
    <string name="keyguard_accessibility_next_alarm" msgid="4492876946798984630">"<xliff:g id="ALARM">%1$s</xliff:g>ରେ ପରବର୍ତ୍ତୀ ଆଲାର୍ମ ସେଟ୍‍ କରାଯାଇଛି"</string>
    <string name="keyboardview_keycode_delete" msgid="8489719929424895174">"ଡିଲିଟ୍‌ କରନ୍ତୁ"</string>
    <string name="disable_carrier_button_text" msgid="7153361131709275746">"eSIM ଅକ୍ଷମ କରନ୍ତୁ"</string>
    <string name="error_disable_esim_title" msgid="3802652622784813119">"eSIMକୁ ଅକ୍ଷମ କରାଯାଇପାରିବ ନାହିଁ"</string>
    <string name="error_disable_esim_msg" msgid="2441188596467999327">"ଗୋଟିଏ ତ୍ରୁଟି କାରଣରୁ eSIMକୁ ଅକ୍ଷମ କରାଯାଇପାରିବ ନାହିଁ।"</string>
    <string name="keyboardview_keycode_enter" msgid="6727192265631761174">"ଏଣ୍ଟର୍"</string>
    <string name="kg_forgot_pattern_button_text" msgid="3304688032024541260">"ପାଟର୍ନ ଭୁଲି ଯାଇଛନ୍ତି"</string>
    <string name="kg_wrong_pattern" msgid="5907301342430102842">"ଭୁଲ ପାଟର୍ନ"</string>
    <string name="kg_wrong_password" msgid="4143127991071670512">"ଭୁଲ ପାସ୍‌ୱର୍ଡ"</string>
    <string name="kg_wrong_pin" msgid="4160978845968732624">"ଭୁଲ PIN"</string>
    <plurals name="kg_too_many_failed_attempts_countdown" formatted="false" msgid="991400408675793914">
>>>>>>> 0435f0ae
      <item quantity="other"><xliff:g id="NUMBER">%d</xliff:g> ସେକେଣ୍ଡ ପରେ ପୁଣି ଚେଷ୍ଟା କରନ୍ତୁ।</item>
      <item quantity="one">1 ସେକେଣ୍ଡ ପରେ ପୁଣି ଚେଷ୍ଟା କରନ୍ତୁ।</item>
    </plurals>
    <string name="kg_pattern_instructions" msgid="5376036737065051736">"ନିଜ ପାଟର୍ନ ଆଙ୍କନ୍ତୁ"</string>
    <string name="kg_sim_pin_instructions" msgid="1942424305184242951">"SIMର PIN ଲେଖନ୍ତୁ।"</string>
    <string name="kg_sim_pin_instructions_multi" msgid="3639863309953109649">"\"<xliff:g id="CARRIER">%1$s</xliff:g>\" ପାଇଁ SIMର PIN ଲେଖନ୍ତୁ।"</string>
    <string name="kg_sim_lock_esim_instructions" msgid="5577169988158738030">"<xliff:g id="PREVIOUS_MSG">%1$s</xliff:g> ବିନା ମୋବାଇଲ୍ ସେବାରେ ଡିଭାଇସ୍‌କୁ ବ୍ୟବହାର କରିବା ପାଇଁ eSIMକୁ ଅକ୍ଷମ କରନ୍ତୁ।"</string>
    <string name="kg_pin_instructions" msgid="822353548385014361">"PIN ଲେଖନ୍ତୁ"</string>
    <string name="kg_password_instructions" msgid="324455062831719903">"ପାସ୍‌ୱର୍ଡ ଲେଖନ୍ତୁ"</string>
    <string name="kg_puk_enter_puk_hint" msgid="3005288372875367017">"SIM ବର୍ତ୍ତମାନ ଅକ୍ଷମ ଅଟେ। ଜାରି ରଖିବାକୁ PUK କୋଡ୍‍ ଏଣ୍ଟର୍ କରନ୍ତୁ। ବିବରଣୀ ପାଇଁ ନିଜ କେରିଅର୍‌ଙ୍କ ସହ ଯୋଗାଯୋଗ କରନ୍ତୁ।"</string>
    <string name="kg_puk_enter_puk_hint_multi" msgid="4876780689904862943">"SIM \"<xliff:g id="CARRIER">%1$s</xliff:g>\" ବର୍ତ୍ତମାନ ଅକ୍ଷମ କରାଯାଇଛି। ଜାରିରଖିବାକୁ PUK କୋଡ୍‍ ଲେଖନ୍ତୁ। ବିବରଣୀ ପାଇଁ କେରିଅରଙ୍କ ସହ ଯୋଗାଯୋଗ କରନ୍ତୁ।"</string>
    <string name="kg_puk_enter_pin_hint" msgid="6028432138916150399">"ନିଜ ଇଚ୍ଛାର PIN କୋଡ୍‍ ଲେଖନ୍ତୁ"</string>
    <string name="kg_enter_confirm_pin_hint" msgid="4261064020391799132">"ନିଜ ଇଚ୍ଛାର PIN କୋଡ୍‍ ନିଶ୍ଚିତ କରନ୍ତୁ"</string>
    <string name="kg_sim_unlock_progress_dialog_message" msgid="4251352015304070326">"SIM କାର୍ଡ ଅନଲକ୍‍ କରାଯାଉଛି…"</string>
    <string name="kg_invalid_sim_pin_hint" msgid="2762202646949552978">"4 ରୁ 8 ନମ୍ବର ବିଶିଷ୍ଟ ଏକ PIN ଟାଇପ୍ କରନ୍ତୁ।"</string>
    <string name="kg_invalid_sim_puk_hint" msgid="5319756880543857694">"PUK କୋଡ୍‍‍ରେ 8ଟି କିମ୍ବା ଅଧିକ ନମ୍ବର ରହିଥାଏ।"</string>
    <string name="kg_invalid_puk" msgid="1774337070084931186">"ଠିକ୍‍ PUK କୋଡ୍‍ ପୁଣି ଲେଖନ୍ତୁ। ବାରମ୍ବାର ପ୍ରୟାସ କଲେ SIM କାର୍ଡ ସ୍ଥାୟୀ ରୂପେ ଅକ୍ଷମ ହୋଇଯିବ।"</string>
    <string name="kg_invalid_confirm_pin_hint" product="default" msgid="1500814146841660886">"PIN କୋଡ୍‍ ମେଳ ହେଉନାହିଁ"</string>
    <string name="kg_login_too_many_attempts" msgid="4519957179182578690">"ଅନେକ ପାଟର୍ନ ପ୍ରୟାସ"</string>
    <string name="kg_too_many_failed_pin_attempts_dialog_message" msgid="544687656831558971">"ଆପଣଙ୍କ PIN ଆପଣ <xliff:g id="NUMBER_0">%1$d</xliff:g>ଥର ଭୁଲ ଭାବେ ଟାଇପ୍‍ କରିଛନ୍ତି। \n\n<xliff:g id="NUMBER_1">%2$d</xliff:g> ସେକେଣ୍ଡ ପରେ ପୁଣି ଚେଷ୍ଟା କରନ୍ତୁ।"</string>
    <string name="kg_too_many_failed_password_attempts_dialog_message" msgid="190984061975729494">"ଆପଣଙ୍କ ପାସ୍‌ୱର୍ଡକୁ ଆପଣ <xliff:g id="NUMBER_0">%1$d</xliff:g> ଥର ଭୁଲ ଭାବେ ଟାଇପ୍ କରିଛନ୍ତି। \n\n<xliff:g id="NUMBER_1">%2$d</xliff:g> ସେକେଣ୍ଡ ପରେ ପୁଣି ଚେଷ୍ଟା କରନ୍ତୁ।"</string>
    <string name="kg_too_many_failed_pattern_attempts_dialog_message" msgid="4252405904570284368">"ଆପଣଙ୍କ ଲକ୍‍ ଖୋଲିବା ପାଟର୍ନକୁ ଆପଣ <xliff:g id="NUMBER_0">%1$d</xliff:g>ଥର ଭୁଲ ଭାବେ ଅଙ୍କନ କରିଛନ୍ତି। \n\n<xliff:g id="NUMBER_1">%2$d</xliff:g> ସେକେଣ୍ଡ ପରେ ପୁଣି ଚେଷ୍ଟା କରନ୍ତୁ।"</string>
    <string name="kg_failed_attempts_almost_at_wipe" product="tablet" msgid="2445671146665131857">"ଆପଣ ଟାବଲେଟକୁ <xliff:g id="NUMBER_0">%1$d</xliff:g> ଭୁଲ ଭାବେ ପ୍ରୟାସ କରିଛନ୍ତି। ଆଉ <xliff:g id="NUMBER_1">%2$d</xliff:g>ଟି ଭୁଲ୍‍ ପ୍ରୟାସ ପରେ, ଏହି ଟାବଲେଟଟି ରିସେଟ୍‍ ହୋଇଯିବ, ଯାହାଦ୍ୱାରା ଏହାର ସମସ୍ତ ଡାଟା ଲିଟ୍‍ ହୋଇଯିବ।"</string>
    <string name="kg_failed_attempts_almost_at_wipe" product="default" msgid="4738318327984389472">"ଆପଣ ଫୋନକୁ ଅନଲକ୍‍ କରିବାକୁ <xliff:g id="NUMBER_0">%1$d</xliff:g> ଭୁଲ ଭାବେ ପ୍ରୟାସ କରିଛନ୍ତି। ଆଉ <xliff:g id="NUMBER_1">%2$d</xliff:g>ଟି ଭୁଲ୍‍ ପ୍ରୟାସ ପରେ, ଏହି ଫୋନଟି ରିସେଟ୍‍ ହୋଇଯିବ, ଯାହାଦ୍ୱାରା ଏହାର ସମସ୍ତ ଡାଟା ଲିଟ୍‍ ହୋଇଯିବ।"</string>
    <string name="kg_failed_attempts_now_wiping" product="tablet" msgid="6974065787881197466">"ଆପଣ ଟାବଲେଟକୁ ଅନଲକ୍‍ କରିବାକୁ <xliff:g id="NUMBER">%d</xliff:g> ଥର ଭୁଲ୍‍ ଭାବେ ପ୍ରୟାସ କରିଛନ୍ତି। ଏହି ଟାବଲେଟକୁ ରିସେଟ୍‍ କରାଯିବ, ଯାହାଦ୍ୱାରା ଏହାର ସମସ୍ତ ଡାଟା ଡିଲିଟ୍‍ ହୋଇଯିବ।"</string>
    <string name="kg_failed_attempts_now_wiping" product="default" msgid="4645797157486540692">"ଆପଣ ଫୋନଟି ଅନଲକ୍‍ କରିବାକୁ <xliff:g id="NUMBER">%d</xliff:g>ଥର ଭୁଲ୍‍ ଭାବେ ପ୍ରୟାସ କରିଛନ୍ତି। ଏହି ଫୋନ୍‍ ରିସେଟ୍‍ କରାଯିବ, ଯାହା ଦ୍ୱାରା ଏହାର ସମସ୍ତ ଡାଟା ଡିଲିଟ୍‍ ହୋଇଯିବ।"</string>
    <string name="kg_failed_attempts_almost_at_erase_user" product="tablet" msgid="2444432908572039632">"ଆପଣ ଟାବଲେଟ୍‌ଟିକୁ ଅନଲକ୍‍ କରିବା ପାଇଁ <xliff:g id="NUMBER_0">%1$d</xliff:g> ଥର ଭୁଲ ଭାବେ ଚେଷ୍ଟା କରିଛନ୍ତି। ଆଉ <xliff:g id="NUMBER_1">%2$d</xliff:g> ଟି ଭୁଲ୍‍ ପ୍ରୟାସ ପରେ, ୱାର୍କ ପ୍ରୋଫାଇଲ୍‍କୁ ବାହାର କରିଦିଆଯିବ ଏବଂ ଏହା ଦ୍ୱାରା ସମସ୍ତ ପ୍ରୋଫାଇଲ୍‍ ଡାଟା ଡିଲିଟ୍‍ ହୋଇଯିବ।"</string>
    <string name="kg_failed_attempts_almost_at_erase_user" product="default" msgid="3230300995829296824">"ଆପଣ ଫୋନଟି ଅନଲକ୍‍ କରିବାକୁ <xliff:g id="NUMBER_0">%1$d</xliff:g>ଥର ଭୁଲ ଭାବେ ପ୍ରୟାସ କରିଛନ୍ତି। ଆଉ <xliff:g id="NUMBER_1">%2$d</xliff:g>ଟି ଭୁଲ୍‍ ପ୍ରୟାସ ପରେ, ଏହି ୟୁଜରଙ୍କୁ ବାହାର କରିଦିଆଯିବ ଏବଂ ଏହାଦ୍ୱାରା ସମସ୍ତ ୟୁଜର୍‍ ଡାଟା ଡିଲିଟ୍‍ ହୋଇଯିବ।"</string>
    <string name="kg_failed_attempts_now_erasing_user" product="tablet" msgid="9046628517316763961">"ଆପଣ ଟାବଲେଟଟି ଅନଲକ୍‍ କରିବାକୁ <xliff:g id="NUMBER">%d</xliff:g>ଥର ଭୁଲ୍‍ ଭାବେ ପ୍ରୟାସ କରିଛନ୍ତି। ଏହି ୟୁଜରଙ୍କୁ ବାହାର କରିଦିଆଯିବ, ଯାହାଦ୍ୱାରା ସମସ୍ତ ୟୁଜର୍‍ ଡାଟା ଡିଲିଟ୍‍ ହୋଇଯିବ।"</string>
    <string name="kg_failed_attempts_now_erasing_user" product="default" msgid="3588779327358321092">"ଆପଣ ଫୋନକୁ ଅନଲକ୍‍ କରିବାକୁ <xliff:g id="NUMBER">%d</xliff:g> ଥର ଭୁଲ୍‍ ଭାବେ ପ୍ରୟାସ କରିଛନ୍ତି। ଏହି ୟୁଜରଙ୍କୁ ବାହାର କରିଦିଆଯିବ, ଯାହାଦ୍ୱାରା ସମସ୍ତ ୟୁଜର୍‍ ଡାଟା ଡିଲିଟ୍‍ ହୋଇଯିବ।"</string>
    <string name="kg_failed_attempts_almost_at_erase_profile" product="tablet" msgid="6114158710353725041">"ଆପଣ ଟାବଲେଟଟି ଅନଲକ୍‍ କରିବାକୁ <xliff:g id="NUMBER_0">%1$d</xliff:g>ଥର ଭୁଲ ଭାବେ ପ୍ରୟାସ କରିଛନ୍ତି। ଆଉ <xliff:g id="NUMBER_1">%2$d</xliff:g>ଟି ଭୁଲ୍‍ ପ୍ରୟାସ ପରେ, ୱାର୍କ ପ୍ରୋଫାଇଲ୍‍କୁ ବାହାର କରିଦିଆଯିବ ଏବଂ ଏହାଦ୍ୱାରା ସମସ୍ତ ପ୍ରୋଫାଇଲ୍‍ ଡାଟା ଡିଲିଟ୍‍ ହୋଇଯିବ।"</string>
    <string name="kg_failed_attempts_almost_at_erase_profile" product="default" msgid="8345451368768804892">"ଆପଣ ଫୋନଟି ଅନଲକ୍‍ କରିବାକୁ <xliff:g id="NUMBER_0">%1$d</xliff:g>ଥର ଭୁଲ ଭାବେ ପ୍ରୟାସ କରିଛନ୍ତି। ଆଉ <xliff:g id="NUMBER_1">%2$d</xliff:g>ଟି ଭୁଲ୍‍ ପ୍ରୟାସ ପରେ, ୱାର୍କ ପ୍ରୋଫାଇଲ୍‍କୁ ବାହାର କରିଦିଆଯିବ ଏବଂ ଏହାଦ୍ୱାରା ସମସ୍ତ ପ୍ରୋଫାଇଲ୍‍ ଡାଟା ଡିଲିଟ୍‍ ହୋଇଯିବ।"</string>
    <string name="kg_failed_attempts_now_erasing_profile" product="tablet" msgid="9063715142119087685">"ଆପଣ ଟାବଲେଟକୁ ଅନଲକ୍‍ କରିବାକୁ <xliff:g id="NUMBER">%d</xliff:g> ଭୁଲ୍‍ ଭାବେ ପ୍ରୟାସ କରିଛନ୍ତି। କାର୍ଯ୍ୟ ପ୍ରୋଫାଇଲ୍‍ ବାହାର କରିଦିଆଯିବ, ଯାହାଦ୍ୱାରା ସମସ୍ତ ପ୍ରୋଫାଇଲ୍‍ ଡାଟା ଡିଲିଟ୍‍ ହୋଇଯିବ।"</string>
    <string name="kg_failed_attempts_now_erasing_profile" product="default" msgid="105463960684230996">"ଆପଣ ଫୋନଟି ଅନଲକ୍‍ କରିବାକୁ <xliff:g id="NUMBER">%d</xliff:g>ଥର ଭୁଲ୍‍ ଭାବେ ପ୍ରୟାସ କରିଛନ୍ତି। ୱର୍କ ପ୍ରୋଫାଇଲ୍‍ ବାହାର କରିଦିଆଯିବ, ଯାହା ଦ୍ୱାରା ସମସ୍ତ ପ୍ରୋଫାଇଲ୍‍ ଡାଟା ଡିଲିଟ୍‍ ହୋଇଯିବ।"</string>
    <string name="kg_failed_attempts_almost_at_login" product="tablet" msgid="5123792377735688284">"ଆପଣଙ୍କ ଅନଲକ୍‍ ପାଟର୍ନକୁ ଆପଣ <xliff:g id="NUMBER_0">%1$d</xliff:g> ଥର ଭୁଲ ଭାବେ ଅଙ୍କନ କରିଛନ୍ତି। ଆଉ <xliff:g id="NUMBER_1">%2$d</xliff:g> ଟି ଭୁଲ ପ୍ରୟାସ ପରେ ଏକ ଇମେଲ୍‍ ଆକାଉଣ୍ଟ ବ୍ୟବହାର କରି ନିଜ ଟାବଲେଟକୁ ଅନଲକ୍‌ କରିବା ପାଇଁ କୁହାଯିବ।\n\n <xliff:g id="NUMBER_2">%3$d</xliff:g> ସେକେଣ୍ଡ ପରେ ପୁଣି ଚେଷ୍ଟା କରନ୍ତୁ।"</string>
    <string name="kg_failed_attempts_almost_at_login" product="default" msgid="3307854957632348753">"ଆପଣଙ୍କ ଅନଲକ୍‍ ପାଟର୍ନକୁ ଆପଣ <xliff:g id="NUMBER_0">%1$d</xliff:g> ଥର ଭୁଲ ଭାବେ ଅଙ୍କନ କରିଛନ୍ତି। ଆଉ <xliff:g id="NUMBER_1">%2$d</xliff:g> ଟି ଭୁଲ ପ୍ରୟାସ ପରେ ଏକ ଇମେଲ୍‍ ଆକାଉଣ୍ଟ ବ୍ୟବହାର କରି ନିଜ ଫୋନକୁ ଅନଲକ୍‌ କରିବା ପାଇଁ କୁହାଯିବ।\n\n <xliff:g id="NUMBER_2">%3$d</xliff:g> ସେକେଣ୍ଡ ପରେ ପୁଣି ଚେଷ୍ଟା କରନ୍ତୁ।"</string>
    <string name="kg_password_wrong_pin_code_pukked" msgid="8047350661459040581">"ଭୁଲ SIM PIN କୋଡ୍‌, ଆପଣଙ୍କ ଡିଭାଇସକୁ ଅନଲକ୍‌ କରିବା ପାଇଁ ଏବେ ହିଁ ନିଜ କେରିଅର୍‌ଙ୍କ ସହ ସମ୍ପର୍କ କରନ୍ତୁ।"</string>
    <plurals name="kg_password_wrong_pin_code" formatted="false" msgid="7030584350995485026">
      <item quantity="other">ଭୁଲ SIM PIN କୋଡ୍, ଆପଣଙ୍କର ଆଉ <xliff:g id="NUMBER_1">%d</xliff:g>ଟି ପ୍ରୟାସ ବାକି ରହିଛି।</item>
      <item quantity="one">ଭୁଲ SIM PIN କୋଡ୍, ଡିଭାଇସ୍‍ ଅନଲକ୍‍ କରିବା ପାଇଁ କେରିଅରଙ୍କ ସହିତ ଯୋଗାଯୋଗ କରିବା ପୂର୍ବରୁ ଆପଣଙ୍କ ପାଖରେ ଆଉ <xliff:g id="NUMBER_0">%d</xliff:g>ଟି ପ୍ରୟାସ ବାକି ରହିଛି।</item>
    </plurals>
    <string name="kg_password_wrong_puk_code_dead" msgid="3698285357028468617">"SIM ବ୍ୟବହାର କରାଯାଇପାରିବ ନାହିଁ। ନିଜ କେରିଅର୍‌ଙ୍କ ସହ ଯୋଗାଯୋଗ କରନ୍ତୁ।"</string>
    <plurals name="kg_password_wrong_puk_code" formatted="false" msgid="3937306685604862886">
      <item quantity="other">ଭୁଲ SIM PUK କୋଡ୍‍, SIMଟି ଆଉ <xliff:g id="NUMBER_1">%d</xliff:g>ଟି ପ୍ରୟାସ ପରେ ସ୍ଥାୟୀ ଭାବେ ବ୍ୟବହାର କରାଯାଇରିବ ନାହିଁ।</item>
      <item quantity="one">ଭୁଲ SIM PUK କୋଡ୍‍, SIMଟି ଆଉ <xliff:g id="NUMBER_0">%d</xliff:g>ଟି ପ୍ରୟାସ ପରେ ସ୍ଥାୟୀ ଭାବେ ବ୍ୟବହାର କରାଯାଇରିବ ନାହିଁ।</item>
    </plurals>
    <string name="kg_password_pin_failed" msgid="5136259126330604009">"SIM PIN କାମ ବିଫଳ ହେଲା!"</string>
    <string name="kg_password_puk_failed" msgid="6778867411556937118">"SIM PUKର କାମ ବିଫଳ ହେଲା!"</string>
    <string name="kg_pin_accepted" msgid="1625501841604389716">"କୋଡ୍‍ ସ୍ୱୀକାର କରାଗଲା!"</string>
    <string name="keyguard_carrier_default" msgid="6359808469637388586">"କୌଣସି ସେବା ନାହିଁ।"</string>
    <string name="accessibility_ime_switch_button" msgid="9082358310194861329">"ଇନପୁଟ୍‌ ପଦ୍ଧତି ବଦଳାନ୍ତୁ"</string>
    <string name="airplane_mode" msgid="2528005343938497866">"ଏରୋପ୍ଲେନ୍‍ ମୋଡ୍"</string>
    <string name="kg_prompt_reason_restart_pattern" msgid="4720554342633852066">"ଡିଭାଇସ୍‍ ରିଷ୍ଟାର୍ଟ ହେବା ପରେ ପାଟର୍ନ ଆବଶ୍ୟକ ଅଟେ"</string>
    <string name="kg_prompt_reason_restart_pin" msgid="1587671566498057656">"ଡିଭାଇସ୍‍ ରିଷ୍ଟାର୍ଟ ହେବାପରେ ପାସ୍‌ୱର୍ଡ ଆବଶ୍ୟକ"</string>
    <string name="kg_prompt_reason_restart_password" msgid="8061279087240952002">"ଡିଭାଇସ୍‍ ରିଷ୍ଟାର୍ଟ ହେବା ପରେ ପାସୱର୍ଡ ଆବଶ୍ୟକ ଅଟେ"</string>
    <string name="kg_prompt_reason_timeout_pattern" msgid="9170360502528959889">"ଅତିରିକ୍ତ ସୁରକ୍ଷା ପାଇଁ ପାଟର୍ନ ଆବଶ୍ୟକ"</string>
    <string name="kg_prompt_reason_timeout_pin" msgid="5945186097160029201">"ଅତିରିକ୍ତ ସୁରକ୍ଷା ପାଇଁ PIN ଆବଶ୍ୟକ ଅଟେ"</string>
    <string name="kg_prompt_reason_timeout_password" msgid="2258263949430384278">"ଅତିରିକ୍ତ ସୁରକ୍ଷା ପାଇଁ ପାସ୍‌ୱର୍ଡ ଆବଶ୍ୟକ"</string>
    <string name="kg_prompt_reason_switch_profiles_pattern" msgid="1922016914701991230">"ଆପଣ ପ୍ରୋଫାଇଲ୍‍ ବଦଳାଇବାବେଳେ ପାଟର୍ନ ଆବଶ୍ୟକ"</string>
    <string name="kg_prompt_reason_switch_profiles_pin" msgid="6490434826361055400">"ଆପଣ ପ୍ରୋଫାଇଲ୍‍ ବଦଳାଇବା ବେଳେ PIN ଆବଶ୍ୟକ ଅଟେ"</string>
    <string name="kg_prompt_reason_switch_profiles_password" msgid="1680374696393804441">"ଆପଣ ପ୍ରୋଫାଇଲ୍‍ ବଦଳାଇବାବେଳେ ପାସ୍‌ୱର୍ଡ ଆବଶ୍ୟକ"</string>
    <string name="kg_prompt_reason_device_admin" msgid="6961159596224055685">"ଡିଭାଇସ୍‍ ଆଡମିନଙ୍କ ଦ୍ୱାରା ଲକ୍‍ କରାଯାଇଛି"</string>
    <string name="kg_prompt_reason_user_request" msgid="6015774877733717904">"ଡିଭାଇସ୍‍ ମାନୁଆଲ ଭାବେ ଲକ୍‍ କରାଗଲା"</string>
    <plurals name="kg_prompt_reason_time_pattern" formatted="false" msgid="1337428979661197957">
      <item quantity="other"><xliff:g id="NUMBER_1">%d</xliff:g> ଘଣ୍ଟା ପାଇଁ ଡିଭାଇସ୍‍ ଅନଲକ୍‍ କରାଯାଇନାହିଁ। ପାଟର୍ନ ସୁନିଶ୍ଚିତ କରନ୍ତୁ</item>
      <item quantity="one"><xliff:g id="NUMBER_0">%d</xliff:g> ଘଣ୍ଟା ପାଇଁ ଡିଭାଇସ୍‍ ଅନଲକ୍‍ କରାଯାଇନାହିଁ। ପାଟର୍ନ ସୁନିଶ୍ଚିତ କରନ୍ତୁ</item>
    </plurals>
    <plurals name="kg_prompt_reason_time_pin" formatted="false" msgid="6444519502336330270">
      <item quantity="other"><xliff:g id="NUMBER_1">%d</xliff:g> ଘଣ୍ଟା ପାଇଁ ଡିଭାଇସ୍‍ ଅନଲକ୍‍ କରାଯାଇ ନାହିଁ। PIN ନିଶ୍ଚିତ କରନ୍ତୁ</item>
      <item quantity="one"><xliff:g id="NUMBER_0">%d</xliff:g> ଘଣ୍ଟା ପାଇଁ ଡିଭାଇସ୍‍ ଅନଲକ୍‍ କରାଯାଇ ନାହିଁ। PIN ନିଶ୍ଚିତ କରନ୍ତୁ</item>
    </plurals>
    <plurals name="kg_prompt_reason_time_password" formatted="false" msgid="5343961527665116914">
      <item quantity="other"><xliff:g id="NUMBER_1">%d</xliff:g> ଘଣ୍ଟା ପାଇଁ ଡିଭାଇସ୍‍ ଅନଲକ୍‍ କରାଯାଇ ନାହିଁ। ପାସୱର୍ଡ ସୁନିଶ୍ଚିତ କରନ୍ତୁ</item>
      <item quantity="one"><xliff:g id="NUMBER_0">%d</xliff:g> ଘଣ୍ଟା ପାଇଁ ଡିଭାଇସ୍‍ ଅନଲକ୍‍ କରାଯାଇ ନାହିଁ। ପାସୱର୍ଡ ସୁନିଶ୍ଚିତ କରନ୍ତୁ</item>
    </plurals>
    <string name="kg_fingerprint_not_recognized" msgid="5982606907039479545">"ଚିହ୍ନଟ ହେଲାନାହିଁ"</string>
    <string name="kg_face_not_recognized" msgid="7903950626744419160">"ଚିହ୍ନଟ ହେଲାନାହିଁ"</string>
    <plurals name="kg_password_default_pin_message" formatted="false" msgid="7730152526369857818">
      <item quantity="other">SIM PIN ପ୍ରବେଶ କରନ୍ତୁ। ଆପଣଙ୍କ ପାଇଁ <xliff:g id="NUMBER_1">%d</xliff:g>ଟି ପ୍ରୟାସ ବଳକା ଅଛି।</item>
      <item quantity="one">SIM PIN ପ୍ରବେଶ କରନ୍ତୁ। ଆପଣଙ୍କ ଡିଭାଇସ୍‍କୁ ଅନଲକ୍ କରିବା ପାଇଁ ପାଖରେ ବଳକା ଥିବା <xliff:g id="NUMBER_0">%d</xliff:g>ଟି ପ୍ରୟାସର ବ୍ୟବହାର କରିବା ପୂର୍ବରୁ ନିଜର କେରିଅର୍‍ଙ୍କୁ ସମ୍ପର୍କ କରନ୍ତୁ।</item>
    </plurals>
    <plurals name="kg_password_default_puk_message" formatted="false" msgid="571308542462946935">
      <item quantity="other">SIM କାର୍ଡକୁ ବର୍ତ୍ତମାନ ଅକ୍ଷମ କରିଦିଆଯାଇଛି। ଜାରି ରଖିବାକୁ PUK କୋଡ୍‍ ଲେଖନ୍ତୁ। ଆଉ <xliff:g id="_NUMBER_1">%d</xliff:g> ଥର ଭୁଲ କୋଡ୍‍ ଲେଖିବା ପରେ SIM କାର୍ଡ ସ୍ଥାୟୀ ଭାବେ ଅନୁପଯୋଗୀ ହୋଇଯିବ। ବିବରଣୀ ପାଇଁ କେରିଅର୍‌ର ସହ ଯୋଗାଯୋଗ କରନ୍ତୁ।</item>
      <item quantity="one">SIM କାର୍ଡକୁ ବର୍ତ୍ତମାନ ଅକ୍ଷମ କରିଦିଆଯାଇଛି। ଜାରି ରଖିବାକୁ PUK କୋଡ୍‍ ଲେଖନ୍ତୁ। ଆଉ <xliff:g id="_NUMBER_0">%d</xliff:g> ଥର ଭୁଲ କୋଡ୍‍ ଲେଖିବା ପରେ SIM କାର୍ଡ ସ୍ଥାୟୀ ଭାବେ ଅନୁପଯୋଗୀ ହୋଇଯିବ। ବିବରଣୀ ପାଇଁ କେରିଅର୍‌ର ସହ ଯୋଗାଯୋଗ କରନ୍ତୁ।</item>
    </plurals>
<<<<<<< HEAD
    <plurals name="type_clock_header" formatted="false" msgid="6782840450655632763">
      <item quantity="other">"<annotation name="color">"ଏହାର"</annotation>\n"^1\n^2</item>
      <item quantity="one">"<annotation name="color">"ଏହାର"</annotation>\n"^1\n^2</item>
    </plurals>
  <string-array name="type_clock_hours">
    <item msgid="3543074812389379830">"ବାର"</item>
    <item msgid="7389464214252023751">"ଏକ"</item>
    <item msgid="8803180377002008046">"ଦୁଇ"</item>
    <item msgid="8614897059944644719">"ତିନି"</item>
    <item msgid="2293058674782619556">"ଚାରି"</item>
    <item msgid="4815402358455041664">"ପାଞ୍ଚ"</item>
    <item msgid="3325754778509665687">"ଛଅ"</item>
    <item msgid="5805551341866280575">"ସାତ"</item>
    <item msgid="203334816668238610">"ଆଠ"</item>
    <item msgid="4828052671464488923">"ନଅ"</item>
    <item msgid="2233497913571137419">"ଦଶ"</item>
    <item msgid="5621554266768657830">"ଏଗାର"</item>
  </string-array>
  <string-array name="type_clock_minutes">
    <item msgid="8322049385467207985">"ଘଣ୍ଟା"</item>
    <item msgid="8837126587669001578">"ଏକ"</item>
    <item msgid="4294343372940455660">"ଦୁଇ"</item>
    <item msgid="7129166637707421536">"ତିନି"</item>
    <item msgid="7579404865008788673">"ଚାରି"</item>
    <item msgid="3873924689207380586">"ପାଞ୍ଚ"</item>
    <item msgid="4849565597850069377">"ଛଅ"</item>
    <item msgid="4404219424523572364">"ସାତ"</item>
    <item msgid="8740481214764087329">"ଆଠ"</item>
    <item msgid="1713216865806811237">"ନଅ"</item>
    <item msgid="3508406095411245038">"ଦଶ"</item>
    <item msgid="7161996337755311711">"ଏଗାର"</item>
    <item msgid="4044549963329624197">"ବାର"</item>
    <item msgid="333373157917379088">"ତେର"</item>
    <item msgid="2631202907124819385">"ଚଉଦ"</item>
    <item msgid="6472396076858033453">"ପନ୍ଦର"</item>
    <item msgid="8656981856181581643">"ଷୋହଳ"</item>
    <item msgid="7289026608562030619">"ସତର"</item>
    <item msgid="3881477602692646573">"ଅଠର"</item>
    <item msgid="3358129827772984226">"ଉଣେଇଶି"</item>
    <item msgid="3308575407402865807">"କୋଡି଼ଏ"</item>
    <item msgid="5346560955382229629">"ଏକୋଇଶି\n"</item>
    <item msgid="226750304761473436">"ବାଇଶି\n"</item>
    <item msgid="616811325336838734">"ତେଇଶି\n"</item>
    <item msgid="616346116869053440">"ଚବିଶି\n"</item>
    <item msgid="4642996410384042830">"ପଚିଶି\n"</item>
    <item msgid="7506092849993571465">"ଛବିଶି\n"</item>
    <item msgid="1915078191101042031">"ସତାଇଶି\n"</item>
    <item msgid="4292378641900520252">"ଅଠାଇଶି\n"</item>
    <item msgid="5339513901773103696">"ଅଣତିରିଶି\n"</item>
    <item msgid="3574673250891657607">"ତିରିଶି"</item>
    <item msgid="5796923836589110940">"ଏକତିରିଶି\n"</item>
    <item msgid="5859323597571702052">"ବତିଶି\n"</item>
    <item msgid="5133326723148876507">"ତେତିଶି\n"</item>
    <item msgid="2693999494655663096">"ଚଉତିରିଶି\n"</item>
    <item msgid="3316754944962836197">"ପଞ୍ଚତିରିଶି\n"</item>
    <item msgid="816891008836796723">"ଛତିଶି\n"</item>
    <item msgid="9158890488666520078">"ସଂଇତିରିଶି\n"</item>
    <item msgid="1894769703213894011">"ଅଠତିରିଶ\n"</item>
    <item msgid="5638820345598572399">"ଅଣଚାଳିଶି\n"</item>
    <item msgid="8838304023017895439">"ଚାଳିଶି"</item>
    <item msgid="1834742948932559597">"ଏକଚାଳିଶି\n"</item>
    <item msgid="6573707308847773944">"ବୟାଳିଶି\n"</item>
    <item msgid="2450149950652678001">"ତେୟାଳିଶି\n"</item>
    <item msgid="2874667401318178036">"ଚଉରାଳିଶି\n"</item>
    <item msgid="3391101532763048862">"ପଞ୍ଚଚାଳିଶି\n"</item>
    <item msgid="1671489330863254362">"ଛୟାଳିଶି\n"</item>
    <item msgid="5916017359554531038">"ସତଚାଳିଶି\n"</item>
    <item msgid="8205413177993059967">"ଅଠଚାଳିଶି\n"</item>
    <item msgid="6607867415142171302">"ଅଣଚାଶ\n"</item>
    <item msgid="8358850748472089162">"ପଚାଶ"</item>
    <item msgid="3551313125255080234">"ଏକାବନ\n"</item>
    <item msgid="1559678130725716542">"ବାଉନ\n"</item>
    <item msgid="431441994725492377">"ତେପନ\n"</item>
    <item msgid="6345774640539623024">"ଚଉରାଳିଶି\n"</item>
    <item msgid="8018192990793931120">"ପଞ୍ଚାବନ\n"</item>
    <item msgid="6187650843754604534">"ଛପନ\n"</item>
    <item msgid="8727240174015993259">"ସତାବନ\n"</item>
    <item msgid="848339003778952950">"ଅଠାବନ\n"</item>
    <item msgid="5798985802835423618">"ଅଣଷଠି\n"</item>
  </string-array>
=======
    <string name="clock_title_default" msgid="6342735240617459864">"ଡିଫଲ୍ଟ"</string>
    <string name="clock_title_bubble" msgid="2204559396790593213">"ବବଲ୍"</string>
    <string name="clock_title_analog" msgid="8409262532900918273">"ଆନାଲଗ୍"</string>
>>>>>>> 0435f0ae
</resources><|MERGE_RESOLUTION|>--- conflicted
+++ resolved
@@ -20,54 +20,6 @@
 
 <resources xmlns:android="http://schemas.android.com/apk/res/android"
     xmlns:xliff="urn:oasis:names:tc:xliff:document:1.2">
-<<<<<<< HEAD
-    <string name="app_name" msgid="3171996292755059205">"କୀ’ଗାର୍ଡ"</string>
-    <string name="keyguard_password_enter_pin_code" msgid="3420548423949593123">"PIN କୋଡ୍‍ ଟାଇପ୍‍ କରନ୍ତୁ"</string>
-    <string name="keyguard_password_enter_puk_code" msgid="670683628782925409">"SIM PUK ଓ ନୂଆ PIN କୋଡ୍‍ ଟାଇପ୍‍ କରନ୍ତୁ"</string>
-    <string name="keyguard_password_enter_puk_prompt" msgid="3747778500166059332">"SIM PUK କୋଡ୍‍"</string>
-    <string name="keyguard_password_enter_pin_prompt" msgid="8188243197504453830">"ନୂଆ SIM PIN କୋଡ୍‍"</string>
-    <string name="keyguard_password_entry_touch_hint" msgid="5790410752696806482"><font size="17">"ପାସୱର୍ଡ ଟାଇପ୍‍ କରିବାକୁ ସ୍ପର୍ଶ କରନ୍ତୁ"</font></string>
-    <string name="keyguard_password_enter_password_code" msgid="595980919238127672">"ଅନଲକ୍‍ କରିବାକୁ ପାସ୍‌ୱର୍ଡ ଟାଇପ୍‍ କରନ୍ତୁ"</string>
-    <string name="keyguard_password_enter_pin_password_code" msgid="7504123374204446086">"ଅନଲକ୍‍ କରିବାକୁ PIN ଟାଇପ୍‍ କରନ୍ତୁ"</string>
-    <string name="keyguard_enter_your_pin" msgid="7152989016739952871">"ନିଜର PIN ଲେଖନ୍ତୁ"</string>
-    <string name="keyguard_enter_your_pattern" msgid="4297890206109830353">"ନିଜର ପାଟର୍ନ ଆଙ୍କନ୍ତୁ"</string>
-    <string name="keyguard_enter_your_password" msgid="5397328359341314506">"ନିଜ ପାସ୍‌ୱର୍ଡ ଲେଖନ୍ତୁ"</string>
-    <string name="keyguard_password_wrong_pin_code" msgid="6535018036285012028">"ଭୁଲ PIN କୋଡ୍।"</string>
-    <string name="keyguard_sim_error_message_short" msgid="592109500618448312">"ଅମାନ୍ୟ କାର୍ଡ।"</string>
-    <string name="keyguard_charged" msgid="3316115607283493413">"ସମ୍ପୂର୍ଣ୍ଣ ଭାବରେ ଚାର୍ଜ ହୋ‍ଇଗଲା"</string>
-    <string name="keyguard_plugged_in_wireless" msgid="3004717438401575235">"<xliff:g id="PERCENTAGE">%s</xliff:g> • ୱାୟାର୍‍‍ଲେସ୍‍‍ଭାବରେ ଚାର୍ଜ ହେଉଛି"</string>
-    <string name="keyguard_plugged_in" msgid="3161102098900158923">"<xliff:g id="PERCENTAGE">%s</xliff:g> • ଚାର୍ଜ ହେଉଛି"</string>
-    <string name="keyguard_plugged_in_charging_fast" msgid="3684592786276709342">"<xliff:g id="PERCENTAGE">%s</xliff:g> • ଦ୍ରୁତ ଭାବେ ଚାର୍ଜ ହେଉଛି"</string>
-    <string name="keyguard_plugged_in_charging_slowly" msgid="509533586841478405">"<xliff:g id="PERCENTAGE">%s</xliff:g> • ଧୀରେ ଚାର୍ଜ ହେଉଛି"</string>
-    <string name="keyguard_low_battery" msgid="9218432555787624490">"ଆପଣଙ୍କ ଚାର୍ଜର୍‍ ସଂଯୋଗ କରନ୍ତୁ।"</string>
-    <string name="keyguard_instructions_when_pattern_disabled" msgid="8566679946700751371">"ଅନଲକ୍‌ କରିବା ପାଇଁ ମେନୁକୁ ଦବାନ୍ତୁ।"</string>
-    <string name="keyguard_network_locked_message" msgid="6743537524631420759">"ନେଟୱର୍କକୁ ଲକ୍‌ କରାଯାଇଛି"</string>
-    <string name="keyguard_missing_sim_message_short" msgid="6327533369959764518">"କୌଣସି SIM କାର୍ଡ ନାହିଁ"</string>
-    <string name="keyguard_missing_sim_message" product="tablet" msgid="4550152848200783542">"ଟାବଲେଟ୍‌ରେ କୌଣସି SIM‍ କାର୍ଡ ନାହିଁ।"</string>
-    <string name="keyguard_missing_sim_message" product="default" msgid="6585414237800161146">"ଫୋନରେ କୌଣସି SIM କାର୍ଡ ନାହିଁ।"</string>
-    <string name="keyguard_missing_sim_instructions" msgid="7350295932015220392">"ଗୋଟିଏ SIM କାର୍ଡ ଭର୍ତ୍ତି କରନ୍ତୁ।"</string>
-    <string name="keyguard_missing_sim_instructions_long" msgid="589889372883904477">"SIM କାର୍ଡ ନାହିଁ କିମ୍ବା ଖରାପ ଅଛି। SIM କାର୍ଡ ଭର୍ତ୍ତି କରନ୍ତୁ।"</string>
-    <string name="keyguard_permanent_disabled_sim_message_short" msgid="654102080186420706">"SIM କାର୍ଡଟିକୁ ବ୍ୟବହାର କରାଯାଇପାରିବ ନାହିଁ।"</string>
-    <string name="keyguard_permanent_disabled_sim_instructions" msgid="4683178224791318347">"ଆପଣଙ୍କ SIM କାର୍ଡକୁ ସ୍ଥାୟୀ ରୂପେ ଅକ୍ଷମ କରିଦିଆଯାଇଛି।\n ଅନ୍ୟ SIM କାର୍ଡ ପାଇଁ ଆପଣଙ୍କ ୱାୟରଲେସ୍‍ ସେବା ପ୍ରଦାତାଙ୍କ ସହ ଯୋଗାଯୋଗ କରନ୍ତୁ।"</string>
-    <string name="keyguard_sim_locked_message" msgid="953766009432168127">"SIM କାର୍ଡ ଲକ୍‍ ହୋଇଯାଇଛି।"</string>
-    <string name="keyguard_sim_puk_locked_message" msgid="1772789643694942073">"SIM କାର୍ଡଟି PUK ଲକ୍‍ ହୋଇଯାଇଛି।"</string>
-    <string name="keyguard_sim_unlock_progress_dialog_message" msgid="3586601150825821675">"SIM କାର୍ଡ ଅନଲକ୍‍ କରାଯାଉଛି…"</string>
-    <string name="keyguard_accessibility_pin_area" msgid="703175752097279029">"PIN ଅଞ୍ଚଳ"</string>
-    <string name="keyguard_accessibility_password" msgid="7695303207740941101">"ଡିଭାଇସ୍ ପାସ୍‍ୱର୍ଡ"</string>
-    <string name="keyguard_accessibility_sim_pin_area" msgid="912702510825058921">"SIM PIN ଅଞ୍ଚଳ"</string>
-    <string name="keyguard_accessibility_sim_puk_area" msgid="136979425761438705">"SIM PUK ଅଞ୍ଚଳ"</string>
-    <string name="keyguard_accessibility_next_alarm" msgid="5835196989158584991">"<xliff:g id="ALARM">%1$s</xliff:g>ରେ ପରବର୍ତ୍ତୀ ଆଲାର୍ମ ସେଟ୍‍ କରାଯାଇଛି"</string>
-    <string name="keyboardview_keycode_delete" msgid="6883116827512721630">"ଡିଲିଟ୍‌ କରନ୍ତୁ"</string>
-    <string name="disable_carrier_button_text" msgid="6914341927421916114">"eSIM ଅକ୍ଷମ କରନ୍ତୁ"</string>
-    <string name="error_disable_esim_title" msgid="4852978431156228006">"eSIMକୁ ଅକ୍ଷମ କରାଯାଇପାରିବ ନାହିଁ"</string>
-    <string name="error_disable_esim_msg" msgid="676694908770135639">"ଗୋଟିଏ ତ୍ରୁଟି କାରଣରୁ eSIMକୁ ଅକ୍ଷମ କରାଯାଇପାରିବ ନାହିଁ।"</string>
-    <string name="keyboardview_keycode_enter" msgid="4505833604411016668">"ଏଣ୍ଟର୍"</string>
-    <string name="kg_forgot_pattern_button_text" msgid="534245177645252620">"ପାଟର୍ନ ଭୁଲି ଯାଇଛନ୍ତି"</string>
-    <string name="kg_wrong_pattern" msgid="2873443744087746812">"ଭୁଲ ପାଟର୍ନ"</string>
-    <string name="kg_wrong_password" msgid="8060364776224836597">"ଭୁଲ ପାସ୍‌ୱର୍ଡ"</string>
-    <string name="kg_wrong_pin" msgid="4785660766909463466">"ଭୁଲ PIN"</string>
-    <plurals name="kg_too_many_failed_attempts_countdown" formatted="false" msgid="4368805541257003755">
-=======
     <string name="app_name" msgid="514691256816366517">"କୀ’ଗାର୍ଡ"</string>
     <string name="keyguard_password_enter_pin_code" msgid="8582296866585566671">"PIN କୋଡ୍‍ ଟାଇପ୍‍ କରନ୍ତୁ"</string>
     <string name="keyguard_password_enter_puk_code" msgid="3813154965969758868">"SIM PUK ଓ ନୂଆ PIN କୋଡ୍‍ ଟାଇପ୍‍ କରନ୍ତୁ"</string>
@@ -114,7 +66,6 @@
     <string name="kg_wrong_password" msgid="4143127991071670512">"ଭୁଲ ପାସ୍‌ୱର୍ଡ"</string>
     <string name="kg_wrong_pin" msgid="4160978845968732624">"ଭୁଲ PIN"</string>
     <plurals name="kg_too_many_failed_attempts_countdown" formatted="false" msgid="991400408675793914">
->>>>>>> 0435f0ae
       <item quantity="other"><xliff:g id="NUMBER">%d</xliff:g> ସେକେଣ୍ଡ ପରେ ପୁଣି ଚେଷ୍ଟା କରନ୍ତୁ।</item>
       <item quantity="one">1 ସେକେଣ୍ଡ ପରେ ପୁଣି ଚେଷ୍ଟା କରନ୍ତୁ।</item>
     </plurals>
@@ -200,90 +151,7 @@
       <item quantity="other">SIM କାର୍ଡକୁ ବର୍ତ୍ତମାନ ଅକ୍ଷମ କରିଦିଆଯାଇଛି। ଜାରି ରଖିବାକୁ PUK କୋଡ୍‍ ଲେଖନ୍ତୁ। ଆଉ <xliff:g id="_NUMBER_1">%d</xliff:g> ଥର ଭୁଲ କୋଡ୍‍ ଲେଖିବା ପରେ SIM କାର୍ଡ ସ୍ଥାୟୀ ଭାବେ ଅନୁପଯୋଗୀ ହୋଇଯିବ। ବିବରଣୀ ପାଇଁ କେରିଅର୍‌ର ସହ ଯୋଗାଯୋଗ କରନ୍ତୁ।</item>
       <item quantity="one">SIM କାର୍ଡକୁ ବର୍ତ୍ତମାନ ଅକ୍ଷମ କରିଦିଆଯାଇଛି। ଜାରି ରଖିବାକୁ PUK କୋଡ୍‍ ଲେଖନ୍ତୁ। ଆଉ <xliff:g id="_NUMBER_0">%d</xliff:g> ଥର ଭୁଲ କୋଡ୍‍ ଲେଖିବା ପରେ SIM କାର୍ଡ ସ୍ଥାୟୀ ଭାବେ ଅନୁପଯୋଗୀ ହୋଇଯିବ। ବିବରଣୀ ପାଇଁ କେରିଅର୍‌ର ସହ ଯୋଗାଯୋଗ କରନ୍ତୁ।</item>
     </plurals>
-<<<<<<< HEAD
-    <plurals name="type_clock_header" formatted="false" msgid="6782840450655632763">
-      <item quantity="other">"<annotation name="color">"ଏହାର"</annotation>\n"^1\n^2</item>
-      <item quantity="one">"<annotation name="color">"ଏହାର"</annotation>\n"^1\n^2</item>
-    </plurals>
-  <string-array name="type_clock_hours">
-    <item msgid="3543074812389379830">"ବାର"</item>
-    <item msgid="7389464214252023751">"ଏକ"</item>
-    <item msgid="8803180377002008046">"ଦୁଇ"</item>
-    <item msgid="8614897059944644719">"ତିନି"</item>
-    <item msgid="2293058674782619556">"ଚାରି"</item>
-    <item msgid="4815402358455041664">"ପାଞ୍ଚ"</item>
-    <item msgid="3325754778509665687">"ଛଅ"</item>
-    <item msgid="5805551341866280575">"ସାତ"</item>
-    <item msgid="203334816668238610">"ଆଠ"</item>
-    <item msgid="4828052671464488923">"ନଅ"</item>
-    <item msgid="2233497913571137419">"ଦଶ"</item>
-    <item msgid="5621554266768657830">"ଏଗାର"</item>
-  </string-array>
-  <string-array name="type_clock_minutes">
-    <item msgid="8322049385467207985">"ଘଣ୍ଟା"</item>
-    <item msgid="8837126587669001578">"ଏକ"</item>
-    <item msgid="4294343372940455660">"ଦୁଇ"</item>
-    <item msgid="7129166637707421536">"ତିନି"</item>
-    <item msgid="7579404865008788673">"ଚାରି"</item>
-    <item msgid="3873924689207380586">"ପାଞ୍ଚ"</item>
-    <item msgid="4849565597850069377">"ଛଅ"</item>
-    <item msgid="4404219424523572364">"ସାତ"</item>
-    <item msgid="8740481214764087329">"ଆଠ"</item>
-    <item msgid="1713216865806811237">"ନଅ"</item>
-    <item msgid="3508406095411245038">"ଦଶ"</item>
-    <item msgid="7161996337755311711">"ଏଗାର"</item>
-    <item msgid="4044549963329624197">"ବାର"</item>
-    <item msgid="333373157917379088">"ତେର"</item>
-    <item msgid="2631202907124819385">"ଚଉଦ"</item>
-    <item msgid="6472396076858033453">"ପନ୍ଦର"</item>
-    <item msgid="8656981856181581643">"ଷୋହଳ"</item>
-    <item msgid="7289026608562030619">"ସତର"</item>
-    <item msgid="3881477602692646573">"ଅଠର"</item>
-    <item msgid="3358129827772984226">"ଉଣେଇଶି"</item>
-    <item msgid="3308575407402865807">"କୋଡି଼ଏ"</item>
-    <item msgid="5346560955382229629">"ଏକୋଇଶି\n"</item>
-    <item msgid="226750304761473436">"ବାଇଶି\n"</item>
-    <item msgid="616811325336838734">"ତେଇଶି\n"</item>
-    <item msgid="616346116869053440">"ଚବିଶି\n"</item>
-    <item msgid="4642996410384042830">"ପଚିଶି\n"</item>
-    <item msgid="7506092849993571465">"ଛବିଶି\n"</item>
-    <item msgid="1915078191101042031">"ସତାଇଶି\n"</item>
-    <item msgid="4292378641900520252">"ଅଠାଇଶି\n"</item>
-    <item msgid="5339513901773103696">"ଅଣତିରିଶି\n"</item>
-    <item msgid="3574673250891657607">"ତିରିଶି"</item>
-    <item msgid="5796923836589110940">"ଏକତିରିଶି\n"</item>
-    <item msgid="5859323597571702052">"ବତିଶି\n"</item>
-    <item msgid="5133326723148876507">"ତେତିଶି\n"</item>
-    <item msgid="2693999494655663096">"ଚଉତିରିଶି\n"</item>
-    <item msgid="3316754944962836197">"ପଞ୍ଚତିରିଶି\n"</item>
-    <item msgid="816891008836796723">"ଛତିଶି\n"</item>
-    <item msgid="9158890488666520078">"ସଂଇତିରିଶି\n"</item>
-    <item msgid="1894769703213894011">"ଅଠତିରିଶ\n"</item>
-    <item msgid="5638820345598572399">"ଅଣଚାଳିଶି\n"</item>
-    <item msgid="8838304023017895439">"ଚାଳିଶି"</item>
-    <item msgid="1834742948932559597">"ଏକଚାଳିଶି\n"</item>
-    <item msgid="6573707308847773944">"ବୟାଳିଶି\n"</item>
-    <item msgid="2450149950652678001">"ତେୟାଳିଶି\n"</item>
-    <item msgid="2874667401318178036">"ଚଉରାଳିଶି\n"</item>
-    <item msgid="3391101532763048862">"ପଞ୍ଚଚାଳିଶି\n"</item>
-    <item msgid="1671489330863254362">"ଛୟାଳିଶି\n"</item>
-    <item msgid="5916017359554531038">"ସତଚାଳିଶି\n"</item>
-    <item msgid="8205413177993059967">"ଅଠଚାଳିଶି\n"</item>
-    <item msgid="6607867415142171302">"ଅଣଚାଶ\n"</item>
-    <item msgid="8358850748472089162">"ପଚାଶ"</item>
-    <item msgid="3551313125255080234">"ଏକାବନ\n"</item>
-    <item msgid="1559678130725716542">"ବାଉନ\n"</item>
-    <item msgid="431441994725492377">"ତେପନ\n"</item>
-    <item msgid="6345774640539623024">"ଚଉରାଳିଶି\n"</item>
-    <item msgid="8018192990793931120">"ପଞ୍ଚାବନ\n"</item>
-    <item msgid="6187650843754604534">"ଛପନ\n"</item>
-    <item msgid="8727240174015993259">"ସତାବନ\n"</item>
-    <item msgid="848339003778952950">"ଅଠାବନ\n"</item>
-    <item msgid="5798985802835423618">"ଅଣଷଠି\n"</item>
-  </string-array>
-=======
     <string name="clock_title_default" msgid="6342735240617459864">"ଡିଫଲ୍ଟ"</string>
     <string name="clock_title_bubble" msgid="2204559396790593213">"ବବଲ୍"</string>
     <string name="clock_title_analog" msgid="8409262532900918273">"ଆନାଲଗ୍"</string>
->>>>>>> 0435f0ae
 </resources>