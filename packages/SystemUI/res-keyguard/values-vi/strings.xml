<?xml version="1.0" encoding="UTF-8"?>
<!-- 
/* //device/apps/common/assets/res/any/strings.xml
**
** Copyright 2006, The Android Open Source Project
**
** Licensed under the Apache License, Version 2.0 (the "License");
** you may not use this file except in compliance with the License.
** You may obtain a copy of the License at
**
**     http://www.apache.org/licenses/LICENSE-2.0
**
** Unless required by applicable law or agreed to in writing, software
** distributed under the License is distributed on an "AS IS" BASIS,
** WITHOUT WARRANTIES OR CONDITIONS OF ANY KIND, either express or implied.
** See the License for the specific language governing permissions and
** limitations under the License.
*/
 -->

<resources xmlns:android="http://schemas.android.com/apk/res/android"
    xmlns:xliff="urn:oasis:names:tc:xliff:document:1.2">
<<<<<<< HEAD
    <string name="app_name" msgid="3171996292755059205">"Khóa bàn phím"</string>
    <string name="keyguard_password_enter_pin_code" msgid="3420548423949593123">"Nhập mã PIN"</string>
    <string name="keyguard_password_enter_puk_code" msgid="670683628782925409">"Nhập mã PIN mới và mã PUK của SIM"</string>
    <string name="keyguard_password_enter_puk_prompt" msgid="3747778500166059332">"Mã PUK của SIM"</string>
    <string name="keyguard_password_enter_pin_prompt" msgid="8188243197504453830">"Mã PIN mới của SIM"</string>
    <string name="keyguard_password_entry_touch_hint" msgid="5790410752696806482"><font size="17">"Chạm để nhập mật khẩu"</font></string>
    <string name="keyguard_password_enter_password_code" msgid="595980919238127672">"Nhập mật khẩu để mở khóa"</string>
    <string name="keyguard_password_enter_pin_password_code" msgid="7504123374204446086">"Nhập mã PIN để mở khóa"</string>
    <string name="keyguard_enter_your_pin" msgid="7152989016739952871">"Nhập mã PIN của bạn"</string>
    <string name="keyguard_enter_your_pattern" msgid="4297890206109830353">"Nhập hình mở khóa của bạn"</string>
    <string name="keyguard_enter_your_password" msgid="5397328359341314506">"Nhập mật khẩu của bạn"</string>
    <string name="keyguard_password_wrong_pin_code" msgid="6535018036285012028">"Mã PIN không chính xác."</string>
    <string name="keyguard_sim_error_message_short" msgid="592109500618448312">"Thẻ không hợp lệ."</string>
    <string name="keyguard_charged" msgid="3316115607283493413">"Đã sạc đầy"</string>
    <string name="keyguard_plugged_in_wireless" msgid="3004717438401575235">"<xliff:g id="PERCENTAGE">%s</xliff:g> • Đang sạc không dây"</string>
    <string name="keyguard_plugged_in" msgid="3161102098900158923">"<xliff:g id="PERCENTAGE">%s</xliff:g> • Đang sạc"</string>
    <string name="keyguard_plugged_in_charging_fast" msgid="3684592786276709342">"<xliff:g id="PERCENTAGE">%s</xliff:g> • Đang sạc nhanh"</string>
    <string name="keyguard_plugged_in_charging_slowly" msgid="509533586841478405">"<xliff:g id="PERCENTAGE">%s</xliff:g> • Đang sạc chậm"</string>
    <string name="keyguard_low_battery" msgid="9218432555787624490">"Kết nối bộ sạc của bạn."</string>
    <string name="keyguard_instructions_when_pattern_disabled" msgid="8566679946700751371">"Nhấn vào Menu để mở khóa."</string>
    <string name="keyguard_network_locked_message" msgid="6743537524631420759">"Mạng đã bị khóa"</string>
    <string name="keyguard_missing_sim_message_short" msgid="6327533369959764518">"Không có thẻ SIM nào"</string>
    <string name="keyguard_missing_sim_message" product="tablet" msgid="4550152848200783542">"Không có thẻ SIM nào trong máy tính bảng."</string>
    <string name="keyguard_missing_sim_message" product="default" msgid="6585414237800161146">"Không có thẻ SIM nào trong điện thoại."</string>
    <string name="keyguard_missing_sim_instructions" msgid="7350295932015220392">"Lắp thẻ SIM."</string>
    <string name="keyguard_missing_sim_instructions_long" msgid="589889372883904477">"Thẻ SIM bị thiếu hoặc không thể đọc được. Hãy lắp thẻ SIM."</string>
    <string name="keyguard_permanent_disabled_sim_message_short" msgid="654102080186420706">"Thẻ SIM không sử dụng được."</string>
    <string name="keyguard_permanent_disabled_sim_instructions" msgid="4683178224791318347">"Thẻ SIM của bạn đã bị vô hiệu hóa vĩnh viễn.\n Hãy liên hệ với nhà cung cấp dịch vụ không dây của bạn để lấy thẻ SIM khác."</string>
    <string name="keyguard_sim_locked_message" msgid="953766009432168127">"Thẻ SIM đã bị khóa."</string>
    <string name="keyguard_sim_puk_locked_message" msgid="1772789643694942073">"Thẻ SIM đã bị khóa bằng mã PUK."</string>
    <string name="keyguard_sim_unlock_progress_dialog_message" msgid="3586601150825821675">"Đang mở khóa thẻ SIM…"</string>
    <string name="keyguard_accessibility_pin_area" msgid="703175752097279029">"Khu vực mã PIN"</string>
    <string name="keyguard_accessibility_password" msgid="7695303207740941101">"Mật khẩu thiết bị"</string>
    <string name="keyguard_accessibility_sim_pin_area" msgid="912702510825058921">"Khu vực mã PIN của SIM"</string>
    <string name="keyguard_accessibility_sim_puk_area" msgid="136979425761438705">"Khu vực mã PUK của SIM"</string>
    <string name="keyguard_accessibility_next_alarm" msgid="5835196989158584991">"Báo thức tiếp theo được đặt cho <xliff:g id="ALARM">%1$s</xliff:g>"</string>
    <string name="keyboardview_keycode_delete" msgid="6883116827512721630">"Xóa"</string>
    <string name="disable_carrier_button_text" msgid="6914341927421916114">"Vô hiệu hóa eSIM"</string>
    <string name="error_disable_esim_title" msgid="4852978431156228006">"Không thể tắt eSIM"</string>
    <string name="error_disable_esim_msg" msgid="676694908770135639">"Không thể tắt eSIM do lỗi."</string>
    <string name="keyboardview_keycode_enter" msgid="4505833604411016668">"Nhập"</string>
    <string name="kg_forgot_pattern_button_text" msgid="534245177645252620">"Đã quên hình mở khóa"</string>
    <string name="kg_wrong_pattern" msgid="2873443744087746812">"Hình mở khóa sai"</string>
    <string name="kg_wrong_password" msgid="8060364776224836597">"Mật khẩu sai"</string>
    <string name="kg_wrong_pin" msgid="4785660766909463466">"Mã PIN sai"</string>
    <plurals name="kg_too_many_failed_attempts_countdown" formatted="false" msgid="4368805541257003755">
=======
    <string name="app_name" msgid="514691256816366517">"Khóa bàn phím"</string>
    <string name="keyguard_password_enter_pin_code" msgid="8582296866585566671">"Nhập mã PIN"</string>
    <string name="keyguard_password_enter_puk_code" msgid="3813154965969758868">"Nhập mã PIN mới và mã PUK của SIM"</string>
    <string name="keyguard_password_enter_puk_prompt" msgid="3529260761374385243">"Mã PUK của SIM"</string>
    <string name="keyguard_password_enter_pin_prompt" msgid="2304037870481240781">"Mã PIN mới của SIM"</string>
    <string name="keyguard_password_entry_touch_hint" msgid="6180028658339706333"><font size="17">"Chạm để nhập mật khẩu"</font></string>
    <string name="keyguard_password_enter_password_code" msgid="7393393239623946777">"Nhập mật khẩu để mở khóa"</string>
    <string name="keyguard_password_enter_pin_password_code" msgid="3692259677395250509">"Nhập mã PIN để mở khóa"</string>
    <string name="keyguard_enter_your_pin" msgid="5429932527814874032">"Nhập mã PIN của bạn"</string>
    <string name="keyguard_enter_your_pattern" msgid="351503370332324745">"Nhập hình mở khóa của bạn"</string>
    <string name="keyguard_enter_your_password" msgid="7225626204122735501">"Nhập mật khẩu của bạn"</string>
    <string name="keyguard_password_wrong_pin_code" msgid="3514267777289393046">"Mã PIN không chính xác."</string>
    <string name="keyguard_sim_error_message_short" msgid="633630844240494070">"Thẻ không hợp lệ."</string>
    <string name="keyguard_charged" msgid="6572033099675649299">"Đã sạc đầy"</string>
    <string name="keyguard_plugged_in_wireless" msgid="2537874724955057383">"<xliff:g id="PERCENTAGE">%s</xliff:g> • Đang sạc không dây"</string>
    <string name="keyguard_plugged_in" msgid="8169926454348380863">"<xliff:g id="PERCENTAGE">%s</xliff:g> • Đang sạc"</string>
    <string name="keyguard_plugged_in_charging_fast" msgid="4386594091107340426">"<xliff:g id="PERCENTAGE">%s</xliff:g> • Đang sạc nhanh"</string>
    <string name="keyguard_plugged_in_charging_slowly" msgid="217655355424210">"<xliff:g id="PERCENTAGE">%s</xliff:g> • Đang sạc chậm"</string>
    <string name="keyguard_low_battery" msgid="1868012396800230904">"Kết nối bộ sạc của bạn."</string>
    <string name="keyguard_instructions_when_pattern_disabled" msgid="8448804180089936954">"Nhấn vào Menu để mở khóa."</string>
    <string name="keyguard_network_locked_message" msgid="407096292844868608">"Mạng đã bị khóa"</string>
    <string name="keyguard_missing_sim_message_short" msgid="704159478161444907">"Không có thẻ SIM"</string>
    <string name="keyguard_missing_sim_message" product="tablet" msgid="3088787847082615459">"Không có thẻ SIM nào trong máy tính bảng."</string>
    <string name="keyguard_missing_sim_message" product="default" msgid="5124049236681993063">"Không có thẻ SIM nào trong điện thoại."</string>
    <string name="keyguard_missing_sim_instructions" msgid="1162120926141335918">"Lắp thẻ SIM."</string>
    <string name="keyguard_missing_sim_instructions_long" msgid="2712623293749378570">"Thẻ SIM bị thiếu hoặc không thể đọc được. Hãy lắp thẻ SIM."</string>
    <string name="keyguard_permanent_disabled_sim_message_short" msgid="5842745213110966962">"Thẻ SIM không sử dụng được."</string>
    <string name="keyguard_permanent_disabled_sim_instructions" msgid="2490584154727897806">"Thẻ SIM của bạn đã bị vô hiệu hóa vĩnh viễn.\n Hãy liên hệ với nhà cung cấp dịch vụ không dây của bạn để lấy thẻ SIM khác."</string>
    <string name="keyguard_sim_locked_message" msgid="4343544458476911044">"Thẻ SIM đã bị khóa."</string>
    <string name="keyguard_sim_puk_locked_message" msgid="6253830777745450550">"Thẻ SIM đã bị khóa bằng mã PUK."</string>
    <string name="keyguard_sim_unlock_progress_dialog_message" msgid="2394023844117630429">"Đang mở khóa thẻ SIM…"</string>
    <string name="keyguard_accessibility_pin_area" msgid="7403009340414014734">"Khu vực mã PIN"</string>
    <string name="keyguard_accessibility_password" msgid="3524161948484801450">"Mật khẩu thiết bị"</string>
    <string name="keyguard_accessibility_sim_pin_area" msgid="6272116591533888062">"Khu vực mã PIN của SIM"</string>
    <string name="keyguard_accessibility_sim_puk_area" msgid="5537294043180237374">"Khu vực mã PUK của SIM"</string>
    <string name="keyguard_accessibility_next_alarm" msgid="4492876946798984630">"Báo thức tiếp theo được đặt cho <xliff:g id="ALARM">%1$s</xliff:g>"</string>
    <string name="keyboardview_keycode_delete" msgid="8489719929424895174">"Xóa"</string>
    <string name="disable_carrier_button_text" msgid="7153361131709275746">"Vô hiệu hóa eSIM"</string>
    <string name="error_disable_esim_title" msgid="3802652622784813119">"Không thể tắt eSIM"</string>
    <string name="error_disable_esim_msg" msgid="2441188596467999327">"Không thể tắt eSIM do lỗi."</string>
    <string name="keyboardview_keycode_enter" msgid="6727192265631761174">"Nhập"</string>
    <string name="kg_forgot_pattern_button_text" msgid="3304688032024541260">"Đã quên hình mở khóa"</string>
    <string name="kg_wrong_pattern" msgid="5907301342430102842">"Hình không chính xác"</string>
    <string name="kg_wrong_password" msgid="4143127991071670512">"Mật khẩu sai"</string>
    <string name="kg_wrong_pin" msgid="4160978845968732624">"Mã PIN sai"</string>
    <plurals name="kg_too_many_failed_attempts_countdown" formatted="false" msgid="991400408675793914">
>>>>>>> 0435f0ae
      <item quantity="other">Hãy thử lại sau <xliff:g id="NUMBER">%d</xliff:g> giây.</item>
      <item quantity="one">Hãy thử lại sau 1 giây.</item>
    </plurals>
    <string name="kg_pattern_instructions" msgid="5376036737065051736">"Vẽ hình mở khóa của bạn"</string>
    <string name="kg_sim_pin_instructions" msgid="1942424305184242951">"Nhập mã PIN của SIM."</string>
    <string name="kg_sim_pin_instructions_multi" msgid="3639863309953109649">"Nhập mã PIN của SIM dành cho \"<xliff:g id="CARRIER">%1$s</xliff:g>\"."</string>
    <string name="kg_sim_lock_esim_instructions" msgid="5577169988158738030">"<xliff:g id="PREVIOUS_MSG">%1$s</xliff:g> Tắt eSIM để sử dụng thiết bị khi không có dịch vụ di động."</string>
    <string name="kg_pin_instructions" msgid="822353548385014361">"Nhập mã PIN"</string>
    <string name="kg_password_instructions" msgid="324455062831719903">"Nhập mật khẩu"</string>
    <string name="kg_puk_enter_puk_hint" msgid="3005288372875367017">"SIM hiện bị vô hiệu hóa. Hãy nhập mã PUK để tiếp tục. Liên hệ với nhà cung cấp dịch vụ để biết chi tiết."</string>
    <string name="kg_puk_enter_puk_hint_multi" msgid="4876780689904862943">"SIM \"<xliff:g id="CARRIER">%1$s</xliff:g>\" hiện bị vô hiệu hóa. Hãy nhập mã PUK để tiếp tục. Liên hệ với nhà cung cấp dịch vụ để biết chi tiết."</string>
    <string name="kg_puk_enter_pin_hint" msgid="6028432138916150399">"Nhập mã PIN mong muốn"</string>
    <string name="kg_enter_confirm_pin_hint" msgid="4261064020391799132">"Xác nhận mã PIN mong muốn"</string>
    <string name="kg_sim_unlock_progress_dialog_message" msgid="4251352015304070326">"Đang mở khóa thẻ SIM…"</string>
    <string name="kg_invalid_sim_pin_hint" msgid="2762202646949552978">"Nhập mã PIN có từ 4 đến 8 số."</string>
    <string name="kg_invalid_sim_puk_hint" msgid="5319756880543857694">"Mã PUK phải có từ 8 số trở lên."</string>
    <string name="kg_invalid_puk" msgid="1774337070084931186">"Hãy nhập lại mã PUK chính xác. Nhiều lần lặp lại sẽ vô hiệu hóa vĩnh viễn thẻ SIM."</string>
    <string name="kg_invalid_confirm_pin_hint" product="default" msgid="1500814146841660886">"Mã PIN không khớp"</string>
    <string name="kg_login_too_many_attempts" msgid="4519957179182578690">"Quá nhiều lần nhập hình mở khóa"</string>
    <string name="kg_too_many_failed_pin_attempts_dialog_message" msgid="544687656831558971">"Bạn đã nhập sai mã PIN <xliff:g id="NUMBER_0">%1$d</xliff:g> lần. \n\nHãy thử lại sau <xliff:g id="NUMBER_1">%2$d</xliff:g> giây."</string>
    <string name="kg_too_many_failed_password_attempts_dialog_message" msgid="190984061975729494">"Bạn đã nhập sai mật khẩu <xliff:g id="NUMBER_0">%1$d</xliff:g> lần. \n\nHãy thử lại sau <xliff:g id="NUMBER_1">%2$d</xliff:g> giây."</string>
    <string name="kg_too_many_failed_pattern_attempts_dialog_message" msgid="4252405904570284368">"Bạn đã vẽ không chính xác hình mở khóa <xliff:g id="NUMBER_0">%1$d</xliff:g> lần. \n\nHãy thử lại sau <xliff:g id="NUMBER_1">%2$d</xliff:g> giây."</string>
    <string name="kg_failed_attempts_almost_at_wipe" product="tablet" msgid="2445671146665131857">"Bạn đã mở khóa máy tính bảng sai <xliff:g id="NUMBER_0">%1$d</xliff:g> lần. Sau <xliff:g id="NUMBER_1">%2$d</xliff:g> lần mở khóa không thành công nữa, máy tính bảng này sẽ được đặt lại, tức là tất cả dữ liệu của máy tính bảng sẽ bị xóa."</string>
    <string name="kg_failed_attempts_almost_at_wipe" product="default" msgid="4738318327984389472">"Bạn đã mở khóa điện thoại sai <xliff:g id="NUMBER_0">%1$d</xliff:g> lần. Sau <xliff:g id="NUMBER_1">%2$d</xliff:g> lần mở khóa không thành công nữa, điện thoại này sẽ được đặt lại, tức là tất cả dữ liệu của điện thoại sẽ bị xóa."</string>
    <string name="kg_failed_attempts_now_wiping" product="tablet" msgid="6974065787881197466">"Bạn đã mở khóa máy tính bảng sai <xliff:g id="NUMBER">%d</xliff:g> lần. Máy tính bảng này sẽ được đặt lại, tức là tất cả dữ liệu của máy tính bảng sẽ bị xóa."</string>
    <string name="kg_failed_attempts_now_wiping" product="default" msgid="4645797157486540692">"Bạn đã mở khóa điện thoại sai <xliff:g id="NUMBER">%d</xliff:g> lần. Điện thoại này sẽ được đặt lại, tức là tất cả dữ liệu của điện thoại sẽ bị xóa."</string>
    <string name="kg_failed_attempts_almost_at_erase_user" product="tablet" msgid="2444432908572039632">"Bạn đã mở khóa máy tính bảng sai <xliff:g id="NUMBER_0">%1$d</xliff:g> lần. Sau <xliff:g id="NUMBER_1">%2$d</xliff:g> lần mở khóa không thành công nữa, người dùng này sẽ bị xóa, tức là tất cả dữ liệu người dùng sẽ bị xóa."</string>
    <string name="kg_failed_attempts_almost_at_erase_user" product="default" msgid="3230300995829296824">"Bạn đã mở khóa điện thoại sai <xliff:g id="NUMBER_0">%1$d</xliff:g> lần. Sau <xliff:g id="NUMBER_1">%2$d</xliff:g> lần mở khóa không thành công nữa, người dùng này sẽ bị xóa, tức là tất cả dữ liệu người dùng sẽ bị xóa."</string>
    <string name="kg_failed_attempts_now_erasing_user" product="tablet" msgid="9046628517316763961">"Bạn đã mở khóa máy tính bảng sai <xliff:g id="NUMBER">%d</xliff:g> lần. Người dùng này sẽ bị xóa, tức là tất cả dữ liệu người dùng sẽ bị xóa."</string>
    <string name="kg_failed_attempts_now_erasing_user" product="default" msgid="3588779327358321092">"Bạn đã mở khóa điện thoại sai <xliff:g id="NUMBER">%d</xliff:g> lần. Người dùng này sẽ bị xóa, tức là tất cả dữ liệu người dùng sẽ bị xóa."</string>
    <string name="kg_failed_attempts_almost_at_erase_profile" product="tablet" msgid="6114158710353725041">"Bạn đã mở khóa máy tính bảng sai <xliff:g id="NUMBER_0">%1$d</xliff:g> lần. Sau <xliff:g id="NUMBER_1">%2$d</xliff:g> lần mở khóa không thành công nữa, hồ sơ công việc sẽ bị xóa, tức là tất cả dữ liệu hồ sơ sẽ bị xóa."</string>
    <string name="kg_failed_attempts_almost_at_erase_profile" product="default" msgid="8345451368768804892">"Bạn đã mở khóa điện thoại sai <xliff:g id="NUMBER_0">%1$d</xliff:g> lần. Sau <xliff:g id="NUMBER_1">%2$d</xliff:g> lần mở khóa không thành công nữa, hồ sơ công việc sẽ bị xóa, tức là tất cả dữ liệu hồ sơ sẽ bị xóa."</string>
    <string name="kg_failed_attempts_now_erasing_profile" product="tablet" msgid="9063715142119087685">"Bạn đã mở khóa máy tính bảng sai <xliff:g id="NUMBER">%d</xliff:g> lần. Hồ sơ công việc sẽ bị xóa, tức là tất cả dữ liệu hồ sơ sẽ bị xóa."</string>
    <string name="kg_failed_attempts_now_erasing_profile" product="default" msgid="105463960684230996">"Bạn đã mở khóa điện thoại sai <xliff:g id="NUMBER">%d</xliff:g> lần. Hồ sơ công việc sẽ bị xóa, tức là tất cả dữ liệu hồ sơ sẽ bị xóa."</string>
    <string name="kg_failed_attempts_almost_at_login" product="tablet" msgid="5123792377735688284">"Bạn đã vẽ không chính xác hình mở khóa <xliff:g id="NUMBER_0">%1$d</xliff:g> lần. Sau <xliff:g id="NUMBER_1">%2$d</xliff:g> lần thử không thành công nữa, bạn sẽ được yêu cầu mở khóa máy tính bảng bằng tài khoản email.\n\n Hãy thử lại sau <xliff:g id="NUMBER_2">%3$d</xliff:g> giây."</string>
    <string name="kg_failed_attempts_almost_at_login" product="default" msgid="3307854957632348753">"Bạn đã vẽ không chính xác hình mở khóa <xliff:g id="NUMBER_0">%1$d</xliff:g> lần. Sau <xliff:g id="NUMBER_1">%2$d</xliff:g> lần thử không thành công nữa, bạn sẽ được yêu cầu mở khóa điện thoại bằng tài khoản email.\n\n Hãy thử lại sau <xliff:g id="NUMBER_2">%3$d</xliff:g> giây."</string>
    <string name="kg_password_wrong_pin_code_pukked" msgid="8047350661459040581">"Mã PIN của SIM không chính xác, bây giờ bạn phải liên hệ với nhà cung cấp dịch vụ để mở khóa thiết bị của mình."</string>
    <plurals name="kg_password_wrong_pin_code" formatted="false" msgid="7030584350995485026">
      <item quantity="other">Mã PIN của SIM không chính xác, bạn còn <xliff:g id="NUMBER_1">%d</xliff:g> lần thử.</item>
      <item quantity="one">Mã PIN của SIM không chính xác, bạn còn <xliff:g id="NUMBER_0">%d</xliff:g> lần thử trước khi bạn phải liên hệ với nhà cung cấp dịch vụ để mở khóa thiết bị của mình.</item>
    </plurals>
    <string name="kg_password_wrong_puk_code_dead" msgid="3698285357028468617">"SIM không thể sử dụng được. Hãy liên hệ với nhà cung cấp dịch vụ của bạn."</string>
    <plurals name="kg_password_wrong_puk_code" formatted="false" msgid="3937306685604862886">
      <item quantity="other">Mã PUK của SIM không chính xác, bạn còn <xliff:g id="NUMBER_1">%d</xliff:g> lần thử trước khi SIM vĩnh viễn không thể sử dụng được.</item>
      <item quantity="one">Mã PUK của SIM không chính xác, bạn còn <xliff:g id="NUMBER_0">%d</xliff:g> lần thử trước khi SIM vĩnh viễn không thể sử dụng được.</item>
    </plurals>
    <string name="kg_password_pin_failed" msgid="5136259126330604009">"Thao tác mã PIN của SIM không thành công!"</string>
    <string name="kg_password_puk_failed" msgid="6778867411556937118">"Thao tác mã PUK của SIM không thành công!"</string>
    <string name="kg_pin_accepted" msgid="1625501841604389716">"Mã được chấp nhận!"</string>
    <string name="keyguard_carrier_default" msgid="6359808469637388586">"Không có dịch vụ."</string>
    <string name="accessibility_ime_switch_button" msgid="9082358310194861329">"Chuyển phương thức nhập"</string>
    <string name="airplane_mode" msgid="2528005343938497866">"Chế độ trên máy bay"</string>
    <string name="kg_prompt_reason_restart_pattern" msgid="4720554342633852066">"Yêu cầu hình mở khóa sau khi thiết bị khởi động lại"</string>
    <string name="kg_prompt_reason_restart_pin" msgid="1587671566498057656">"Yêu cầu mã PIN sau khi thiết bị khởi động lại"</string>
    <string name="kg_prompt_reason_restart_password" msgid="8061279087240952002">"Yêu cầu mật khẩu sau khi thiết bị khởi động lại"</string>
    <string name="kg_prompt_reason_timeout_pattern" msgid="9170360502528959889">"Yêu cầu hình mở khóa để bảo mật thêm"</string>
    <string name="kg_prompt_reason_timeout_pin" msgid="5945186097160029201">"Yêu cầu mã PIN để bảo mật thêm"</string>
    <string name="kg_prompt_reason_timeout_password" msgid="2258263949430384278">"Yêu cầu mật khẩu để bảo mật thêm"</string>
    <string name="kg_prompt_reason_switch_profiles_pattern" msgid="1922016914701991230">"Yêu cầu hình mở khóa khi bạn chuyển đổi hồ sơ"</string>
    <string name="kg_prompt_reason_switch_profiles_pin" msgid="6490434826361055400">"Yêu cầu mã PIN khi bạn chuyển đổi hồ sơ"</string>
    <string name="kg_prompt_reason_switch_profiles_password" msgid="1680374696393804441">"Yêu cầu mật khẩu khi bạn chuyển đổi hồ sơ"</string>
    <string name="kg_prompt_reason_device_admin" msgid="6961159596224055685">"Thiết bị đã bị quản trị viên khóa"</string>
    <string name="kg_prompt_reason_user_request" msgid="6015774877733717904">"Thiết bị đã bị khóa theo cách thủ công"</string>
    <plurals name="kg_prompt_reason_time_pattern" formatted="false" msgid="1337428979661197957">
      <item quantity="other">Thiết bị đã không được mở khóa trong <xliff:g id="NUMBER_1">%d</xliff:g> giờ. Xác nhận hình mở khóa.</item>
      <item quantity="one">Thiết bị đã không được mở khóa trong <xliff:g id="NUMBER_0">%d</xliff:g> giờ. Xác nhận hình mở khóa.</item>
    </plurals>
    <plurals name="kg_prompt_reason_time_pin" formatted="false" msgid="6444519502336330270">
      <item quantity="other">Thiết bị đã không được mở khóa trong <xliff:g id="NUMBER_1">%d</xliff:g> giờ. Xác nhận mã PIN.</item>
      <item quantity="one">Thiết bị đã không được mở khóa trong <xliff:g id="NUMBER_0">%d</xliff:g> giờ. Xác nhận mã PIN.</item>
    </plurals>
    <plurals name="kg_prompt_reason_time_password" formatted="false" msgid="5343961527665116914">
      <item quantity="other">Thiết bị đã không được mở khóa trong <xliff:g id="NUMBER_1">%d</xliff:g> giờ. Xác nhận mật khẩu.</item>
      <item quantity="one">Thiết bị đã không được mở khóa trong <xliff:g id="NUMBER_0">%d</xliff:g> giờ. Xác nhận mật khẩu.</item>
    </plurals>
    <string name="kg_fingerprint_not_recognized" msgid="5982606907039479545">"Không nhận dạng được"</string>
    <string name="kg_face_not_recognized" msgid="7903950626744419160">"Không nhận dạng được"</string>
    <plurals name="kg_password_default_pin_message" formatted="false" msgid="7730152526369857818">
      <item quantity="other">Hãy nhập mã PIN của SIM. Bạn còn <xliff:g id="NUMBER_1">%d</xliff:g> lần thử.</item>
      <item quantity="one">Hãy nhập mã PIN của SIM. Bạn còn <xliff:g id="NUMBER_0">%d</xliff:g> lần thử trước khi phải liên hệ với nhà mạng để mở khóa thiết bị của mình.</item>
    </plurals>
    <plurals name="kg_password_default_puk_message" formatted="false" msgid="571308542462946935">
      <item quantity="other">SIM hiện đã bị tắt. Hãy nhập mã PUK để tiếp tục. Bạn còn <xliff:g id="_NUMBER_1">%d</xliff:g> lần thử trước khi SIM vĩnh viễn không sử dụng được. Hãy liên hệ với nhà cung cấp dịch vụ để biết chi tiết.</item>
      <item quantity="one">SIM hiện đã bị tắt. Hãy nhập mã PUK để tiếp tục. Bạn còn <xliff:g id="_NUMBER_0">%d</xliff:g> lần thử trước khi SIM vĩnh viễn không thể sử dụng được. Hãy liên hệ với nhà cung cấp dịch vụ để biết chi tiết.</item>
    </plurals>
<<<<<<< HEAD
    <plurals name="type_clock_header" formatted="false" msgid="6782840450655632763">
      <item quantity="other">"<annotation name="color"></annotation>\n"^1\n^2</item>
      <item quantity="one">"<annotation name="color"></annotation>\n"^1\n^2</item>
    </plurals>
  <string-array name="type_clock_hours">
    <item msgid="3543074812389379830">"Mười hai"</item>
    <item msgid="7389464214252023751">"Một"</item>
    <item msgid="8803180377002008046">"Hai"</item>
    <item msgid="8614897059944644719">"Ba"</item>
    <item msgid="2293058674782619556">"Bốn"</item>
    <item msgid="4815402358455041664">"Năm"</item>
    <item msgid="3325754778509665687">"Sáu"</item>
    <item msgid="5805551341866280575">"Bảy"</item>
    <item msgid="203334816668238610">"Tám"</item>
    <item msgid="4828052671464488923">"Chín"</item>
    <item msgid="2233497913571137419">"Mười"</item>
    <item msgid="5621554266768657830">"Mười một"</item>
  </string-array>
    <!-- no translation found for type_clock_minutes:1 (2091812961809760681) -->
    <!-- no translation found for type_clock_minutes:2 (1496435384877290709) -->
    <!-- no translation found for type_clock_minutes:3 (881846472976674129) -->
    <!-- no translation found for type_clock_minutes:4 (2784477043911540584) -->
    <!-- no translation found for type_clock_minutes:5 (1610928853656700614) -->
    <!-- no translation found for type_clock_minutes:6 (2317806244043886658) -->
    <!-- no translation found for type_clock_minutes:7 (3318687539120971327) -->
    <!-- no translation found for type_clock_minutes:8 (5701600693712102348) -->
    <!-- no translation found for type_clock_minutes:9 (3247381605947372495) -->
=======
    <string name="clock_title_default" msgid="6342735240617459864">"Mặc định"</string>
    <string name="clock_title_bubble" msgid="2204559396790593213">"Bong bóng"</string>
    <string name="clock_title_analog" msgid="8409262532900918273">"Đồng hồ kim"</string>
>>>>>>> 0435f0ae
</resources><|MERGE_RESOLUTION|>--- conflicted
+++ resolved
@@ -20,54 +20,6 @@
 
 <resources xmlns:android="http://schemas.android.com/apk/res/android"
     xmlns:xliff="urn:oasis:names:tc:xliff:document:1.2">
-<<<<<<< HEAD
-    <string name="app_name" msgid="3171996292755059205">"Khóa bàn phím"</string>
-    <string name="keyguard_password_enter_pin_code" msgid="3420548423949593123">"Nhập mã PIN"</string>
-    <string name="keyguard_password_enter_puk_code" msgid="670683628782925409">"Nhập mã PIN mới và mã PUK của SIM"</string>
-    <string name="keyguard_password_enter_puk_prompt" msgid="3747778500166059332">"Mã PUK của SIM"</string>
-    <string name="keyguard_password_enter_pin_prompt" msgid="8188243197504453830">"Mã PIN mới của SIM"</string>
-    <string name="keyguard_password_entry_touch_hint" msgid="5790410752696806482"><font size="17">"Chạm để nhập mật khẩu"</font></string>
-    <string name="keyguard_password_enter_password_code" msgid="595980919238127672">"Nhập mật khẩu để mở khóa"</string>
-    <string name="keyguard_password_enter_pin_password_code" msgid="7504123374204446086">"Nhập mã PIN để mở khóa"</string>
-    <string name="keyguard_enter_your_pin" msgid="7152989016739952871">"Nhập mã PIN của bạn"</string>
-    <string name="keyguard_enter_your_pattern" msgid="4297890206109830353">"Nhập hình mở khóa của bạn"</string>
-    <string name="keyguard_enter_your_password" msgid="5397328359341314506">"Nhập mật khẩu của bạn"</string>
-    <string name="keyguard_password_wrong_pin_code" msgid="6535018036285012028">"Mã PIN không chính xác."</string>
-    <string name="keyguard_sim_error_message_short" msgid="592109500618448312">"Thẻ không hợp lệ."</string>
-    <string name="keyguard_charged" msgid="3316115607283493413">"Đã sạc đầy"</string>
-    <string name="keyguard_plugged_in_wireless" msgid="3004717438401575235">"<xliff:g id="PERCENTAGE">%s</xliff:g> • Đang sạc không dây"</string>
-    <string name="keyguard_plugged_in" msgid="3161102098900158923">"<xliff:g id="PERCENTAGE">%s</xliff:g> • Đang sạc"</string>
-    <string name="keyguard_plugged_in_charging_fast" msgid="3684592786276709342">"<xliff:g id="PERCENTAGE">%s</xliff:g> • Đang sạc nhanh"</string>
-    <string name="keyguard_plugged_in_charging_slowly" msgid="509533586841478405">"<xliff:g id="PERCENTAGE">%s</xliff:g> • Đang sạc chậm"</string>
-    <string name="keyguard_low_battery" msgid="9218432555787624490">"Kết nối bộ sạc của bạn."</string>
-    <string name="keyguard_instructions_when_pattern_disabled" msgid="8566679946700751371">"Nhấn vào Menu để mở khóa."</string>
-    <string name="keyguard_network_locked_message" msgid="6743537524631420759">"Mạng đã bị khóa"</string>
-    <string name="keyguard_missing_sim_message_short" msgid="6327533369959764518">"Không có thẻ SIM nào"</string>
-    <string name="keyguard_missing_sim_message" product="tablet" msgid="4550152848200783542">"Không có thẻ SIM nào trong máy tính bảng."</string>
-    <string name="keyguard_missing_sim_message" product="default" msgid="6585414237800161146">"Không có thẻ SIM nào trong điện thoại."</string>
-    <string name="keyguard_missing_sim_instructions" msgid="7350295932015220392">"Lắp thẻ SIM."</string>
-    <string name="keyguard_missing_sim_instructions_long" msgid="589889372883904477">"Thẻ SIM bị thiếu hoặc không thể đọc được. Hãy lắp thẻ SIM."</string>
-    <string name="keyguard_permanent_disabled_sim_message_short" msgid="654102080186420706">"Thẻ SIM không sử dụng được."</string>
-    <string name="keyguard_permanent_disabled_sim_instructions" msgid="4683178224791318347">"Thẻ SIM của bạn đã bị vô hiệu hóa vĩnh viễn.\n Hãy liên hệ với nhà cung cấp dịch vụ không dây của bạn để lấy thẻ SIM khác."</string>
-    <string name="keyguard_sim_locked_message" msgid="953766009432168127">"Thẻ SIM đã bị khóa."</string>
-    <string name="keyguard_sim_puk_locked_message" msgid="1772789643694942073">"Thẻ SIM đã bị khóa bằng mã PUK."</string>
-    <string name="keyguard_sim_unlock_progress_dialog_message" msgid="3586601150825821675">"Đang mở khóa thẻ SIM…"</string>
-    <string name="keyguard_accessibility_pin_area" msgid="703175752097279029">"Khu vực mã PIN"</string>
-    <string name="keyguard_accessibility_password" msgid="7695303207740941101">"Mật khẩu thiết bị"</string>
-    <string name="keyguard_accessibility_sim_pin_area" msgid="912702510825058921">"Khu vực mã PIN của SIM"</string>
-    <string name="keyguard_accessibility_sim_puk_area" msgid="136979425761438705">"Khu vực mã PUK của SIM"</string>
-    <string name="keyguard_accessibility_next_alarm" msgid="5835196989158584991">"Báo thức tiếp theo được đặt cho <xliff:g id="ALARM">%1$s</xliff:g>"</string>
-    <string name="keyboardview_keycode_delete" msgid="6883116827512721630">"Xóa"</string>
-    <string name="disable_carrier_button_text" msgid="6914341927421916114">"Vô hiệu hóa eSIM"</string>
-    <string name="error_disable_esim_title" msgid="4852978431156228006">"Không thể tắt eSIM"</string>
-    <string name="error_disable_esim_msg" msgid="676694908770135639">"Không thể tắt eSIM do lỗi."</string>
-    <string name="keyboardview_keycode_enter" msgid="4505833604411016668">"Nhập"</string>
-    <string name="kg_forgot_pattern_button_text" msgid="534245177645252620">"Đã quên hình mở khóa"</string>
-    <string name="kg_wrong_pattern" msgid="2873443744087746812">"Hình mở khóa sai"</string>
-    <string name="kg_wrong_password" msgid="8060364776224836597">"Mật khẩu sai"</string>
-    <string name="kg_wrong_pin" msgid="4785660766909463466">"Mã PIN sai"</string>
-    <plurals name="kg_too_many_failed_attempts_countdown" formatted="false" msgid="4368805541257003755">
-=======
     <string name="app_name" msgid="514691256816366517">"Khóa bàn phím"</string>
     <string name="keyguard_password_enter_pin_code" msgid="8582296866585566671">"Nhập mã PIN"</string>
     <string name="keyguard_password_enter_puk_code" msgid="3813154965969758868">"Nhập mã PIN mới và mã PUK của SIM"</string>
@@ -114,7 +66,6 @@
     <string name="kg_wrong_password" msgid="4143127991071670512">"Mật khẩu sai"</string>
     <string name="kg_wrong_pin" msgid="4160978845968732624">"Mã PIN sai"</string>
     <plurals name="kg_too_many_failed_attempts_countdown" formatted="false" msgid="991400408675793914">
->>>>>>> 0435f0ae
       <item quantity="other">Hãy thử lại sau <xliff:g id="NUMBER">%d</xliff:g> giây.</item>
       <item quantity="one">Hãy thử lại sau 1 giây.</item>
     </plurals>
@@ -200,37 +151,7 @@
       <item quantity="other">SIM hiện đã bị tắt. Hãy nhập mã PUK để tiếp tục. Bạn còn <xliff:g id="_NUMBER_1">%d</xliff:g> lần thử trước khi SIM vĩnh viễn không sử dụng được. Hãy liên hệ với nhà cung cấp dịch vụ để biết chi tiết.</item>
       <item quantity="one">SIM hiện đã bị tắt. Hãy nhập mã PUK để tiếp tục. Bạn còn <xliff:g id="_NUMBER_0">%d</xliff:g> lần thử trước khi SIM vĩnh viễn không thể sử dụng được. Hãy liên hệ với nhà cung cấp dịch vụ để biết chi tiết.</item>
     </plurals>
-<<<<<<< HEAD
-    <plurals name="type_clock_header" formatted="false" msgid="6782840450655632763">
-      <item quantity="other">"<annotation name="color"></annotation>\n"^1\n^2</item>
-      <item quantity="one">"<annotation name="color"></annotation>\n"^1\n^2</item>
-    </plurals>
-  <string-array name="type_clock_hours">
-    <item msgid="3543074812389379830">"Mười hai"</item>
-    <item msgid="7389464214252023751">"Một"</item>
-    <item msgid="8803180377002008046">"Hai"</item>
-    <item msgid="8614897059944644719">"Ba"</item>
-    <item msgid="2293058674782619556">"Bốn"</item>
-    <item msgid="4815402358455041664">"Năm"</item>
-    <item msgid="3325754778509665687">"Sáu"</item>
-    <item msgid="5805551341866280575">"Bảy"</item>
-    <item msgid="203334816668238610">"Tám"</item>
-    <item msgid="4828052671464488923">"Chín"</item>
-    <item msgid="2233497913571137419">"Mười"</item>
-    <item msgid="5621554266768657830">"Mười một"</item>
-  </string-array>
-    <!-- no translation found for type_clock_minutes:1 (2091812961809760681) -->
-    <!-- no translation found for type_clock_minutes:2 (1496435384877290709) -->
-    <!-- no translation found for type_clock_minutes:3 (881846472976674129) -->
-    <!-- no translation found for type_clock_minutes:4 (2784477043911540584) -->
-    <!-- no translation found for type_clock_minutes:5 (1610928853656700614) -->
-    <!-- no translation found for type_clock_minutes:6 (2317806244043886658) -->
-    <!-- no translation found for type_clock_minutes:7 (3318687539120971327) -->
-    <!-- no translation found for type_clock_minutes:8 (5701600693712102348) -->
-    <!-- no translation found for type_clock_minutes:9 (3247381605947372495) -->
-=======
     <string name="clock_title_default" msgid="6342735240617459864">"Mặc định"</string>
     <string name="clock_title_bubble" msgid="2204559396790593213">"Bong bóng"</string>
     <string name="clock_title_analog" msgid="8409262532900918273">"Đồng hồ kim"</string>
->>>>>>> 0435f0ae
 </resources>