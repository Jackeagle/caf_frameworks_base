<?xml version="1.0" encoding="UTF-8"?>
<!-- 
/* //device/apps/common/assets/res/any/strings.xml
**
** Copyright 2006, The Android Open Source Project
**
** Licensed under the Apache License, Version 2.0 (the "License");
** you may not use this file except in compliance with the License.
** You may obtain a copy of the License at
**
**     http://www.apache.org/licenses/LICENSE-2.0
**
** Unless required by applicable law or agreed to in writing, software
** distributed under the License is distributed on an "AS IS" BASIS,
** WITHOUT WARRANTIES OR CONDITIONS OF ANY KIND, either express or implied.
** See the License for the specific language governing permissions and
** limitations under the License.
*/
 -->

<resources xmlns:android="http://schemas.android.com/apk/res/android"
    xmlns:xliff="urn:oasis:names:tc:xliff:document:1.2">
<<<<<<< HEAD
    <string name="app_name" msgid="3171996292755059205">"Keyguard"</string>
    <string name="keyguard_password_enter_pin_code" msgid="3420548423949593123">"Tik PIN-kode in"</string>
    <string name="keyguard_password_enter_puk_code" msgid="670683628782925409">"Tik SIM se PUK- en nuwe PIN-kode in"</string>
    <string name="keyguard_password_enter_puk_prompt" msgid="3747778500166059332">"SIM se PUK-kode"</string>
    <string name="keyguard_password_enter_pin_prompt" msgid="8188243197504453830">"SIM se nuwe PIN-kode"</string>
    <string name="keyguard_password_entry_touch_hint" msgid="5790410752696806482"><font size="17">"Raak om wagwoord in te tik"</font></string>
    <string name="keyguard_password_enter_password_code" msgid="595980919238127672">"Voer wagwoord in om te ontsluit"</string>
    <string name="keyguard_password_enter_pin_password_code" msgid="7504123374204446086">"Tik PIN in om te ontsluit"</string>
    <string name="keyguard_enter_your_pin" msgid="7152989016739952871">"Voer jou PIN in"</string>
    <string name="keyguard_enter_your_pattern" msgid="4297890206109830353">"Voer jou patroon in"</string>
    <string name="keyguard_enter_your_password" msgid="5397328359341314506">"Voer jou wagwoord in"</string>
    <string name="keyguard_password_wrong_pin_code" msgid="6535018036285012028">"Verkeerde PIN-kode."</string>
    <string name="keyguard_sim_error_message_short" msgid="592109500618448312">"Ongeldige kaart."</string>
    <string name="keyguard_charged" msgid="3316115607283493413">"Volgelaai"</string>
    <string name="keyguard_plugged_in_wireless" msgid="3004717438401575235">"<xliff:g id="PERCENTAGE">%s</xliff:g> • Laai draadloos"</string>
    <string name="keyguard_plugged_in" msgid="3161102098900158923">"<xliff:g id="PERCENTAGE">%s</xliff:g> • Laai tans"</string>
    <string name="keyguard_plugged_in_charging_fast" msgid="3684592786276709342">"<xliff:g id="PERCENTAGE">%s</xliff:g> • Laai tans vinnig"</string>
    <string name="keyguard_plugged_in_charging_slowly" msgid="509533586841478405">"<xliff:g id="PERCENTAGE">%s</xliff:g> • Laai tans stadig"</string>
    <string name="keyguard_low_battery" msgid="9218432555787624490">"Koppel jou laaier."</string>
    <string name="keyguard_instructions_when_pattern_disabled" msgid="8566679946700751371">"Druk Kieslys om te ontsluit."</string>
    <string name="keyguard_network_locked_message" msgid="6743537524631420759">"Netwerk is gesluit"</string>
    <string name="keyguard_missing_sim_message_short" msgid="6327533369959764518">"Geen SIM-kaart nie"</string>
    <string name="keyguard_missing_sim_message" product="tablet" msgid="4550152848200783542">"Geen SIM-kaart in tablet nie."</string>
    <string name="keyguard_missing_sim_message" product="default" msgid="6585414237800161146">"Geen SIM-kaart in foon nie."</string>
    <string name="keyguard_missing_sim_instructions" msgid="7350295932015220392">"Steek \'n SIM-kaart in."</string>
    <string name="keyguard_missing_sim_instructions_long" msgid="589889372883904477">"Die SIM-kaart is weg of nie leesbaar nie. Steek \'n SIM-kaart in."</string>
    <string name="keyguard_permanent_disabled_sim_message_short" msgid="654102080186420706">"Onbruikbare SIM-kaart."</string>
    <string name="keyguard_permanent_disabled_sim_instructions" msgid="4683178224791318347">"Jou SIM-kaart is permanent gedeaktiveer.\n Kontak jou draadlose diensverskaffer vir \'n ander SIM-kaart."</string>
    <string name="keyguard_sim_locked_message" msgid="953766009432168127">"SIM-kaart is gesluit."</string>
    <string name="keyguard_sim_puk_locked_message" msgid="1772789643694942073">"SIM-kaart is PUK-geslote."</string>
    <string name="keyguard_sim_unlock_progress_dialog_message" msgid="3586601150825821675">"Ontsluit tans SIM-kaart …"</string>
    <string name="keyguard_accessibility_pin_area" msgid="703175752097279029">"PIN-area"</string>
    <string name="keyguard_accessibility_password" msgid="7695303207740941101">"Toestelwagwoord"</string>
    <string name="keyguard_accessibility_sim_pin_area" msgid="912702510825058921">"SIM-PIN-area"</string>
    <string name="keyguard_accessibility_sim_puk_area" msgid="136979425761438705">"SIM-PUK-area"</string>
    <string name="keyguard_accessibility_next_alarm" msgid="5835196989158584991">"Volgende wekker gestel vir <xliff:g id="ALARM">%1$s</xliff:g>"</string>
    <string name="keyboardview_keycode_delete" msgid="6883116827512721630">"Vee uit"</string>
    <string name="disable_carrier_button_text" msgid="6914341927421916114">"Deaktiveer e-SIM"</string>
    <string name="error_disable_esim_title" msgid="4852978431156228006">"Kan nie e-SIM deaktiveer nie"</string>
    <string name="error_disable_esim_msg" msgid="676694908770135639">"Die e-SIM kan weens \'n fout nie gedeaktiveer word nie."</string>
    <string name="keyboardview_keycode_enter" msgid="4505833604411016668">"Enter"</string>
    <string name="kg_forgot_pattern_button_text" msgid="534245177645252620">"Het jy die patroon vergeet?"</string>
    <string name="kg_wrong_pattern" msgid="2873443744087746812">"Verkeerde patroon"</string>
    <string name="kg_wrong_password" msgid="8060364776224836597">"Verkeerde wagwoord"</string>
    <string name="kg_wrong_pin" msgid="4785660766909463466">"Verkeerde PIN"</string>
    <plurals name="kg_too_many_failed_attempts_countdown" formatted="false" msgid="4368805541257003755">
=======
    <string name="app_name" msgid="514691256816366517">"Keyguard"</string>
    <string name="keyguard_password_enter_pin_code" msgid="8582296866585566671">"Tik PIN-kode in"</string>
    <string name="keyguard_password_enter_puk_code" msgid="3813154965969758868">"Tik SIM se PUK- en nuwe PIN-kode in"</string>
    <string name="keyguard_password_enter_puk_prompt" msgid="3529260761374385243">"SIM se PUK-kode"</string>
    <string name="keyguard_password_enter_pin_prompt" msgid="2304037870481240781">"SIM se nuwe PIN-kode"</string>
    <string name="keyguard_password_entry_touch_hint" msgid="6180028658339706333"><font size="17">"Raak om wagwoord in te tik"</font></string>
    <string name="keyguard_password_enter_password_code" msgid="7393393239623946777">"Voer wagwoord in om te ontsluit"</string>
    <string name="keyguard_password_enter_pin_password_code" msgid="3692259677395250509">"Tik PIN in om te ontsluit"</string>
    <string name="keyguard_enter_your_pin" msgid="5429932527814874032">"Voer jou PIN in"</string>
    <string name="keyguard_enter_your_pattern" msgid="351503370332324745">"Voer jou patroon in"</string>
    <string name="keyguard_enter_your_password" msgid="7225626204122735501">"Voer jou wagwoord in"</string>
    <string name="keyguard_password_wrong_pin_code" msgid="3514267777289393046">"Verkeerde PIN-kode."</string>
    <string name="keyguard_sim_error_message_short" msgid="633630844240494070">"Ongeldige kaart."</string>
    <string name="keyguard_charged" msgid="6572033099675649299">"Volgelaai"</string>
    <string name="keyguard_plugged_in_wireless" msgid="2537874724955057383">"<xliff:g id="PERCENTAGE">%s</xliff:g> • Laai tans draadloos"</string>
    <string name="keyguard_plugged_in" msgid="8169926454348380863">"<xliff:g id="PERCENTAGE">%s</xliff:g> • Laai tans"</string>
    <string name="keyguard_plugged_in_charging_fast" msgid="4386594091107340426">"<xliff:g id="PERCENTAGE">%s</xliff:g> • Laai tans vinnig"</string>
    <string name="keyguard_plugged_in_charging_slowly" msgid="217655355424210">"<xliff:g id="PERCENTAGE">%s</xliff:g> • Laai tans stadig"</string>
    <string name="keyguard_low_battery" msgid="1868012396800230904">"Koppel jou laaier."</string>
    <string name="keyguard_instructions_when_pattern_disabled" msgid="8448804180089936954">"Druk Kieslys om te ontsluit."</string>
    <string name="keyguard_network_locked_message" msgid="407096292844868608">"Netwerk is gesluit"</string>
    <string name="keyguard_missing_sim_message_short" msgid="704159478161444907">"Geen SIM-kaart nie"</string>
    <string name="keyguard_missing_sim_message" product="tablet" msgid="3088787847082615459">"Geen SIM-kaart in tablet nie."</string>
    <string name="keyguard_missing_sim_message" product="default" msgid="5124049236681993063">"Geen SIM-kaart in foon nie."</string>
    <string name="keyguard_missing_sim_instructions" msgid="1162120926141335918">"Steek \'n SIM-kaart in."</string>
    <string name="keyguard_missing_sim_instructions_long" msgid="2712623293749378570">"Die SIM-kaart is weg of nie leesbaar nie. Steek \'n SIM-kaart in."</string>
    <string name="keyguard_permanent_disabled_sim_message_short" msgid="5842745213110966962">"Onbruikbare SIM-kaart."</string>
    <string name="keyguard_permanent_disabled_sim_instructions" msgid="2490584154727897806">"Jou SIM-kaart is permanent gedeaktiveer.\n Kontak jou draadlose diensverskaffer vir \'n ander SIM-kaart."</string>
    <string name="keyguard_sim_locked_message" msgid="4343544458476911044">"SIM-kaart is gesluit."</string>
    <string name="keyguard_sim_puk_locked_message" msgid="6253830777745450550">"SIM-kaart is PUK-geslote."</string>
    <string name="keyguard_sim_unlock_progress_dialog_message" msgid="2394023844117630429">"Ontsluit tans SIM-kaart …"</string>
    <string name="keyguard_accessibility_pin_area" msgid="7403009340414014734">"PIN-area"</string>
    <string name="keyguard_accessibility_password" msgid="3524161948484801450">"Toestelwagwoord"</string>
    <string name="keyguard_accessibility_sim_pin_area" msgid="6272116591533888062">"SIM-PIN-area"</string>
    <string name="keyguard_accessibility_sim_puk_area" msgid="5537294043180237374">"SIM-PUK-area"</string>
    <string name="keyguard_accessibility_next_alarm" msgid="4492876946798984630">"Volgende wekker gestel vir <xliff:g id="ALARM">%1$s</xliff:g>"</string>
    <string name="keyboardview_keycode_delete" msgid="8489719929424895174">"Vee uit"</string>
    <string name="disable_carrier_button_text" msgid="7153361131709275746">"Deaktiveer e-SIM"</string>
    <string name="error_disable_esim_title" msgid="3802652622784813119">"Kan nie e-SIM deaktiveer nie"</string>
    <string name="error_disable_esim_msg" msgid="2441188596467999327">"Die e-SIM kan weens \'n fout nie gedeaktiveer word nie."</string>
    <string name="keyboardview_keycode_enter" msgid="6727192265631761174">"Enter"</string>
    <string name="kg_forgot_pattern_button_text" msgid="3304688032024541260">"Het jy die patroon vergeet?"</string>
    <string name="kg_wrong_pattern" msgid="5907301342430102842">"Verkeerde patroon"</string>
    <string name="kg_wrong_password" msgid="4143127991071670512">"Verkeerde wagwoord"</string>
    <string name="kg_wrong_pin" msgid="4160978845968732624">"Verkeerde PIN"</string>
    <plurals name="kg_too_many_failed_attempts_countdown" formatted="false" msgid="991400408675793914">
>>>>>>> 0435f0ae
      <item quantity="other">Probeer oor <xliff:g id="NUMBER">%d</xliff:g> sekondes weer.</item>
      <item quantity="one">Probeer oor 1 sekonde weer.</item>
    </plurals>
    <string name="kg_pattern_instructions" msgid="5376036737065051736">"Teken jou patroon"</string>
    <string name="kg_sim_pin_instructions" msgid="1942424305184242951">"Voer SIM se PIN in."</string>
    <string name="kg_sim_pin_instructions_multi" msgid="3639863309953109649">"Voer SIM se PIN vir \"<xliff:g id="CARRIER">%1$s</xliff:g>\" in."</string>
    <string name="kg_sim_lock_esim_instructions" msgid="5577169988158738030">"<xliff:g id="PREVIOUS_MSG">%1$s</xliff:g> Deaktiveer e-SIM om toestel sonder mobiele diens te gebruik."</string>
    <string name="kg_pin_instructions" msgid="822353548385014361">"Voer PIN in"</string>
    <string name="kg_password_instructions" msgid="324455062831719903">"Voer wagwoord in"</string>
    <string name="kg_puk_enter_puk_hint" msgid="3005288372875367017">"SIM is nou gedeaktiveer. Voer PUK-kode in om voort te gaan. Kontak diensverskaffer vir besonderhede."</string>
    <string name="kg_puk_enter_puk_hint_multi" msgid="4876780689904862943">"SIM vir \"<xliff:g id="CARRIER">%1$s</xliff:g>\" is nou gedeaktiveer. Voer die PUK-kode in om voort te gaan. Kontak die diensverskaffer vir besonderhede."</string>
    <string name="kg_puk_enter_pin_hint" msgid="6028432138916150399">"Voer die gewenste PIN-kode in"</string>
    <string name="kg_enter_confirm_pin_hint" msgid="4261064020391799132">"Bevestig gewenste PIN-kode"</string>
    <string name="kg_sim_unlock_progress_dialog_message" msgid="4251352015304070326">"Ontsluit tans SIM-kaart …"</string>
    <string name="kg_invalid_sim_pin_hint" msgid="2762202646949552978">"Tik \'n PIN wat 4 to 8 syfers lank is, in."</string>
    <string name="kg_invalid_sim_puk_hint" msgid="5319756880543857694">"PUK-kode moet 8 of meer syfers wees."</string>
    <string name="kg_invalid_puk" msgid="1774337070084931186">"Voer die korrekte PUK-kode weer in. Herhaalde pogings sal die SIM permanent deaktiveer."</string>
    <string name="kg_invalid_confirm_pin_hint" product="default" msgid="1500814146841660886">"PIN-kodes stem nie ooreen nie"</string>
    <string name="kg_login_too_many_attempts" msgid="4519957179182578690">"Te veel patroonpogings"</string>
    <string name="kg_too_many_failed_pin_attempts_dialog_message" msgid="544687656831558971">"Jy het jou PIN <xliff:g id="NUMBER_0">%1$d</xliff:g> keer verkeerd ingetik. \n\nProbeer weer oor <xliff:g id="NUMBER_1">%2$d</xliff:g> sekondes."</string>
    <string name="kg_too_many_failed_password_attempts_dialog_message" msgid="190984061975729494">"Jy het jou wagwoord <xliff:g id="NUMBER_0">%1$d</xliff:g> keer verkeerd ingetik. \n\nProbeer weer oor <xliff:g id="NUMBER_1">%2$d</xliff:g> sekondes."</string>
    <string name="kg_too_many_failed_pattern_attempts_dialog_message" msgid="4252405904570284368">"Jy het jou ontsluitpatroon <xliff:g id="NUMBER_0">%1$d</xliff:g> keer verkeerd geteken. \n\nProbeer weer oor <xliff:g id="NUMBER_1">%2$d</xliff:g> sekondes."</string>
    <string name="kg_failed_attempts_almost_at_wipe" product="tablet" msgid="2445671146665131857">"Jy het die tablet <xliff:g id="NUMBER_0">%1$d</xliff:g> keer verkeerd probeer ontsluit. Na nóg <xliff:g id="NUMBER_1">%2$d</xliff:g> onsuksesvolle pogings sal hierdie tablet teruggestel word, wat al sy data sal uitvee."</string>
    <string name="kg_failed_attempts_almost_at_wipe" product="default" msgid="4738318327984389472">"Jy het die foon <xliff:g id="NUMBER_0">%1$d</xliff:g> keer verkeerd probeer ontsluit. Na nóg <xliff:g id="NUMBER_1">%2$d</xliff:g> onsuksesvolle pogings sal hierdie foon teruggestel word, wat al sy data sal uitvee."</string>
    <string name="kg_failed_attempts_now_wiping" product="tablet" msgid="6974065787881197466">"Jy het die tablet <xliff:g id="NUMBER">%d</xliff:g> keer verkeerd probeer ontsluit. Hierdie tablet sal teruggestel word, wat al sy data sal uitvee."</string>
    <string name="kg_failed_attempts_now_wiping" product="default" msgid="4645797157486540692">"Jy het die foon <xliff:g id="NUMBER">%d</xliff:g> keer verkeerd probeer ontsluit. Hierdie foon sal teruggestel word, wat al sy data sal uitvee."</string>
    <string name="kg_failed_attempts_almost_at_erase_user" product="tablet" msgid="2444432908572039632">"Jy het die tablet <xliff:g id="NUMBER_0">%1$d</xliff:g> keer verkeerd probeer ontsluit. Na nóg <xliff:g id="NUMBER_1">%2$d</xliff:g> onsuksesvolle pogings sal hierdie gebruiker verwyder word, wat alle gebruikerdata sal uitvee."</string>
    <string name="kg_failed_attempts_almost_at_erase_user" product="default" msgid="3230300995829296824">"Jy het die foon <xliff:g id="NUMBER_0">%1$d</xliff:g> keer verkeerd probeer ontsluit. Na nóg <xliff:g id="NUMBER_1">%2$d</xliff:g> onsuksesvolle pogings sal hierdie gebruiker verwyder word, wat alle gebruikerdata sal uitvee."</string>
    <string name="kg_failed_attempts_now_erasing_user" product="tablet" msgid="9046628517316763961">"Jy het die tablet <xliff:g id="NUMBER">%d</xliff:g> keer verkeerd probeer ontsluit. Hierdie gebruiker sal verwyder word, wat alle gebruikerdata sal uitvee."</string>
    <string name="kg_failed_attempts_now_erasing_user" product="default" msgid="3588779327358321092">"Jy het die foon <xliff:g id="NUMBER">%d</xliff:g> keer verkeerd probeer ontsluit. Hierdie gebruiker sal verwyder word, wat alle gebruikerdata sal uitvee."</string>
    <string name="kg_failed_attempts_almost_at_erase_profile" product="tablet" msgid="6114158710353725041">"Jy het die tablet <xliff:g id="NUMBER_0">%1$d</xliff:g> keer verkeerd probeer ontsluit. Na nog <xliff:g id="NUMBER_1">%2$d</xliff:g> onsuksesvolle pogings sal die werkprofiel verwyder word, wat alle profieldata sal uitvee."</string>
    <string name="kg_failed_attempts_almost_at_erase_profile" product="default" msgid="8345451368768804892">"Jy het die foon <xliff:g id="NUMBER_0">%1$d</xliff:g> keer verkeerd probeer ontsluit. Na nog <xliff:g id="NUMBER_1">%2$d</xliff:g> onsuksesvolle pogings sal die werkprofiel verwyder word, wat alle profieldata sal uitvee."</string>
    <string name="kg_failed_attempts_now_erasing_profile" product="tablet" msgid="9063715142119087685">"Jy het die tablet <xliff:g id="NUMBER">%d</xliff:g> keer verkeerd probeer ontsluit. Die werkprofiel sal verwyder word, wat alle profieldata sal uitvee."</string>
    <string name="kg_failed_attempts_now_erasing_profile" product="default" msgid="105463960684230996">"Jy het die foon <xliff:g id="NUMBER">%d</xliff:g> keer verkeerd probeer ontsluit. Die werkprofiel sal verwyder word, wat alle profieldata sal uitvee."</string>
    <string name="kg_failed_attempts_almost_at_login" product="tablet" msgid="5123792377735688284">"Jy het jou ontsluitpatroon <xliff:g id="NUMBER_0">%1$d</xliff:g> keer verkeerd geteken. Na nóg <xliff:g id="NUMBER_1">%2$d</xliff:g> onsuksesvolle pogings sal jy gevra word om jou e-posrekening te gebruik om jou tablet te ontsluit.\n\n Probeer weer oor <xliff:g id="NUMBER_2">%3$d</xliff:g> sekondes."</string>
    <string name="kg_failed_attempts_almost_at_login" product="default" msgid="3307854957632348753">"Jy het jou ontsluitpatroon <xliff:g id="NUMBER_0">%1$d</xliff:g> keer verkeerd geteken. Na nóg <xliff:g id="NUMBER_1">%2$d</xliff:g> onsuksesvolle pogings sal jy gevra word om jou e-posrekening te gebruik om jou foon te ontsluit.\n\n Probeer weer oor <xliff:g id="NUMBER_2">%3$d</xliff:g> sekondes."</string>
    <string name="kg_password_wrong_pin_code_pukked" msgid="8047350661459040581">"Verkeerde SIM-PIN-kode. Jy sal nou jou diensverskaffer moet kontak om jou toestel te ontsluit."</string>
    <plurals name="kg_password_wrong_pin_code" formatted="false" msgid="7030584350995485026">
      <item quantity="other">Verkeerde SIM-PIN-kode. Jy het <xliff:g id="NUMBER_1">%d</xliff:g> pogings oor.</item>
      <item quantity="one">Verkeerde SIM-PIN-kode. Jy het <xliff:g id="NUMBER_0">%d</xliff:g> oorblywende poging voordat jy jou diensverskaffer sal moet kontak om jou toestel te ontsluit.</item>
    </plurals>
    <string name="kg_password_wrong_puk_code_dead" msgid="3698285357028468617">"SIM is onbruikbaar. Kontak jou diensverskaffer."</string>
    <plurals name="kg_password_wrong_puk_code" formatted="false" msgid="3937306685604862886">
      <item quantity="other">Verkeerde SIM-PUK-kode. Jy het <xliff:g id="NUMBER_1">%d</xliff:g> pogings oor voordat SIM permanent onbruikbaar word.</item>
      <item quantity="one">Verkeerde SIM-PUK-kode. Jy het <xliff:g id="NUMBER_0">%d</xliff:g> poging oor voordat SIM permanent onbruikbaar word.</item>
    </plurals>
    <string name="kg_password_pin_failed" msgid="5136259126330604009">"SIM-PIN-bewerking het misluk!"</string>
    <string name="kg_password_puk_failed" msgid="6778867411556937118">"SIM-PUK-bewerking het misluk!"</string>
    <string name="kg_pin_accepted" msgid="1625501841604389716">"Kode is aanvaar!"</string>
    <string name="keyguard_carrier_default" msgid="6359808469637388586">"Geen diens nie."</string>
    <string name="accessibility_ime_switch_button" msgid="9082358310194861329">"Wissel invoermetode"</string>
    <string name="airplane_mode" msgid="2528005343938497866">"Vliegtuigmodus"</string>
    <string name="kg_prompt_reason_restart_pattern" msgid="4720554342633852066">"Patroon word vereis nadat toestel herbegin het"</string>
    <string name="kg_prompt_reason_restart_pin" msgid="1587671566498057656">"PIN word vereis nadat toestel herbegin het"</string>
    <string name="kg_prompt_reason_restart_password" msgid="8061279087240952002">"Wagwoord word vereis nadat toestel herbegin het"</string>
    <string name="kg_prompt_reason_timeout_pattern" msgid="9170360502528959889">"Patroon word vir bykomende sekuriteit vereis"</string>
    <string name="kg_prompt_reason_timeout_pin" msgid="5945186097160029201">"PIN word vir bykomende sekuriteit vereis"</string>
    <string name="kg_prompt_reason_timeout_password" msgid="2258263949430384278">"Wagwoord word vir bykomende sekuriteit vereis"</string>
    <string name="kg_prompt_reason_switch_profiles_pattern" msgid="1922016914701991230">"Patroon word vereis wanneer jy profiele wissel"</string>
    <string name="kg_prompt_reason_switch_profiles_pin" msgid="6490434826361055400">"PIN word vereis wanneer jy profiele wissel"</string>
    <string name="kg_prompt_reason_switch_profiles_password" msgid="1680374696393804441">"Wagwoord word vereis wanneer jy profiele wissel"</string>
    <string name="kg_prompt_reason_device_admin" msgid="6961159596224055685">"Toestel is deur administrateur gesluit"</string>
    <string name="kg_prompt_reason_user_request" msgid="6015774877733717904">"Toestel is handmatig gesluit"</string>
    <plurals name="kg_prompt_reason_time_pattern" formatted="false" msgid="1337428979661197957">
      <item quantity="other">Toestel is <xliff:g id="NUMBER_1">%d</xliff:g> uur lank nie ontsluit nie. Bevestig patroon.</item>
      <item quantity="one">Toestel is <xliff:g id="NUMBER_0">%d</xliff:g> uur lank nie ontsluit nie. Bevestig patroon.</item>
    </plurals>
    <plurals name="kg_prompt_reason_time_pin" formatted="false" msgid="6444519502336330270">
      <item quantity="other">Toestel is <xliff:g id="NUMBER_1">%d</xliff:g> uur lank nie ontsluit nie. Bevestig PIN.</item>
      <item quantity="one">Toestel is <xliff:g id="NUMBER_0">%d</xliff:g> uur lank nie ontsluit nie. Bevestig PIN.</item>
    </plurals>
    <plurals name="kg_prompt_reason_time_password" formatted="false" msgid="5343961527665116914">
      <item quantity="other">Toestel is <xliff:g id="NUMBER_1">%d</xliff:g> uur lank nie ontsluit nie. Bevestig wagwoord.</item>
      <item quantity="one">Toestel is <xliff:g id="NUMBER_0">%d</xliff:g> uur lank nie ontsluit nie. Bevestig wagwoord.</item>
    </plurals>
    <string name="kg_fingerprint_not_recognized" msgid="5982606907039479545">"Nie herken nie"</string>
    <string name="kg_face_not_recognized" msgid="7903950626744419160">"Nie herken nie"</string>
    <plurals name="kg_password_default_pin_message" formatted="false" msgid="7730152526369857818">
      <item quantity="other">Voer SIM-PIN in. Jy het <xliff:g id="NUMBER_1">%d</xliff:g> pogings oor.</item>
      <item quantity="one">Voer SIM-PIN in. Jy het <xliff:g id="NUMBER_0">%d</xliff:g> poging oor voordat jy jou diensverskaffer moet kontak om jou toestel te ontsluit.</item>
    </plurals>
    <plurals name="kg_password_default_puk_message" formatted="false" msgid="571308542462946935">
      <item quantity="other">SIM is nou gedeaktiveer. Voer PUK-kode in om voort te gaan. Jy het <xliff:g id="_NUMBER_1">%d</xliff:g> pogings oor voordat die SIM permanent onbruikbaar word. Kontak die diensverskaffer vir besonderhede.</item>
      <item quantity="one">SIM is nou gedeaktiveer. Voer PUK-kode in om voort te gaan. Jy het <xliff:g id="_NUMBER_0">%d</xliff:g> poging oor voordat die SIM permanent onbruikbaar word. Kontak die diensverskaffer vir besonderhede.</item>
    </plurals>
<<<<<<< HEAD
    <plurals name="type_clock_header" formatted="false" msgid="6782840450655632763">
      <item quantity="other">"<annotation name="color">"Dis"</annotation>\n"^1\n^2</item>
      <item quantity="one">"<annotation name="color">"Dis"</annotation>\n"^1\n^2</item>
    </plurals>
  <string-array name="type_clock_hours">
    <item msgid="3543074812389379830">"Twaalf"</item>
    <item msgid="7389464214252023751">"Een"</item>
    <item msgid="8803180377002008046">"Twee"</item>
    <item msgid="8614897059944644719">"Drie"</item>
    <item msgid="2293058674782619556">"Vier"</item>
    <item msgid="4815402358455041664">"Vyf"</item>
    <item msgid="3325754778509665687">"Ses"</item>
    <item msgid="5805551341866280575">"Sewe"</item>
    <item msgid="203334816668238610">"Agt"</item>
    <item msgid="4828052671464488923">"Nege"</item>
    <item msgid="2233497913571137419">"Tien"</item>
    <item msgid="5621554266768657830">"Elf"</item>
  </string-array>
  <string-array name="type_clock_minutes">
    <item msgid="8322049385467207985">"uur"</item>
    <item msgid="8837126587669001578">"Een"</item>
    <item msgid="4294343372940455660">"Twee"</item>
    <item msgid="7129166637707421536">"Drie"</item>
    <item msgid="7579404865008788673">"Vier"</item>
    <item msgid="3873924689207380586">"Vyf"</item>
    <item msgid="4849565597850069377">"Ses"</item>
    <item msgid="4404219424523572364">"Sewe"</item>
    <item msgid="8740481214764087329">"Agt"</item>
    <item msgid="1713216865806811237">"Nege"</item>
    <item msgid="3508406095411245038">"Tien"</item>
    <item msgid="7161996337755311711">"Elf"</item>
    <item msgid="4044549963329624197">"Twaalf"</item>
    <item msgid="333373157917379088">"Dertien"</item>
    <item msgid="2631202907124819385">"Veertien"</item>
    <item msgid="6472396076858033453">"Vyftien"</item>
    <item msgid="8656981856181581643">"Sestien"</item>
    <item msgid="7289026608562030619">"Sewentien"</item>
    <item msgid="3881477602692646573">"Agtien"</item>
    <item msgid="3358129827772984226">"Negentien"</item>
    <item msgid="3308575407402865807">"Twintig"</item>
    <item msgid="5346560955382229629">"Een en\ntwintig"</item>
    <item msgid="226750304761473436">"Twee en\ntwintig"</item>
    <item msgid="616811325336838734">"Drie en\ntwintig"</item>
    <item msgid="616346116869053440">"Vier en\ntwintig"</item>
    <item msgid="4642996410384042830">"Vyf en\ntwintig"</item>
    <item msgid="7506092849993571465">"Ses en\ntwintig"</item>
    <item msgid="1915078191101042031">"Sewe en\ntwintig"</item>
    <item msgid="4292378641900520252">"Agt en\ntwintig"</item>
    <item msgid="5339513901773103696">"Nege en\ntwintig"</item>
    <item msgid="3574673250891657607">"Dertig"</item>
    <item msgid="5796923836589110940">"Een en\ndertig"</item>
    <item msgid="5859323597571702052">"Twee en\ndertig"</item>
    <item msgid="5133326723148876507">"Drie en\ndertig"</item>
    <item msgid="2693999494655663096">"Vier en\ndertig"</item>
    <item msgid="3316754944962836197">"Vyf en\ndertig"</item>
    <item msgid="816891008836796723">"Ses en\ndertig"</item>
    <item msgid="9158890488666520078">"Sewe en\ndertig"</item>
    <item msgid="1894769703213894011">"Agt en\ndertig"</item>
    <item msgid="5638820345598572399">"Nege en\ndertig"</item>
    <item msgid="8838304023017895439">"Veertig"</item>
    <item msgid="1834742948932559597">"Een en\nveertig"</item>
    <item msgid="6573707308847773944">"Twee en\nveertig"</item>
    <item msgid="2450149950652678001">"Drie en\nveertig"</item>
    <item msgid="2874667401318178036">"Vier en\nveertig"</item>
    <item msgid="3391101532763048862">"Vyf en\nveertig"</item>
    <item msgid="1671489330863254362">"Ses en\nveertig"</item>
    <item msgid="5916017359554531038">"Sewe en\nveertig"</item>
    <item msgid="8205413177993059967">"Agt en\nveertig"</item>
    <item msgid="6607867415142171302">"Nege en\nveertig"</item>
    <item msgid="8358850748472089162">"Vyftig"</item>
    <item msgid="3551313125255080234">"Een en\nvyftig"</item>
    <item msgid="1559678130725716542">"Twee en\nvyftig"</item>
    <item msgid="431441994725492377">"Drie en\nvyftig"</item>
    <item msgid="6345774640539623024">"Vier en\nvyftig"</item>
    <item msgid="8018192990793931120">"Vyf en\nvyftig"</item>
    <item msgid="6187650843754604534">"Ses en\nvyftig"</item>
    <item msgid="8727240174015993259">"Sewe en\nvyftig"</item>
    <item msgid="848339003778952950">"Agt en\nvyftig"</item>
    <item msgid="5798985802835423618">"Nege en\nvyftig"</item>
  </string-array>
=======
    <string name="clock_title_default" msgid="6342735240617459864">"Verstek"</string>
    <string name="clock_title_bubble" msgid="2204559396790593213">"Borrel"</string>
    <string name="clock_title_analog" msgid="8409262532900918273">"Analoog"</string>
>>>>>>> 0435f0ae
</resources><|MERGE_RESOLUTION|>--- conflicted
+++ resolved
@@ -20,54 +20,6 @@
 
 <resources xmlns:android="http://schemas.android.com/apk/res/android"
     xmlns:xliff="urn:oasis:names:tc:xliff:document:1.2">
-<<<<<<< HEAD
-    <string name="app_name" msgid="3171996292755059205">"Keyguard"</string>
-    <string name="keyguard_password_enter_pin_code" msgid="3420548423949593123">"Tik PIN-kode in"</string>
-    <string name="keyguard_password_enter_puk_code" msgid="670683628782925409">"Tik SIM se PUK- en nuwe PIN-kode in"</string>
-    <string name="keyguard_password_enter_puk_prompt" msgid="3747778500166059332">"SIM se PUK-kode"</string>
-    <string name="keyguard_password_enter_pin_prompt" msgid="8188243197504453830">"SIM se nuwe PIN-kode"</string>
-    <string name="keyguard_password_entry_touch_hint" msgid="5790410752696806482"><font size="17">"Raak om wagwoord in te tik"</font></string>
-    <string name="keyguard_password_enter_password_code" msgid="595980919238127672">"Voer wagwoord in om te ontsluit"</string>
-    <string name="keyguard_password_enter_pin_password_code" msgid="7504123374204446086">"Tik PIN in om te ontsluit"</string>
-    <string name="keyguard_enter_your_pin" msgid="7152989016739952871">"Voer jou PIN in"</string>
-    <string name="keyguard_enter_your_pattern" msgid="4297890206109830353">"Voer jou patroon in"</string>
-    <string name="keyguard_enter_your_password" msgid="5397328359341314506">"Voer jou wagwoord in"</string>
-    <string name="keyguard_password_wrong_pin_code" msgid="6535018036285012028">"Verkeerde PIN-kode."</string>
-    <string name="keyguard_sim_error_message_short" msgid="592109500618448312">"Ongeldige kaart."</string>
-    <string name="keyguard_charged" msgid="3316115607283493413">"Volgelaai"</string>
-    <string name="keyguard_plugged_in_wireless" msgid="3004717438401575235">"<xliff:g id="PERCENTAGE">%s</xliff:g> • Laai draadloos"</string>
-    <string name="keyguard_plugged_in" msgid="3161102098900158923">"<xliff:g id="PERCENTAGE">%s</xliff:g> • Laai tans"</string>
-    <string name="keyguard_plugged_in_charging_fast" msgid="3684592786276709342">"<xliff:g id="PERCENTAGE">%s</xliff:g> • Laai tans vinnig"</string>
-    <string name="keyguard_plugged_in_charging_slowly" msgid="509533586841478405">"<xliff:g id="PERCENTAGE">%s</xliff:g> • Laai tans stadig"</string>
-    <string name="keyguard_low_battery" msgid="9218432555787624490">"Koppel jou laaier."</string>
-    <string name="keyguard_instructions_when_pattern_disabled" msgid="8566679946700751371">"Druk Kieslys om te ontsluit."</string>
-    <string name="keyguard_network_locked_message" msgid="6743537524631420759">"Netwerk is gesluit"</string>
-    <string name="keyguard_missing_sim_message_short" msgid="6327533369959764518">"Geen SIM-kaart nie"</string>
-    <string name="keyguard_missing_sim_message" product="tablet" msgid="4550152848200783542">"Geen SIM-kaart in tablet nie."</string>
-    <string name="keyguard_missing_sim_message" product="default" msgid="6585414237800161146">"Geen SIM-kaart in foon nie."</string>
-    <string name="keyguard_missing_sim_instructions" msgid="7350295932015220392">"Steek \'n SIM-kaart in."</string>
-    <string name="keyguard_missing_sim_instructions_long" msgid="589889372883904477">"Die SIM-kaart is weg of nie leesbaar nie. Steek \'n SIM-kaart in."</string>
-    <string name="keyguard_permanent_disabled_sim_message_short" msgid="654102080186420706">"Onbruikbare SIM-kaart."</string>
-    <string name="keyguard_permanent_disabled_sim_instructions" msgid="4683178224791318347">"Jou SIM-kaart is permanent gedeaktiveer.\n Kontak jou draadlose diensverskaffer vir \'n ander SIM-kaart."</string>
-    <string name="keyguard_sim_locked_message" msgid="953766009432168127">"SIM-kaart is gesluit."</string>
-    <string name="keyguard_sim_puk_locked_message" msgid="1772789643694942073">"SIM-kaart is PUK-geslote."</string>
-    <string name="keyguard_sim_unlock_progress_dialog_message" msgid="3586601150825821675">"Ontsluit tans SIM-kaart …"</string>
-    <string name="keyguard_accessibility_pin_area" msgid="703175752097279029">"PIN-area"</string>
-    <string name="keyguard_accessibility_password" msgid="7695303207740941101">"Toestelwagwoord"</string>
-    <string name="keyguard_accessibility_sim_pin_area" msgid="912702510825058921">"SIM-PIN-area"</string>
-    <string name="keyguard_accessibility_sim_puk_area" msgid="136979425761438705">"SIM-PUK-area"</string>
-    <string name="keyguard_accessibility_next_alarm" msgid="5835196989158584991">"Volgende wekker gestel vir <xliff:g id="ALARM">%1$s</xliff:g>"</string>
-    <string name="keyboardview_keycode_delete" msgid="6883116827512721630">"Vee uit"</string>
-    <string name="disable_carrier_button_text" msgid="6914341927421916114">"Deaktiveer e-SIM"</string>
-    <string name="error_disable_esim_title" msgid="4852978431156228006">"Kan nie e-SIM deaktiveer nie"</string>
-    <string name="error_disable_esim_msg" msgid="676694908770135639">"Die e-SIM kan weens \'n fout nie gedeaktiveer word nie."</string>
-    <string name="keyboardview_keycode_enter" msgid="4505833604411016668">"Enter"</string>
-    <string name="kg_forgot_pattern_button_text" msgid="534245177645252620">"Het jy die patroon vergeet?"</string>
-    <string name="kg_wrong_pattern" msgid="2873443744087746812">"Verkeerde patroon"</string>
-    <string name="kg_wrong_password" msgid="8060364776224836597">"Verkeerde wagwoord"</string>
-    <string name="kg_wrong_pin" msgid="4785660766909463466">"Verkeerde PIN"</string>
-    <plurals name="kg_too_many_failed_attempts_countdown" formatted="false" msgid="4368805541257003755">
-=======
     <string name="app_name" msgid="514691256816366517">"Keyguard"</string>
     <string name="keyguard_password_enter_pin_code" msgid="8582296866585566671">"Tik PIN-kode in"</string>
     <string name="keyguard_password_enter_puk_code" msgid="3813154965969758868">"Tik SIM se PUK- en nuwe PIN-kode in"</string>
@@ -114,7 +66,6 @@
     <string name="kg_wrong_password" msgid="4143127991071670512">"Verkeerde wagwoord"</string>
     <string name="kg_wrong_pin" msgid="4160978845968732624">"Verkeerde PIN"</string>
     <plurals name="kg_too_many_failed_attempts_countdown" formatted="false" msgid="991400408675793914">
->>>>>>> 0435f0ae
       <item quantity="other">Probeer oor <xliff:g id="NUMBER">%d</xliff:g> sekondes weer.</item>
       <item quantity="one">Probeer oor 1 sekonde weer.</item>
     </plurals>
@@ -200,90 +151,7 @@
       <item quantity="other">SIM is nou gedeaktiveer. Voer PUK-kode in om voort te gaan. Jy het <xliff:g id="_NUMBER_1">%d</xliff:g> pogings oor voordat die SIM permanent onbruikbaar word. Kontak die diensverskaffer vir besonderhede.</item>
       <item quantity="one">SIM is nou gedeaktiveer. Voer PUK-kode in om voort te gaan. Jy het <xliff:g id="_NUMBER_0">%d</xliff:g> poging oor voordat die SIM permanent onbruikbaar word. Kontak die diensverskaffer vir besonderhede.</item>
     </plurals>
-<<<<<<< HEAD
-    <plurals name="type_clock_header" formatted="false" msgid="6782840450655632763">
-      <item quantity="other">"<annotation name="color">"Dis"</annotation>\n"^1\n^2</item>
-      <item quantity="one">"<annotation name="color">"Dis"</annotation>\n"^1\n^2</item>
-    </plurals>
-  <string-array name="type_clock_hours">
-    <item msgid="3543074812389379830">"Twaalf"</item>
-    <item msgid="7389464214252023751">"Een"</item>
-    <item msgid="8803180377002008046">"Twee"</item>
-    <item msgid="8614897059944644719">"Drie"</item>
-    <item msgid="2293058674782619556">"Vier"</item>
-    <item msgid="4815402358455041664">"Vyf"</item>
-    <item msgid="3325754778509665687">"Ses"</item>
-    <item msgid="5805551341866280575">"Sewe"</item>
-    <item msgid="203334816668238610">"Agt"</item>
-    <item msgid="4828052671464488923">"Nege"</item>
-    <item msgid="2233497913571137419">"Tien"</item>
-    <item msgid="5621554266768657830">"Elf"</item>
-  </string-array>
-  <string-array name="type_clock_minutes">
-    <item msgid="8322049385467207985">"uur"</item>
-    <item msgid="8837126587669001578">"Een"</item>
-    <item msgid="4294343372940455660">"Twee"</item>
-    <item msgid="7129166637707421536">"Drie"</item>
-    <item msgid="7579404865008788673">"Vier"</item>
-    <item msgid="3873924689207380586">"Vyf"</item>
-    <item msgid="4849565597850069377">"Ses"</item>
-    <item msgid="4404219424523572364">"Sewe"</item>
-    <item msgid="8740481214764087329">"Agt"</item>
-    <item msgid="1713216865806811237">"Nege"</item>
-    <item msgid="3508406095411245038">"Tien"</item>
-    <item msgid="7161996337755311711">"Elf"</item>
-    <item msgid="4044549963329624197">"Twaalf"</item>
-    <item msgid="333373157917379088">"Dertien"</item>
-    <item msgid="2631202907124819385">"Veertien"</item>
-    <item msgid="6472396076858033453">"Vyftien"</item>
-    <item msgid="8656981856181581643">"Sestien"</item>
-    <item msgid="7289026608562030619">"Sewentien"</item>
-    <item msgid="3881477602692646573">"Agtien"</item>
-    <item msgid="3358129827772984226">"Negentien"</item>
-    <item msgid="3308575407402865807">"Twintig"</item>
-    <item msgid="5346560955382229629">"Een en\ntwintig"</item>
-    <item msgid="226750304761473436">"Twee en\ntwintig"</item>
-    <item msgid="616811325336838734">"Drie en\ntwintig"</item>
-    <item msgid="616346116869053440">"Vier en\ntwintig"</item>
-    <item msgid="4642996410384042830">"Vyf en\ntwintig"</item>
-    <item msgid="7506092849993571465">"Ses en\ntwintig"</item>
-    <item msgid="1915078191101042031">"Sewe en\ntwintig"</item>
-    <item msgid="4292378641900520252">"Agt en\ntwintig"</item>
-    <item msgid="5339513901773103696">"Nege en\ntwintig"</item>
-    <item msgid="3574673250891657607">"Dertig"</item>
-    <item msgid="5796923836589110940">"Een en\ndertig"</item>
-    <item msgid="5859323597571702052">"Twee en\ndertig"</item>
-    <item msgid="5133326723148876507">"Drie en\ndertig"</item>
-    <item msgid="2693999494655663096">"Vier en\ndertig"</item>
-    <item msgid="3316754944962836197">"Vyf en\ndertig"</item>
-    <item msgid="816891008836796723">"Ses en\ndertig"</item>
-    <item msgid="9158890488666520078">"Sewe en\ndertig"</item>
-    <item msgid="1894769703213894011">"Agt en\ndertig"</item>
-    <item msgid="5638820345598572399">"Nege en\ndertig"</item>
-    <item msgid="8838304023017895439">"Veertig"</item>
-    <item msgid="1834742948932559597">"Een en\nveertig"</item>
-    <item msgid="6573707308847773944">"Twee en\nveertig"</item>
-    <item msgid="2450149950652678001">"Drie en\nveertig"</item>
-    <item msgid="2874667401318178036">"Vier en\nveertig"</item>
-    <item msgid="3391101532763048862">"Vyf en\nveertig"</item>
-    <item msgid="1671489330863254362">"Ses en\nveertig"</item>
-    <item msgid="5916017359554531038">"Sewe en\nveertig"</item>
-    <item msgid="8205413177993059967">"Agt en\nveertig"</item>
-    <item msgid="6607867415142171302">"Nege en\nveertig"</item>
-    <item msgid="8358850748472089162">"Vyftig"</item>
-    <item msgid="3551313125255080234">"Een en\nvyftig"</item>
-    <item msgid="1559678130725716542">"Twee en\nvyftig"</item>
-    <item msgid="431441994725492377">"Drie en\nvyftig"</item>
-    <item msgid="6345774640539623024">"Vier en\nvyftig"</item>
-    <item msgid="8018192990793931120">"Vyf en\nvyftig"</item>
-    <item msgid="6187650843754604534">"Ses en\nvyftig"</item>
-    <item msgid="8727240174015993259">"Sewe en\nvyftig"</item>
-    <item msgid="848339003778952950">"Agt en\nvyftig"</item>
-    <item msgid="5798985802835423618">"Nege en\nvyftig"</item>
-  </string-array>
-=======
     <string name="clock_title_default" msgid="6342735240617459864">"Verstek"</string>
     <string name="clock_title_bubble" msgid="2204559396790593213">"Borrel"</string>
     <string name="clock_title_analog" msgid="8409262532900918273">"Analoog"</string>
->>>>>>> 0435f0ae
 </resources>