<?xml version="1.0" encoding="UTF-8"?>
<!-- 
/* //device/apps/common/assets/res/any/strings.xml
**
** Copyright 2006, The Android Open Source Project
**
** Licensed under the Apache License, Version 2.0 (the "License");
** you may not use this file except in compliance with the License.
** You may obtain a copy of the License at
**
**     http://www.apache.org/licenses/LICENSE-2.0
**
** Unless required by applicable law or agreed to in writing, software
** distributed under the License is distributed on an "AS IS" BASIS,
** WITHOUT WARRANTIES OR CONDITIONS OF ANY KIND, either express or implied.
** See the License for the specific language governing permissions and
** limitations under the License.
*/
 -->

<resources xmlns:android="http://schemas.android.com/apk/res/android"
    xmlns:xliff="urn:oasis:names:tc:xliff:document:1.2">
<<<<<<< HEAD
    <string name="app_name" msgid="3171996292755059205">"키가드"</string>
    <string name="keyguard_password_enter_pin_code" msgid="3420548423949593123">"PIN 코드 입력"</string>
    <string name="keyguard_password_enter_puk_code" msgid="670683628782925409">"SIM PUK 및 새 PIN 코드 입력"</string>
    <string name="keyguard_password_enter_puk_prompt" msgid="3747778500166059332">"SIM PUK 코드"</string>
    <string name="keyguard_password_enter_pin_prompt" msgid="8188243197504453830">"새 SIM PIN 코드"</string>
    <string name="keyguard_password_entry_touch_hint" msgid="5790410752696806482"><font size="17">"터치하여 비밀번호 입력"</font></string>
    <string name="keyguard_password_enter_password_code" msgid="595980919238127672">"잠금 해제하려면 비밀번호 입력"</string>
    <string name="keyguard_password_enter_pin_password_code" msgid="7504123374204446086">"잠금 해제하려면 PIN 입력"</string>
    <string name="keyguard_enter_your_pin" msgid="7152989016739952871">"PIN을 입력해 주세요."</string>
    <string name="keyguard_enter_your_pattern" msgid="4297890206109830353">"패턴 입력"</string>
    <string name="keyguard_enter_your_password" msgid="5397328359341314506">"비밀번호 입력"</string>
    <string name="keyguard_password_wrong_pin_code" msgid="6535018036285012028">"잘못된 PIN 코드입니다."</string>
    <string name="keyguard_sim_error_message_short" msgid="592109500618448312">"유효하지 않은 카드"</string>
    <string name="keyguard_charged" msgid="3316115607283493413">"충전 완료"</string>
    <string name="keyguard_plugged_in_wireless" msgid="3004717438401575235">"<xliff:g id="PERCENTAGE">%s</xliff:g> • 무선 충전 중"</string>
    <string name="keyguard_plugged_in" msgid="3161102098900158923">"<xliff:g id="PERCENTAGE">%s</xliff:g> • 충전 중"</string>
    <string name="keyguard_plugged_in_charging_fast" msgid="3684592786276709342">"<xliff:g id="PERCENTAGE">%s</xliff:g> • 고속 충전 중"</string>
    <string name="keyguard_plugged_in_charging_slowly" msgid="509533586841478405">"<xliff:g id="PERCENTAGE">%s</xliff:g> • 저속 충전 중"</string>
    <string name="keyguard_low_battery" msgid="9218432555787624490">"충전기를 연결하세요."</string>
    <string name="keyguard_instructions_when_pattern_disabled" msgid="8566679946700751371">"잠금 해제하려면 메뉴를 누르세요."</string>
    <string name="keyguard_network_locked_message" msgid="6743537524631420759">"네트워크 잠김"</string>
    <string name="keyguard_missing_sim_message_short" msgid="6327533369959764518">"SIM 카드 없음"</string>
    <string name="keyguard_missing_sim_message" product="tablet" msgid="4550152848200783542">"태블릿에 SIM 카드가 없습니다."</string>
    <string name="keyguard_missing_sim_message" product="default" msgid="6585414237800161146">"휴대전화에 SIM 카드가 없습니다."</string>
    <string name="keyguard_missing_sim_instructions" msgid="7350295932015220392">"SIM 카드를 삽입하세요."</string>
    <string name="keyguard_missing_sim_instructions_long" msgid="589889372883904477">"SIM 카드가 없거나 읽을 수 없는 상태입니다. SIM 카드를 삽입하세요."</string>
    <string name="keyguard_permanent_disabled_sim_message_short" msgid="654102080186420706">"사용할 수 없는 SIM 카드입니다."</string>
    <string name="keyguard_permanent_disabled_sim_instructions" msgid="4683178224791318347">"SIM 카드가 영구적으로 사용 중지되었습니다.\n무선 서비스 제공업체에 문의하여 다른 SIM 카드를 받으시기 바랍니다."</string>
    <string name="keyguard_sim_locked_message" msgid="953766009432168127">"SIM 카드가 잠겨 있습니다."</string>
    <string name="keyguard_sim_puk_locked_message" msgid="1772789643694942073">"SIM 카드가 PUK로 잠겨 있습니다."</string>
    <string name="keyguard_sim_unlock_progress_dialog_message" msgid="3586601150825821675">"SIM 카드 잠금 해제 중..."</string>
    <string name="keyguard_accessibility_pin_area" msgid="703175752097279029">"PIN 영역"</string>
    <string name="keyguard_accessibility_password" msgid="7695303207740941101">"기기 비밀번호"</string>
    <string name="keyguard_accessibility_sim_pin_area" msgid="912702510825058921">"SIM PIN 영역"</string>
    <string name="keyguard_accessibility_sim_puk_area" msgid="136979425761438705">"SIM PUK 영역"</string>
    <string name="keyguard_accessibility_next_alarm" msgid="5835196989158584991">"<xliff:g id="ALARM">%1$s</xliff:g>에 다음 알람이 설정됨"</string>
    <string name="keyboardview_keycode_delete" msgid="6883116827512721630">"삭제"</string>
    <string name="disable_carrier_button_text" msgid="6914341927421916114">"eSIM 사용 중지"</string>
    <string name="error_disable_esim_title" msgid="4852978431156228006">"eSIM을 사용 중지할 수 없음"</string>
    <string name="error_disable_esim_msg" msgid="676694908770135639">"오류로 인해 eSIM을 사용 중지할 수 없습니다."</string>
    <string name="keyboardview_keycode_enter" msgid="4505833604411016668">"Enter 키"</string>
    <string name="kg_forgot_pattern_button_text" msgid="534245177645252620">"패턴을 잊음"</string>
    <string name="kg_wrong_pattern" msgid="2873443744087746812">"잘못된 패턴"</string>
    <string name="kg_wrong_password" msgid="8060364776224836597">"잘못된 비밀번호"</string>
    <string name="kg_wrong_pin" msgid="4785660766909463466">"잘못된 PIN"</string>
    <plurals name="kg_too_many_failed_attempts_countdown" formatted="false" msgid="4368805541257003755">
=======
    <string name="app_name" msgid="514691256816366517">"키가드"</string>
    <string name="keyguard_password_enter_pin_code" msgid="8582296866585566671">"PIN 코드 입력"</string>
    <string name="keyguard_password_enter_puk_code" msgid="3813154965969758868">"SIM PUK 및 새 PIN 코드 입력"</string>
    <string name="keyguard_password_enter_puk_prompt" msgid="3529260761374385243">"SIM PUK 코드"</string>
    <string name="keyguard_password_enter_pin_prompt" msgid="2304037870481240781">"새 SIM PIN 코드"</string>
    <string name="keyguard_password_entry_touch_hint" msgid="6180028658339706333"><font size="17">"터치하여 비밀번호 입력"</font></string>
    <string name="keyguard_password_enter_password_code" msgid="7393393239623946777">"잠금 해제하려면 비밀번호 입력"</string>
    <string name="keyguard_password_enter_pin_password_code" msgid="3692259677395250509">"잠금 해제하려면 PIN 입력"</string>
    <string name="keyguard_enter_your_pin" msgid="5429932527814874032">"PIN을 입력해 주세요."</string>
    <string name="keyguard_enter_your_pattern" msgid="351503370332324745">"패턴 입력"</string>
    <string name="keyguard_enter_your_password" msgid="7225626204122735501">"비밀번호 입력"</string>
    <string name="keyguard_password_wrong_pin_code" msgid="3514267777289393046">"잘못된 PIN 코드입니다."</string>
    <string name="keyguard_sim_error_message_short" msgid="633630844240494070">"유효하지 않은 카드"</string>
    <string name="keyguard_charged" msgid="6572033099675649299">"충전 완료"</string>
    <string name="keyguard_plugged_in_wireless" msgid="2537874724955057383">"<xliff:g id="PERCENTAGE">%s</xliff:g> • 무선 충전 중"</string>
    <string name="keyguard_plugged_in" msgid="8169926454348380863">"<xliff:g id="PERCENTAGE">%s</xliff:g> • 충전 중"</string>
    <string name="keyguard_plugged_in_charging_fast" msgid="4386594091107340426">"<xliff:g id="PERCENTAGE">%s</xliff:g> • 고속 충전 중"</string>
    <string name="keyguard_plugged_in_charging_slowly" msgid="217655355424210">"<xliff:g id="PERCENTAGE">%s</xliff:g> • 저속 충전 중"</string>
    <string name="keyguard_low_battery" msgid="1868012396800230904">"충전기를 연결하세요."</string>
    <string name="keyguard_instructions_when_pattern_disabled" msgid="8448804180089936954">"잠금 해제하려면 메뉴를 누르세요."</string>
    <string name="keyguard_network_locked_message" msgid="407096292844868608">"네트워크 잠김"</string>
    <string name="keyguard_missing_sim_message_short" msgid="704159478161444907">"SIM 카드 없음"</string>
    <string name="keyguard_missing_sim_message" product="tablet" msgid="3088787847082615459">"태블릿에 SIM 카드가 없습니다."</string>
    <string name="keyguard_missing_sim_message" product="default" msgid="5124049236681993063">"휴대전화에 SIM 카드가 없습니다."</string>
    <string name="keyguard_missing_sim_instructions" msgid="1162120926141335918">"SIM 카드를 삽입하세요."</string>
    <string name="keyguard_missing_sim_instructions_long" msgid="2712623293749378570">"SIM 카드가 없거나 읽을 수 없는 상태입니다. SIM 카드를 삽입하세요."</string>
    <string name="keyguard_permanent_disabled_sim_message_short" msgid="5842745213110966962">"사용할 수 없는 SIM 카드입니다."</string>
    <string name="keyguard_permanent_disabled_sim_instructions" msgid="2490584154727897806">"SIM 카드가 영구적으로 사용 중지되었습니다.\n무선 서비스 제공업체에 문의하여 다른 SIM 카드를 받으시기 바랍니다."</string>
    <string name="keyguard_sim_locked_message" msgid="4343544458476911044">"SIM 카드가 잠겨 있습니다."</string>
    <string name="keyguard_sim_puk_locked_message" msgid="6253830777745450550">"SIM 카드가 PUK로 잠겨 있습니다."</string>
    <string name="keyguard_sim_unlock_progress_dialog_message" msgid="2394023844117630429">"SIM 카드 잠금 해제 중..."</string>
    <string name="keyguard_accessibility_pin_area" msgid="7403009340414014734">"PIN 영역"</string>
    <string name="keyguard_accessibility_password" msgid="3524161948484801450">"기기 비밀번호"</string>
    <string name="keyguard_accessibility_sim_pin_area" msgid="6272116591533888062">"SIM PIN 영역"</string>
    <string name="keyguard_accessibility_sim_puk_area" msgid="5537294043180237374">"SIM PUK 영역"</string>
    <string name="keyguard_accessibility_next_alarm" msgid="4492876946798984630">"<xliff:g id="ALARM">%1$s</xliff:g>에 다음 알람이 설정됨"</string>
    <string name="keyboardview_keycode_delete" msgid="8489719929424895174">"삭제"</string>
    <string name="disable_carrier_button_text" msgid="7153361131709275746">"eSIM 사용 중지"</string>
    <string name="error_disable_esim_title" msgid="3802652622784813119">"eSIM을 사용 중지할 수 없음"</string>
    <string name="error_disable_esim_msg" msgid="2441188596467999327">"오류로 인해 eSIM을 사용 중지할 수 없습니다."</string>
    <string name="keyboardview_keycode_enter" msgid="6727192265631761174">"Enter 키"</string>
    <string name="kg_forgot_pattern_button_text" msgid="3304688032024541260">"패턴을 잊음"</string>
    <string name="kg_wrong_pattern" msgid="5907301342430102842">"잘못된 패턴"</string>
    <string name="kg_wrong_password" msgid="4143127991071670512">"잘못된 비밀번호"</string>
    <string name="kg_wrong_pin" msgid="4160978845968732624">"잘못된 PIN"</string>
    <plurals name="kg_too_many_failed_attempts_countdown" formatted="false" msgid="991400408675793914">
>>>>>>> 0435f0ae
      <item quantity="other"><xliff:g id="NUMBER">%d</xliff:g>초 후에 다시 시도하세요.</item>
      <item quantity="one">1초 후에 다시 시도하세요.</item>
    </plurals>
    <string name="kg_pattern_instructions" msgid="5376036737065051736">"패턴 그리기"</string>
    <string name="kg_sim_pin_instructions" msgid="1942424305184242951">"SIM PIN을 입력하세요."</string>
    <string name="kg_sim_pin_instructions_multi" msgid="3639863309953109649">"\'<xliff:g id="CARRIER">%1$s</xliff:g>\'의 SIM PIN을 입력하세요."</string>
    <string name="kg_sim_lock_esim_instructions" msgid="5577169988158738030">"<xliff:g id="PREVIOUS_MSG">%1$s</xliff:g> 모바일 서비스 없이 기기를 사용하려면 eSIM을 사용 중지하세요."</string>
    <string name="kg_pin_instructions" msgid="822353548385014361">"PIN 입력"</string>
    <string name="kg_password_instructions" msgid="324455062831719903">"비밀번호 입력"</string>
    <string name="kg_puk_enter_puk_hint" msgid="3005288372875367017">"SIM이 사용 중지되었습니다. 계속하려면 PUK 코드를 입력하세요. 자세한 내용은 이동통신사에 문의하시기 바랍니다."</string>
    <string name="kg_puk_enter_puk_hint_multi" msgid="4876780689904862943">"SIM \'<xliff:g id="CARRIER">%1$s</xliff:g>\'이(가) 사용 중지되었습니다. 계속하려면 PUK 코드를 입력하세요. 자세한 내용은 이동통신사에 문의하시기 바랍니다."</string>
    <string name="kg_puk_enter_pin_hint" msgid="6028432138916150399">"원하는 PIN 코드 입력"</string>
    <string name="kg_enter_confirm_pin_hint" msgid="4261064020391799132">"원하는 PIN 코드 확인"</string>
    <string name="kg_sim_unlock_progress_dialog_message" msgid="4251352015304070326">"SIM 카드 잠금 해제 중..."</string>
    <string name="kg_invalid_sim_pin_hint" msgid="2762202646949552978">"4~8자리 숫자로 된 PIN을 입력하세요."</string>
    <string name="kg_invalid_sim_puk_hint" msgid="5319756880543857694">"PUK 코드는 8자리 이상의 숫자여야 합니다."</string>
    <string name="kg_invalid_puk" msgid="1774337070084931186">"올바른 PUK 코드를 다시 입력하세요. 입력을 반복해서 시도하면 SIM이 영구적으로 사용 중지됩니다."</string>
    <string name="kg_invalid_confirm_pin_hint" product="default" msgid="1500814146841660886">"PIN 코드가 일치하지 않음"</string>
    <string name="kg_login_too_many_attempts" msgid="4519957179182578690">"패턴 그리기를 너무 많이 시도함"</string>
    <string name="kg_too_many_failed_pin_attempts_dialog_message" msgid="544687656831558971">"PIN을 <xliff:g id="NUMBER_0">%1$d</xliff:g>번 잘못 입력했습니다. \n\n<xliff:g id="NUMBER_1">%2$d</xliff:g>초 후에 다시 시도하세요."</string>
    <string name="kg_too_many_failed_password_attempts_dialog_message" msgid="190984061975729494">"비밀번호를 <xliff:g id="NUMBER_0">%1$d</xliff:g>번 잘못 입력했습니다. \n\n<xliff:g id="NUMBER_1">%2$d</xliff:g>초 후에 다시 시도하세요."</string>
    <string name="kg_too_many_failed_pattern_attempts_dialog_message" msgid="4252405904570284368">"잠금해제 패턴을 <xliff:g id="NUMBER_0">%1$d</xliff:g>번 잘못 그렸습니다. \n\n<xliff:g id="NUMBER_1">%2$d</xliff:g>초 후에 다시 시도하세요."</string>
    <string name="kg_failed_attempts_almost_at_wipe" product="tablet" msgid="2445671146665131857">"태블릿 잠금 해제에 <xliff:g id="NUMBER_0">%1$d</xliff:g>번 실패했습니다. <xliff:g id="NUMBER_1">%2$d</xliff:g>번 더 실패하면 태블릿이 재설정되며 모든 데이터가 삭제됩니다."</string>
    <string name="kg_failed_attempts_almost_at_wipe" product="default" msgid="4738318327984389472">"휴대전화 잠금 해제에 <xliff:g id="NUMBER_0">%1$d</xliff:g>번 실패했습니다. <xliff:g id="NUMBER_1">%2$d</xliff:g>번 더 실패하면 휴대전화가 재설정되며 모든 데이터가 삭제됩니다."</string>
    <string name="kg_failed_attempts_now_wiping" product="tablet" msgid="6974065787881197466">"태블릿 잠금 해제에 <xliff:g id="NUMBER">%d</xliff:g>번 실패했습니다. 태블릿이 재설정되며 모든 데이터가 삭제됩니다."</string>
    <string name="kg_failed_attempts_now_wiping" product="default" msgid="4645797157486540692">"휴대전화 잠금 해제에 <xliff:g id="NUMBER">%d</xliff:g>번 실패했습니다. 휴대전화가 재설정되며 모든 데이터가 삭제됩니다."</string>
    <string name="kg_failed_attempts_almost_at_erase_user" product="tablet" msgid="2444432908572039632">"태블릿 잠금 해제에 <xliff:g id="NUMBER_0">%1$d</xliff:g>번 실패했습니다. <xliff:g id="NUMBER_1">%2$d</xliff:g>번 더 실패하면 이 사용자와 모든 사용자 데이터가 삭제됩니다."</string>
    <string name="kg_failed_attempts_almost_at_erase_user" product="default" msgid="3230300995829296824">"휴대전화 잠금 해제에 <xliff:g id="NUMBER_0">%1$d</xliff:g>번 실패했습니다. <xliff:g id="NUMBER_1">%2$d</xliff:g>번 더 실패하면 이 사용자와 모든 사용자 데이터가 삭제됩니다."</string>
    <string name="kg_failed_attempts_now_erasing_user" product="tablet" msgid="9046628517316763961">"태블릿 잠금 해제에 <xliff:g id="NUMBER">%d</xliff:g>번 실패했습니다. 이 사용자와 모든 사용자 데이터가 삭제됩니다."</string>
    <string name="kg_failed_attempts_now_erasing_user" product="default" msgid="3588779327358321092">"휴대전화 잠금 해제에 <xliff:g id="NUMBER">%d</xliff:g>번 실패했습니다. 이 사용자와 모든 사용자 데이터가 삭제됩니다."</string>
    <string name="kg_failed_attempts_almost_at_erase_profile" product="tablet" msgid="6114158710353725041">"태블릿 잠금 해제에 <xliff:g id="NUMBER_0">%1$d</xliff:g>번 실패했습니다. <xliff:g id="NUMBER_1">%2$d</xliff:g>번 더 실패하면 직장 프로필과 모든 프로필 데이터가 삭제됩니다."</string>
    <string name="kg_failed_attempts_almost_at_erase_profile" product="default" msgid="8345451368768804892">"휴대전화 잠금 해제에 <xliff:g id="NUMBER_0">%1$d</xliff:g>번 실패했습니다. <xliff:g id="NUMBER_1">%2$d</xliff:g>번 더 실패하면 직장 프로필과 모든 프로필 데이터가 삭제됩니다."</string>
    <string name="kg_failed_attempts_now_erasing_profile" product="tablet" msgid="9063715142119087685">"태블릿 잠금 해제에 <xliff:g id="NUMBER">%d</xliff:g>번 실패했습니다. 직장 프로필과 모든 프로필 데이터가 삭제됩니다."</string>
    <string name="kg_failed_attempts_now_erasing_profile" product="default" msgid="105463960684230996">"휴대전화 잠금 해제에 <xliff:g id="NUMBER">%d</xliff:g>번 실패했습니다. 직장 프로필과 모든 프로필 데이터가 삭제됩니다."</string>
    <string name="kg_failed_attempts_almost_at_login" product="tablet" msgid="5123792377735688284">"잠금해제 패턴을 <xliff:g id="NUMBER_0">%1$d</xliff:g>번 잘못 그렸습니다. <xliff:g id="NUMBER_1">%2$d</xliff:g>번 더 실패하면 이메일 계정을 사용하여 태블릿을 잠금 해제해야 합니다.\n\n <xliff:g id="NUMBER_2">%3$d</xliff:g>초 후에 다시 시도해 주세요."</string>
    <string name="kg_failed_attempts_almost_at_login" product="default" msgid="3307854957632348753">"잠금해제 패턴을 <xliff:g id="NUMBER_0">%1$d</xliff:g>번 잘못 그렸습니다. <xliff:g id="NUMBER_1">%2$d</xliff:g>번 더 실패하면 이메일 계정을 사용하여 휴대전화를 잠금 해제해야 합니다.\n\n <xliff:g id="NUMBER_2">%3$d</xliff:g>초 후에 다시 시도해 주세요."</string>
    <string name="kg_password_wrong_pin_code_pukked" msgid="8047350661459040581">"잘못된 SIM PIN코드입니다. 이동통신사에 문의하여 기기를 잠금 해제해야 합니다."</string>
    <plurals name="kg_password_wrong_pin_code" formatted="false" msgid="7030584350995485026">
      <item quantity="other">잘못된 SIM PIN 코드입니다. 입력을 <xliff:g id="NUMBER_1">%d</xliff:g>번 더 시도할 수 있습니다.</item>
      <item quantity="one">잘못된 SIM PIN 코드입니다. 입력에 <xliff:g id="NUMBER_0">%d</xliff:g>번 더 실패할 경우 이동통신사에 문의하여 기기를 잠금 해제해야 합니다.</item>
    </plurals>
    <string name="kg_password_wrong_puk_code_dead" msgid="3698285357028468617">"SIM을 사용할 수 없습니다. 이동통신사에 문의하세요."</string>
    <plurals name="kg_password_wrong_puk_code" formatted="false" msgid="3937306685604862886">
      <item quantity="other">잘못된 SIM PUK 코드입니다. 입력에 <xliff:g id="NUMBER_1">%d</xliff:g>번 더 실패할 경우 SIM이 영구적으로 사용 중지됩니다.</item>
      <item quantity="one">잘못된 SIM PUK 코드입니다. 입력에 <xliff:g id="NUMBER_0">%d</xliff:g>번 더 실패할 경우 SIM이 영구적으로 사용 중지됩니다.</item>
    </plurals>
    <string name="kg_password_pin_failed" msgid="5136259126330604009">"SIM PIN 작업이 실패했습니다."</string>
    <string name="kg_password_puk_failed" msgid="6778867411556937118">"SIM PUK 작업이 실패했습니다."</string>
    <string name="kg_pin_accepted" msgid="1625501841604389716">"올바른 코드입니다."</string>
    <string name="keyguard_carrier_default" msgid="6359808469637388586">"서비스 불가"</string>
    <string name="accessibility_ime_switch_button" msgid="9082358310194861329">"입력 방법 전환"</string>
    <string name="airplane_mode" msgid="2528005343938497866">"비행기 모드"</string>
    <string name="kg_prompt_reason_restart_pattern" msgid="4720554342633852066">"기기가 다시 시작되면 패턴이 필요합니다."</string>
    <string name="kg_prompt_reason_restart_pin" msgid="1587671566498057656">"기기가 다시 시작되면 PIN이 필요합니다."</string>
    <string name="kg_prompt_reason_restart_password" msgid="8061279087240952002">"기기가 다시 시작되면 비밀번호가 필요합니다."</string>
    <string name="kg_prompt_reason_timeout_pattern" msgid="9170360502528959889">"보안 강화를 위해 패턴이 필요합니다."</string>
    <string name="kg_prompt_reason_timeout_pin" msgid="5945186097160029201">"보안 강화를 위해 PIN이 필요합니다."</string>
    <string name="kg_prompt_reason_timeout_password" msgid="2258263949430384278">"보안 강화를 위해 비밀번호가 필요합니다."</string>
    <string name="kg_prompt_reason_switch_profiles_pattern" msgid="1922016914701991230">"프로필을 전환하려면 패턴이 필요합니다."</string>
    <string name="kg_prompt_reason_switch_profiles_pin" msgid="6490434826361055400">"프로필을 전환하려면 PIN이 필요합니다."</string>
    <string name="kg_prompt_reason_switch_profiles_password" msgid="1680374696393804441">"프로필을 전환하려면 비밀번호가 필요합니다."</string>
    <string name="kg_prompt_reason_device_admin" msgid="6961159596224055685">"관리자가 기기를 잠갔습니다."</string>
    <string name="kg_prompt_reason_user_request" msgid="6015774877733717904">"기기가 수동으로 잠금 설정되었습니다."</string>
    <plurals name="kg_prompt_reason_time_pattern" formatted="false" msgid="1337428979661197957">
      <item quantity="other">기기가 <xliff:g id="NUMBER_1">%d</xliff:g>시간 동안 잠금 해제되지 않았습니다. 패턴을 입력하세요.</item>
      <item quantity="one">기기가 <xliff:g id="NUMBER_0">%d</xliff:g>시간 동안 잠금 해제되지 않았습니다. 패턴을 입력하세요.</item>
    </plurals>
    <plurals name="kg_prompt_reason_time_pin" formatted="false" msgid="6444519502336330270">
      <item quantity="other">기기가 <xliff:g id="NUMBER_1">%d</xliff:g>시간 동안 잠금 해제되지 않았습니다. PIN을 입력하세요.</item>
      <item quantity="one">기기가 <xliff:g id="NUMBER_0">%d</xliff:g>시간 동안 잠금 해제되지 않았습니다. PIN을 입력하세요.</item>
    </plurals>
    <plurals name="kg_prompt_reason_time_password" formatted="false" msgid="5343961527665116914">
      <item quantity="other">기기가 <xliff:g id="NUMBER_1">%d</xliff:g>시간 동안 잠금 해제되지 않았습니다. 비밀번호를 입력하세요.</item>
      <item quantity="one">기기가 <xliff:g id="NUMBER_0">%d</xliff:g>시간 동안 잠금 해제되지 않았습니다. 비밀번호를 입력하세요.</item>
    </plurals>
    <string name="kg_fingerprint_not_recognized" msgid="5982606907039479545">"인식할 수 없음"</string>
    <string name="kg_face_not_recognized" msgid="7903950626744419160">"인식할 수 없음"</string>
    <plurals name="kg_password_default_pin_message" formatted="false" msgid="7730152526369857818">
      <item quantity="other">SIM PIN을 입력하세요. 입력은 <xliff:g id="NUMBER_1">%d</xliff:g>번 더 시도할 수 있습니다.</item>
      <item quantity="one">SIM PIN을 입력하세요. 입력에 <xliff:g id="NUMBER_0">%d</xliff:g>번 더 실패하면 이동통신사에 문의하여 기기를 잠금 해제해야 합니다.</item>
    </plurals>
    <plurals name="kg_password_default_puk_message" formatted="false" msgid="571308542462946935">
      <item quantity="other">SIM이 사용 중지되었습니다. 계속하려면 PUK 코드를 입력하세요. <xliff:g id="_NUMBER_1">%d</xliff:g>번 더 실패하면 SIM을 완전히 사용할 수 없게 됩니다. 자세한 내용은 이동통신사에 문의하세요.</item>
      <item quantity="one">SIM이 사용 중지되었습니다. 계속하려면 PUK 코드를 입력하세요. <xliff:g id="_NUMBER_0">%d</xliff:g>번 더 실패하면 SIM을 완전히 사용할 수 없게 됩니다. 자세한 내용은 이동통신사에 문의하세요.</item>
    </plurals>
<<<<<<< HEAD
    <plurals name="type_clock_header" formatted="false" msgid="6782840450655632763">
      <item quantity="other">"<annotation name="color">"현재 시각:"</annotation>\n"^1\n^2</item>
      <item quantity="one">"<annotation name="color">"현재 시각:"</annotation>\n"^1\n^2</item>
    </plurals>
  <string-array name="type_clock_hours">
    <item msgid="3543074812389379830">"열두 시"</item>
    <item msgid="7389464214252023751">"한 시"</item>
    <item msgid="8803180377002008046">"두 시"</item>
    <item msgid="8614897059944644719">"세 시"</item>
    <item msgid="2293058674782619556">"네 시"</item>
    <item msgid="4815402358455041664">"다섯 시"</item>
    <item msgid="3325754778509665687">"여섯 시"</item>
    <item msgid="5805551341866280575">"일곱 시"</item>
    <item msgid="203334816668238610">"여덟 시"</item>
    <item msgid="4828052671464488923">"아홉 시"</item>
    <item msgid="2233497913571137419">"열 시"</item>
    <item msgid="5621554266768657830">"열한 시"</item>
  </string-array>
  <string-array name="type_clock_minutes">
    <item msgid="8322049385467207985">"정각"</item>
    <item msgid="8837126587669001578">"일 분"</item>
    <item msgid="4294343372940455660">"이 분"</item>
    <item msgid="7129166637707421536">"삼 분"</item>
    <item msgid="7579404865008788673">"사 분"</item>
    <item msgid="3873924689207380586">"오 분"</item>
    <item msgid="4849565597850069377">"육 분"</item>
    <item msgid="4404219424523572364">"칠 분"</item>
    <item msgid="8740481214764087329">"팔 분"</item>
    <item msgid="1713216865806811237">"구 분"</item>
    <item msgid="3508406095411245038">"십 분"</item>
    <item msgid="7161996337755311711">"십일 분"</item>
    <item msgid="4044549963329624197">"십이 분"</item>
    <item msgid="333373157917379088">"십삼 분"</item>
    <item msgid="2631202907124819385">"십사 분"</item>
    <item msgid="6472396076858033453">"십오 분"</item>
    <item msgid="8656981856181581643">"십육 분"</item>
    <item msgid="7289026608562030619">"십칠 분"</item>
    <item msgid="3881477602692646573">"십팔 분"</item>
    <item msgid="3358129827772984226">"십구 분"</item>
    <item msgid="3308575407402865807">"이십 분"</item>
    <item msgid="5346560955382229629">"이십\n일 분"</item>
    <item msgid="226750304761473436">"이십\n이 분"</item>
    <item msgid="616811325336838734">"이십\n삼 분"</item>
    <item msgid="616346116869053440">"이십\n사 분"</item>
    <item msgid="4642996410384042830">"이십\n오 분"</item>
    <item msgid="7506092849993571465">"이십\n육 분"</item>
    <item msgid="1915078191101042031">"이십\n칠 분"</item>
    <item msgid="4292378641900520252">"이십\n팔 분"</item>
    <item msgid="5339513901773103696">"이십\n구 분"</item>
    <item msgid="3574673250891657607">"삼십 분"</item>
    <item msgid="5796923836589110940">"삼십\n일 분"</item>
    <item msgid="5859323597571702052">"삼십\n이 분"</item>
    <item msgid="5133326723148876507">"삼십\n삼 분"</item>
    <item msgid="2693999494655663096">"삼십\n사분"</item>
    <item msgid="3316754944962836197">"삼십\n오 분"</item>
    <item msgid="816891008836796723">"삼십\n육 분"</item>
    <item msgid="9158890488666520078">"삼십\n칠 분"</item>
    <item msgid="1894769703213894011">"삼십\n팔 분"</item>
    <item msgid="5638820345598572399">"삼십\n구 분"</item>
    <item msgid="8838304023017895439">"사십 분"</item>
    <item msgid="1834742948932559597">"사십\n일 분"</item>
    <item msgid="6573707308847773944">"사십\n이 분"</item>
    <item msgid="2450149950652678001">"사십\n삼 분"</item>
    <item msgid="2874667401318178036">"사십\n사 분"</item>
    <item msgid="3391101532763048862">"사십\n오 분"</item>
    <item msgid="1671489330863254362">"사십\n육분"</item>
    <item msgid="5916017359554531038">"사십\n칠 분"</item>
    <item msgid="8205413177993059967">"사십\n팔 분"</item>
    <item msgid="6607867415142171302">"사십\n구 분"</item>
    <item msgid="8358850748472089162">"오십 분"</item>
    <item msgid="3551313125255080234">"오십\n일 분"</item>
    <item msgid="1559678130725716542">"오십\n이 분"</item>
    <item msgid="431441994725492377">"오십\n삼 분"</item>
    <item msgid="6345774640539623024">"사십\n사 분"</item>
    <item msgid="8018192990793931120">"오십\n오 분"</item>
    <item msgid="6187650843754604534">"오십\n육 분"</item>
    <item msgid="8727240174015993259">"오십\n칠 분"</item>
    <item msgid="848339003778952950">"사십\n팔 분"</item>
    <item msgid="5798985802835423618">"오십\n구 분"</item>
  </string-array>
=======
    <string name="clock_title_default" msgid="6342735240617459864">"기본"</string>
    <string name="clock_title_bubble" msgid="2204559396790593213">"버블"</string>
    <string name="clock_title_analog" msgid="8409262532900918273">"아날로그"</string>
>>>>>>> 0435f0ae
</resources><|MERGE_RESOLUTION|>--- conflicted
+++ resolved
@@ -20,54 +20,6 @@
 
 <resources xmlns:android="http://schemas.android.com/apk/res/android"
     xmlns:xliff="urn:oasis:names:tc:xliff:document:1.2">
-<<<<<<< HEAD
-    <string name="app_name" msgid="3171996292755059205">"키가드"</string>
-    <string name="keyguard_password_enter_pin_code" msgid="3420548423949593123">"PIN 코드 입력"</string>
-    <string name="keyguard_password_enter_puk_code" msgid="670683628782925409">"SIM PUK 및 새 PIN 코드 입력"</string>
-    <string name="keyguard_password_enter_puk_prompt" msgid="3747778500166059332">"SIM PUK 코드"</string>
-    <string name="keyguard_password_enter_pin_prompt" msgid="8188243197504453830">"새 SIM PIN 코드"</string>
-    <string name="keyguard_password_entry_touch_hint" msgid="5790410752696806482"><font size="17">"터치하여 비밀번호 입력"</font></string>
-    <string name="keyguard_password_enter_password_code" msgid="595980919238127672">"잠금 해제하려면 비밀번호 입력"</string>
-    <string name="keyguard_password_enter_pin_password_code" msgid="7504123374204446086">"잠금 해제하려면 PIN 입력"</string>
-    <string name="keyguard_enter_your_pin" msgid="7152989016739952871">"PIN을 입력해 주세요."</string>
-    <string name="keyguard_enter_your_pattern" msgid="4297890206109830353">"패턴 입력"</string>
-    <string name="keyguard_enter_your_password" msgid="5397328359341314506">"비밀번호 입력"</string>
-    <string name="keyguard_password_wrong_pin_code" msgid="6535018036285012028">"잘못된 PIN 코드입니다."</string>
-    <string name="keyguard_sim_error_message_short" msgid="592109500618448312">"유효하지 않은 카드"</string>
-    <string name="keyguard_charged" msgid="3316115607283493413">"충전 완료"</string>
-    <string name="keyguard_plugged_in_wireless" msgid="3004717438401575235">"<xliff:g id="PERCENTAGE">%s</xliff:g> • 무선 충전 중"</string>
-    <string name="keyguard_plugged_in" msgid="3161102098900158923">"<xliff:g id="PERCENTAGE">%s</xliff:g> • 충전 중"</string>
-    <string name="keyguard_plugged_in_charging_fast" msgid="3684592786276709342">"<xliff:g id="PERCENTAGE">%s</xliff:g> • 고속 충전 중"</string>
-    <string name="keyguard_plugged_in_charging_slowly" msgid="509533586841478405">"<xliff:g id="PERCENTAGE">%s</xliff:g> • 저속 충전 중"</string>
-    <string name="keyguard_low_battery" msgid="9218432555787624490">"충전기를 연결하세요."</string>
-    <string name="keyguard_instructions_when_pattern_disabled" msgid="8566679946700751371">"잠금 해제하려면 메뉴를 누르세요."</string>
-    <string name="keyguard_network_locked_message" msgid="6743537524631420759">"네트워크 잠김"</string>
-    <string name="keyguard_missing_sim_message_short" msgid="6327533369959764518">"SIM 카드 없음"</string>
-    <string name="keyguard_missing_sim_message" product="tablet" msgid="4550152848200783542">"태블릿에 SIM 카드가 없습니다."</string>
-    <string name="keyguard_missing_sim_message" product="default" msgid="6585414237800161146">"휴대전화에 SIM 카드가 없습니다."</string>
-    <string name="keyguard_missing_sim_instructions" msgid="7350295932015220392">"SIM 카드를 삽입하세요."</string>
-    <string name="keyguard_missing_sim_instructions_long" msgid="589889372883904477">"SIM 카드가 없거나 읽을 수 없는 상태입니다. SIM 카드를 삽입하세요."</string>
-    <string name="keyguard_permanent_disabled_sim_message_short" msgid="654102080186420706">"사용할 수 없는 SIM 카드입니다."</string>
-    <string name="keyguard_permanent_disabled_sim_instructions" msgid="4683178224791318347">"SIM 카드가 영구적으로 사용 중지되었습니다.\n무선 서비스 제공업체에 문의하여 다른 SIM 카드를 받으시기 바랍니다."</string>
-    <string name="keyguard_sim_locked_message" msgid="953766009432168127">"SIM 카드가 잠겨 있습니다."</string>
-    <string name="keyguard_sim_puk_locked_message" msgid="1772789643694942073">"SIM 카드가 PUK로 잠겨 있습니다."</string>
-    <string name="keyguard_sim_unlock_progress_dialog_message" msgid="3586601150825821675">"SIM 카드 잠금 해제 중..."</string>
-    <string name="keyguard_accessibility_pin_area" msgid="703175752097279029">"PIN 영역"</string>
-    <string name="keyguard_accessibility_password" msgid="7695303207740941101">"기기 비밀번호"</string>
-    <string name="keyguard_accessibility_sim_pin_area" msgid="912702510825058921">"SIM PIN 영역"</string>
-    <string name="keyguard_accessibility_sim_puk_area" msgid="136979425761438705">"SIM PUK 영역"</string>
-    <string name="keyguard_accessibility_next_alarm" msgid="5835196989158584991">"<xliff:g id="ALARM">%1$s</xliff:g>에 다음 알람이 설정됨"</string>
-    <string name="keyboardview_keycode_delete" msgid="6883116827512721630">"삭제"</string>
-    <string name="disable_carrier_button_text" msgid="6914341927421916114">"eSIM 사용 중지"</string>
-    <string name="error_disable_esim_title" msgid="4852978431156228006">"eSIM을 사용 중지할 수 없음"</string>
-    <string name="error_disable_esim_msg" msgid="676694908770135639">"오류로 인해 eSIM을 사용 중지할 수 없습니다."</string>
-    <string name="keyboardview_keycode_enter" msgid="4505833604411016668">"Enter 키"</string>
-    <string name="kg_forgot_pattern_button_text" msgid="534245177645252620">"패턴을 잊음"</string>
-    <string name="kg_wrong_pattern" msgid="2873443744087746812">"잘못된 패턴"</string>
-    <string name="kg_wrong_password" msgid="8060364776224836597">"잘못된 비밀번호"</string>
-    <string name="kg_wrong_pin" msgid="4785660766909463466">"잘못된 PIN"</string>
-    <plurals name="kg_too_many_failed_attempts_countdown" formatted="false" msgid="4368805541257003755">
-=======
     <string name="app_name" msgid="514691256816366517">"키가드"</string>
     <string name="keyguard_password_enter_pin_code" msgid="8582296866585566671">"PIN 코드 입력"</string>
     <string name="keyguard_password_enter_puk_code" msgid="3813154965969758868">"SIM PUK 및 새 PIN 코드 입력"</string>
@@ -114,7 +66,6 @@
     <string name="kg_wrong_password" msgid="4143127991071670512">"잘못된 비밀번호"</string>
     <string name="kg_wrong_pin" msgid="4160978845968732624">"잘못된 PIN"</string>
     <plurals name="kg_too_many_failed_attempts_countdown" formatted="false" msgid="991400408675793914">
->>>>>>> 0435f0ae
       <item quantity="other"><xliff:g id="NUMBER">%d</xliff:g>초 후에 다시 시도하세요.</item>
       <item quantity="one">1초 후에 다시 시도하세요.</item>
     </plurals>
@@ -200,90 +151,7 @@
       <item quantity="other">SIM이 사용 중지되었습니다. 계속하려면 PUK 코드를 입력하세요. <xliff:g id="_NUMBER_1">%d</xliff:g>번 더 실패하면 SIM을 완전히 사용할 수 없게 됩니다. 자세한 내용은 이동통신사에 문의하세요.</item>
       <item quantity="one">SIM이 사용 중지되었습니다. 계속하려면 PUK 코드를 입력하세요. <xliff:g id="_NUMBER_0">%d</xliff:g>번 더 실패하면 SIM을 완전히 사용할 수 없게 됩니다. 자세한 내용은 이동통신사에 문의하세요.</item>
     </plurals>
-<<<<<<< HEAD
-    <plurals name="type_clock_header" formatted="false" msgid="6782840450655632763">
-      <item quantity="other">"<annotation name="color">"현재 시각:"</annotation>\n"^1\n^2</item>
-      <item quantity="one">"<annotation name="color">"현재 시각:"</annotation>\n"^1\n^2</item>
-    </plurals>
-  <string-array name="type_clock_hours">
-    <item msgid="3543074812389379830">"열두 시"</item>
-    <item msgid="7389464214252023751">"한 시"</item>
-    <item msgid="8803180377002008046">"두 시"</item>
-    <item msgid="8614897059944644719">"세 시"</item>
-    <item msgid="2293058674782619556">"네 시"</item>
-    <item msgid="4815402358455041664">"다섯 시"</item>
-    <item msgid="3325754778509665687">"여섯 시"</item>
-    <item msgid="5805551341866280575">"일곱 시"</item>
-    <item msgid="203334816668238610">"여덟 시"</item>
-    <item msgid="4828052671464488923">"아홉 시"</item>
-    <item msgid="2233497913571137419">"열 시"</item>
-    <item msgid="5621554266768657830">"열한 시"</item>
-  </string-array>
-  <string-array name="type_clock_minutes">
-    <item msgid="8322049385467207985">"정각"</item>
-    <item msgid="8837126587669001578">"일 분"</item>
-    <item msgid="4294343372940455660">"이 분"</item>
-    <item msgid="7129166637707421536">"삼 분"</item>
-    <item msgid="7579404865008788673">"사 분"</item>
-    <item msgid="3873924689207380586">"오 분"</item>
-    <item msgid="4849565597850069377">"육 분"</item>
-    <item msgid="4404219424523572364">"칠 분"</item>
-    <item msgid="8740481214764087329">"팔 분"</item>
-    <item msgid="1713216865806811237">"구 분"</item>
-    <item msgid="3508406095411245038">"십 분"</item>
-    <item msgid="7161996337755311711">"십일 분"</item>
-    <item msgid="4044549963329624197">"십이 분"</item>
-    <item msgid="333373157917379088">"십삼 분"</item>
-    <item msgid="2631202907124819385">"십사 분"</item>
-    <item msgid="6472396076858033453">"십오 분"</item>
-    <item msgid="8656981856181581643">"십육 분"</item>
-    <item msgid="7289026608562030619">"십칠 분"</item>
-    <item msgid="3881477602692646573">"십팔 분"</item>
-    <item msgid="3358129827772984226">"십구 분"</item>
-    <item msgid="3308575407402865807">"이십 분"</item>
-    <item msgid="5346560955382229629">"이십\n일 분"</item>
-    <item msgid="226750304761473436">"이십\n이 분"</item>
-    <item msgid="616811325336838734">"이십\n삼 분"</item>
-    <item msgid="616346116869053440">"이십\n사 분"</item>
-    <item msgid="4642996410384042830">"이십\n오 분"</item>
-    <item msgid="7506092849993571465">"이십\n육 분"</item>
-    <item msgid="1915078191101042031">"이십\n칠 분"</item>
-    <item msgid="4292378641900520252">"이십\n팔 분"</item>
-    <item msgid="5339513901773103696">"이십\n구 분"</item>
-    <item msgid="3574673250891657607">"삼십 분"</item>
-    <item msgid="5796923836589110940">"삼십\n일 분"</item>
-    <item msgid="5859323597571702052">"삼십\n이 분"</item>
-    <item msgid="5133326723148876507">"삼십\n삼 분"</item>
-    <item msgid="2693999494655663096">"삼십\n사분"</item>
-    <item msgid="3316754944962836197">"삼십\n오 분"</item>
-    <item msgid="816891008836796723">"삼십\n육 분"</item>
-    <item msgid="9158890488666520078">"삼십\n칠 분"</item>
-    <item msgid="1894769703213894011">"삼십\n팔 분"</item>
-    <item msgid="5638820345598572399">"삼십\n구 분"</item>
-    <item msgid="8838304023017895439">"사십 분"</item>
-    <item msgid="1834742948932559597">"사십\n일 분"</item>
-    <item msgid="6573707308847773944">"사십\n이 분"</item>
-    <item msgid="2450149950652678001">"사십\n삼 분"</item>
-    <item msgid="2874667401318178036">"사십\n사 분"</item>
-    <item msgid="3391101532763048862">"사십\n오 분"</item>
-    <item msgid="1671489330863254362">"사십\n육분"</item>
-    <item msgid="5916017359554531038">"사십\n칠 분"</item>
-    <item msgid="8205413177993059967">"사십\n팔 분"</item>
-    <item msgid="6607867415142171302">"사십\n구 분"</item>
-    <item msgid="8358850748472089162">"오십 분"</item>
-    <item msgid="3551313125255080234">"오십\n일 분"</item>
-    <item msgid="1559678130725716542">"오십\n이 분"</item>
-    <item msgid="431441994725492377">"오십\n삼 분"</item>
-    <item msgid="6345774640539623024">"사십\n사 분"</item>
-    <item msgid="8018192990793931120">"오십\n오 분"</item>
-    <item msgid="6187650843754604534">"오십\n육 분"</item>
-    <item msgid="8727240174015993259">"오십\n칠 분"</item>
-    <item msgid="848339003778952950">"사십\n팔 분"</item>
-    <item msgid="5798985802835423618">"오십\n구 분"</item>
-  </string-array>
-=======
     <string name="clock_title_default" msgid="6342735240617459864">"기본"</string>
     <string name="clock_title_bubble" msgid="2204559396790593213">"버블"</string>
     <string name="clock_title_analog" msgid="8409262532900918273">"아날로그"</string>
->>>>>>> 0435f0ae
 </resources>