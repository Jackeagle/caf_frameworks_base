--- conflicted
+++ resolved
@@ -107,17 +107,12 @@
       <item quantity="other">SIM 卡的 PIN 碼不正確，您還有 <xliff:g id="NUMBER_1">%d</xliff:g> 次輸入機會。</item>
       <item quantity="one">SIM 卡的 PIN 碼不正確，您還有 <xliff:g id="NUMBER_0">%d</xliff:g> 次輸入機會。如果仍然輸入錯誤，您必須聯絡流動網絡供應商為您的裝置解鎖。</item>
     </plurals>
-<<<<<<< HEAD
     <plurals name="kg_password_wrong_pin_code_multi_sim" formatted="false">
         <item quantity="other">SIM 卡<xliff:g id="slotid">%d</xliff:g>的 PIN 碼不正確，您還有 <xliff:g id="NUMBER_1">%d</xliff:g> 次輸入機會。</item>
         <item quantity="one">SIM 卡<xliff:g id="slotid">%d</xliff:g>的 PIN 碼不正確，您還有 <xliff:g id="NUMBER_0">%d</xliff:g> 次輸入機會。如果仍然輸入錯誤，您必須聯絡流動網絡供應商為您的裝置解鎖。</item>
     </plurals>
-    <string name="kg_password_wrong_puk_code_dead" msgid="3329017604125179374">"SIM 卡無法使用，請聯絡您的流動網絡供應商。"</string>
-    <plurals name="kg_password_wrong_puk_code" formatted="false" msgid="2287504898931957513">
-=======
     <string name="kg_password_wrong_puk_code_dead" msgid="3698285357028468617">"SIM 卡無法使用，請聯絡您的流動網絡供應商。"</string>
     <plurals name="kg_password_wrong_puk_code" formatted="false" msgid="3937306685604862886">
->>>>>>> 2327d933
       <item quantity="other">SIM 卡的 PUK 碼不正確，您還有 <xliff:g id="NUMBER_1">%d</xliff:g> 次輸入機會。如果仍然輸入錯誤，SIM 卡將永久無法使用。</item>
       <item quantity="one">SIM 卡的 PUK 碼不正確，您還有 <xliff:g id="NUMBER_0">%d</xliff:g> 次輸入機會。如果仍然輸入錯誤，SIM 卡將永久無法使用。</item>
     </plurals>
@@ -156,15 +151,11 @@
       <item quantity="other">輸入 SIM 卡的 PIN，您還可以再試 <xliff:g id="NUMBER_1">%d</xliff:g> 次。</item>
       <item quantity="one">輸入 SIM 卡的 PIN，您還可以再試 <xliff:g id="NUMBER_0">%d</xliff:g> 次。如果仍然輸入錯誤，您必須聯絡流動網絡供應商解鎖您的裝置。</item>
     </plurals>
-<<<<<<< HEAD
     <plurals name="kg_password_default_pin_message_multi_sim" formatted="false">
         <item quantity="other">輸入 SIM 卡<xliff:g id="slotid">%d</xliff:g>的 PIN，您還可以再試 <xliff:g id="NUMBER_1">%d</xliff:g> 次。</item>
         <item quantity="one">輸入 SIM 卡<xliff:g id="slotid">%d</xliff:g>的 PIN，您還可以再試 <xliff:g id="NUMBER_0">%d</xliff:g> 次。如果仍然輸入錯誤，您必須聯絡流動網絡供應商解鎖您的裝置。</item>
     </plurals>
-    <plurals name="kg_password_default_puk_message" formatted="false" msgid="8744416410184198352">
-=======
     <plurals name="kg_password_default_puk_message" formatted="false" msgid="571308542462946935">
->>>>>>> 2327d933
       <item quantity="other">SIM 卡已停用。請輸入 PUK 碼以繼續進行。您還可以再試 <xliff:g id="_NUMBER_1">%d</xliff:g> 次。如果仍然輸入錯誤，SIM 卡將永久無法使用。詳情請與流動網絡供應商聯絡。</item>
       <item quantity="one">SIM 卡已停用。請輸入 PUK 碼以繼續進行。您還可以再試 <xliff:g id="_NUMBER_0">%d</xliff:g> 次。如果仍然輸入錯誤，SIM 卡將永久無法使用。詳情請與流動網絡供應商聯絡。</item>
     </plurals>
