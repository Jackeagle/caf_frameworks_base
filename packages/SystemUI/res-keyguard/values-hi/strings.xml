--- conflicted
+++ resolved
@@ -20,92 +20,6 @@
 
 <resources xmlns:android="http://schemas.android.com/apk/res/android"
     xmlns:xliff="urn:oasis:names:tc:xliff:document:1.2">
-<<<<<<< HEAD
-    <string name="app_name" msgid="3171996292755059205">"कीगार्ड"</string>
-    <string name="keyguard_password_enter_pin_code" msgid="3420548423949593123">"पिन कोड लिखें"</string>
-    <string name="keyguard_password_enter_puk_code" msgid="670683628782925409">"SIM PUK और नया पिन कोड लिखें"</string>
-    <string name="keyguard_password_enter_puk_prompt" msgid="3747778500166059332">"SIM PUK कोड"</string>
-    <string name="keyguard_password_enter_pin_prompt" msgid="8188243197504453830">"नया SIM पिन कोड"</string>
-    <string name="keyguard_password_entry_touch_hint" msgid="5790410752696806482"><font size="17">"पासवर्ड लिखने के लिए छुएं"</font></string>
-    <string name="keyguard_password_enter_password_code" msgid="595980919238127672">"अनलॉक करने के लिए पासवर्ड लिखें"</string>
-    <string name="keyguard_password_enter_pin_password_code" msgid="7504123374204446086">"अनलॉक करने के लिए पिन लिखें"</string>
-    <string name="keyguard_enter_your_pin" msgid="7152989016739952871">"अपना पिन डालें"</string>
-    <string name="keyguard_enter_your_pattern" msgid="4297890206109830353">"अपना पैटर्न डालें"</string>
-    <string name="keyguard_enter_your_password" msgid="5397328359341314506">"अपना पासवर्ड डालें"</string>
-    <string name="keyguard_password_wrong_pin_code" msgid="6535018036285012028">"गलत पिन कोड."</string>
-    <string name="keyguard_sim_error_message_short" msgid="592109500618448312">"गलत कार्ड."</string>
-    <string name="keyguard_charged" msgid="3316115607283493413">"पूरी तरह चार्ज हो गया"</string>
-    <string name="keyguard_plugged_in_wireless" msgid="3004717438401575235">"<xliff:g id="PERCENTAGE">%s</xliff:g> • वायरलेस तरीके से चार्ज हो रहा है"</string>
-    <string name="keyguard_plugged_in" msgid="3161102098900158923">"<xliff:g id="PERCENTAGE">%s</xliff:g> • चार्ज हो रहा है"</string>
-    <string name="keyguard_plugged_in_charging_fast" msgid="3684592786276709342">"<xliff:g id="PERCENTAGE">%s</xliff:g> • तेज़ चार्ज हो रहा है"</string>
-    <string name="keyguard_plugged_in_charging_slowly" msgid="509533586841478405">"<xliff:g id="PERCENTAGE">%s</xliff:g> • धीरे चार्ज हो रहा है"</string>
-    <string name="keyguard_low_battery" msgid="9218432555787624490">"अपना चार्जर कनेक्‍ट करें."</string>
-    <string name="keyguard_instructions_when_pattern_disabled" msgid="8566679946700751371">"लॉक खोलने के लिए मेन्यू दबाएं."</string>
-    <string name="keyguard_network_locked_message" msgid="6743537524631420759">"नेटवर्क लॉक किया हुआ है"</string>
-    <string name="keyguard_missing_sim_message_short" msgid="6327533369959764518">"कोई SIM कार्ड नहीं है"</string>
-    <string name="keyguard_missing_sim_message" product="tablet" msgid="4550152848200783542">"टैबलेट में कोई SIM कार्ड नहीं है."</string>
-    <string name="keyguard_missing_sim_message" product="default" msgid="6585414237800161146">"फ़ोन में कोई SIM कार्ड नहीं है."</string>
-    <string name="keyguard_missing_sim_instructions" msgid="7350295932015220392">"SIM कार्ड लगाएं."</string>
-    <string name="keyguard_missing_sim_instructions_long" msgid="589889372883904477">"SIM कार्ड मौजूद नहीं है या उसे पढ़ा नहीं जा सकता है. कोई SIM कार्ड लगाएं."</string>
-    <string name="keyguard_permanent_disabled_sim_message_short" msgid="654102080186420706">"बेकार SIM कार्ड."</string>
-    <string name="keyguard_permanent_disabled_sim_instructions" msgid="4683178224791318347">"आपका सिम कार्ड हमेशा के लिए बंद कर दिया गया है.\n दूसरे सिम कार्ड के लिए अपने वायरलेस सेवा देने वाले से संपर्क करें."</string>
-    <string name="keyguard_sim_locked_message" msgid="953766009432168127">"SIM कार्ड लॉक किया हुआ है."</string>
-    <string name="keyguard_sim_puk_locked_message" msgid="1772789643694942073">"SIM कार्ड को PUK के ज़रिए लॉक किया हुआ है."</string>
-    <string name="keyguard_sim_unlock_progress_dialog_message" msgid="3586601150825821675">"SIM कार्ड अनलॉक हो रहा है…"</string>
-    <string name="keyguard_accessibility_pin_area" msgid="703175752097279029">"पिन क्षेत्र"</string>
-    <string name="keyguard_accessibility_password" msgid="7695303207740941101">"डिवाइस का पासवर्ड"</string>
-    <string name="keyguard_accessibility_sim_pin_area" msgid="912702510825058921">"SIM पिन क्षेत्र"</string>
-    <string name="keyguard_accessibility_sim_puk_area" msgid="136979425761438705">"SIM PUK क्षेत्र"</string>
-    <string name="keyguard_accessibility_next_alarm" msgid="5835196989158584991">"अगला अलार्म <xliff:g id="ALARM">%1$s</xliff:g> बजे के लिए सेट किया गया है"</string>
-    <string name="keyboardview_keycode_delete" msgid="6883116827512721630">"मिटाएं"</string>
-    <string name="disable_carrier_button_text" msgid="6914341927421916114">"eSIM अक्षम करें"</string>
-    <string name="error_disable_esim_title" msgid="4852978431156228006">"ई-सिम बंद नहीं किया जा सकता"</string>
-    <string name="error_disable_esim_msg" msgid="676694908770135639">"किसी गड़बड़ी की वजह से ई-सिम बंद नहीं किया जा सकता."</string>
-    <string name="keyboardview_keycode_enter" msgid="4505833604411016668">"Enter"</string>
-    <string name="kg_forgot_pattern_button_text" msgid="534245177645252620">"पैटर्न भूल गए हैं"</string>
-    <string name="kg_wrong_pattern" msgid="2873443744087746812">"डाला गया पैटर्न गलत है"</string>
-    <string name="kg_wrong_password" msgid="8060364776224836597">"डाला गया पासवर्ड गलत है"</string>
-    <string name="kg_wrong_pin" msgid="4785660766909463466">"गलत पिन"</string>
-    <plurals name="kg_too_many_failed_attempts_countdown" formatted="false" msgid="4368805541257003755">
-      <item quantity="one"><xliff:g id="NUMBER">%d</xliff:g> सेकंड में फिर से कोशिश करें.</item>
-      <item quantity="other"><xliff:g id="NUMBER">%d</xliff:g> सेकंड में फिर से कोशिश करें.</item>
-    </plurals>
-    <string name="kg_pattern_instructions" msgid="5547646893001491340">"अपना पैटर्न बनाएं"</string>
-    <string name="kg_sim_pin_instructions" msgid="6389000973113699187">"सिम पिन डालें."</string>
-    <string name="kg_sim_pin_instructions_multi" msgid="1643757228644271861">"\"<xliff:g id="CARRIER">%1$s</xliff:g>\" के लिए सिम पिन डालें"</string>
-    <string name="kg_sim_lock_esim_instructions" msgid="4416732549172148542">"<xliff:g id="PREVIOUS_MSG">%1$s</xliff:g> मोबाइल सेवा के बिना डिवाइस का इस्तेमाल करने के लिए ई-सिम बंद करें."</string>
-    <string name="kg_pin_instructions" msgid="4069609316644030034">"पिन डालें"</string>
-    <string name="kg_password_instructions" msgid="136952397352976538">"पासवर्ड डालें"</string>
-    <string name="kg_puk_enter_puk_hint" msgid="2288964170039899277">"सिम अब काम नहीं करेगा. जारी रखने के लिए PUK कोड डालें. ज़्यादा जानकारी के लिए अपनी मोबाइल और इंटरनेट सेवा देने वाली कंपनी से संपर्क करें."</string>
-    <string name="kg_puk_enter_puk_hint_multi" msgid="1373131883510840794">"\"<xliff:g id="CARRIER">%1$s</xliff:g>\" का सिम अब काम नहीं करेगा. जारी रखने के लिए PUK कोड डालें. ज़्यादा जानकारी के लिए अपनी मोबाइल और इंटरनेट सेवा देने वाली कंपनी से संपर्क करें."</string>
-    <string name="kg_puk_enter_pin_hint" msgid="3137789674920391087">"मनचाहा पिन कोड डालें"</string>
-    <string name="kg_enter_confirm_pin_hint" msgid="3089485999116759671">"मनचाहे पिन कोड की पुष्टि करें"</string>
-    <string name="kg_sim_unlock_progress_dialog_message" msgid="4471738151810900114">"SIM कार्ड अनलॉक हो रहा है…"</string>
-    <string name="kg_invalid_sim_pin_hint" msgid="3057533256729513335">"कोई ऐसा पिन लिखें, जिसमें 4 से 8 अंक हों."</string>
-    <string name="kg_invalid_sim_puk_hint" msgid="6003602401368264144">"PUK कोड 8 या अधिक संख्या वाला होना चाहिए."</string>
-    <string name="kg_invalid_puk" msgid="5399287873762592502">"सही PUK कोड दोबारा डालें. बार-बार कोशिश करने से SIM हमेशा के लिए अक्षम हो जाएगा."</string>
-    <string name="kg_invalid_confirm_pin_hint" product="default" msgid="5672736555427444330">"पिन कोड का मिलान नहीं हो रहा है"</string>
-    <string name="kg_login_too_many_attempts" msgid="6604574268387867255">"पैटर्न के लिए बहुत ज़्यादा बार कोशिश की गई है"</string>
-    <string name="kg_too_many_failed_pin_attempts_dialog_message" msgid="8637788033282252027">"आप अपना पिन <xliff:g id="NUMBER_0">%1$d</xliff:g> बार गलत तरीके से लिख चुके हैं. \n\n<xliff:g id="NUMBER_1">%2$d</xliff:g> सेकंड में फिर से कोशिश करें."</string>
-    <string name="kg_too_many_failed_password_attempts_dialog_message" msgid="7724148763268377734">"आप अपना पासवर्ड <xliff:g id="NUMBER_0">%1$d</xliff:g> बार गलत तरीके से लिख चुके हैं. \n\n<xliff:g id="NUMBER_1">%2$d</xliff:g> सेकंड में फिर से कोशिश करें."</string>
-    <string name="kg_too_many_failed_pattern_attempts_dialog_message" msgid="4820967667848302092">"आपने अपने लॉक खोलने के पैटर्न को <xliff:g id="NUMBER_0">%1$d</xliff:g> बार गलत तरीके से ड्रॉ किया है. \n\n <xliff:g id="NUMBER_1">%2$d</xliff:g> सेकंड में फिर से कोशिश करें."</string>
-    <string name="kg_failed_attempts_almost_at_wipe" product="tablet" msgid="1629351522209932316">"आपने टैबलेट को अनलॉक करने के लिए <xliff:g id="NUMBER_0">%1$d</xliff:g> बार गलत तरीके से कोशिश की है. <xliff:g id="NUMBER_1">%2$d</xliff:g> और असफल कोशिशों के बाद, इस टैबलेट को रीसेट कर दिया जाएगा, जिससे इसका सारा डेटा हट जाएगा."</string>
-    <string name="kg_failed_attempts_almost_at_wipe" product="default" msgid="3921998703529189931">"आपने फ़ोन को अनलॉक करने के लिए <xliff:g id="NUMBER_0">%1$d</xliff:g> बार गलत तरीके से कोशिश की है. <xliff:g id="NUMBER_1">%2$d</xliff:g> और असफल कोशिशों के बाद, इस फ़ोन को रीसेट कर दिया जाएगा, जिससे इसका सारा डेटा हट जाएगा."</string>
-    <string name="kg_failed_attempts_now_wiping" product="tablet" msgid="4694232971224663735">"आपने टैबलेट को अनलॉक करने के लिए <xliff:g id="NUMBER">%d</xliff:g> बार गलत तरीके से कोशिश की है. इस टैबलेट को रीसेट कर दिया जाएगा, जिससे इसका सारा डेटा हट जाएगा."</string>
-    <string name="kg_failed_attempts_now_wiping" product="default" msgid="2365964340830006961">"आपने फ़ोन को अनलॉक करने के लिए <xliff:g id="NUMBER">%d</xliff:g> बार गलत तरीके से कोशिश की है. इस फ़ोन को रीसेट कर दिया जाएगा, जिससे इसका सारा डेटा हट जाएगा."</string>
-    <string name="kg_failed_attempts_almost_at_erase_user" product="tablet" msgid="1365418870560228936">"आपने टैबलेट का लॉक खोलने के लिए <xliff:g id="NUMBER_0">%1$d</xliff:g> बार गलत तरीके से कोशिश की है. <xliff:g id="NUMBER_1">%2$d</xliff:g> बार और गलत कोशिश करने पर, इस उपयोगकर्ता को निकाल दिया जाएगा, जिससे सभी उपयोगकर्ता डेटा मिट जाएगा."</string>
-    <string name="kg_failed_attempts_almost_at_erase_user" product="default" msgid="2151286957817486128">"आपने फ़ोन का लॉक खोलने के लिए <xliff:g id="NUMBER_0">%1$d</xliff:g> बार गलत तरीके से कोशिश की है. <xliff:g id="NUMBER_1">%2$d</xliff:g> बार और गलत कोशिश करने पर, इस उपयोगकर्ता को निकाल दिया जाएगा, जिससे सभी उपयोगकर्ता डेटा मिट जाएगा."</string>
-    <string name="kg_failed_attempts_now_erasing_user" product="tablet" msgid="5464020754932560928">"आपने टैबलेट का लॉक खोलने के लिए <xliff:g id="NUMBER">%d</xliff:g> बार गलत तरीके से कोशिश की है. इस उपयोगकर्ता को निकाल दिया जाएगा, जिससे सभी उपयोगकर्ता डेटा हट जाएगा."</string>
-    <string name="kg_failed_attempts_now_erasing_user" product="default" msgid="6171564974118059">"आपने फ़ोन का लॉक खोलने के लिए <xliff:g id="NUMBER">%d</xliff:g> बार गलत तरीके से कोशिश की है. इस उपयोगकर्ता को निकाल दिया जाएगा, जिससे सभी उपयोगकर्ता डेटा हट जाएगा."</string>
-    <string name="kg_failed_attempts_almost_at_erase_profile" product="tablet" msgid="9154513795928824239">"आपने टैबलेट को अनलॉक करने के लिए <xliff:g id="NUMBER_0">%1$d</xliff:g> बार गलत तरीके से कोशिश की है. <xliff:g id="NUMBER_1">%2$d</xliff:g> और असफल कोशिशों के बाद, कार्य प्रोफ़ाइल को निकाल दिया जाएगा, जिससे सभी प्रोफ़ाइल डेटा हट जाएगा."</string>
-    <string name="kg_failed_attempts_almost_at_erase_profile" product="default" msgid="2162434417489128282">"आपने फ़ोन को अनलॉक करने के लिए <xliff:g id="NUMBER_0">%1$d</xliff:g> बार गलत तरीके से कोशिश की है. <xliff:g id="NUMBER_1">%2$d</xliff:g> और असफल कोशिशों के बाद, कार्य प्रोफ़ाइल को निकाल दिया जाएगा, जिससे सभी प्रोफ़ाइल डेटा हट जाएगा."</string>
-    <string name="kg_failed_attempts_now_erasing_profile" product="tablet" msgid="8966727588974691544">"आपने टैबलेट को अनलॉक करने के लिए <xliff:g id="NUMBER">%d</xliff:g> बार गलत तरीके से कोशिश की है. कार्य प्रोफ़ाइल को निकाल दिया जाएगा, जिससे सभी प्रोफ़ाइल डेटा हट जाएगा."</string>
-    <string name="kg_failed_attempts_now_erasing_profile" product="default" msgid="8476407539834855">"आपने फ़ोन को अनलॉक करने के लिए <xliff:g id="NUMBER">%d</xliff:g> बार गलत तरीके से कोशिश की है. कार्य प्रोफ़ाइल को निकाल दिया जाएगा, जिससे सभी प्रोफ़ाइल डेटा हट जाएगा."</string>
-    <string name="kg_failed_attempts_almost_at_login" product="tablet" msgid="956706236554092172">"आपने अपने लॉक खोलने के पैटर्न को <xliff:g id="NUMBER_0">%1$d</xliff:g> बार गलत तरीके से ड्रॉ किया है. अगर आपने <xliff:g id="NUMBER_1">%2$d</xliff:g> बार और गलत ड्रॉ किया, तो आपसे अपने टैबलेट को किसी ईमेल खाते का इस्तेमाल करके अनलॉक करने के लिए कहा जाएगा.\n\n <xliff:g id="NUMBER_2">%3$d</xliff:g> सेकंड बाद फिर से कोशिश करें."</string>
-    <string name="kg_failed_attempts_almost_at_login" product="default" msgid="8364140853305528449">"आपने अपने लॉक खोलने के पैटर्न को <xliff:g id="NUMBER_0">%1$d</xliff:g> बार गलत तरीके से ड्रॉ किया है. अगर आपने <xliff:g id="NUMBER_1">%2$d</xliff:g> बार और गलत ड्रॉ किया, तो आपसे अपने फ़ोन को किसी ईमेल खाते का इस्तेमाल करके अनलॉक करने के लिए कहा जाएगा.\n\n <xliff:g id="NUMBER_2">%3$d</xliff:g> सेकंड बाद फिर से कोशिश करें."</string>
-    <string name="kg_password_wrong_pin_code_pukked" msgid="3389829202093674267">"गलत SIM पिन कोड, अपने डिवाइस को अनलॉक करने के लिए अब आपको अपनी मोबाइल और इंटरनेट सेवा देने वाली कंपनी से संपर्क करना होगा."</string>
-    <plurals name="kg_password_wrong_pin_code" formatted="false" msgid="4314341367727055967">
-=======
     <string name="app_name" msgid="514691256816366517">"कीगार्ड"</string>
     <string name="keyguard_password_enter_pin_code" msgid="8582296866585566671">"पिन कोड लिखें"</string>
     <string name="keyguard_password_enter_puk_code" msgid="3813154965969758868">"SIM PUK और नया पिन कोड लिखें"</string>
@@ -190,7 +104,6 @@
     <string name="kg_failed_attempts_almost_at_login" product="default" msgid="3307854957632348753">"आपने अपने लॉक खोलने के पैटर्न को <xliff:g id="NUMBER_0">%1$d</xliff:g> बार गलत तरीके से ड्रॉ किया है. अगर आपने <xliff:g id="NUMBER_1">%2$d</xliff:g> बार और गलत ड्रॉ किया, तो आपसे अपने फ़ोन को किसी ईमेल खाते का इस्तेमाल करके अनलॉक करने के लिए कहा जाएगा.\n\n <xliff:g id="NUMBER_2">%3$d</xliff:g> सेकंड बाद फिर से कोशिश करें."</string>
     <string name="kg_password_wrong_pin_code_pukked" msgid="8047350661459040581">"गलत SIM पिन कोड, अपने डिवाइस को अनलॉक करने के लिए अब आपको अपनी मोबाइल और इंटरनेट सेवा देने वाली कंपनी से संपर्क करना होगा."</string>
     <plurals name="kg_password_wrong_pin_code" formatted="false" msgid="7030584350995485026">
->>>>>>> 0435f0ae
       <item quantity="one">गलत सिम पिन कोड, आप <xliff:g id="NUMBER_1">%d</xliff:g> बार और कोशिश कर सकते हैं.</item>
       <item quantity="other">गलत सिम पिन कोड, आप <xliff:g id="NUMBER_1">%d</xliff:g> बार और कोशिश कर सकते हैं.</item>
     </plurals>
@@ -238,90 +151,7 @@
       <item quantity="one">सिम बंद कर दिया गया है. जारी रखने के लिए PUK कोड डालें. आपके पास <xliff:g id="_NUMBER_1">%d</xliff:g> मौके बचे हैं, उसके बाद, सिम हमेशा के लिए काम करना बंद कर देगा. जानकारी के लिए, मोबाइल और इंटरनेट सेवा देने वाली कंपनी से संपर्क करें.</item>
       <item quantity="other">सिम बंद कर दिया गया है. जारी रखने के लिए PUK कोड डालें. आपके पास <xliff:g id="_NUMBER_1">%d</xliff:g> मौके बचे हैं, उसके बाद, सिम हमेशा के लिए काम करना बंद कर देगा. जानकारी के लिए, मोबाइल और इंटरनेट सेवा देने वाली कंपनी से संपर्क करें.</item>
     </plurals>
-<<<<<<< HEAD
-    <plurals name="type_clock_header" formatted="false" msgid="6782840450655632763">
-      <item quantity="one">"<annotation name="color">"अभी"</annotation>\n"^1\n^2 बजे हैं</item>
-      <item quantity="other">"<annotation name="color">"अभी"</annotation>\n"^1\n^2 बजे हैं</item>
-    </plurals>
-  <string-array name="type_clock_hours">
-    <item msgid="3543074812389379830">"बारह"</item>
-    <item msgid="7389464214252023751">"एक"</item>
-    <item msgid="8803180377002008046">"दो"</item>
-    <item msgid="8614897059944644719">"तीन"</item>
-    <item msgid="2293058674782619556">"चार"</item>
-    <item msgid="4815402358455041664">"पाँच"</item>
-    <item msgid="3325754778509665687">"छह"</item>
-    <item msgid="5805551341866280575">"सात"</item>
-    <item msgid="203334816668238610">"आठ"</item>
-    <item msgid="4828052671464488923">"नौ"</item>
-    <item msgid="2233497913571137419">"दस"</item>
-    <item msgid="5621554266768657830">"ग्यारह"</item>
-  </string-array>
-  <string-array name="type_clock_minutes">
-    <item msgid="8322049385467207985">"बजे"</item>
-    <item msgid="8837126587669001578">"एक"</item>
-    <item msgid="4294343372940455660">"दो"</item>
-    <item msgid="7129166637707421536">"तीन"</item>
-    <item msgid="7579404865008788673">"चार"</item>
-    <item msgid="3873924689207380586">"पाँच"</item>
-    <item msgid="4849565597850069377">"छह"</item>
-    <item msgid="4404219424523572364">"सात"</item>
-    <item msgid="8740481214764087329">"आठ"</item>
-    <item msgid="1713216865806811237">"नौ"</item>
-    <item msgid="3508406095411245038">"दस"</item>
-    <item msgid="7161996337755311711">"ग्यारह"</item>
-    <item msgid="4044549963329624197">"बारह"</item>
-    <item msgid="333373157917379088">"तेरह"</item>
-    <item msgid="2631202907124819385">"चौदह"</item>
-    <item msgid="6472396076858033453">"पंद्रह"</item>
-    <item msgid="8656981856181581643">"सोलह"</item>
-    <item msgid="7289026608562030619">"सत्रह"</item>
-    <item msgid="3881477602692646573">"अठारह"</item>
-    <item msgid="3358129827772984226">"उन्नीस"</item>
-    <item msgid="3308575407402865807">"बीस"</item>
-    <item msgid="5346560955382229629">"इक्कीस\n"</item>
-    <item msgid="226750304761473436">"बाईस\n"</item>
-    <item msgid="616811325336838734">"तेईस\n"</item>
-    <item msgid="616346116869053440">"चौबीस\n"</item>
-    <item msgid="4642996410384042830">"पच्चीस\n"</item>
-    <item msgid="7506092849993571465">"छब्बीस\n"</item>
-    <item msgid="1915078191101042031">"सत्ताईस\n"</item>
-    <item msgid="4292378641900520252">"अट्ठाइस\n"</item>
-    <item msgid="5339513901773103696">"उनतीस\n"</item>
-    <item msgid="3574673250891657607">"तीस"</item>
-    <item msgid="5796923836589110940">"इकत्तीस\n"</item>
-    <item msgid="5859323597571702052">"बत्तीस\n"</item>
-    <item msgid="5133326723148876507">"तैंतीस\n"</item>
-    <item msgid="2693999494655663096">"चौंतीस\n"</item>
-    <item msgid="3316754944962836197">"पैंतीस\n"</item>
-    <item msgid="816891008836796723">"छत्तीस\n"</item>
-    <item msgid="9158890488666520078">"सैंतीस\n"</item>
-    <item msgid="1894769703213894011">"अड़तीस\n"</item>
-    <item msgid="5638820345598572399">"उनतालीस\n"</item>
-    <item msgid="8838304023017895439">"चालीस"</item>
-    <item msgid="1834742948932559597">"इकतालीस\n"</item>
-    <item msgid="6573707308847773944">"बयालीस\n"</item>
-    <item msgid="2450149950652678001">"तैंतालीस\n"</item>
-    <item msgid="2874667401318178036">"चवालीस\n"</item>
-    <item msgid="3391101532763048862">"पैंतालीस\n"</item>
-    <item msgid="1671489330863254362">"छियालीस\n"</item>
-    <item msgid="5916017359554531038">"सैंतालीस\n"</item>
-    <item msgid="8205413177993059967">"अड़तालीस\n"</item>
-    <item msgid="6607867415142171302">"उनचास\n"</item>
-    <item msgid="8358850748472089162">"पचास"</item>
-    <item msgid="3551313125255080234">"इक्यावन\n"</item>
-    <item msgid="1559678130725716542">"बावन\n"</item>
-    <item msgid="431441994725492377">"तिरेपन\n"</item>
-    <item msgid="6345774640539623024">"चौवन\n"</item>
-    <item msgid="8018192990793931120">"पचपन\n"</item>
-    <item msgid="6187650843754604534">"छप्पन\n"</item>
-    <item msgid="8727240174015993259">"सत्तावन\n"</item>
-    <item msgid="848339003778952950">"अट्ठावन\n"</item>
-    <item msgid="5798985802835423618">"उनसठ\n"</item>
-  </string-array>
-=======
     <string name="clock_title_default" msgid="6342735240617459864">"डिफ़ॉल्ट"</string>
     <string name="clock_title_bubble" msgid="2204559396790593213">"बबल"</string>
     <string name="clock_title_analog" msgid="8409262532900918273">"एनालॉग"</string>
->>>>>>> 0435f0ae
 </resources>