--- conflicted
+++ resolved
@@ -204,10 +204,7 @@
         private static final int ON_TASK_MOVED_TO_FRONT = 14;
         private static final int ON_ACTIVITY_REQUESTED_ORIENTATION_CHANGE = 15;
         private static final int ON_ACTIVITY_LAUNCH_ON_SECONDARY_DISPLAY_REROUTED = 16;
-<<<<<<< HEAD
-=======
         private static final int ON_SIZE_COMPAT_MODE_ACTIVITY_CHANGED = 17;
->>>>>>> 825827da
 
 
         public H(Looper looper) {
@@ -283,7 +280,6 @@
                     }
                     case ON_ACTIVITY_LAUNCH_ON_SECONDARY_DISPLAY_FAILED: {
                         final RunningTaskInfo info = (RunningTaskInfo) msg.obj;
-<<<<<<< HEAD
                         for (int i = mTaskStackListeners.size() - 1; i >= 0; i--) {
                             mTaskStackListeners.get(i)
                                     .onActivityLaunchOnSecondaryDisplayFailed(info);
@@ -294,18 +290,6 @@
                         final RunningTaskInfo info = (RunningTaskInfo) msg.obj;
                         for (int i = mTaskStackListeners.size() - 1; i >= 0; i--) {
                             mTaskStackListeners.get(i)
-=======
-                        for (int i = mTaskStackListeners.size() - 1; i >= 0; i--) {
-                            mTaskStackListeners.get(i)
-                                    .onActivityLaunchOnSecondaryDisplayFailed(info);
-                        }
-                        break;
-                    }
-                    case ON_ACTIVITY_LAUNCH_ON_SECONDARY_DISPLAY_REROUTED: {
-                        final RunningTaskInfo info = (RunningTaskInfo) msg.obj;
-                        for (int i = mTaskStackListeners.size() - 1; i >= 0; i--) {
-                            mTaskStackListeners.get(i)
->>>>>>> 825827da
                                 .onActivityLaunchOnSecondaryDisplayRerouted(info);
                         }
                         break;
@@ -340,8 +324,6 @@
                         for (int i = mTaskStackListeners.size() - 1; i >= 0; i--) {
                             mTaskStackListeners.get(i)
                                     .onActivityRequestedOrientationChanged(msg.arg1, msg.arg2);
-<<<<<<< HEAD
-=======
                         }
                         break;
                     }
@@ -349,7 +331,6 @@
                         for (int i = mTaskStackListeners.size() - 1; i >= 0; i--) {
                             mTaskStackListeners.get(i).onSizeCompatModeActivityChanged(
                                     msg.arg1, (IBinder) msg.obj);
->>>>>>> 825827da
                         }
                         break;
                     }
