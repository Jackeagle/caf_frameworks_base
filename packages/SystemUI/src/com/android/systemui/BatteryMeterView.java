--- conflicted
+++ resolved
@@ -24,11 +24,8 @@
 import static java.lang.annotation.RetentionPolicy.SOURCE;
 
 import android.animation.ArgbEvaluator;
-<<<<<<< HEAD
-=======
 import android.animation.LayoutTransition;
 import android.animation.ObjectAnimator;
->>>>>>> 825827da
 import android.annotation.IntDef;
 import android.app.ActivityManager;
 import android.content.Context;
@@ -183,8 +180,6 @@
         // Needed for PorderDuff.Mode.CLEAR operations to work properly, but redraws don't happen
         // enough to justify a hardware layer.
         setLayerType(LAYER_TYPE_SOFTWARE, null);
-<<<<<<< HEAD
-=======
     }
 
     private void setupLayoutTransition() {
@@ -200,7 +195,6 @@
         transition.setAnimator(LayoutTransition.DISAPPEARING, disappearAnimator);
 
         setLayoutTransition(transition);
->>>>>>> 825827da
     }
 
     public void setForceShowPercent(boolean show) {
@@ -380,13 +374,6 @@
         if (mBatteryPercentView != null) {
             if (mShowPercentMode == MODE_ESTIMATE && !mCharging) {
                 mBatteryController.getEstimatedTimeRemainingString((String estimate) -> {
-<<<<<<< HEAD
-                    mBatteryPercentView.setText(estimate);
-                });
-            } else {
-                mBatteryPercentView.setText(
-                        NumberFormat.getPercentInstance().format(mLevel / 100f));
-=======
                     if (estimate != null) {
                         mBatteryPercentView.setText(estimate);
                     } else {
@@ -395,7 +382,6 @@
                 });
             } else {
                 setPercentTextAtCurrentLevel();
->>>>>>> 825827da
             }
         }
     }
