/*
 * Copyright (C) 2016 The Android Open Source Project
 *
 * Licensed under the Apache License, Version 2.0 (the "License");
 * you may not use this file except in compliance with the License.
 * You may obtain a copy of the License at
 *
 *      http://www.apache.org/licenses/LICENSE-2.0
 *
 * Unless required by applicable law or agreed to in writing, software
 * distributed under the License is distributed on an "AS IS" BASIS,
 * WITHOUT WARRANTIES OR CONDITIONS OF ANY KIND, either express or implied.
 * See the License for the specific language governing permissions and
 * limitations under the License.
 */

package com.android.systemui.doze;

import static com.android.systemui.plugins.SensorManagerPlugin.Sensor.TYPE_WAKE_DISPLAY;
import static com.android.systemui.plugins.SensorManagerPlugin.Sensor.TYPE_WAKE_LOCK_SCREEN;

import android.annotation.AnyThread;
import android.app.ActivityManager;
import android.app.AlarmManager;
import android.content.ContentResolver;
import android.content.Context;
import android.database.ContentObserver;
import android.hardware.Sensor;
import android.hardware.SensorEventListener;
import android.hardware.SensorManager;
import android.hardware.TriggerEvent;
import android.hardware.TriggerEventListener;
import android.hardware.display.AmbientDisplayConfiguration;
import android.net.Uri;
import android.os.Handler;
import android.os.SystemClock;
import android.os.UserHandle;
import android.provider.Settings;
import android.text.TextUtils;
import android.util.Log;

import androidx.annotation.VisibleForTesting;

import com.android.internal.logging.MetricsLogger;
import com.android.internal.logging.nano.MetricsProto;
import com.android.systemui.R;
import com.android.systemui.plugins.SensorManagerPlugin;
import com.android.systemui.statusbar.phone.DozeParameters;
import com.android.systemui.util.AlarmTimeout;
import com.android.systemui.util.AsyncSensorManager;
import com.android.systemui.util.wakelock.WakeLock;

import java.io.PrintWriter;
import java.util.List;
import java.util.function.Consumer;

public class DozeSensors {

    private static final boolean DEBUG = DozeService.DEBUG;

    private static final String TAG = "DozeSensors";

    private final Context mContext;
    private final AlarmManager mAlarmManager;
    private final SensorManager mSensorManager;
    private final ContentResolver mResolver;
    private final TriggerSensor mPickupSensor;
    private final DozeParameters mDozeParameters;
    private final AmbientDisplayConfiguration mConfig;
    private final WakeLock mWakeLock;
    private final Consumer<Boolean> mProxCallback;
    private final Callback mCallback;
    @VisibleForTesting
    protected TriggerSensor[] mSensors;

    private final Handler mHandler = new Handler();
    private final ProxSensor mProxSensor;
    private long mDebounceFrom;
    private boolean mSettingRegistered;
    private boolean mListening;
    private boolean mPaused;

    public DozeSensors(Context context, AlarmManager alarmManager, SensorManager sensorManager,
            DozeParameters dozeParameters, AmbientDisplayConfiguration config, WakeLock wakeLock,
            Callback callback, Consumer<Boolean> proxCallback, AlwaysOnDisplayPolicy policy) {
        mContext = context;
        mAlarmManager = alarmManager;
        mSensorManager = sensorManager;
        mDozeParameters = dozeParameters;
        mConfig = config;
        mWakeLock = wakeLock;
        mProxCallback = proxCallback;
        mResolver = mContext.getContentResolver();

        boolean alwaysOn = mConfig.alwaysOnEnabled(UserHandle.USER_CURRENT);
        mSensors = new TriggerSensor[] {
                new TriggerSensor(
                        mSensorManager.getDefaultSensor(Sensor.TYPE_SIGNIFICANT_MOTION),
                        null /* setting */,
                        dozeParameters.getPulseOnSigMotion(),
                        DozeLog.PULSE_REASON_SENSOR_SIGMOTION, false /* touchCoords */,
                        false /* touchscreen */),
                mPickupSensor = new TriggerSensor(
                        mSensorManager.getDefaultSensor(Sensor.TYPE_PICK_UP_GESTURE),
                        Settings.Secure.DOZE_PICK_UP_GESTURE,
                        true /* settingDef */,
                        config.dozePickupSensorAvailable(),
                        DozeLog.REASON_SENSOR_PICKUP, false /* touchCoords */,
                        false /* touchscreen */,
                        false /* ignoresSetting */),
                new TriggerSensor(
                        findSensorWithType(config.doubleTapSensorType()),
                        Settings.Secure.DOZE_DOUBLE_TAP_GESTURE,
                        true /* configured */,
                        DozeLog.REASON_SENSOR_DOUBLE_TAP,
                        dozeParameters.doubleTapReportsTouchCoordinates(),
                        true /* touchscreen */),
                new TriggerSensor(
                        findSensorWithType(config.tapSensorType()),
                        Settings.Secure.DOZE_TAP_SCREEN_GESTURE,
                        true /* configured */,
                        DozeLog.REASON_SENSOR_TAP,
                        false /* reports touch coordinates */,
                        true /* touchscreen */),
                new TriggerSensor(
                        findSensorWithType(config.longPressSensorType()),
                        Settings.Secure.DOZE_PULSE_ON_LONG_PRESS,
                        false /* settingDef */,
                        true /* configured */,
                        DozeLog.PULSE_REASON_SENSOR_LONG_PRESS,
                        true /* reports touch coordinates */,
                        true /* touchscreen */),
                new PluginSensor(
                        new SensorManagerPlugin.Sensor(TYPE_WAKE_DISPLAY),
                        Settings.Secure.DOZE_WAKE_DISPLAY_GESTURE,
                        mConfig.wakeScreenGestureAvailable() && alwaysOn,
                        DozeLog.REASON_SENSOR_WAKE_UP,
                        false /* reports touch coordinates */,
                        false /* touchscreen */),
                new PluginSensor(
                        new SensorManagerPlugin.Sensor(TYPE_WAKE_LOCK_SCREEN),
                        Settings.Secure.DOZE_WAKE_LOCK_SCREEN_GESTURE,
                        mConfig.wakeScreenGestureAvailable(),
                        DozeLog.PULSE_REASON_SENSOR_WAKE_LOCK_SCREEN,
                        false /* reports touch coordinates */,
                        false /* touchscreen */, mConfig.getWakeLockScreenDebounce()),
        };

        mProxSensor = new ProxSensor(policy);
        mCallback = callback;
    }

    /**
     * Temporarily disable some sensors to avoid turning on the device while the user is
     * turning it off.
     */
    public void requestTemporaryDisable() {
        mDebounceFrom = SystemClock.uptimeMillis();
    }

    private Sensor findSensorWithType(String type) {
        return findSensorWithType(mSensorManager, type);
    }

    static Sensor findSensorWithType(SensorManager sensorManager, String type) {
        if (TextUtils.isEmpty(type)) {
            return null;
        }
        List<Sensor> sensorList = sensorManager.getSensorList(Sensor.TYPE_ALL);
        for (Sensor s : sensorList) {
            if (type.equals(s.getStringType())) {
                return s;
            }
        }
        return null;
    }

    /**
     * If sensors should be registered and sending signals.
     */
    public void setListening(boolean listen) {
        if (mListening == listen) {
            return;
        }
        mListening = listen;
        updateListening();
    }

    /**
     * Unregister sensors, when listening, unless they are prox gated.
     * @see #setListening(boolean)
     */
    public void setPaused(boolean paused) {
        if (mPaused == paused) {
            return;
        }
        mPaused = paused;
        updateListening();
    }

    /**
     * Registers/unregisters sensors based on internal state.
     */
    public void updateListening() {
        boolean anyListening = false;
        for (TriggerSensor s : mSensors) {
            s.setListening(mListening);
            if (mListening) {
                anyListening = true;
            }
        }

        if (!anyListening) {
            mResolver.unregisterContentObserver(mSettingsObserver);
        } else if (!mSettingRegistered) {
            for (TriggerSensor s : mSensors) {
                s.registerSettingsObserver(mSettingsObserver);
            }
        }
        mSettingRegistered = anyListening;
    }

    /** Set the listening state of only the sensors that require the touchscreen. */
    public void setTouchscreenSensorsListening(boolean listening) {
        for (TriggerSensor sensor : mSensors) {
            if (sensor.mRequiresTouchscreen) {
                sensor.setListening(listening);
            }
        }
    }

    public void onUserSwitched() {
        for (TriggerSensor s : mSensors) {
            s.updateListening();
        }
    }

    public void setProxListening(boolean listen) {
        mProxSensor.setRequested(listen);
    }

    private final ContentObserver mSettingsObserver = new ContentObserver(mHandler) {
        @Override
        public void onChange(boolean selfChange, Uri uri, int userId) {
            if (userId != ActivityManager.getCurrentUser()) {
                return;
            }
            for (TriggerSensor s : mSensors) {
                s.updateListening();
            }
        }
    };

    public void setDisableSensorsInterferingWithProximity(boolean disable) {
        mPickupSensor.setDisabled(disable);
    }

    /** Ignore the setting value of only the sensors that require the touchscreen. */
    public void ignoreTouchScreenSensorsSettingInterferingWithDocking(boolean ignore) {
        for (TriggerSensor sensor : mSensors) {
            if (sensor.mRequiresTouchscreen) {
                sensor.ignoreSetting(ignore);
            }
        }
    }

    /** Dump current state */
    public void dump(PrintWriter pw) {
        for (TriggerSensor s : mSensors) {
            pw.print("  Sensor: "); pw.println(s.toString());
        }
        pw.print("  ProxSensor: "); pw.println(mProxSensor.toString());
    }

    /**
     * @return true if prox is currently far, false if near or null if unknown.
     */
    public Boolean isProximityCurrentlyFar() {
        return mProxSensor.mCurrentlyFar;
    }

    private class ProxSensor implements SensorEventListener {

        boolean mRequested;
        boolean mRegistered;
        Boolean mCurrentlyFar;
        long mLastNear;
        final AlarmTimeout mCooldownTimer;
        final AlwaysOnDisplayPolicy mPolicy;
        final Sensor mSensor;
<<<<<<< HEAD
=======
        final boolean mUsingBrightnessSensor;
>>>>>>> 0d7e17eb

        public ProxSensor(AlwaysOnDisplayPolicy policy) {
            mPolicy = policy;
            mCooldownTimer = new AlarmTimeout(mAlarmManager, this::updateRegistered,
                    "prox_cooldown", mHandler);

            // The default prox sensor can be noisy, so let's use a prox gated brightness sensor
            // if available.
            Sensor sensor = DozeSensors.findSensorWithType(mSensorManager,
                    mContext.getString(R.string.doze_brightness_sensor_type));
<<<<<<< HEAD
=======
            mUsingBrightnessSensor = sensor != null;
>>>>>>> 0d7e17eb
            if (sensor == null) {
                sensor = mSensorManager.getDefaultSensor(Sensor.TYPE_PROXIMITY);
            }
            mSensor = sensor;
        }

        void setRequested(boolean requested) {
            if (mRequested == requested) {
                // Send an update even if we don't re-register.
                mHandler.post(() -> {
                    if (mCurrentlyFar != null) {
                        mProxCallback.accept(mCurrentlyFar);
                    }
                });
                return;
            }
            mRequested = requested;
            updateRegistered();
        }

        private void updateRegistered() {
            setRegistered(mRequested && !mCooldownTimer.isScheduled());
        }

        private void setRegistered(boolean register) {
            if (mRegistered == register) {
                return;
            }
            if (register) {
                mRegistered = mSensorManager.registerListener(this, mSensor,
                        SensorManager.SENSOR_DELAY_NORMAL, mHandler);
            } else {
                mSensorManager.unregisterListener(this);
                mRegistered = false;
                mCurrentlyFar = null;
            }
        }

        @Override
        public void onSensorChanged(android.hardware.SensorEvent event) {
            if (DEBUG) Log.d(TAG, "onSensorChanged " + event);

            if (mUsingBrightnessSensor) {
                // The custom brightness sensor is gated by the proximity sensor and will return 0
                // whenever prox is covered.
                mCurrentlyFar = event.values[0] > 0;
            } else {
                mCurrentlyFar = event.values[0] >= event.sensor.getMaximumRange();
            }
            mProxCallback.accept(mCurrentlyFar);

            long now = SystemClock.elapsedRealtime();
            if (mCurrentlyFar == null) {
                // Sensor has been unregistered by the proxCallback. Do nothing.
            } else if (!mCurrentlyFar) {
                mLastNear = now;
            } else if (mCurrentlyFar && now - mLastNear < mPolicy.proxCooldownTriggerMs) {
                // If the last near was very recent, we might be using more power for prox
                // wakeups than we're saving from turning of the screen. Instead, turn it off
                // for a while.
                mCooldownTimer.schedule(mPolicy.proxCooldownPeriodMs,
                        AlarmTimeout.MODE_IGNORE_IF_SCHEDULED);
                updateRegistered();
            }
        }

        @Override
        public void onAccuracyChanged(Sensor sensor, int accuracy) {
        }

        @Override
        public String toString() {
            return String.format("{registered=%s, requested=%s, coolingDown=%s, currentlyFar=%s,"
                    + " sensor=%s}", mRegistered, mRequested, mCooldownTimer.isScheduled(),
                    mCurrentlyFar, mSensor);
        }
    }

    @VisibleForTesting
    class TriggerSensor extends TriggerEventListener {
        final Sensor mSensor;
        final boolean mConfigured;
        final int mPulseReason;
        private final String mSetting;
        private final boolean mReportsTouchCoordinates;
        private final boolean mSettingDefault;
        private final boolean mRequiresTouchscreen;

        protected boolean mRequested;
        protected boolean mRegistered;
        protected boolean mDisabled;
        protected boolean mIgnoresSetting;

        public TriggerSensor(Sensor sensor, String setting, boolean configured, int pulseReason,
                boolean reportsTouchCoordinates, boolean requiresTouchscreen) {
            this(sensor, setting, true /* settingDef */, configured, pulseReason,
                    reportsTouchCoordinates, requiresTouchscreen);
        }

        public TriggerSensor(Sensor sensor, String setting, boolean settingDef,
                boolean configured, int pulseReason, boolean reportsTouchCoordinates,
                boolean requiresTouchscreen) {
            this(sensor, setting, settingDef, configured, pulseReason, reportsTouchCoordinates,
                    requiresTouchscreen, false /* ignoresSetting */);
        }

        private TriggerSensor(Sensor sensor, String setting, boolean settingDef,
                boolean configured, int pulseReason, boolean reportsTouchCoordinates,
                boolean requiresTouchscreen, boolean ignoresSetting) {
            mSensor = sensor;
            mSetting = setting;
            mSettingDefault = settingDef;
            mConfigured = configured;
            mPulseReason = pulseReason;
            mReportsTouchCoordinates = reportsTouchCoordinates;
            mRequiresTouchscreen = requiresTouchscreen;
            mIgnoresSetting = ignoresSetting;
        }

        public void setListening(boolean listen) {
            if (mRequested == listen) return;
            mRequested = listen;
            updateListening();
        }

        public void setDisabled(boolean disabled) {
            if (mDisabled == disabled) return;
            mDisabled = disabled;
            updateListening();
        }

        public void ignoreSetting(boolean ignored) {
            if (mIgnoresSetting == ignored) return;
            mIgnoresSetting = ignored;
            updateListening();
        }

        public void updateListening() {
            if (!mConfigured || mSensor == null) return;
            if (mRequested && !mDisabled && (enabledBySetting() || mIgnoresSetting)
                    && !mRegistered) {
                mRegistered = mSensorManager.requestTriggerSensor(this, mSensor);
                if (DEBUG) Log.d(TAG, "requestTriggerSensor " + mRegistered);
            } else if (mRegistered) {
                final boolean rt = mSensorManager.cancelTriggerSensor(this, mSensor);
                if (DEBUG) Log.d(TAG, "cancelTriggerSensor " + rt);
                mRegistered = false;
            }
        }

        protected boolean enabledBySetting() {
            if (!mConfig.enabled(UserHandle.USER_CURRENT)) {
                return false;
            } else if (TextUtils.isEmpty(mSetting)) {
                return true;
            }
            return Settings.Secure.getIntForUser(mResolver, mSetting, mSettingDefault ? 1 : 0,
                    UserHandle.USER_CURRENT) != 0;
        }

        @Override
        public String toString() {
            return new StringBuilder("{mRegistered=").append(mRegistered)
                    .append(", mRequested=").append(mRequested)
                    .append(", mDisabled=").append(mDisabled)
                    .append(", mConfigured=").append(mConfigured)
                    .append(", mIgnoresSetting=").append(mIgnoresSetting)
                    .append(", mSensor=").append(mSensor).append("}").toString();
        }

        @Override
        @AnyThread
        public void onTrigger(TriggerEvent event) {
            DozeLog.traceSensor(mContext, mPulseReason);
            mHandler.post(mWakeLock.wrap(() -> {
                if (DEBUG) Log.d(TAG, "onTrigger: " + triggerEventToString(event));
                if (mSensor != null && mSensor.getType() == Sensor.TYPE_PICK_UP_GESTURE) {
                    int subType = (int) event.values[0];
                    MetricsLogger.action(
                            mContext, MetricsProto.MetricsEvent.ACTION_AMBIENT_GESTURE,
                            subType);
                }

                mRegistered = false;
                float screenX = -1;
                float screenY = -1;
                if (mReportsTouchCoordinates && event.values.length >= 2) {
                    screenX = event.values[0];
                    screenY = event.values[1];
                }
                mCallback.onSensorPulse(mPulseReason, screenX, screenY, event.values);
                if (!mRegistered) {
                    updateListening();  // reregister, this sensor only fires once
                }
            }));
        }

        public void registerSettingsObserver(ContentObserver settingsObserver) {
            if (mConfigured && !TextUtils.isEmpty(mSetting)) {
                mResolver.registerContentObserver(
                        Settings.Secure.getUriFor(mSetting), false /* descendants */,
                        mSettingsObserver, UserHandle.USER_ALL);
            }
        }

        protected String triggerEventToString(TriggerEvent event) {
            if (event == null) return null;
            final StringBuilder sb = new StringBuilder("SensorEvent[")
                    .append(event.timestamp).append(',')
                    .append(event.sensor.getName());
            if (event.values != null) {
                for (int i = 0; i < event.values.length; i++) {
                    sb.append(',').append(event.values[i]);
                }
            }
            return sb.append(']').toString();
        }
    }

    /**
     * A Sensor that is injected via plugin.
     */
    @VisibleForTesting
    class PluginSensor extends TriggerSensor implements SensorManagerPlugin.SensorEventListener {

        final SensorManagerPlugin.Sensor mPluginSensor;
        private long mDebounce;

        PluginSensor(SensorManagerPlugin.Sensor sensor, String setting, boolean configured,
                int pulseReason, boolean reportsTouchCoordinates, boolean requiresTouchscreen) {
            this(sensor, setting, configured, pulseReason, reportsTouchCoordinates,
                    requiresTouchscreen, 0L /* debounce */);
        }

        PluginSensor(SensorManagerPlugin.Sensor sensor, String setting, boolean configured,
                int pulseReason, boolean reportsTouchCoordinates, boolean requiresTouchscreen,
                long debounce) {
            super(null, setting, configured, pulseReason, reportsTouchCoordinates,
                    requiresTouchscreen);
            mPluginSensor = sensor;
            mDebounce = debounce;
        }

        @Override
        public void updateListening() {
            if (!mConfigured) return;
            AsyncSensorManager asyncSensorManager = (AsyncSensorManager) mSensorManager;
            if (mRequested && !mDisabled && (enabledBySetting() || mIgnoresSetting)
                    && !mRegistered) {
                asyncSensorManager.registerPluginListener(mPluginSensor, this);
                mRegistered = true;
                if (DEBUG) Log.d(TAG, "registerPluginListener");
            } else if (mRegistered) {
                asyncSensorManager.unregisterPluginListener(mPluginSensor, this);
                mRegistered = false;
                if (DEBUG) Log.d(TAG, "unregisterPluginListener");
            }
        }

        @Override
        public String toString() {
            return new StringBuilder("{mRegistered=").append(mRegistered)
                    .append(", mRequested=").append(mRequested)
                    .append(", mDisabled=").append(mDisabled)
                    .append(", mConfigured=").append(mConfigured)
                    .append(", mIgnoresSetting=").append(mIgnoresSetting)
                    .append(", mSensor=").append(mPluginSensor).append("}").toString();
        }

        private String triggerEventToString(SensorManagerPlugin.SensorEvent event) {
            if (event == null) return null;
            final StringBuilder sb = new StringBuilder("PluginTriggerEvent[")
                    .append(event.getSensor()).append(',')
                    .append(event.getVendorType());
            if (event.getValues() != null) {
                for (int i = 0; i < event.getValues().length; i++) {
                    sb.append(',').append(event.getValues()[i]);
                }
            }
            return sb.append(']').toString();
        }

        @Override
        public void onSensorChanged(SensorManagerPlugin.SensorEvent event) {
            DozeLog.traceSensor(mContext, mPulseReason);
            mHandler.post(mWakeLock.wrap(() -> {
                final long now = SystemClock.uptimeMillis();
                if (now < mDebounceFrom + mDebounce) {
                    Log.d(TAG, "onSensorEvent dropped: " + triggerEventToString(event));
                    return;
                }
                if (DEBUG) Log.d(TAG, "onSensorEvent: " + triggerEventToString(event));
                mCallback.onSensorPulse(mPulseReason, -1, -1, event.getValues());
            }));
        }
    }

    public interface Callback {

        /**
         * Called when a sensor requests a pulse
         * @param pulseReason Requesting sensor, e.g. {@link DozeLog#REASON_SENSOR_PICKUP}
         * @param screenX the location on the screen where the sensor fired or -1
         *                if the sensor doesn't support reporting screen locations.
         * @param screenY the location on the screen where the sensor fired or -1
         * @param rawValues raw values array from the event.
         */
        void onSensorPulse(int pulseReason, float screenX, float screenY, float[] rawValues);
    }
}<|MERGE_RESOLUTION|>--- conflicted
+++ resolved
@@ -288,10 +288,7 @@
         final AlarmTimeout mCooldownTimer;
         final AlwaysOnDisplayPolicy mPolicy;
         final Sensor mSensor;
-<<<<<<< HEAD
-=======
         final boolean mUsingBrightnessSensor;
->>>>>>> 0d7e17eb
 
         public ProxSensor(AlwaysOnDisplayPolicy policy) {
             mPolicy = policy;
@@ -302,10 +299,7 @@
             // if available.
             Sensor sensor = DozeSensors.findSensorWithType(mSensorManager,
                     mContext.getString(R.string.doze_brightness_sensor_type));
-<<<<<<< HEAD
-=======
             mUsingBrightnessSensor = sensor != null;
->>>>>>> 0d7e17eb
             if (sensor == null) {
                 sensor = mSensorManager.getDefaultSensor(Sensor.TYPE_PROXIMITY);
             }
