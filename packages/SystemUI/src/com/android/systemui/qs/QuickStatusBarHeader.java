/*
 * Copyright (C) 2017 The Android Open Source Project
 *
 * Licensed under the Apache License, Version 2.0 (the "License"); you may not use this file
 * except in compliance with the License. You may obtain a copy of the License at
 *
 *      http://www.apache.org/licenses/LICENSE-2.0
 *
 * Unless required by applicable law or agreed to in writing, software distributed under the
 * License is distributed on an "AS IS" BASIS, WITHOUT WARRANTIES OR CONDITIONS OF ANY
 * KIND, either express or implied. See the License for the specific language governing
 * permissions and limitations under the License.
 */

package com.android.systemui.qs;

import static android.app.StatusBarManager.DISABLE2_QUICK_SETTINGS;
import static android.provider.Settings.System.SHOW_BATTERY_PERCENT;

import static com.android.systemui.util.InjectionInflationController.VIEW_CONTEXT;

import static com.android.systemui.util.InjectionInflationController.VIEW_CONTEXT;

import android.animation.Animator;
import android.animation.AnimatorListenerAdapter;
import android.annotation.ColorInt;
import android.app.ActivityManager;
import android.app.AlarmManager;
import android.app.Dialog;
import android.content.BroadcastReceiver;
import android.content.Context;
import android.content.Intent;
import android.content.IntentFilter;
import android.content.res.Configuration;
import android.content.res.Resources;
import android.database.ContentObserver;
import android.graphics.Color;
import android.graphics.Rect;
import android.media.AudioManager;
import android.net.Uri;
import android.os.Handler;
import android.os.Looper;
import android.provider.AlarmClock;
import android.provider.Settings;
import android.service.notification.ZenModeConfig;
import android.text.format.DateUtils;
import android.util.AttributeSet;
import android.util.Log;
import android.util.Pair;
<<<<<<< HEAD
=======
import android.util.StatsLog;
>>>>>>> 825827da
import android.view.DisplayCutout;
import android.view.View;
import android.view.WindowInsets;
import android.widget.FrameLayout;
import android.widget.ImageView;
import android.widget.LinearLayout;
import android.widget.RelativeLayout;
import android.widget.Space;
import android.widget.TextView;

import androidx.annotation.VisibleForTesting;

import com.android.settingslib.Utils;
import com.android.systemui.BatteryMeterView;
import com.android.systemui.Prefs;
import com.android.systemui.R;
import com.android.systemui.plugins.ActivityStarter;
import com.android.systemui.plugins.DarkIconDispatcher;
import com.android.systemui.plugins.DarkIconDispatcher.DarkReceiver;
import com.android.systemui.privacy.OngoingPrivacyChip;
<<<<<<< HEAD
import com.android.systemui.privacy.OngoingPrivacyDialog;
=======
>>>>>>> 825827da
import com.android.systemui.privacy.PrivacyDialogBuilder;
import com.android.systemui.privacy.PrivacyItem;
import com.android.systemui.privacy.PrivacyItemController;
import com.android.systemui.qs.QSDetail.Callback;
import com.android.systemui.statusbar.phone.PhoneStatusBarView;
import com.android.systemui.statusbar.phone.StatusBarIconController;
import com.android.systemui.statusbar.phone.StatusBarIconController.TintedIconManager;
import com.android.systemui.statusbar.phone.StatusIconContainer;
<<<<<<< HEAD
import com.android.systemui.statusbar.phone.SystemUIDialog;
import com.android.systemui.statusbar.policy.BatteryController;
=======
>>>>>>> 825827da
import com.android.systemui.statusbar.policy.Clock;
import com.android.systemui.statusbar.policy.DateView;
import com.android.systemui.statusbar.policy.NextAlarmController;
import com.android.systemui.statusbar.policy.ZenModeController;

import java.util.ArrayList;
import java.util.List;
import java.util.Locale;
import java.util.Objects;

import javax.inject.Inject;
import javax.inject.Named;

/**
 * View that contains the top-most bits of the screen (primarily the status bar with date, time, and
 * battery) and also contains the {@link QuickQSPanel} along with some of the panel's inner
 * contents.
 */
public class QuickStatusBarHeader extends RelativeLayout implements
        View.OnClickListener, NextAlarmController.NextAlarmChangeCallback,
        ZenModeController.Callback {
    private static final String TAG = "QuickStatusBarHeader";
    private static final boolean DEBUG = false;

    /** Delay for auto fading out the long press tooltip after it's fully visible (in ms). */
    private static final long AUTO_FADE_OUT_DELAY_MS = DateUtils.SECOND_IN_MILLIS * 6;
    private static final int FADE_ANIMATION_DURATION_MS = 300;
    private static final int TOOLTIP_NOT_YET_SHOWN_COUNT = 0;
    public static final int MAX_TOOLTIP_SHOWN_COUNT = 2;

    private final Handler mHandler = new Handler();
<<<<<<< HEAD
    private final BatteryController mBatteryController;
=======
>>>>>>> 825827da
    private final NextAlarmController mAlarmController;
    private final ZenModeController mZenController;
    private final StatusBarIconController mStatusBarIconController;
    private final ActivityStarter mActivityStarter;

    private QSPanel mQsPanel;

    private boolean mExpanded;
    private boolean mListening;
    private boolean mQsDisabled;

    private QSCarrierGroup mCarrierGroup;
    protected QuickQSPanel mHeaderQsPanel;
    protected QSTileHost mHost;
    private TintedIconManager mIconManager;
    private TouchAnimator mStatusIconsAlphaAnimator;
    private TouchAnimator mHeaderTextContainerAlphaAnimator;
    private TouchAnimator mPrivacyChipAlphaAnimator;

    private View mSystemIconsView;
    private View mQuickQsStatusIcons;
    private View mHeaderTextContainerView;
    /** View containing the next alarm and ringer mode info. */
    private View mStatusContainer;
    /** Tooltip for educating users that they can long press on icons to see more details. */
    private View mLongPressTooltipView;

    private int mRingerMode = AudioManager.RINGER_MODE_NORMAL;
    private AlarmManager.AlarmClockInfo mNextAlarm;

    private ImageView mNextAlarmIcon;
    /** {@link TextView} containing the actual text indicating when the next alarm will go off. */
    private TextView mNextAlarmTextView;
    private View mStatusSeparator;
    private ImageView mRingerModeIcon;
    private TextView mRingerModeTextView;
    private Clock mClockView;
    private DateView mDateView;
    private OngoingPrivacyChip mPrivacyChip;
    private Space mSpace;
    private BatteryMeterView mBatteryRemainingIcon;

    private PrivacyItemController mPrivacyItemController;
    /** Counts how many times the long press tooltip has been shown to the user. */
    private int mShownCount;

    private final BroadcastReceiver mRingerReceiver = new BroadcastReceiver() {
        @Override
        public void onReceive(Context context, Intent intent) {
            mRingerMode = intent.getIntExtra(AudioManager.EXTRA_RINGER_MODE, -1);
            updateStatusText();
        }
    };
    private boolean mHasTopCutout = false;
<<<<<<< HEAD

    private final PercentSettingObserver mPercentSettingObserver =
            new PercentSettingObserver(new Handler(mContext.getMainLooper()));
=======
    private boolean mPrivacyChipLogged = false;
>>>>>>> 825827da

    /**
     * Runnable for automatically fading out the long press tooltip (as if it were animating away).
     */
    private final Runnable mAutoFadeOutTooltipRunnable = () -> hideLongPressTooltip(false);

    private PrivacyItemController.Callback mPICCallback = new PrivacyItemController.Callback() {
        @Override
        public void privacyChanged(List<PrivacyItem> privacyItems) {
            mPrivacyChip.setPrivacyList(privacyItems);
            setChipVisibility(!privacyItems.isEmpty());
        }
    };

    @Inject
    public QuickStatusBarHeader(@Named(VIEW_CONTEXT) Context context, AttributeSet attrs,
            NextAlarmController nextAlarmController, ZenModeController zenModeController,
<<<<<<< HEAD
            BatteryController batteryController, StatusBarIconController statusBarIconController,
=======
            StatusBarIconController statusBarIconController,
>>>>>>> 825827da
            ActivityStarter activityStarter, PrivacyItemController privacyItemController) {
        super(context, attrs);
        mAlarmController = nextAlarmController;
        mZenController = zenModeController;
<<<<<<< HEAD
        mBatteryController = batteryController;
=======
>>>>>>> 825827da
        mStatusBarIconController = statusBarIconController;
        mActivityStarter = activityStarter;
        mPrivacyItemController = privacyItemController;
        mShownCount = getStoredShownCount();
    }

    @Override
    protected void onFinishInflate() {
        super.onFinishInflate();

        mHeaderQsPanel = findViewById(R.id.quick_qs_panel);
        mSystemIconsView = findViewById(R.id.quick_status_bar_system_icons);
        mQuickQsStatusIcons = findViewById(R.id.quick_qs_status_icons);
        StatusIconContainer iconContainer = findViewById(R.id.statusIcons);
        // Ignore privacy icons because they show in the space above QQS
        iconContainer.addIgnoredSlots(getIgnoredIconSlots());
        iconContainer.setShouldRestrictIcons(false);
        mIconManager = new TintedIconManager(iconContainer);

        // Views corresponding to the header info section (e.g. tooltip and next alarm).
        mHeaderTextContainerView = findViewById(R.id.header_text_container);
        mLongPressTooltipView = findViewById(R.id.long_press_tooltip);
        mStatusContainer = findViewById(R.id.status_container);
        mStatusSeparator = findViewById(R.id.status_separator);
        mNextAlarmIcon = findViewById(R.id.next_alarm_icon);
        mNextAlarmTextView = findViewById(R.id.next_alarm_text);
        mRingerModeIcon = findViewById(R.id.ringer_mode_icon);
        mRingerModeTextView = findViewById(R.id.ringer_mode_text);
        mPrivacyChip = findViewById(R.id.privacy_chip);
        mPrivacyChip.setOnClickListener(this);
<<<<<<< HEAD
=======
        mCarrierGroup = findViewById(R.id.carrier_group);

>>>>>>> 825827da

        updateResources();

        Rect tintArea = new Rect(0, 0, 0, 0);
        int colorForeground = Utils.getColorAttrDefaultColor(getContext(),
                android.R.attr.colorForeground);
        float intensity = getColorIntensity(colorForeground);
        int fillColor = fillColorForIntensity(intensity, getContext());

        // Set light text on the header icons because they will always be on a black background
        applyDarkness(R.id.clock, tintArea, 0, DarkIconDispatcher.DEFAULT_ICON_TINT);

        // Set the correct tint for the status icons so they contrast
        mIconManager.setTint(fillColor);

        mClockView = findViewById(R.id.clock);
        mClockView.setOnClickListener(this);
        mDateView = findViewById(R.id.date);
        mSpace = findViewById(R.id.space);

        // Tint for the battery icons are handled in setupHost()
        mBatteryRemainingIcon = findViewById(R.id.batteryRemainingIcon);
        // Don't need to worry about tuner settings for this icon
        mBatteryRemainingIcon.setIgnoreTunerUpdates(true);
<<<<<<< HEAD
        updateShowPercent();
=======
        // QS will always show the estimate, and BatteryMeterView handles the case where
        // it's unavailable or charging
        mBatteryRemainingIcon.setPercentShowMode(BatteryMeterView.MODE_ESTIMATE);
>>>>>>> 825827da
    }

    private List<String> getIgnoredIconSlots() {
        ArrayList<String> ignored = new ArrayList<>();
        ignored.add(mContext.getResources().getString(
                com.android.internal.R.string.status_bar_camera));
        ignored.add(mContext.getResources().getString(
                com.android.internal.R.string.status_bar_microphone));
        ignored.add(mContext.getResources().getString(
                com.android.internal.R.string.status_bar_location));

        return ignored;
    }

    private void updateStatusText() {
        boolean changed = updateRingerStatus() || updateAlarmStatus();

        if (changed) {
            boolean alarmVisible = mNextAlarmTextView.getVisibility() == View.VISIBLE;
            boolean ringerVisible = mRingerModeTextView.getVisibility() == View.VISIBLE;
            mStatusSeparator.setVisibility(alarmVisible && ringerVisible ? View.VISIBLE
                    : View.GONE);
            updateTooltipShow();
        }
    }

    private void setChipVisibility(boolean chipVisible) {
        if (chipVisible) {
            mPrivacyChip.setVisibility(View.VISIBLE);
<<<<<<< HEAD
=======
            // Makes sure that the chip is logged as viewed at most once each time QS is opened
            // mListening makes sure that the callback didn't return after the user closed QS
            if (!mPrivacyChipLogged && mListening) {
                mPrivacyChipLogged = true;
                StatsLog.write(StatsLog.PRIVACY_INDICATORS_INTERACTED,
                        StatsLog.PRIVACY_INDICATORS_INTERACTED__TYPE__CHIP_VIEWED);
            }
>>>>>>> 825827da
        } else {
            mPrivacyChip.setVisibility(View.GONE);
        }
    }

    private boolean updateRingerStatus() {
        boolean isOriginalVisible = mRingerModeTextView.getVisibility() == View.VISIBLE;
        CharSequence originalRingerText = mRingerModeTextView.getText();

        boolean ringerVisible = false;
        if (!ZenModeConfig.isZenOverridingRinger(mZenController.getZen(),
                mZenController.getConsolidatedPolicy())) {
            if (mRingerMode == AudioManager.RINGER_MODE_VIBRATE) {
                mRingerModeIcon.setImageResource(R.drawable.stat_sys_ringer_vibrate);
                mRingerModeTextView.setText(R.string.qs_status_phone_vibrate);
                ringerVisible = true;
            } else if (mRingerMode == AudioManager.RINGER_MODE_SILENT) {
                mRingerModeIcon.setImageResource(R.drawable.stat_sys_ringer_silent);
                mRingerModeTextView.setText(R.string.qs_status_phone_muted);
                ringerVisible = true;
            }
        }
        mRingerModeIcon.setVisibility(ringerVisible ? View.VISIBLE : View.GONE);
        mRingerModeTextView.setVisibility(ringerVisible ? View.VISIBLE : View.GONE);

        return isOriginalVisible != ringerVisible ||
                !Objects.equals(originalRingerText, mRingerModeTextView.getText());
    }

    private boolean updateAlarmStatus() {
        boolean isOriginalVisible = mNextAlarmTextView.getVisibility() == View.VISIBLE;
        CharSequence originalAlarmText = mNextAlarmTextView.getText();

        boolean alarmVisible = false;
        if (mNextAlarm != null) {
            alarmVisible = true;
            mNextAlarmTextView.setText(formatNextAlarm(mNextAlarm));
        }
        mNextAlarmIcon.setVisibility(alarmVisible ? View.VISIBLE : View.GONE);
        mNextAlarmTextView.setVisibility(alarmVisible ? View.VISIBLE : View.GONE);

        return isOriginalVisible != alarmVisible ||
                !Objects.equals(originalAlarmText, mNextAlarmTextView.getText());
    }

    private void applyDarkness(int id, Rect tintArea, float intensity, int color) {
        View v = findViewById(id);
        if (v instanceof DarkReceiver) {
            ((DarkReceiver) v).onDarkChanged(tintArea, intensity, color);
        }
    }

    private int fillColorForIntensity(float intensity, Context context) {
        if (intensity == 0) {
            return context.getColor(R.color.light_mode_icon_color_single_tone);
        }
        return context.getColor(R.color.dark_mode_icon_color_single_tone);
    }

    @Override
    protected void onConfigurationChanged(Configuration newConfig) {
        super.onConfigurationChanged(newConfig);
        updateResources();

        // Update color schemes in landscape to use wallpaperTextColor
        boolean shouldUseWallpaperTextColor =
                newConfig.orientation == Configuration.ORIENTATION_LANDSCAPE;
        mClockView.useWallpaperTextColor(shouldUseWallpaperTextColor);
    }



    @Override
    public void onRtlPropertiesChanged(int layoutDirection) {
        super.onRtlPropertiesChanged(layoutDirection);
        updateResources();
    }

    /**
     * The height of QQS should always be the status bar height + 128dp. This is normally easy, but
     * when there is a notch involved the status bar can remain a fixed pixel size.
     */
    private void updateMinimumHeight() {
        int sbHeight = mContext.getResources().getDimensionPixelSize(
                com.android.internal.R.dimen.status_bar_height);
        int qqsHeight = mContext.getResources().getDimensionPixelSize(
                R.dimen.qs_quick_header_panel_height);

        setMinimumHeight(sbHeight + qqsHeight);
    }

    private void updateResources() {
        Resources resources = mContext.getResources();
        updateMinimumHeight();

        // Update height for a few views, especially due to landscape mode restricting space.
        mHeaderTextContainerView.getLayoutParams().height =
                resources.getDimensionPixelSize(R.dimen.qs_header_tooltip_height);
        mHeaderTextContainerView.setLayoutParams(mHeaderTextContainerView.getLayoutParams());

        mSystemIconsView.getLayoutParams().height = resources.getDimensionPixelSize(
                com.android.internal.R.dimen.quick_qs_offset_height);
        mSystemIconsView.setLayoutParams(mSystemIconsView.getLayoutParams());

        FrameLayout.LayoutParams lp = (FrameLayout.LayoutParams) getLayoutParams();
        if (mQsDisabled) {
            lp.height = resources.getDimensionPixelSize(
                    com.android.internal.R.dimen.quick_qs_offset_height);
        } else {
            lp.height = Math.max(getMinimumHeight(),
                    resources.getDimensionPixelSize(
                            com.android.internal.R.dimen.quick_qs_total_height));
        }

        setLayoutParams(lp);

        updateStatusIconAlphaAnimator();
        updateHeaderTextContainerAlphaAnimator();
        updatePrivacyChipAlphaAnimator();
    }

    private void updateStatusIconAlphaAnimator() {
        mStatusIconsAlphaAnimator = new TouchAnimator.Builder()
                .addFloat(mQuickQsStatusIcons, "alpha", 1, 0, 0)
                .build();
    }

    private void updateHeaderTextContainerAlphaAnimator() {
        mHeaderTextContainerAlphaAnimator = new TouchAnimator.Builder()
                .addFloat(mHeaderTextContainerView, "alpha", 0, 0, 1)
                .build();
    }

    private void updatePrivacyChipAlphaAnimator() {
        mPrivacyChipAlphaAnimator = new TouchAnimator.Builder()
                .addFloat(mPrivacyChip, "alpha", 1, 0, 1)
                .build();
    }

    private void updatePrivacyChipAlphaAnimator() {
        mPrivacyChipAlphaAnimator = new TouchAnimator.Builder()
                .addFloat(mPrivacyChip, "alpha", 1, 0, 1)
                .build();
    }

    public void setExpanded(boolean expanded) {
        if (mExpanded == expanded) return;
        mExpanded = expanded;
        mHeaderQsPanel.setExpanded(expanded);
        updateEverything();
    }

    /**
     * Animates the inner contents based on the given expansion details.
     *
     * @param isKeyguardShowing whether or not we're showing the keyguard (a.k.a. lockscreen)
     * @param expansionFraction how much the QS panel is expanded/pulled out (up to 1f)
     * @param panelTranslationY how much the panel has physically moved down vertically (required
     *                          for keyguard animations only)
     */
    public void setExpansion(boolean isKeyguardShowing, float expansionFraction,
                             float panelTranslationY) {
        final float keyguardExpansionFraction = isKeyguardShowing ? 1f : expansionFraction;
        if (mStatusIconsAlphaAnimator != null) {
            mStatusIconsAlphaAnimator.setPosition(keyguardExpansionFraction);
        }

        if (isKeyguardShowing) {
            // If the keyguard is showing, we want to offset the text so that it comes in at the
            // same time as the panel as it slides down.
            mHeaderTextContainerView.setTranslationY(panelTranslationY);
        } else {
            mHeaderTextContainerView.setTranslationY(0f);
        }

        if (mHeaderTextContainerAlphaAnimator != null) {
            mHeaderTextContainerAlphaAnimator.setPosition(keyguardExpansionFraction);
        }
        if (mPrivacyChipAlphaAnimator != null) {
            mPrivacyChip.setExpanded(expansionFraction > 0.5);
            mPrivacyChipAlphaAnimator.setPosition(keyguardExpansionFraction);
        }

        // Check the original expansion fraction - we don't want to show the tooltip until the
        // panel is pulled all the way out.
        if (expansionFraction == 1f) {
            // QS is fully expanded, bring in the tooltip.
            showLongPressTooltip();
        }
    }

    /** Returns the latest stored tooltip shown count from SharedPreferences. */
    private int getStoredShownCount() {
        return Prefs.getInt(
                mContext,
                Prefs.Key.QS_LONG_PRESS_TOOLTIP_SHOWN_COUNT,
                TOOLTIP_NOT_YET_SHOWN_COUNT);
    }

    public void disable(int state1, int state2, boolean animate) {
        final boolean disabled = (state2 & DISABLE2_QUICK_SETTINGS) != 0;
        if (disabled == mQsDisabled) return;
        mQsDisabled = disabled;
        mHeaderQsPanel.setDisabledByPolicy(disabled);
        mHeaderTextContainerView.setVisibility(mQsDisabled ? View.GONE : View.VISIBLE);
        mQuickQsStatusIcons.setVisibility(mQsDisabled ? View.GONE : View.VISIBLE);
        updateResources();
    }

    @Override
    public void onAttachedToWindow() {
        super.onAttachedToWindow();
        mStatusBarIconController.addIconGroup(mIconManager);
        requestApplyInsets();
        mContext.getContentResolver().registerContentObserver(
                Settings.System.getUriFor(SHOW_BATTERY_PERCENT), false, mPercentSettingObserver,
                ActivityManager.getCurrentUser());
    }

    @Override
    public WindowInsets onApplyWindowInsets(WindowInsets insets) {
        DisplayCutout cutout = insets.getDisplayCutout();
        Pair<Integer, Integer> padding = PhoneStatusBarView.cornerCutoutMargins(
                cutout, getDisplay());
        if (padding == null) {
            mSystemIconsView.setPaddingRelative(
                    getResources().getDimensionPixelSize(R.dimen.status_bar_padding_start), 0,
                    getResources().getDimensionPixelSize(R.dimen.status_bar_padding_end), 0);
        } else {
            mSystemIconsView.setPadding(padding.first, 0, padding.second, 0);

        }
        LinearLayout.LayoutParams lp = (LinearLayout.LayoutParams) mSpace.getLayoutParams();
        if (cutout != null) {
            Rect topCutout = cutout.getBoundingRectTop();
            if (topCutout.isEmpty()) {
                mHasTopCutout = false;
                lp.width = 0;
                mSpace.setVisibility(View.GONE);
            } else {
                mHasTopCutout = true;
                lp.width = topCutout.width();
                mSpace.setVisibility(View.VISIBLE);
            }
        }
        mSpace.setLayoutParams(lp);
        setChipVisibility(mPrivacyChip.getVisibility() == View.VISIBLE);
        return super.onApplyWindowInsets(insets);
    }

    @Override
    @VisibleForTesting
    public void onDetachedFromWindow() {
        setListening(false);
        mStatusBarIconController.removeIconGroup(mIconManager);
<<<<<<< HEAD
        mContext.getContentResolver().unregisterContentObserver(mPercentSettingObserver);
=======
>>>>>>> 825827da
        super.onDetachedFromWindow();
    }

    public void setListening(boolean listening) {
        if (listening == mListening) {
            return;
        }
        mHeaderQsPanel.setListening(listening);
        mListening = listening;
        mCarrierGroup.setListening(mListening);

        if (listening) {
            mZenController.addCallback(this);
            mAlarmController.addCallback(this);
            mContext.registerReceiver(mRingerReceiver,
                    new IntentFilter(AudioManager.INTERNAL_RINGER_MODE_CHANGED_ACTION));
            mPrivacyItemController.addCallback(mPICCallback);
        } else {
            mZenController.removeCallback(this);
            mAlarmController.removeCallback(this);
            mPrivacyItemController.removeCallback(mPICCallback);
            mContext.unregisterReceiver(mRingerReceiver);
            mPrivacyChipLogged = false;
        }
    }

    @Override
    public void onClick(View v) {
        if (v == mClockView) {
            mActivityStarter.postStartActivityDismissingKeyguard(new Intent(
                    AlarmClock.ACTION_SHOW_ALARMS),0);
        } else if (v == mPrivacyChip) {
            // Makes sure that the builder is grabbed as soon as the chip is pressed
            PrivacyDialogBuilder builder = mPrivacyChip.getBuilder();
            if (builder.getAppsAndTypes().size() == 0) return;
            Handler mUiHandler = new Handler(Looper.getMainLooper());
<<<<<<< HEAD
            mUiHandler.post(() -> {
                Dialog mDialog = new OngoingPrivacyDialog(mContext, builder).createDialog();
                SystemUIDialog.setShowForAllUsers(mDialog, false);
                SystemUIDialog.registerDismissListener(mDialog);
                SystemUIDialog.setWindowOnTop(mDialog);
                mActivityStarter.postQSRunnableDismissingKeyguard(() -> mDialog.show());
=======
            StatsLog.write(StatsLog.PRIVACY_INDICATORS_INTERACTED,
                    StatsLog.PRIVACY_INDICATORS_INTERACTED__TYPE__CHIP_CLICKED);
            mUiHandler.post(() -> {
                mActivityStarter.postStartActivityDismissingKeyguard(
                        new Intent(Intent.ACTION_REVIEW_ONGOING_PERMISSION_USAGE), 0);
>>>>>>> 825827da
                mHost.collapsePanels();
            });
        }
    }

    @Override
    public void onNextAlarmChanged(AlarmManager.AlarmClockInfo nextAlarm) {
        mNextAlarm = nextAlarm;
        updateStatusText();
    }

    @Override
    public void onZenChanged(int zen) {
        updateStatusText();

    }

    @Override
    public void onConfigChanged(ZenModeConfig config) {
        updateStatusText();
    }

    private void updateTooltipShow() {
        if (hasStatusText()) {
            hideLongPressTooltip(true /* shouldShowStatusText */);
        } else {
            hideStatusText();
        }
        updateHeaderTextContainerAlphaAnimator();
    }

    private boolean hasStatusText() {
        return mNextAlarmTextView.getVisibility() == View.VISIBLE
                || mRingerModeTextView.getVisibility() == View.VISIBLE;
    }

    /**
     * Animates in the long press tooltip (as long as the next alarm text isn't currently occupying
     * the space).
     */
    public void showLongPressTooltip() {
        // If we have status text to show, don't bother fading in the tooltip.
        if (hasStatusText()) {
            return;
        }

        if (mShownCount < MAX_TOOLTIP_SHOWN_COUNT) {
            mLongPressTooltipView.animate().cancel();
            mLongPressTooltipView.setVisibility(View.VISIBLE);
            mLongPressTooltipView.animate()
                    .alpha(1f)
                    .setDuration(FADE_ANIMATION_DURATION_MS)
                    .setListener(new AnimatorListenerAdapter() {
                        @Override
                        public void onAnimationEnd(Animator animation) {
                            mHandler.postDelayed(
                                    mAutoFadeOutTooltipRunnable, AUTO_FADE_OUT_DELAY_MS);
                        }
                    })
                    .start();

            // Increment and drop the shown count in prefs for the next time we're deciding to
            // fade in the tooltip. We first sanity check that the tooltip count hasn't changed yet
            // in prefs (say, from a long press).
            if (getStoredShownCount() <= mShownCount) {
                Prefs.putInt(mContext, Prefs.Key.QS_LONG_PRESS_TOOLTIP_SHOWN_COUNT, ++mShownCount);
            }
        }
    }

    /**
     * Fades out the long press tooltip if it's partially visible - short circuits any running
     * animation. Additionally has the ability to fade in the status info text.
     *
     * @param shouldShowStatusText whether we should fade in the status text
     */
    private void hideLongPressTooltip(boolean shouldShowStatusText) {
        mLongPressTooltipView.animate().cancel();
        if (mLongPressTooltipView.getVisibility() == View.VISIBLE
                && mLongPressTooltipView.getAlpha() != 0f) {
            mHandler.removeCallbacks(mAutoFadeOutTooltipRunnable);
            mLongPressTooltipView.animate()
                    .alpha(0f)
                    .setDuration(FADE_ANIMATION_DURATION_MS)
                    .setListener(new AnimatorListenerAdapter() {
                        @Override
                        public void onAnimationEnd(Animator animation) {
                            if (DEBUG) Log.d(TAG, "hideLongPressTooltip: Hid long press tip");
                            mLongPressTooltipView.setVisibility(View.INVISIBLE);

                            if (shouldShowStatusText) {
                                showStatus();
                            }
                        }
                    })
                    .start();
        } else {
            mLongPressTooltipView.setVisibility(View.INVISIBLE);
            if (shouldShowStatusText) {
                showStatus();
            }
        }
    }

    /**
     * Fades in the updated status text. Note that if there's already a status showing, this will
     * immediately fade it out and fade in the updated status.
     */
    private void showStatus() {
        mStatusContainer.setAlpha(0f);

        mStatusContainer.animate()
                .alpha(1f)
                .setDuration(FADE_ANIMATION_DURATION_MS)
                .start();
    }

    /** Fades out the status text. */
    private void hideStatusText() {
        mStatusContainer.animate()
                .alpha(0f)
                .setDuration(FADE_ANIMATION_DURATION_MS)
                .start();
    }

    public void updateEverything() {
        post(() -> setClickable(!mExpanded));
    }

    public void setQSPanel(final QSPanel qsPanel) {
        mQsPanel = qsPanel;
        setupHost(qsPanel.getHost());
    }

    public void setupHost(final QSTileHost host) {
        mHost = host;
        //host.setHeaderView(mExpandIndicator);
        mHeaderQsPanel.setQSPanelAndHeader(mQsPanel, this);
        mHeaderQsPanel.setHost(host, null /* No customization in header */);


        Rect tintArea = new Rect(0, 0, 0, 0);
        int colorForeground = Utils.getColorAttrDefaultColor(getContext(),
                android.R.attr.colorForeground);
        float intensity = getColorIntensity(colorForeground);
        int fillColor = fillColorForIntensity(intensity, getContext());
        mBatteryRemainingIcon.setColorsFromContext(mHost.getContext());
        mBatteryRemainingIcon.onDarkChanged(tintArea, intensity, fillColor);
    }

    public void setCallback(Callback qsPanelCallback) {
        mHeaderQsPanel.setCallback(qsPanelCallback);
    }

    private String formatNextAlarm(AlarmManager.AlarmClockInfo info) {
        if (info == null) {
            return "";
        }
        String skeleton = android.text.format.DateFormat
                .is24HourFormat(mContext, ActivityManager.getCurrentUser()) ? "EHm" : "Ehma";
        String pattern = android.text.format.DateFormat
                .getBestDateTimePattern(Locale.getDefault(), skeleton);
        return android.text.format.DateFormat.format(pattern, info.getTriggerTime()).toString();
    }

    public static float getColorIntensity(@ColorInt int color) {
        return color == Color.WHITE ? 0 : 1;
    }

    public void setMargins(int sideMargins) {
        for (int i = 0; i < getChildCount(); i++) {
            View v = getChildAt(i);
            if (v == mSystemIconsView || v == mQuickQsStatusIcons || v == mHeaderQsPanel
                    || v == mPrivacyChip) {
                continue;
            }
            RelativeLayout.LayoutParams lp = (RelativeLayout.LayoutParams) v.getLayoutParams();
            lp.leftMargin = sideMargins;
            lp.rightMargin = sideMargins;
        }
    }

    private void updateShowPercent() {
        final boolean systemSetting = 0 != Settings.System
                .getIntForUser(getContext().getContentResolver(),
                        SHOW_BATTERY_PERCENT, 0, ActivityManager.getCurrentUser());

        mBatteryRemainingIcon.setPercentShowMode(systemSetting
                ? BatteryMeterView.MODE_ESTIMATE : BatteryMeterView.MODE_ON);
    }

    private final class PercentSettingObserver extends ContentObserver {
        PercentSettingObserver(Handler handler) {
            super(handler);
        }

        @Override
        public void onChange(boolean selfChange, Uri uri) {
            super.onChange(selfChange, uri);
            updateShowPercent();
        }
    }
}<|MERGE_RESOLUTION|>--- conflicted
+++ resolved
@@ -15,9 +15,6 @@
 package com.android.systemui.qs;
 
 import static android.app.StatusBarManager.DISABLE2_QUICK_SETTINGS;
-import static android.provider.Settings.System.SHOW_BATTERY_PERCENT;
-
-import static com.android.systemui.util.InjectionInflationController.VIEW_CONTEXT;
 
 import static com.android.systemui.util.InjectionInflationController.VIEW_CONTEXT;
 
@@ -26,31 +23,24 @@
 import android.annotation.ColorInt;
 import android.app.ActivityManager;
 import android.app.AlarmManager;
-import android.app.Dialog;
 import android.content.BroadcastReceiver;
 import android.content.Context;
 import android.content.Intent;
 import android.content.IntentFilter;
 import android.content.res.Configuration;
 import android.content.res.Resources;
-import android.database.ContentObserver;
 import android.graphics.Color;
 import android.graphics.Rect;
 import android.media.AudioManager;
-import android.net.Uri;
 import android.os.Handler;
 import android.os.Looper;
 import android.provider.AlarmClock;
-import android.provider.Settings;
 import android.service.notification.ZenModeConfig;
 import android.text.format.DateUtils;
 import android.util.AttributeSet;
 import android.util.Log;
 import android.util.Pair;
-<<<<<<< HEAD
-=======
 import android.util.StatsLog;
->>>>>>> 825827da
 import android.view.DisplayCutout;
 import android.view.View;
 import android.view.WindowInsets;
@@ -71,10 +61,6 @@
 import com.android.systemui.plugins.DarkIconDispatcher;
 import com.android.systemui.plugins.DarkIconDispatcher.DarkReceiver;
 import com.android.systemui.privacy.OngoingPrivacyChip;
-<<<<<<< HEAD
-import com.android.systemui.privacy.OngoingPrivacyDialog;
-=======
->>>>>>> 825827da
 import com.android.systemui.privacy.PrivacyDialogBuilder;
 import com.android.systemui.privacy.PrivacyItem;
 import com.android.systemui.privacy.PrivacyItemController;
@@ -83,11 +69,6 @@
 import com.android.systemui.statusbar.phone.StatusBarIconController;
 import com.android.systemui.statusbar.phone.StatusBarIconController.TintedIconManager;
 import com.android.systemui.statusbar.phone.StatusIconContainer;
-<<<<<<< HEAD
-import com.android.systemui.statusbar.phone.SystemUIDialog;
-import com.android.systemui.statusbar.policy.BatteryController;
-=======
->>>>>>> 825827da
 import com.android.systemui.statusbar.policy.Clock;
 import com.android.systemui.statusbar.policy.DateView;
 import com.android.systemui.statusbar.policy.NextAlarmController;
@@ -119,10 +100,6 @@
     public static final int MAX_TOOLTIP_SHOWN_COUNT = 2;
 
     private final Handler mHandler = new Handler();
-<<<<<<< HEAD
-    private final BatteryController mBatteryController;
-=======
->>>>>>> 825827da
     private final NextAlarmController mAlarmController;
     private final ZenModeController mZenController;
     private final StatusBarIconController mStatusBarIconController;
@@ -177,13 +154,7 @@
         }
     };
     private boolean mHasTopCutout = false;
-<<<<<<< HEAD
-
-    private final PercentSettingObserver mPercentSettingObserver =
-            new PercentSettingObserver(new Handler(mContext.getMainLooper()));
-=======
     private boolean mPrivacyChipLogged = false;
->>>>>>> 825827da
 
     /**
      * Runnable for automatically fading out the long press tooltip (as if it were animating away).
@@ -201,19 +172,11 @@
     @Inject
     public QuickStatusBarHeader(@Named(VIEW_CONTEXT) Context context, AttributeSet attrs,
             NextAlarmController nextAlarmController, ZenModeController zenModeController,
-<<<<<<< HEAD
-            BatteryController batteryController, StatusBarIconController statusBarIconController,
-=======
             StatusBarIconController statusBarIconController,
->>>>>>> 825827da
             ActivityStarter activityStarter, PrivacyItemController privacyItemController) {
         super(context, attrs);
         mAlarmController = nextAlarmController;
         mZenController = zenModeController;
-<<<<<<< HEAD
-        mBatteryController = batteryController;
-=======
->>>>>>> 825827da
         mStatusBarIconController = statusBarIconController;
         mActivityStarter = activityStarter;
         mPrivacyItemController = privacyItemController;
@@ -244,11 +207,8 @@
         mRingerModeTextView = findViewById(R.id.ringer_mode_text);
         mPrivacyChip = findViewById(R.id.privacy_chip);
         mPrivacyChip.setOnClickListener(this);
-<<<<<<< HEAD
-=======
         mCarrierGroup = findViewById(R.id.carrier_group);
 
->>>>>>> 825827da
 
         updateResources();
 
@@ -273,13 +233,9 @@
         mBatteryRemainingIcon = findViewById(R.id.batteryRemainingIcon);
         // Don't need to worry about tuner settings for this icon
         mBatteryRemainingIcon.setIgnoreTunerUpdates(true);
-<<<<<<< HEAD
-        updateShowPercent();
-=======
         // QS will always show the estimate, and BatteryMeterView handles the case where
         // it's unavailable or charging
         mBatteryRemainingIcon.setPercentShowMode(BatteryMeterView.MODE_ESTIMATE);
->>>>>>> 825827da
     }
 
     private List<String> getIgnoredIconSlots() {
@@ -309,8 +265,6 @@
     private void setChipVisibility(boolean chipVisible) {
         if (chipVisible) {
             mPrivacyChip.setVisibility(View.VISIBLE);
-<<<<<<< HEAD
-=======
             // Makes sure that the chip is logged as viewed at most once each time QS is opened
             // mListening makes sure that the callback didn't return after the user closed QS
             if (!mPrivacyChipLogged && mListening) {
@@ -318,7 +272,6 @@
                 StatsLog.write(StatsLog.PRIVACY_INDICATORS_INTERACTED,
                         StatsLog.PRIVACY_INDICATORS_INTERACTED__TYPE__CHIP_VIEWED);
             }
->>>>>>> 825827da
         } else {
             mPrivacyChip.setVisibility(View.GONE);
         }
@@ -449,12 +402,6 @@
     private void updateHeaderTextContainerAlphaAnimator() {
         mHeaderTextContainerAlphaAnimator = new TouchAnimator.Builder()
                 .addFloat(mHeaderTextContainerView, "alpha", 0, 0, 1)
-                .build();
-    }
-
-    private void updatePrivacyChipAlphaAnimator() {
-        mPrivacyChipAlphaAnimator = new TouchAnimator.Builder()
-                .addFloat(mPrivacyChip, "alpha", 1, 0, 1)
                 .build();
     }
 
@@ -533,9 +480,6 @@
         super.onAttachedToWindow();
         mStatusBarIconController.addIconGroup(mIconManager);
         requestApplyInsets();
-        mContext.getContentResolver().registerContentObserver(
-                Settings.System.getUriFor(SHOW_BATTERY_PERCENT), false, mPercentSettingObserver,
-                ActivityManager.getCurrentUser());
     }
 
     @Override
@@ -574,10 +518,6 @@
     public void onDetachedFromWindow() {
         setListening(false);
         mStatusBarIconController.removeIconGroup(mIconManager);
-<<<<<<< HEAD
-        mContext.getContentResolver().unregisterContentObserver(mPercentSettingObserver);
-=======
->>>>>>> 825827da
         super.onDetachedFromWindow();
     }
 
@@ -614,20 +554,11 @@
             PrivacyDialogBuilder builder = mPrivacyChip.getBuilder();
             if (builder.getAppsAndTypes().size() == 0) return;
             Handler mUiHandler = new Handler(Looper.getMainLooper());
-<<<<<<< HEAD
-            mUiHandler.post(() -> {
-                Dialog mDialog = new OngoingPrivacyDialog(mContext, builder).createDialog();
-                SystemUIDialog.setShowForAllUsers(mDialog, false);
-                SystemUIDialog.registerDismissListener(mDialog);
-                SystemUIDialog.setWindowOnTop(mDialog);
-                mActivityStarter.postQSRunnableDismissingKeyguard(() -> mDialog.show());
-=======
             StatsLog.write(StatsLog.PRIVACY_INDICATORS_INTERACTED,
                     StatsLog.PRIVACY_INDICATORS_INTERACTED__TYPE__CHIP_CLICKED);
             mUiHandler.post(() -> {
                 mActivityStarter.postStartActivityDismissingKeyguard(
                         new Intent(Intent.ACTION_REVIEW_ONGOING_PERMISSION_USAGE), 0);
->>>>>>> 825827da
                 mHost.collapsePanels();
             });
         }
@@ -809,25 +740,4 @@
             lp.rightMargin = sideMargins;
         }
     }
-
-    private void updateShowPercent() {
-        final boolean systemSetting = 0 != Settings.System
-                .getIntForUser(getContext().getContentResolver(),
-                        SHOW_BATTERY_PERCENT, 0, ActivityManager.getCurrentUser());
-
-        mBatteryRemainingIcon.setPercentShowMode(systemSetting
-                ? BatteryMeterView.MODE_ESTIMATE : BatteryMeterView.MODE_ON);
-    }
-
-    private final class PercentSettingObserver extends ContentObserver {
-        PercentSettingObserver(Handler handler) {
-            super(handler);
-        }
-
-        @Override
-        public void onChange(boolean selfChange, Uri uri) {
-            super.onChange(selfChange, uri);
-            updateShowPercent();
-        }
-    }
 }