--- conflicted
+++ resolved
@@ -75,21 +75,12 @@
 
     @Override
     protected void handleUpdateState(BooleanState state, Object arg) {
-<<<<<<< HEAD
-        if (arg instanceof Boolean) {
-            state.value = (Boolean) arg;
-=======
         if (state.value) {
             mWasLastOn = SystemClock.uptimeMillis();
         }
 
         if (arg instanceof UserBoolean) {
             state.value = ((UserBoolean) arg).value;
-        }
-
-        if (state.value) {
-            mWasLastOn = SystemClock.uptimeMillis();
->>>>>>> 073b8a01
         }
 
         if (state.value) {
