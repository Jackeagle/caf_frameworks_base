/*
 * Copyright (C) 2019 The Android Open Source Project
 *
 * Licensed under the Apache License, Version 2.0 (the "License");
 * you may not use this file except in compliance with the License.
 * You may obtain a copy of the License at
 *
 *      http://www.apache.org/licenses/LICENSE-2.0
 *
 * Unless required by applicable law or agreed to in writing, software
 * distributed under the License is distributed on an "AS IS" BASIS,
 * WITHOUT WARRANTIES OR CONDITIONS OF ANY KIND, either express or implied.
 * See the License for the specific language governing permissions and
 * limitations under the License.
 */

package com.android.systemui.bubbles.animation;

import android.content.res.Resources;
import android.graphics.PointF;
import android.graphics.RectF;
import android.util.Log;
import android.view.View;
import android.view.WindowInsets;

import androidx.dynamicanimation.animation.DynamicAnimation;
import androidx.dynamicanimation.animation.FlingAnimation;
import androidx.dynamicanimation.animation.FloatPropertyCompat;
import androidx.dynamicanimation.animation.SpringAnimation;
import androidx.dynamicanimation.animation.SpringForce;

import com.android.systemui.R;

import com.google.android.collect.Sets;

import java.util.HashMap;
import java.util.Set;

/**
 * Animation controller for bubbles when they're in their stacked state. Stacked bubbles sit atop
 * each other with a slight offset to the left or right (depending on which side of the screen they
 * are on). Bubbles 'follow' each other when dragged, and can be flung to the left or right sides of
 * the screen.
 */
public class StackAnimationController extends
        PhysicsAnimationLayout.PhysicsAnimationController {

    private static final String TAG = "Bubbs.StackCtrl";

    /** Scale factor to use initially for new bubbles being animated in. */
    private static final float ANIMATE_IN_STARTING_SCALE = 1.15f;

    /** Translation factor (multiplied by stack offset) to use for bubbles being animated in/out. */
    private static final int ANIMATE_TRANSLATION_FACTOR = 4;

    /**
     * Values to use for the default {@link SpringForce} provided to the physics animation layout.
     */
    private static final int DEFAULT_STIFFNESS = 12000;
    private static final int FLING_FOLLOW_STIFFNESS = 20000;
    private static final float DEFAULT_BOUNCINESS = 0.9f;

    /**
     * Friction applied to fling animations. Since the stack must land on one of the sides of the
     * screen, we want less friction horizontally so that the stack has a better chance of making it
     * to the side without needing a spring.
     */
    private static final float FLING_FRICTION_X = 2.2f;
    private static final float FLING_FRICTION_Y = 2.2f;

    /**
     * Values to use for the stack spring animation used to spring the stack to its final position
     * after a fling.
     */
    private static final int SPRING_AFTER_FLING_STIFFNESS = 750;
    private static final float SPRING_AFTER_FLING_DAMPING_RATIO = 0.85f;

    /**
     * Minimum fling velocity required to trigger moving the stack from one side of the screen to
     * the other.
     */
    private static final float ESCAPE_VELOCITY = 750f;

    /**
     * The canonical position of the stack. This is typically the position of the first bubble, but
     * we need to keep track of it separately from the first bubble's translation in case there are
     * no bubbles, or the first bubble was just added and being animated to its new position.
     */
    private PointF mStackPosition = new PointF(-1, -1);

    /** Whether or not the stack's start position has been set. */
    private boolean mStackMovedToStartPosition = false;

    /** The most recent position in which the stack was resting on the edge of the screen. */
    private PointF mRestingStackPosition;

    /** The height of the most recently visible IME. */
    private float mImeHeight = 0f;

    /**
     * The Y position of the stack before the IME became visible, or {@link Float#MIN_VALUE} if the
     * IME is not visible or the user moved the stack since the IME became visible.
     */
    private float mPreImeY = Float.MIN_VALUE;

    /**
     * Animations on the stack position itself, which would have been started in
     * {@link #flingThenSpringFirstBubbleWithStackFollowing}. These animations dispatch to
     * {@link #moveFirstBubbleWithStackFollowing} to move the entire stack (with 'following' effect)
     * to a legal position on the side of the screen.
     */
    private HashMap<DynamicAnimation.ViewProperty, DynamicAnimation> mStackPositionAnimations =
            new HashMap<>();

    /**
     * Whether the current motion of the stack is due to a fling animation (vs. being dragged
     * manually).
     */
    private boolean mIsMovingFromFlinging = false;

    /**
     * Whether the stack is within the dismiss target (either by being dragged, magnet'd, or flung).
     */
    private boolean mWithinDismissTarget = false;

    /**
     * Whether the first bubble is springing towards the touch point, rather than using the default
     * behavior of moving directly to the touch point with the rest of the stack following it.
     *
     * This happens when the user's finger exits the dismiss area while the stack is magnetized to
     * the center. Since the touch point differs from the stack location, we need to animate the
     * stack back to the touch point to avoid a jarring instant location change from the center of
     * the target to the touch point just outside the target bounds.
     *
     * This is reset once the spring animations end, since that means the first bubble has
     * successfully 'caught up' to the touch.
     */
    private boolean mFirstBubbleSpringingToTouch = false;

    /** Horizontal offset of bubbles in the stack. */
    private float mStackOffset;
    /** Diameter of the bubbles themselves. */
    private int mIndividualBubbleSize;
    /**
     * The amount of space to add between the bubbles and certain UI elements, such as the top of
     * the screen or the IME. This does not apply to the left/right sides of the screen since the
     * stack goes offscreen intentionally.
     */
    private int mBubblePaddingTop;
    /** How far offscreen the stack rests. */
    private int mBubbleOffscreen;
    /** How far down the screen the stack starts, when there is no pre-existing location. */
    private int mStackStartingVerticalOffset;
    /** Height of the status bar. */
    private float mStatusBarHeight;

<<<<<<< HEAD
    @Override
    protected void setLayout(PhysicsAnimationLayout layout) {
        super.setLayout(layout);

        Resources res = layout.getResources();
        mStackOffset = res.getDimensionPixelSize(R.dimen.bubble_stack_offset);
        mIndividualBubbleSize = res.getDimensionPixelSize(R.dimen.individual_bubble_size);
        mBubblePaddingTop = res.getDimensionPixelSize(R.dimen.bubble_padding_top);
        mBubbleOffscreen = res.getDimensionPixelSize(R.dimen.bubble_stack_offscreen);
        mStackStartingVerticalOffset =
                res.getDimensionPixelSize(R.dimen.bubble_stack_starting_offset_y);
        mStatusBarHeight =
                res.getDimensionPixelSize(com.android.internal.R.dimen.status_bar_height);
    }

=======
>>>>>>> 65cba0fa
    /**
     * Instantly move the first bubble to the given point, and animate the rest of the stack behind
     * it with the 'following' effect.
     */
    public void moveFirstBubbleWithStackFollowing(float x, float y) {
        // If we manually move the bubbles with the IME open, clear the return point since we don't
        // want the stack to snap away from the new position.
        mPreImeY = Float.MIN_VALUE;

        moveFirstBubbleWithStackFollowing(DynamicAnimation.TRANSLATION_X, x);
        moveFirstBubbleWithStackFollowing(DynamicAnimation.TRANSLATION_Y, y);

        // This method is called when the stack is being dragged manually, so we're clearly no
        // longer flinging.
        mIsMovingFromFlinging = false;
    }

    /**
     * The position of the stack - typically the position of the first bubble; if no bubbles have
     * been added yet, it will be where the first bubble will go when added.
     */
    public PointF getStackPosition() {
        return mStackPosition;
    }

    /** Whether the stack is on the left side of the screen. */
    public boolean isStackOnLeftSide() {
        if (mLayout == null || !isStackPositionSet()) {
            return false;
        }

        float stackCenter = mStackPosition.x + mIndividualBubbleSize / 2;
        float screenCenter = mLayout.getWidth() / 2;
        return stackCenter < screenCenter;
    }

    /**
     * Fling stack to given corner, within allowable screen bounds.
     * Note that we need new SpringForce instances per animation despite identical configs because
     * SpringAnimation uses SpringForce's internal (changing) velocity while the animation runs.
     */
    public void springStack(float destinationX, float destinationY) {
        springFirstBubbleWithStackFollowing(DynamicAnimation.TRANSLATION_X,
                    new SpringForce()
                        .setStiffness(SPRING_AFTER_FLING_STIFFNESS)
                        .setDampingRatio(SPRING_AFTER_FLING_DAMPING_RATIO),
                    0 /* startXVelocity */,
                    destinationX);

        springFirstBubbleWithStackFollowing(DynamicAnimation.TRANSLATION_Y,
                    new SpringForce()
                        .setStiffness(SPRING_AFTER_FLING_STIFFNESS)
                        .setDampingRatio(SPRING_AFTER_FLING_DAMPING_RATIO),
                    0 /* startYVelocity */,
                    destinationY);
    }

    /**
     * Flings the stack starting with the given velocities, springing it to the nearest edge
     * afterward.
     *
     * @return The X value that the stack will end up at after the fling/spring.
     */
    public float flingStackThenSpringToEdge(float x, float velX, float velY) {
        final boolean stackOnLeftSide = x - mIndividualBubbleSize / 2 < mLayout.getWidth() / 2;

        final boolean stackShouldFlingLeft = stackOnLeftSide
                ? velX < ESCAPE_VELOCITY
                : velX < -ESCAPE_VELOCITY;

        final RectF stackBounds = getAllowableStackPositionRegion();

        // Target X translation (either the left or right side of the screen).
        final float destinationRelativeX = stackShouldFlingLeft
                ? stackBounds.left : stackBounds.right;

        // Minimum velocity required for the stack to make it to the targeted side of the screen,
        // taking friction into account (4.2f is the number that friction scalars are multiplied by
        // in DynamicAnimation.DragForce). This is an estimate - it could possibly be slightly off,
        // but the SpringAnimation at the end will ensure that it reaches the destination X
        // regardless.
        final float minimumVelocityToReachEdge =
                (destinationRelativeX - x) * (FLING_FRICTION_X * 4.2f);

        // Use the touch event's velocity if it's sufficient, otherwise use the minimum velocity so
        // that it'll make it all the way to the side of the screen.
        final float startXVelocity = stackShouldFlingLeft
                ? Math.min(minimumVelocityToReachEdge, velX)
                : Math.max(minimumVelocityToReachEdge, velX);

        flingThenSpringFirstBubbleWithStackFollowing(
                DynamicAnimation.TRANSLATION_X,
                startXVelocity,
                FLING_FRICTION_X,
                new SpringForce()
                        .setStiffness(SPRING_AFTER_FLING_STIFFNESS)
                        .setDampingRatio(SPRING_AFTER_FLING_DAMPING_RATIO),
                destinationRelativeX);

        flingThenSpringFirstBubbleWithStackFollowing(
                DynamicAnimation.TRANSLATION_Y,
                velY,
                FLING_FRICTION_Y,
                new SpringForce()
                        .setStiffness(SPRING_AFTER_FLING_STIFFNESS)
                        .setDampingRatio(SPRING_AFTER_FLING_DAMPING_RATIO),
                /* destination */ null);

        mLayout.setEndActionForMultipleProperties(
                () -> {
                    mRestingStackPosition = new PointF();
                    mRestingStackPosition.set(mStackPosition);
                    mLayout.removeEndActionForProperty(DynamicAnimation.TRANSLATION_X);
                    mLayout.removeEndActionForProperty(DynamicAnimation.TRANSLATION_Y);
                },
                DynamicAnimation.TRANSLATION_X, DynamicAnimation.TRANSLATION_Y);

        // If we're flinging now, there's no more touch event to catch up to.
        mFirstBubbleSpringingToTouch = false;
        mIsMovingFromFlinging = true;
        return destinationRelativeX;
    }

    /**
     * Where the stack would be if it were snapped to the nearest horizontal edge (left or right).
     */
    public PointF getStackPositionAlongNearestHorizontalEdge() {
        final PointF stackPos = getStackPosition();
        final boolean onLeft = mLayout.isFirstChildXLeftOfCenter(stackPos.x);
        final RectF bounds = getAllowableStackPositionRegion();

        stackPos.x = onLeft ? bounds.left : bounds.right;
        return stackPos;
    }

    /**
     * Moves the stack in response to rotation. We keep it in the most similar position by keeping
     * it on the same side, and positioning it the same percentage of the way down the screen
     * (taking status bar/nav bar into account by using the allowable region's height).
     */
    public void moveStackToSimilarPositionAfterRotation(boolean wasOnLeft, float verticalPercent) {
        final RectF allowablePos = getAllowableStackPositionRegion();
        final float allowableRegionHeight = allowablePos.bottom - allowablePos.top;

        final float x = wasOnLeft ? allowablePos.left : allowablePos.right;
        final float y = (allowableRegionHeight * verticalPercent) + allowablePos.top;

        setStackPosition(new PointF(x, y));
    }

    /**
     * Flings the first bubble along the given property's axis, using the provided configuration
     * values. When the animation ends - either by hitting the min/max, or by friction sufficiently
     * reducing momentum - a SpringAnimation takes over to snap the bubble to the given final
     * position.
     */
    protected void flingThenSpringFirstBubbleWithStackFollowing(
            DynamicAnimation.ViewProperty property,
            float vel,
            float friction,
            SpringForce spring,
            Float finalPosition) {
        Log.d(TAG, String.format("Flinging %s.",
                        PhysicsAnimationLayout.getReadablePropertyName(property)));

        StackPositionProperty firstBubbleProperty = new StackPositionProperty(property);
        final float currentValue = firstBubbleProperty.getValue(this);
        final RectF bounds = getAllowableStackPositionRegion();
        final float min =
                property.equals(DynamicAnimation.TRANSLATION_X)
                        ? bounds.left
                        : bounds.top;
        final float max =
                property.equals(DynamicAnimation.TRANSLATION_X)
                        ? bounds.right
                        : bounds.bottom;

        FlingAnimation flingAnimation = new FlingAnimation(this, firstBubbleProperty);
        flingAnimation.setFriction(friction)
                .setStartVelocity(vel)

                // If the bubble's property value starts beyond the desired min/max, use that value
                // instead so that the animation won't immediately end. If, for example, the user
                // drags the bubbles into the navigation bar, but then flings them upward, we want
                // the fling to occur despite temporarily having a value outside of the min/max. If
                // the bubbles are out of bounds and flung even farther out of bounds, the fling
                // animation will halt immediately and the SpringAnimation will take over, springing
                // it in reverse to the (legal) final position.
                .setMinValue(Math.min(currentValue, min))
                .setMaxValue(Math.max(currentValue, max))

                .addEndListener((animation, canceled, endValue, endVelocity) -> {
                    if (!canceled) {
                        springFirstBubbleWithStackFollowing(property, spring, endVelocity,
                                finalPosition != null
                                        ? finalPosition
                                        : Math.max(min, Math.min(max, endValue)));
                    }
                });

        cancelStackPositionAnimation(property);
        mStackPositionAnimations.put(property, flingAnimation);
        flingAnimation.start();
    }

    /**
     * Cancel any stack position animations that were started by calling
     * @link #flingThenSpringFirstBubbleWithStackFollowing}, and remove any corresponding end
     * listeners.
     */
    public void cancelStackPositionAnimations() {
        cancelStackPositionAnimation(DynamicAnimation.TRANSLATION_X);
        cancelStackPositionAnimation(DynamicAnimation.TRANSLATION_Y);

        mLayout.removeEndActionForProperty(DynamicAnimation.TRANSLATION_X);
        mLayout.removeEndActionForProperty(DynamicAnimation.TRANSLATION_Y);
    }

    /** Save the current IME height so that we know where the stack bounds should be. */
    public void setImeHeight(int imeHeight) {
        mImeHeight = imeHeight;
    }

    /**
     * Animates the stack either away from the newly visible IME, or back to its original position
     * due to the IME going away.
     */
    public void animateForImeVisibility(boolean imeVisible) {
        final float maxBubbleY = getAllowableStackPositionRegion().bottom;
        float destinationY = Float.MIN_VALUE;

        if (imeVisible) {
            // Stack is lower than it should be and overlaps the now-visible IME.
            if (mStackPosition.y > maxBubbleY && mPreImeY == Float.MIN_VALUE) {
                mPreImeY = mStackPosition.y;
                destinationY = maxBubbleY;
            }
        } else {
            if (mPreImeY > Float.MIN_VALUE) {
                destinationY = mPreImeY;
                mPreImeY = Float.MIN_VALUE;
            }
        }

        if (destinationY > Float.MIN_VALUE) {
            springFirstBubbleWithStackFollowing(
                    DynamicAnimation.TRANSLATION_Y,
                    getSpringForce(DynamicAnimation.TRANSLATION_Y, /* view */ null)
                            .setStiffness(SpringForce.STIFFNESS_LOW),
                    /* startVel */ 0f,
                    destinationY);
        }
    }

    /**
     * Returns the region within which the stack is allowed to rest. This goes slightly off the left
     * and right sides of the screen, below the status bar/cutout and above the navigation bar.
     * While the stack is not allowed to rest outside of these bounds, it can temporarily be
     * animated or dragged beyond them.
     */
    public RectF getAllowableStackPositionRegion() {
        final WindowInsets insets = mLayout.getRootWindowInsets();
        final RectF allowableRegion = new RectF();
        if (insets != null) {
            allowableRegion.left =
                    -mBubbleOffscreen
                            + Math.max(
                            insets.getSystemWindowInsetLeft(),
                            insets.getDisplayCutout() != null
                                    ? insets.getDisplayCutout().getSafeInsetLeft()
                                    : 0);
            allowableRegion.right =
                    mLayout.getWidth()
                            - mIndividualBubbleSize
                            + mBubbleOffscreen
                            - Math.max(
                            insets.getSystemWindowInsetRight(),
                            insets.getDisplayCutout() != null
                                    ? insets.getDisplayCutout().getSafeInsetRight()
                                    : 0);

            allowableRegion.top =
                    mBubblePaddingTop
                            + Math.max(
                            mStatusBarHeight,
                            insets.getDisplayCutout() != null
                                    ? insets.getDisplayCutout().getSafeInsetTop()
                                    : 0);
            allowableRegion.bottom =
                    mLayout.getHeight()
                            - mIndividualBubbleSize
                            - mBubblePaddingTop
                            - (mImeHeight > Float.MIN_VALUE ? mImeHeight + mBubblePaddingTop : 0f)
                            - Math.max(
                            insets.getSystemWindowInsetBottom(),
                            insets.getDisplayCutout() != null
                                    ? insets.getDisplayCutout().getSafeInsetBottom()
                                    : 0);
        }

        return allowableRegion;
    }

    /** Moves the stack in response to a touch event. */
    public void moveStackFromTouch(float x, float y) {

        // If we're springing to the touch point to 'catch up' after dragging out of the dismiss
        // target, then update the stack position animations instead of moving the bubble directly.
        if (mFirstBubbleSpringingToTouch) {
            final SpringAnimation springToTouchX =
                    (SpringAnimation) mStackPositionAnimations.get(DynamicAnimation.TRANSLATION_X);
            final SpringAnimation springToTouchY =
                    (SpringAnimation) mStackPositionAnimations.get(DynamicAnimation.TRANSLATION_Y);

            // If either animation is still running, we haven't caught up. Update the animations.
            if (springToTouchX.isRunning() || springToTouchY.isRunning()) {
                springToTouchX.animateToFinalPosition(x);
                springToTouchY.animateToFinalPosition(y);
            } else {
                // If the animations have finished, the stack is now at the touch point. We can
                // resume moving the bubble directly.
                mFirstBubbleSpringingToTouch = false;
            }
        }

        if (!mFirstBubbleSpringingToTouch && !mWithinDismissTarget) {
            moveFirstBubbleWithStackFollowing(x, y);
        }
    }

    /**
     * Demagnetizes the stack, springing it towards the given point. This also sets flags so that
     * subsequent touch events will update the final position of the demagnetization spring instead
     * of directly moving the bubbles, until demagnetization is complete.
     */
    public void demagnetizeFromDismissToPoint(float x, float y, float velX, float velY) {
        mWithinDismissTarget = false;
        mFirstBubbleSpringingToTouch = true;

        springFirstBubbleWithStackFollowing(
                DynamicAnimation.TRANSLATION_X,
                new SpringForce()
                        .setDampingRatio(DEFAULT_BOUNCINESS)
                        .setStiffness(DEFAULT_STIFFNESS),
                velX, x);

        springFirstBubbleWithStackFollowing(
                DynamicAnimation.TRANSLATION_Y,
                new SpringForce()
                        .setDampingRatio(DEFAULT_BOUNCINESS)
                        .setStiffness(DEFAULT_STIFFNESS),
                velY, y);
    }

    /**
     * Spring the stack towards the dismiss target, respecting existing velocity. This also sets
     * flags so that subsequent touch events will not move the stack until it's demagnetized.
     */
    public void magnetToDismiss(float velX, float velY, float destY, Runnable after) {
        mWithinDismissTarget = true;
        mFirstBubbleSpringingToTouch = false;

        animationForChildAtIndex(0)
                .translationX(mLayout.getWidth() / 2f - mIndividualBubbleSize / 2f)
                .translationY(destY, after)
                .withPositionStartVelocities(velX, velY)
                .withStiffness(SpringForce.STIFFNESS_MEDIUM)
                .withDampingRatio(SpringForce.DAMPING_RATIO_LOW_BOUNCY)
                .start();
    }

    /**
     * 'Implode' the stack by shrinking the bubbles via chained animations and fading them out.
     */
    public void implodeStack(Runnable after) {
        // Pop and fade the bubbles sequentially.
        animationForChildAtIndex(0)
                .scaleX(0.5f)
                .scaleY(0.5f)
                .alpha(0f)
                .withDampingRatio(SpringForce.DAMPING_RATIO_NO_BOUNCY)
                .withStiffness(SpringForce.STIFFNESS_HIGH)
                .start(() -> {
                    // Run the callback and reset flags. The child translation animations might
                    // still be running, but that's fine. Once the alpha is at 0f they're no longer
                    // visible anyway.
                    after.run();
                    mWithinDismissTarget = false;
                });
    }

    /**
     * Springs the first bubble to the given final position, with the rest of the stack 'following'.
     */
    protected void springFirstBubbleWithStackFollowing(
            DynamicAnimation.ViewProperty property, SpringForce spring,
            float vel, float finalPosition) {

        if (mLayout.getChildCount() == 0) {
            return;
        }

        Log.d(TAG, String.format("Springing %s to final position %f.",
                PhysicsAnimationLayout.getReadablePropertyName(property),
                finalPosition));

        StackPositionProperty firstBubbleProperty = new StackPositionProperty(property);
        SpringAnimation springAnimation =
                new SpringAnimation(this, firstBubbleProperty)
                        .setSpring(spring)
                        .setStartVelocity(vel);

        cancelStackPositionAnimation(property);
        mStackPositionAnimations.put(property, springAnimation);
        springAnimation.animateToFinalPosition(finalPosition);
    }

    @Override
    Set<DynamicAnimation.ViewProperty> getAnimatedProperties() {
        return Sets.newHashSet(
                DynamicAnimation.TRANSLATION_X, // For positioning.
                DynamicAnimation.TRANSLATION_Y,
                DynamicAnimation.ALPHA,         // For fading in new bubbles.
                DynamicAnimation.SCALE_X,       // For 'popping in' new bubbles.
                DynamicAnimation.SCALE_Y);
    }

    @Override
    int getNextAnimationInChain(DynamicAnimation.ViewProperty property, int index) {
        if (property.equals(DynamicAnimation.TRANSLATION_X)
                || property.equals(DynamicAnimation.TRANSLATION_Y)) {
            return index + 1;
        } else if (mWithinDismissTarget) {
            return index + 1; // Chain all animations in dismiss (scale, alpha, etc. are used).
        } else {
            return NONE;
        }
    }


    @Override
    float getOffsetForChainedPropertyAnimation(DynamicAnimation.ViewProperty property) {
        if (property.equals(DynamicAnimation.TRANSLATION_X)) {
            // If we're in the dismiss target, have the bubbles pile on top of each other with no
            // offset.
            if (mWithinDismissTarget) {
                return 0f;
            } else {
                // Offset to the left if we're on the left, or the right otherwise.
                return mLayout.isFirstChildXLeftOfCenter(mStackPosition.x)
                        ? -mStackOffset : mStackOffset;
            }
        } else {
            return 0f;
        }
    }

    @Override
    SpringForce getSpringForce(DynamicAnimation.ViewProperty property, View view) {
        return new SpringForce()
                .setDampingRatio(DEFAULT_BOUNCINESS)
                .setStiffness(mIsMovingFromFlinging ? FLING_FOLLOW_STIFFNESS : DEFAULT_STIFFNESS);
    }

    @Override
    void onChildAdded(View child, int index) {
        if (mLayout.getChildCount() == 1) {
            // If this is the first child added, position the stack in its starting position.
            moveStackToStartPosition();
        } else if (isStackPositionSet() && mLayout.indexOfChild(child) == 0) {
            // Otherwise, animate the bubble in if it's the newest bubble. If we're adding a bubble
            // to the back of the stack, it'll be largely invisible so don't bother animating it in.
            animateInBubble(child);
        }
    }

    @Override
    void onChildRemoved(View child, int index, Runnable finishRemoval) {
        // Animate the removing view in the opposite direction of the stack.
        final float xOffset = getOffsetForChainedPropertyAnimation(DynamicAnimation.TRANSLATION_X);
        animationForChild(child)
                .alpha(0f, finishRemoval /* after */)
                .scaleX(ANIMATE_IN_STARTING_SCALE)
                .scaleY(ANIMATE_IN_STARTING_SCALE)
                .translationX(mStackPosition.x - (-xOffset * ANIMATE_TRANSLATION_FACTOR))
                .start();

        if (mLayout.getChildCount() > 0) {
            animationForChildAtIndex(0).translationX(mStackPosition.x).start();
        } else {
            // Set the start position back to the default since we're out of bubbles. New bubbles
            // will then animate in from the start position.
            mStackPosition = getDefaultStartPosition();
        }
    }

    @Override
    void onChildReordered(View child, int oldIndex, int newIndex) {}

    @Override
    void onActiveControllerForLayout(PhysicsAnimationLayout layout) {
        Resources res = layout.getResources();
        mStackOffset = res.getDimensionPixelSize(R.dimen.bubble_stack_offset);
        mIndividualBubbleSize = res.getDimensionPixelSize(R.dimen.individual_bubble_size);
        mBubblePadding = res.getDimensionPixelSize(R.dimen.bubble_padding);
        mBubbleOffscreen = res.getDimensionPixelSize(R.dimen.bubble_stack_offscreen);
        mStackStartingVerticalOffset =
                res.getDimensionPixelSize(R.dimen.bubble_stack_starting_offset_y);
        mStatusBarHeight =
                res.getDimensionPixelSize(com.android.internal.R.dimen.status_bar_height);
    }

    /** Moves the stack, without any animation, to the starting position. */
    private void moveStackToStartPosition() {
        // Post to ensure that the layout's width and height have been calculated.
        mLayout.setVisibility(View.INVISIBLE);
        mLayout.post(() -> {
            setStackPosition(mRestingStackPosition == null
                    ? getDefaultStartPosition()
                    : mRestingStackPosition);
            mStackMovedToStartPosition = true;
            mLayout.setVisibility(View.VISIBLE);

            // Animate in the top bubble now that we're visible.
            if (mLayout.getChildCount() > 0) {
                animateInBubble(mLayout.getChildAt(0));
            }
        });
    }

    /**
     * Moves the first bubble instantly to the given X or Y translation, and instructs subsequent
     * bubbles to animate 'following' to the new location.
     */
    private void moveFirstBubbleWithStackFollowing(
            DynamicAnimation.ViewProperty property, float value) {

        // Update the canonical stack position.
        if (property.equals(DynamicAnimation.TRANSLATION_X)) {
            mStackPosition.x = value;
        } else if (property.equals(DynamicAnimation.TRANSLATION_Y)) {
            mStackPosition.y = value;
        }

        if (mLayout.getChildCount() > 0) {
            property.setValue(mLayout.getChildAt(0), value);
            if (mLayout.getChildCount() > 1) {
                animationForChildAtIndex(1)
                        .property(property, value + getOffsetForChainedPropertyAnimation(property))
                        .start();
            }
        }
    }

    /** Moves the stack to a position instantly, with no animation. */
    private void setStackPosition(PointF pos) {
        Log.d(TAG, String.format("Setting position to (%f, %f).", pos.x, pos.y));
        mStackPosition.set(pos.x, pos.y);

        // If we're not the active controller, we don't want to physically move the bubble views.
        if (isActiveController()) {
            mLayout.cancelAllAnimations();
            cancelStackPositionAnimations();

            // Since we're not using the chained animations, apply the offsets manually.
            final float xOffset = getOffsetForChainedPropertyAnimation(
                    DynamicAnimation.TRANSLATION_X);
            final float yOffset = getOffsetForChainedPropertyAnimation(
                    DynamicAnimation.TRANSLATION_Y);
            for (int i = 0; i < mLayout.getChildCount(); i++) {
                mLayout.getChildAt(i).setTranslationX(pos.x + (i * xOffset));
                mLayout.getChildAt(i).setTranslationY(pos.y + (i * yOffset));
            }
        }
    }

    /** Returns the default stack position, which is on the top right. */
    private PointF getDefaultStartPosition() {
        return new PointF(
                getAllowableStackPositionRegion().right,
                getAllowableStackPositionRegion().top + mStackStartingVerticalOffset);
    }

    private boolean isStackPositionSet() {
        return mStackMovedToStartPosition;
    }

    /** Animates in the given bubble. */
    private void animateInBubble(View child) {
        if (!isActiveController()) {
            return;
        }

        child.setTranslationY(mStackPosition.y);

        float xOffset = getOffsetForChainedPropertyAnimation(DynamicAnimation.TRANSLATION_X);
        animationForChild(child)
                .scaleX(ANIMATE_IN_STARTING_SCALE /* from */, 1f /* to */)
                .scaleY(ANIMATE_IN_STARTING_SCALE /* from */, 1f /* to */)
                .alpha(0f /* from */, 1f /* to */)
                .translationX(
                        mStackPosition.x - ANIMATE_TRANSLATION_FACTOR * xOffset /* from */,
                        mStackPosition.x /* to */)
                .start();
    }

    /**
     * Cancels any outstanding first bubble property animations that are running. This does not
     * affect the SpringAnimations controlling the individual bubbles' 'following' effect - it only
     * cancels animations started from {@link #springFirstBubbleWithStackFollowing} and
     * {@link #flingThenSpringFirstBubbleWithStackFollowing}.
     */
    private void cancelStackPositionAnimation(DynamicAnimation.ViewProperty property) {
        if (mStackPositionAnimations.containsKey(property)) {
            mStackPositionAnimations.get(property).cancel();
        }
    }

    /**
     * FloatProperty that uses {@link #moveFirstBubbleWithStackFollowing} to set the first bubble's
     * translation and animate the rest of the stack with it. A DynamicAnimation can animate this
     * property directly to move the first bubble and cause the stack to 'follow' to the new
     * location.
     *
     * This could also be achieved by simply animating the first bubble view and adding an update
     * listener to dispatch movement to the rest of the stack. However, this would require
     * duplication of logic in that update handler - it's simpler to keep all logic contained in the
     * {@link #moveFirstBubbleWithStackFollowing} method.
     */
    private class StackPositionProperty
            extends FloatPropertyCompat<StackAnimationController> {
        private final DynamicAnimation.ViewProperty mProperty;

        private StackPositionProperty(DynamicAnimation.ViewProperty property) {
            super(property.toString());
            mProperty = property;
        }

        @Override
        public float getValue(StackAnimationController controller) {
            return mLayout.getChildCount() > 0 ? mProperty.getValue(mLayout.getChildAt(0)) : 0;
        }

        @Override
        public void setValue(StackAnimationController controller, float value) {
            moveFirstBubbleWithStackFollowing(mProperty, value);
        }
    }
}
<|MERGE_RESOLUTION|>--- conflicted
+++ resolved
@@ -154,24 +154,6 @@
     /** Height of the status bar. */
     private float mStatusBarHeight;
 
-<<<<<<< HEAD
-    @Override
-    protected void setLayout(PhysicsAnimationLayout layout) {
-        super.setLayout(layout);
-
-        Resources res = layout.getResources();
-        mStackOffset = res.getDimensionPixelSize(R.dimen.bubble_stack_offset);
-        mIndividualBubbleSize = res.getDimensionPixelSize(R.dimen.individual_bubble_size);
-        mBubblePaddingTop = res.getDimensionPixelSize(R.dimen.bubble_padding_top);
-        mBubbleOffscreen = res.getDimensionPixelSize(R.dimen.bubble_stack_offscreen);
-        mStackStartingVerticalOffset =
-                res.getDimensionPixelSize(R.dimen.bubble_stack_starting_offset_y);
-        mStatusBarHeight =
-                res.getDimensionPixelSize(com.android.internal.R.dimen.status_bar_height);
-    }
-
-=======
->>>>>>> 65cba0fa
     /**
      * Instantly move the first bubble to the given point, and animate the rest of the stack behind
      * it with the 'following' effect.
@@ -676,7 +658,7 @@
         Resources res = layout.getResources();
         mStackOffset = res.getDimensionPixelSize(R.dimen.bubble_stack_offset);
         mIndividualBubbleSize = res.getDimensionPixelSize(R.dimen.individual_bubble_size);
-        mBubblePadding = res.getDimensionPixelSize(R.dimen.bubble_padding);
+        mBubblePaddingTop = res.getDimensionPixelSize(R.dimen.bubble_padding_top);
         mBubbleOffscreen = res.getDimensionPixelSize(R.dimen.bubble_stack_offscreen);
         mStackStartingVerticalOffset =
                 res.getDimensionPixelSize(R.dimen.bubble_stack_starting_offset_y);
