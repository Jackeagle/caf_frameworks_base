--- conflicted
+++ resolved
@@ -22,8 +22,5 @@
 public interface VolumeComponent extends DemoMode {
     ZenModeController getZenController();
     void setVolumePanel(VolumePanel panel);
-<<<<<<< HEAD
-=======
     void dismissNow();
->>>>>>> 23a90283
 }