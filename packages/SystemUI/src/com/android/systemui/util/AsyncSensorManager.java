--- conflicted
+++ resolved
@@ -48,10 +48,7 @@
  * without blocking. Note that this means registering listeners now always appears successful even
  * if it is not.
  */
-<<<<<<< HEAD
-=======
 @Singleton
->>>>>>> de843449
 public class AsyncSensorManager extends SensorManager
         implements PluginListener<SensorManagerPlugin> {
 
@@ -62,11 +59,6 @@
     private final HandlerThread mHandlerThread = new HandlerThread("async_sensor");
     @VisibleForTesting final Handler mHandler;
     private final List<SensorManagerPlugin> mPlugins;
-<<<<<<< HEAD
-
-    public AsyncSensorManager(SensorManager inner, PluginManager pluginManager) {
-        mInner = inner;
-=======
 
     @Inject
     public AsyncSensorManager(Context context, PluginManager pluginManager) {
@@ -76,7 +68,6 @@
     @VisibleForTesting
     AsyncSensorManager(SensorManager sensorManager, PluginManager pluginManager) {
         mInner = sensorManager;
->>>>>>> de843449
         mHandlerThread.start();
         mHandler = new Handler(mHandlerThread.getLooper());
         mSensorCache = mInner.getSensorList(Sensor.TYPE_ALL);
@@ -166,30 +157,13 @@
      * @param sensor
      * @param listener
      */
-<<<<<<< HEAD
-    public void requestPluginTriggerSensor(SensorManagerPlugin.Sensor sensor,
-            SensorManagerPlugin.TriggerEventListener listener) {
-=======
     public void registerPluginListener(SensorManagerPlugin.Sensor sensor,
             SensorManagerPlugin.SensorEventListener listener) {
->>>>>>> de843449
         if (mPlugins.isEmpty()) {
             Log.w(TAG, "No plugins registered");
         }
         mHandler.post(() -> {
             for (int i = 0; i < mPlugins.size(); i++) {
-<<<<<<< HEAD
-                mPlugins.get(i).registerTriggerEvent(sensor, listener);
-            }
-        });
-    }
-
-    public void cancelPluginTriggerSensor(SensorManagerPlugin.Sensor sensor,
-            SensorManagerPlugin.TriggerEventListener listener) {
-        mHandler.post(() -> {
-            for (int i = 0; i < mPlugins.size(); i++) {
-                mPlugins.get(i).unregisterTriggerEvent(sensor, listener);
-=======
                 mPlugins.get(i).registerListener(sensor, listener);
             }
         });
@@ -205,7 +179,6 @@
         mHandler.post(() -> {
             for (int i = 0; i < mPlugins.size(); i++) {
                 mPlugins.get(i).unregisterListener(sensor, listener);
->>>>>>> de843449
             }
         });
     }
