--- conflicted
+++ resolved
@@ -418,12 +418,6 @@
                 case CARD_IO_ERROR:
                     textResId = com.android.internal.R.string.lockscreen_sim_error_message_short;
                     break;
-<<<<<<< HEAD
-                case DEACTIVATED:
-                    textResId = com.android.internal.R.string.lockscreen_sim_deactivate;
-                    break;
-=======
->>>>>>> 554ff840
                 default:
                     textResId = com.android.internal.R.string.lockscreen_missing_sim_message_short;
                     break;
@@ -436,31 +430,14 @@
     }
 
     private void setCarrierText() {
-<<<<<<< HEAD
-        String carrierName = getMultiSimName(MSimConstants.SUB1) + ":"
-                + mCarrierTextSub[MSimConstants.SUB1]
-                + "    "
-                + getMultiSimName(MSimConstants.SUB2) + ":"
-                + mCarrierTextSub[MSimConstants.SUB2];
-        for (int i = 0; i < mMobileLabelViews.size(); i++) {
-            TextView v = mMobileLabelViews.get(i);
-=======
         String carrierName = mCarrierTextSub[MSimConstants.SUB1]
                   + "    " + mCarrierTextSub[MSimConstants.SUB2];
         for (int i = 0; i < mSubsLabelViews.size(); i++) {
             TextView v = mSubsLabelViews.get(i);
->>>>>>> 554ff840
             v.setText(carrierName);
         }
     }
 
-<<<<<<< HEAD
-    private String getMultiSimName(int subscription) {
-        return Settings.System.getString(mContext.getContentResolver(),
-                Settings.System.MULTI_SIM_NAME[subscription]);
-    }
-=======
->>>>>>> 554ff840
 
     // ===== Telephony ==============================================================
 
@@ -488,18 +465,9 @@
                 updateTelephonySignalStrength(mSubscription);
                 updateDataNetType(mSubscription);
                 updateDataIcon(mSubscription);
-<<<<<<< HEAD
-
-                // Update the network name if need show the carrier.
-                if (SystemProperties.getBoolean(PROP_KEY_SHOW_CARRIER, false)) {
-                    updateNetworkName(false, null, false, null, mSubscription);
-                    updateCarrierText(mSubscription);
-                }
-=======
                 updateNetworkName(mShowSpn[mSubscription], mSpn[mSubscription],
                                 mShowPlmn[mSubscription], mPlmn[mSubscription], mSubscription);
                 updateCarrierText(mSubscription);
->>>>>>> 554ff840
 
                 refreshViews(mSubscription);
             }
@@ -1442,8 +1410,6 @@
 
         // mobile label
         setCarrierText();
-<<<<<<< HEAD
-=======
         N = mMobileLabelViews.size();
         for (int i=0; i<N; i++) {
             TextView v = mMobileLabelViews.get(i);
@@ -1454,7 +1420,6 @@
                 v.setVisibility(View.VISIBLE);
             }
         }
->>>>>>> 554ff840
     }
 
     public void dump(FileDescriptor fd, PrintWriter pw, String[] args, int subscription) {
