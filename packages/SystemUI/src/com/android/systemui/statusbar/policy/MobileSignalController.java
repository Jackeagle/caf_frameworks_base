/*
 * Copyright (C) 2015 The Android Open Source Project
 *
 * Licensed under the Apache License, Version 2.0 (the "License");
 * you may not use this file except in compliance with the License.
 * You may obtain a copy of the License at
 *
 *      http://www.apache.org/licenses/LICENSE-2.0
 *
 * Unless required by applicable law or agreed to in writing, software
 * distributed under the License is distributed on an "AS IS" BASIS,
 * WITHOUT WARRANTIES OR CONDITIONS OF ANY KIND, either express or implied.
 * See the License for the specific language governing permissions and
 * limitations under the License.
 */
package com.android.systemui.statusbar.policy;

import android.content.Context;
import android.content.Intent;
import android.content.res.Resources;
import android.net.NetworkCapabilities;
import android.os.Looper;
import android.telephony.PhoneStateListener;
import android.telephony.ServiceState;
import android.telephony.SignalStrength;
import android.telephony.SubscriptionInfo;
import android.telephony.SubscriptionManager;
import android.telephony.TelephonyManager;
import android.text.TextUtils;
import android.util.Log;
import android.util.SparseArray;

import com.android.internal.annotations.VisibleForTesting;
import com.android.internal.telephony.TelephonyIntents;
import com.android.internal.telephony.cdma.EriInfo;
import com.android.systemui.R;
import com.android.systemui.statusbar.policy.NetworkController.IconState;
import com.android.systemui.statusbar.policy.NetworkControllerImpl.Config;
import com.android.systemui.statusbar.policy.NetworkControllerImpl.SubscriptionDefaults;

import java.io.PrintWriter;
import java.util.BitSet;
import java.util.Objects;


public class MobileSignalController extends SignalController<
        MobileSignalController.MobileState, MobileSignalController.MobileIconGroup> {
    private final TelephonyManager mPhone;
    private final SubscriptionDefaults mDefaults;
    private final String mNetworkNameDefault;
    private final String mNetworkNameSeparator;
    @VisibleForTesting
    final PhoneStateListener mPhoneStateListener;
    // Save entire info for logging, we only use the id.
    final SubscriptionInfo mSubscriptionInfo;

    // @VisibleForDemoMode
    final SparseArray<MobileIconGroup> mNetworkToIconLookup;

    private boolean mLastShowSpn;
    private String mLastSpn;
    private String mLastDataSpn;
    private boolean mLastShowPlmn;
    private String mLastPlmn;

    // Since some pieces of the phone state are interdependent we store it locally,
    // this could potentially become part of MobileState for simplification/complication
    // of code.
    private int mDataNetType = TelephonyManager.NETWORK_TYPE_UNKNOWN;
    private int mDataState = TelephonyManager.DATA_DISCONNECTED;
    private ServiceState mServiceState;
    private SignalStrength mSignalStrength;
    private MobileIconGroup mDefaultIcons;
    private Config mConfig;

    private final int STATUS_BAR_STYLE_ANDROID_DEFAULT = 0;
    private final int STATUS_BAR_STYLE_CDMA_1X_COMBINED = 1;
    private final int STATUS_BAR_STYLE_DEFAULT_DATA = 2;
    private final int STATUS_BAR_STYLE_DATA_VOICE = 3;
    private int mStyle = STATUS_BAR_STYLE_ANDROID_DEFAULT;

    // TODO: Reduce number of vars passed in, if we have the NetworkController, probably don't
    // need listener lists anymore.
    public MobileSignalController(Context context, Config config, boolean hasMobileData,
            TelephonyManager phone, CallbackHandler callbackHandler,
            NetworkControllerImpl networkController, SubscriptionInfo info,
            SubscriptionDefaults defaults, Looper receiverLooper) {
        super("MobileSignalController(" + info.getSubscriptionId() + ")", context,
                NetworkCapabilities.TRANSPORT_CELLULAR, callbackHandler,
                networkController);
        mNetworkToIconLookup = new SparseArray<>();
        mConfig = config;
        mPhone = phone;
        mDefaults = defaults;
        mSubscriptionInfo = info;
        mPhoneStateListener = new MobilePhoneStateListener(info.getSubscriptionId(),
                receiverLooper);
        mNetworkNameSeparator = getStringIfExists(R.string.status_bar_network_name_separator);
        mNetworkNameDefault = getStringIfExists(
                com.android.internal.R.string.lockscreen_carrier_default);

        if (config.readIconsFromXml) {
            TelephonyIcons.readIconsFromXml(context);
            mDefaultIcons = !mConfig.showAtLeast3G ? TelephonyIcons.G : TelephonyIcons.THREE_G;
        } else {
            mapIconSets();
        }

        mStyle = context.getResources().getInteger(R.integer.status_bar_style);

        String networkName = info.getCarrierName() != null ? info.getCarrierName().toString()
                : mNetworkNameDefault;
        mLastState.networkName = mCurrentState.networkName = networkName;
        mLastState.networkNameData = mCurrentState.networkNameData = networkName;
        mLastState.enabled = mCurrentState.enabled = hasMobileData;
        mLastState.iconGroup = mCurrentState.iconGroup = mDefaultIcons;
        // Get initial data sim state.
        updateDataSim();
    }

    public void setConfiguration(Config config) {
        mConfig = config;
        if (!config.readIconsFromXml) {
            mapIconSets();
        }
        updateTelephony();
    }

    public int getDataContentDescription() {
        return getIcons().mDataContentDescription;
    }

    public void setAirplaneMode(boolean airplaneMode) {
        mCurrentState.airplaneMode = airplaneMode;
        notifyListenersIfNecessary();
    }

    @Override
    public void updateConnectivity(BitSet connectedTransports, BitSet validatedTransports) {
        boolean isValidated = validatedTransports.get(mTransportType);
        mCurrentState.isDefault = connectedTransports.get(mTransportType);
        // Only show this as not having connectivity if we are default.
        mCurrentState.inetCondition = (isValidated || !mCurrentState.isDefault) ? 1 : 0;
        notifyListenersIfNecessary();
    }

    public void setCarrierNetworkChangeMode(boolean carrierNetworkChangeMode) {
        mCurrentState.carrierNetworkChangeMode = carrierNetworkChangeMode;
        updateTelephony();
    }

    /**
     * Start listening for phone state changes.
     */
    public void registerListener() {
        mPhone.listen(mPhoneStateListener,
                PhoneStateListener.LISTEN_SERVICE_STATE
                        | PhoneStateListener.LISTEN_SIGNAL_STRENGTHS
                        | PhoneStateListener.LISTEN_CALL_STATE
                        | PhoneStateListener.LISTEN_DATA_CONNECTION_STATE
                        | PhoneStateListener.LISTEN_DATA_ACTIVITY
                        | PhoneStateListener.LISTEN_CARRIER_NETWORK_CHANGE);
    }

    /**
     * Stop listening for phone state changes.
     */
    public void unregisterListener() {
        mPhone.listen(mPhoneStateListener, 0);
    }

    /**
     * Produce a mapping of data network types to icon groups for simple and quick use in
     * updateTelephony.
     */
    private void mapIconSets() {
        mNetworkToIconLookup.clear();

        mNetworkToIconLookup.put(TelephonyManager.NETWORK_TYPE_EVDO_0, TelephonyIcons.THREE_G);
        mNetworkToIconLookup.put(TelephonyManager.NETWORK_TYPE_EVDO_A, TelephonyIcons.THREE_G);
        mNetworkToIconLookup.put(TelephonyManager.NETWORK_TYPE_EVDO_B, TelephonyIcons.THREE_G);
        mNetworkToIconLookup.put(TelephonyManager.NETWORK_TYPE_EHRPD, TelephonyIcons.THREE_G);
        mNetworkToIconLookup.put(TelephonyManager.NETWORK_TYPE_UMTS, TelephonyIcons.THREE_G);
        mNetworkToIconLookup.put(TelephonyManager.NETWORK_TYPE_TD_SCDMA, TelephonyIcons.THREE_G);

        if (!mConfig.showAtLeast3G) {
            mNetworkToIconLookup.put(TelephonyManager.NETWORK_TYPE_UNKNOWN,
                    TelephonyIcons.UNKNOWN);
            mNetworkToIconLookup.put(TelephonyManager.NETWORK_TYPE_EDGE, TelephonyIcons.E);
            mNetworkToIconLookup.put(TelephonyManager.NETWORK_TYPE_CDMA, TelephonyIcons.ONE_X);
            mNetworkToIconLookup.put(TelephonyManager.NETWORK_TYPE_1xRTT, TelephonyIcons.ONE_X);

            mDefaultIcons = TelephonyIcons.G;
        } else {
            mNetworkToIconLookup.put(TelephonyManager.NETWORK_TYPE_UNKNOWN,
                    TelephonyIcons.THREE_G);
            mNetworkToIconLookup.put(TelephonyManager.NETWORK_TYPE_EDGE,
                    TelephonyIcons.THREE_G);
            mNetworkToIconLookup.put(TelephonyManager.NETWORK_TYPE_CDMA,
                    TelephonyIcons.THREE_G);
            mNetworkToIconLookup.put(TelephonyManager.NETWORK_TYPE_1xRTT,
                    TelephonyIcons.THREE_G);
            mDefaultIcons = TelephonyIcons.THREE_G;
        }

        MobileIconGroup hGroup = TelephonyIcons.THREE_G;
        if (mConfig.hspaDataDistinguishable) {
            hGroup = TelephonyIcons.H;
        }
        mNetworkToIconLookup.put(TelephonyManager.NETWORK_TYPE_HSDPA, hGroup);
        mNetworkToIconLookup.put(TelephonyManager.NETWORK_TYPE_HSUPA, hGroup);
        mNetworkToIconLookup.put(TelephonyManager.NETWORK_TYPE_HSPA, hGroup);
        if (mContext.getResources().getBoolean(R.bool.config_show4gForHspap)) {
            mNetworkToIconLookup.put(TelephonyManager.NETWORK_TYPE_HSPAP, TelephonyIcons.FOUR_G);
        } else {
            mNetworkToIconLookup.put(TelephonyManager.NETWORK_TYPE_HSPAP, hGroup);
        }

        if (mConfig.show4gForLte) {
            mNetworkToIconLookup.put(TelephonyManager.NETWORK_TYPE_LTE, TelephonyIcons.FOUR_G);
            mNetworkToIconLookup.put(TelephonyManager.NETWORK_TYPE_LTE_CA,
                TelephonyIcons.FOUR_G_PLUS);
        } else {
            mNetworkToIconLookup.put(TelephonyManager.NETWORK_TYPE_LTE, TelephonyIcons.LTE);
            mNetworkToIconLookup.put(TelephonyManager.NETWORK_TYPE_LTE_CA, TelephonyIcons.LTE);
        }
        mNetworkToIconLookup.put(TelephonyManager.NETWORK_TYPE_IWLAN, TelephonyIcons.WFC);
    }

    @Override
    public void notifyListeners() {
        if (mConfig.readIconsFromXml) {
            generateIconGroup();
        }
        MobileIconGroup icons = getIcons();

        String contentDescription = getStringIfExists(getContentDescription());
        String dataContentDescription = getStringIfExists(icons.mDataContentDescription);

        // Show icon in QS when we are connected or need to show roaming.
        boolean showDataIcon = mCurrentState.dataConnected
                || mCurrentState.iconGroup == TelephonyIcons.ROAMING;
        IconState statusIcon = new IconState(mCurrentState.enabled && !mCurrentState.airplaneMode,
                getCurrentIconId(), contentDescription);

        int qsTypeIcon = 0;
        IconState qsIcon = null;
        String description = null;
        // Only send data sim callbacks to QS.
        if (mCurrentState.dataSim) {
            qsTypeIcon = showDataIcon ? icons.mQsDataType : 0;
            qsIcon = new IconState(mCurrentState.enabled
                    && !mCurrentState.isEmergency, getQsCurrentIconId(), contentDescription);
            description = mCurrentState.isEmergency ? null : mCurrentState.networkName;
        }
        boolean activityIn = mCurrentState.dataConnected
                        && !mCurrentState.carrierNetworkChangeMode
                        && mCurrentState.activityIn;
        boolean activityOut = mCurrentState.dataConnected
                        && !mCurrentState.carrierNetworkChangeMode
                        && mCurrentState.activityOut;
        showDataIcon &= mCurrentState.isDefault
                || mCurrentState.iconGroup == TelephonyIcons.ROAMING;
        showDataIcon &= mStyle == STATUS_BAR_STYLE_ANDROID_DEFAULT;
        int typeIcon = showDataIcon ? icons.mDataType : 0;
        int dataActivityId = showMobileActivity() ? 0 : icons.mActivityId;
        int mobileActivityId = showMobileActivity() ? icons.mActivityId : 0;
        mCallbackHandler.setMobileDataIndicators(statusIcon, qsIcon, typeIcon, qsTypeIcon,
                activityIn, activityOut, dataActivityId, mobileActivityId,
                icons.mStackedDataIcon, icons.mStackedVoiceIcon,
                dataContentDescription, description, icons.mIsWide,
                mSubscriptionInfo.getSubscriptionId());
    }

    @Override
    protected MobileState cleanState() {
        return new MobileState();
    }

    @Override
    public int getCurrentIconId() {
        if (mConfig.readIconsFromXml && mCurrentState.connected) {
            return getIcons().mSingleSignalIcon;
        } else {
            return super.getCurrentIconId();
        }
    }

    private boolean hasService() {
        if (mServiceState != null) {
            // Consider the device to be in service if either voice or data
            // service is available. Some SIM cards are marketed as data-only
            // and do not support voice service, and on these SIM cards, we
            // want to show signal bars for data service as well as the "no
            // service" or "emergency calls only" text that indicates that voice
            // is not available.
            switch (mServiceState.getVoiceRegState()) {
                case ServiceState.STATE_POWER_OFF:
                    return false;
                case ServiceState.STATE_OUT_OF_SERVICE:
                case ServiceState.STATE_EMERGENCY_ONLY:
                    return mServiceState.getDataRegState() == ServiceState.STATE_IN_SERVICE;
                default:
                    return true;
            }
        } else {
            return false;
        }
    }

    private boolean isCdma() {
        return (mSignalStrength != null) && !mSignalStrength.isGsm();
    }

    public boolean isEmergencyOnly() {
        return (mServiceState != null && mServiceState.isEmergencyOnly());
    }

    private boolean isRoaming() {
        if (isCdma()) {
            final int iconMode = mServiceState.getCdmaEriIconMode();
            return mServiceState.getCdmaEriIconIndex() != EriInfo.ROAMING_INDICATOR_OFF
                    && (iconMode == EriInfo.ROAMING_ICON_MODE_NORMAL
                        || iconMode == EriInfo.ROAMING_ICON_MODE_FLASH);
        } else {
            return mServiceState != null && mServiceState.getRoaming();
        }
    }

    private boolean isCarrierNetworkChangeActive() {
        return mCurrentState.carrierNetworkChangeMode;
    }

    public void handleBroadcast(Intent intent) {
        String action = intent.getAction();
        if (action.equals(TelephonyIntents.SPN_STRINGS_UPDATED_ACTION)) {
            updateNetworkName(intent.getBooleanExtra(TelephonyIntents.EXTRA_SHOW_SPN, false),
                    intent.getStringExtra(TelephonyIntents.EXTRA_SPN),
                    intent.getStringExtra(TelephonyIntents.EXTRA_DATA_SPN),
                    intent.getBooleanExtra(TelephonyIntents.EXTRA_SHOW_PLMN, false),
                    intent.getStringExtra(TelephonyIntents.EXTRA_PLMN));
            notifyListenersIfNecessary();
        } else if (action.equals(TelephonyIntents.ACTION_DEFAULT_DATA_SUBSCRIPTION_CHANGED)) {
            updateDataSim();
            notifyListenersIfNecessary();
        } else if (action.equals(Intent.ACTION_LOCALE_CHANGED)) {
            if (mConfig.showLocale) {
                updateNetworkName(mLastShowSpn, mLastSpn, mLastDataSpn, mLastShowPlmn, mLastPlmn);
                notifyListenersIfNecessary();
            }
        }
    }

    private void updateDataSim() {
        int defaultDataSub = mDefaults.getDefaultDataSubId();
        if (SubscriptionManager.isValidSubscriptionId(defaultDataSub)) {
            mCurrentState.dataSim = defaultDataSub == mSubscriptionInfo.getSubscriptionId();
        } else {
            // There doesn't seem to be a data sim selected, however if
            // there isn't a MobileSignalController with dataSim set, then
            // QS won't get any callbacks and will be blank.  Instead
            // lets just assume we are the data sim (which will basically
            // show one at random) in QS until one is selected.  The user
            // should pick one soon after, so we shouldn't be in this state
            // for long.
            mCurrentState.dataSim = true;
        }
    }

    private String getLocalString(String originalString) {
        return android.util.NativeTextHelper.getLocalString(mContext, originalString,
                          com.android.internal.R.array.origin_carrier_names,
                          com.android.internal.R.array.locale_carrier_names);
    }

    private String getNetworkClassString(ServiceState state) {
        if (state != null && (state.getDataRegState() == ServiceState.STATE_IN_SERVICE ||
                state.getVoiceRegState() == ServiceState.STATE_IN_SERVICE)) {
            int voiceNetType = state.getVoiceNetworkType();
            int dataNetType =  state.getDataNetworkType();
            int chosenNetType =
                    ((dataNetType == TelephonyManager.NETWORK_TYPE_UNKNOWN)
                    ? voiceNetType : dataNetType);
            return networkClassToString(TelephonyManager.getNetworkClass(chosenNetType));
        } else {
            return "";
        }
    }

    private String networkClassToString (int networkClass) {
        final int[] classIds = { 0, // TelephonyManager.NETWORK_CLASS_UNKNOWN
            com.android.internal.R.string.config_rat_2g,
            com.android.internal.R.string.config_rat_3g,
            com.android.internal.R.string.config_rat_4g };
        String classString = null;
        if (networkClass < classIds.length) {
            classString = mContext.getResources().getString(classIds[networkClass]);
        }
        return (classString == null) ? "" : classString;
    }

    /**
     * Updates the network's name based on incoming spn and plmn.
     */
    void updateNetworkName(boolean showSpn, String spn, String dataSpn,
            boolean showPlmn, String plmn) {
        mLastShowSpn = showSpn;
        mLastSpn = spn;
        mLastDataSpn = dataSpn;
        mLastShowPlmn = showPlmn;
        mLastPlmn = plmn;
        if (CHATTY) {
            Log.d("CarrierLabel", "updateNetworkName showSpn=" + showSpn
                    + " spn=" + spn + " dataSpn=" + dataSpn
                    + " showPlmn=" + showPlmn + " plmn=" + plmn);
        }
        if (mConfig.showLocale) {
            if (showSpn && !TextUtils.isEmpty(spn)) {
                spn = getLocalString(spn);
            }
            if (showSpn && !TextUtils.isEmpty(dataSpn)) {
                dataSpn = getLocalString(dataSpn);
            }
            if (showPlmn && !TextUtils.isEmpty(plmn)) {
                plmn = getLocalString(plmn);
            }
        }
        if (showPlmn && showSpn && !TextUtils.isEmpty(spn) && !TextUtils.isEmpty(plmn)
                && plmn.equals(spn)) {
            showSpn = false;
        }
        String networkClass = getNetworkClassString(mServiceState);
        StringBuilder str = new StringBuilder();
        StringBuilder strData = new StringBuilder();
        if (showPlmn && plmn != null) {
            str.append(plmn);
            strData.append(plmn);
            if (mConfig.showRat) {
                str.append(" ").append(networkClass);
                strData.append(" ").append(networkClass);
            }
        }
        if (showSpn && spn != null) {
            if (str.length() != 0) {
                str.append(mNetworkNameSeparator);
            }
            str.append(spn);
            if (mConfig.showRat) str.append(" ").append(networkClass);
        }
        if (str.length() != 0) {
            mCurrentState.networkName = str.toString();
        } else {
            mCurrentState.networkName = mNetworkNameDefault;
        }
        if (showSpn && dataSpn != null) {
            if (strData.length() != 0) {
                strData.append(mNetworkNameSeparator);
            }
            strData.append(dataSpn);
            if (mConfig.showRat) strData.append(" ").append(networkClass);
        }
        if (strData.length() != 0) {
            mCurrentState.networkNameData = strData.toString();
        } else {
            mCurrentState.networkNameData = mNetworkNameDefault;
        }
    }

    /**
     * Updates the current state based on mServiceState, mSignalStrength, mDataNetType,
     * mDataState, and mSimState.  It should be called any time one of these is updated.
     * This will call listeners if necessary.
     */
    private final void updateTelephony() {
        if (DEBUG) {
            Log.d(mTag, "updateTelephony: hasService=" + hasService()
                    + " ss=" + mSignalStrength);
        }
        mCurrentState.connected = hasService() && mSignalStrength != null;
        if (mCurrentState.connected) {
            if (!mSignalStrength.isGsm() && mConfig.alwaysShowCdmaRssi) {
                mCurrentState.level = mSignalStrength.getCdmaLevel();
            } else {
                mCurrentState.level = mSignalStrength.getLevel();
                if (mConfig.showRsrpSignalLevelforLTE) {
                    int dataType = mServiceState.getDataNetworkType();
                    if (dataType == TelephonyManager.NETWORK_TYPE_LTE ||
                            dataType == TelephonyManager.NETWORK_TYPE_LTE_CA) {
                        mCurrentState.level = getAlternateLteLevel(mSignalStrength);
                    }
                }
            }
        }
        if (mNetworkToIconLookup.indexOfKey(mDataNetType) >= 0) {
            mCurrentState.iconGroup = mNetworkToIconLookup.get(mDataNetType);
        } else {
            mCurrentState.iconGroup = mDefaultIcons;
        }
        mCurrentState.dataConnected = mCurrentState.connected
                && mDataState == TelephonyManager.DATA_CONNECTED;

        if (isCarrierNetworkChangeActive()) {
            mCurrentState.iconGroup = TelephonyIcons.CARRIER_NETWORK_CHANGE;
        } else if (isRoaming()) {
            mCurrentState.iconGroup = TelephonyIcons.ROAMING;
        }
        if (isEmergencyOnly() != mCurrentState.isEmergency) {
            mCurrentState.isEmergency = isEmergencyOnly();
            mNetworkController.recalculateEmergency();
        }
        // Fill in the network name if we think we have it.
        if (mCurrentState.networkName == mNetworkNameDefault && mServiceState != null
                && !TextUtils.isEmpty(mServiceState.getOperatorAlphaShort())) {
            mCurrentState.networkName = mServiceState.getOperatorAlphaShort();
        }

        if (mConfig.readIconsFromXml) {
            mCurrentState.voiceLevel = getVoiceSignalLevel();
        }

        notifyListenersIfNecessary();
    }

    private void generateIconGroup() {
        final int level = mCurrentState.level;
        final int voiceLevel = mCurrentState.voiceLevel;
        final int inet = mCurrentState.inetCondition;
        final boolean dataConnected = mCurrentState.dataConnected;
        final boolean roaming = isRoaming();
        final int voiceType = getVoiceNetworkType();
        final int dataType =  getDataNetworkType();

        int[][] sbIcons = TelephonyIcons.TELEPHONY_SIGNAL_STRENGTH;
        int[][] qsIcons = TelephonyIcons.QS_TELEPHONY_SIGNAL_STRENGTH;
        int[] contentDesc = AccessibilityContentDescriptions.PHONE_SIGNAL_STRENGTH;
        int sbDiscState = TelephonyIcons.TELEPHONY_NO_NETWORK;
        int qsDiscState = TelephonyIcons.QS_TELEPHONY_NO_NETWORK;
        int discContentDesc = AccessibilityContentDescriptions.PHONE_SIGNAL_STRENGTH[0];
        int dataContentDesc, dataTypeIcon, qsDataTypeIcon, dataActivityId;
        int singleSignalIcon, stackedDataIcon = 0, stackedVoiceIcon = 0;

        final int slotId = getSimSlotIndex();
        if (slotId < 0 || slotId > mPhone.getPhoneCount()) {
            Log.e(mTag, "generateIconGroup invalid slotId:" + slotId);
            return;
        }

        if (DEBUG) Log.d(mTag, "generateIconGroup slot:" + slotId + " style:" + mStyle
                + " connected:" + mCurrentState.connected + " inetCondition:" + inet
                + " roaming:" + roaming + " level:" + level + " voiceLevel:" + voiceLevel
                + " dataConnected:" + dataConnected
                + " dataActivity:" + mCurrentState.dataActivity
                + " CS:" + voiceType
                + "/" + TelephonyManager.getNetworkTypeName(voiceType)
                + ", PS:" + dataType
                + "/" + TelephonyManager.getNetworkTypeName(dataType));

        // Update data icon set
        int chosenNetworkType = ((dataType == TelephonyManager.NETWORK_TYPE_UNKNOWN)
                ? voiceType : dataType);
        TelephonyIcons.updateDataType(slotId, chosenNetworkType, mConfig.showAtLeast3G,
                mConfig.show4gForLte, mConfig.hspaDataDistinguishable, inet);

        // Update signal strength icons
        singleSignalIcon = TelephonyIcons.getSignalStrengthIcon(slotId, inet, level, roaming);
        if (DEBUG) {
            Log.d(mTag, "singleSignalIcon:" + getResourceName(singleSignalIcon));
        }

        dataActivityId = (mCurrentState.dataConnected && slotId >= 0) ?
                TelephonyIcons.getDataActivity(slotId, mCurrentState.dataActivity) : 0;

        // Convert the icon to unstacked if necessary.
        int unstackedSignalIcon = TelephonyIcons.convertMobileStrengthIcon(singleSignalIcon);
        if (DEBUG) {
            Log.d(mTag, "unstackedSignalIcon:" + getResourceName(unstackedSignalIcon));
        }
        if (singleSignalIcon != unstackedSignalIcon) {
            stackedDataIcon = singleSignalIcon;
            singleSignalIcon = unstackedSignalIcon;
        }

        if (mStyle == STATUS_BAR_STYLE_CDMA_1X_COMBINED) {
            if (!roaming && showDataAndVoice()) {
                stackedVoiceIcon = TelephonyIcons.getStackedVoiceIcon(voiceLevel);
            } else if (roaming && dataActivityId != 0) {
                // Remove data type indicator if already shown in data activity icon.
                singleSignalIcon = TelephonyIcons.getRoamingSignalIconId(level, inet);
            }
        }

        // Clear satcked data icon if no satcked voice icon.
        if (stackedVoiceIcon == 0) stackedDataIcon = 0;

        contentDesc = TelephonyIcons.getSignalStrengthDes(slotId);
        sbDiscState = TelephonyIcons.getSignalNullIcon(slotId);
        if (DEBUG) {
            Log.d(mTag, "singleSignalIcon=" + getResourceName(singleSignalIcon)
                    + " dataActivityId=" + getResourceName(dataActivityId)
                    + " stackedDataIcon=" + getResourceName(stackedDataIcon)
                    + " stackedVoiceIcon=" + getResourceName(stackedVoiceIcon));
        }

        // Update data net type icons
        if (dataType == TelephonyManager.NETWORK_TYPE_IWLAN) {
            // wimax is a special 4g network not handled by telephony
            dataTypeIcon = TelephonyIcons.ICON_4G;
            qsDataTypeIcon = TelephonyIcons.QS_DATA_4G;
            dataContentDesc = R.string.accessibility_data_connection_4g;
        } else {
            dataTypeIcon = TelephonyIcons.getDataTypeIcon(slotId);
            dataContentDesc = TelephonyIcons.getDataTypeDesc(slotId);
            qsDataTypeIcon = TelephonyIcons.getQSDataTypeIcon(slotId);
        }
        if (roaming) {
            dataTypeIcon = TelephonyIcons.ROAMING_ICON;
            qsDataTypeIcon = TelephonyIcons.QS_DATA_R;
        }
        if (DEBUG) {
            Log.d(mTag, "updateDataNetType, dataTypeIcon=" + getResourceName(dataTypeIcon)
                    + " qsDataTypeIcon=" + getResourceName(qsDataTypeIcon)
                    + " dataContentDesc=" + dataContentDesc);
        }
        mCurrentState.iconGroup = new MobileIconGroup(
                TelephonyManager.getNetworkTypeName(dataType),
                sbIcons, qsIcons, contentDesc, 0, 0, sbDiscState, qsDiscState, discContentDesc,
                dataContentDesc, dataTypeIcon, false, qsDataTypeIcon,
                singleSignalIcon, stackedDataIcon, stackedVoiceIcon, dataActivityId);
    }

    private int getSimSlotIndex() {
        int slotId = -1;
        if (mSubscriptionInfo != null) {
            slotId = mSubscriptionInfo.getSimSlotIndex();
        }
        if (DEBUG) Log.d(mTag, "getSimSlotIndex, slotId: " + slotId);
        return slotId;
    }

    private boolean showMobileActivity() {
        return (mStyle == STATUS_BAR_STYLE_DEFAULT_DATA)
                || (mStyle == STATUS_BAR_STYLE_ANDROID_DEFAULT);
    }

    private int getVoiceNetworkType() {
        if (mServiceState == null) {
            return TelephonyManager.NETWORK_TYPE_UNKNOWN;
        }
        return mServiceState.getVoiceNetworkType();
    }

    private int getDataNetworkType() {
        if (mServiceState == null) {
            return TelephonyManager.NETWORK_TYPE_UNKNOWN;
        }
        return mServiceState.getDataNetworkType();
    }

    private int getVoiceSignalLevel() {
        if (mSignalStrength == null) {
            return SignalStrength.SIGNAL_STRENGTH_NONE_OR_UNKNOWN;
        }
        boolean isCdma = TelephonyManager.PHONE_TYPE_CDMA == TelephonyManager.getDefault()
                .getCurrentPhoneType(mSubscriptionInfo.getSubscriptionId());
        return isCdma ? mSignalStrength.getCdmaLevel() : mSignalStrength.getGsmLevel();
    }

    private boolean showDataAndVoice() {
        if (mStyle != STATUS_BAR_STYLE_CDMA_1X_COMBINED) {
            return false;
        }
        int dataType = getDataNetworkType();
        int voiceType = getVoiceNetworkType();
        if ((dataType == TelephonyManager.NETWORK_TYPE_EVDO_0
                || dataType == TelephonyManager.NETWORK_TYPE_EVDO_0
                || dataType == TelephonyManager.NETWORK_TYPE_EVDO_A
                || dataType == TelephonyManager.NETWORK_TYPE_EVDO_B
                || dataType == TelephonyManager.NETWORK_TYPE_EHRPD
                || dataType == TelephonyManager.NETWORK_TYPE_LTE
                || dataType == TelephonyManager.NETWORK_TYPE_LTE_CA)
<<<<<<< HEAD
                && (voiceType == TelephonyManager.NETWORK_TYPE_GSM
                    || voiceType == TelephonyManager.NETWORK_TYPE_1xRTT
=======
                && (voiceType == TelephonyManager.NETWORK_TYPE_1xRTT
>>>>>>> 86fe091d
                    || voiceType == TelephonyManager.NETWORK_TYPE_CDMA)) {
            return true;
        }
        return false;
    }

    private boolean show1xOnly() {
        int dataType = getDataNetworkType();
        int voiceType = getVoiceNetworkType();
        if (dataType == TelephonyManager.NETWORK_TYPE_1xRTT
                || dataType == TelephonyManager.NETWORK_TYPE_CDMA) {
            return true;
        }
        return false;
    }

    private int getAlternateLteLevel(SignalStrength signalStrength) {
        int lteRsrp = signalStrength.getLteDbm();
        int rsrpLevel = SignalStrength.SIGNAL_STRENGTH_NONE_OR_UNKNOWN;
        if (lteRsrp > -44) rsrpLevel = SignalStrength.SIGNAL_STRENGTH_NONE_OR_UNKNOWN;
        else if (lteRsrp >= -97) rsrpLevel = SignalStrength.SIGNAL_STRENGTH_GREAT;
        else if (lteRsrp >= -105) rsrpLevel = SignalStrength.SIGNAL_STRENGTH_GOOD;
        else if (lteRsrp >= -113) rsrpLevel = SignalStrength.SIGNAL_STRENGTH_MODERATE;
        else if (lteRsrp >= -120) rsrpLevel = SignalStrength.SIGNAL_STRENGTH_POOR;
        else if (lteRsrp >= -140) rsrpLevel = SignalStrength.SIGNAL_STRENGTH_NONE_OR_UNKNOWN;
        if (DEBUG) {
            Log.d(mTag, "getAlternateLteLevel lteRsrp:" + lteRsrp + " rsrpLevel = " + rsrpLevel);
        }
        return rsrpLevel;
    }

    protected String getResourceName(int resId) {
        if (resId != 0) {
            final Resources res = mContext.getResources();
            try {
                return res.getResourceName(resId);
            } catch (android.content.res.Resources.NotFoundException ex) {
                return "(unknown)";
            }
        } else {
            return "(null)";
        }
    }

    @VisibleForTesting
    void setActivity(int activity) {
        mCurrentState.activityIn = activity == TelephonyManager.DATA_ACTIVITY_INOUT
                || activity == TelephonyManager.DATA_ACTIVITY_IN;
        mCurrentState.activityOut = activity == TelephonyManager.DATA_ACTIVITY_INOUT
                || activity == TelephonyManager.DATA_ACTIVITY_OUT;
        if (mConfig.readIconsFromXml) {
            mCurrentState.dataActivity = activity;
        }
        notifyListenersIfNecessary();
    }

    @Override
    public void dump(PrintWriter pw) {
        super.dump(pw);
        pw.println("  mSubscription=" + mSubscriptionInfo + ",");
        pw.println("  mServiceState=" + mServiceState + ",");
        pw.println("  mSignalStrength=" + mSignalStrength + ",");
        pw.println("  mDataState=" + mDataState + ",");
        pw.println("  mDataNetType=" + mDataNetType + ",");
    }

    class MobilePhoneStateListener extends PhoneStateListener {
        public MobilePhoneStateListener(int subId, Looper looper) {
            super(subId, looper);
        }

        @Override
        public void onSignalStrengthsChanged(SignalStrength signalStrength) {
            if (DEBUG) {
                Log.d(mTag, "onSignalStrengthsChanged signalStrength=" + signalStrength +
                        ((signalStrength == null) ? "" : (" level=" + signalStrength.getLevel())));
            }
            mSignalStrength = signalStrength;
            updateTelephony();
        }

        @Override
        public void onServiceStateChanged(ServiceState state) {
            if (DEBUG) {
                Log.d(mTag, "onServiceStateChanged voiceState=" + state.getVoiceRegState()
                        + " dataState=" + state.getDataRegState());
            }
            mServiceState = state;
            updateNetworkName(mLastShowSpn, mLastSpn, mLastDataSpn, mLastShowPlmn, mLastPlmn);
            updateTelephony();
        }

        @Override
        public void onDataConnectionStateChanged(int state, int networkType) {
            if (DEBUG) {
                Log.d(mTag, "onDataConnectionStateChanged: state=" + state
                        + " type=" + networkType);
            }
            mDataState = state;
            mDataNetType = networkType;
            updateTelephony();
        }

        @Override
        public void onDataActivity(int direction) {
            if (DEBUG) {
                Log.d(mTag, "onDataActivity: direction=" + direction);
            }
            setActivity(direction);
        }

        @Override
        public void onCarrierNetworkChange(boolean active) {
            if (DEBUG) {
                Log.d(mTag, "onCarrierNetworkChange: active=" + active);
            }
            mCurrentState.carrierNetworkChangeMode = active;

            updateTelephony();
        }
    };

    static class MobileIconGroup extends SignalController.IconGroup {
        final int mDataContentDescription; // mContentDescriptionDataType
        final int mDataType;
        final boolean mIsWide;
        final int mQsDataType;
        final int mSingleSignalIcon;
        final int mStackedDataIcon;
        final int mStackedVoiceIcon;
        final int mActivityId;

        public MobileIconGroup(String name, int[][] sbIcons, int[][] qsIcons, int[] contentDesc,
                int sbNullState, int qsNullState, int sbDiscState, int qsDiscState,
                int discContentDesc, int dataContentDesc, int dataType, boolean isWide,
                int qsDataType) {
                this(name, sbIcons, qsIcons, contentDesc, sbNullState, qsNullState, sbDiscState,
                        qsDiscState, discContentDesc, dataContentDesc, dataType, isWide,
                        qsDataType, 0, 0, 0, 0);
        }

        public MobileIconGroup(String name, int[][] sbIcons, int[][] qsIcons, int[] contentDesc,
                int sbNullState, int qsNullState, int sbDiscState, int qsDiscState,
                int discContentDesc, int dataContentDesc, int dataType, boolean isWide,
                int qsDataType, int singleSignalIcon, int stackedDataIcon,
                int stackedVoicelIcon, int activityId) {
            super(name, sbIcons, qsIcons, contentDesc, sbNullState, qsNullState, sbDiscState,
                    qsDiscState, discContentDesc);
            mDataContentDescription = dataContentDesc;
            mDataType = dataType;
            mIsWide = isWide;
            mQsDataType = qsDataType;
            mSingleSignalIcon = singleSignalIcon;
            mStackedDataIcon = stackedDataIcon;
            mStackedVoiceIcon = stackedVoicelIcon;
            mActivityId = activityId;
        }
    }

    static class MobileState extends SignalController.State {
        String networkName;
        String networkNameData;
        boolean dataSim;
        boolean dataConnected;
        boolean isEmergency;
        boolean airplaneMode;
        boolean carrierNetworkChangeMode;
        boolean isDefault;
        int dataActivity;
        int voiceLevel;

        @Override
        public void copyFrom(State s) {
            super.copyFrom(s);
            MobileState state = (MobileState) s;
            dataSim = state.dataSim;
            networkName = state.networkName;
            networkNameData = state.networkNameData;
            dataConnected = state.dataConnected;
            isDefault = state.isDefault;
            isEmergency = state.isEmergency;
            airplaneMode = state.airplaneMode;
            carrierNetworkChangeMode = state.carrierNetworkChangeMode;
            dataActivity = state.dataActivity;
            voiceLevel = state.voiceLevel;
        }

        @Override
        protected void toString(StringBuilder builder) {
            super.toString(builder);
            builder.append(',');
            builder.append("dataSim=").append(dataSim).append(',');
            builder.append("networkName=").append(networkName).append(',');
            builder.append("networkNameData=").append(networkNameData).append(',');
            builder.append("dataConnected=").append(dataConnected).append(',');
            builder.append("isDefault=").append(isDefault).append(',');
            builder.append("isEmergency=").append(isEmergency).append(',');
            builder.append("airplaneMode=").append(airplaneMode).append(',');
            builder.append("voiceLevel=").append(voiceLevel).append(',');
            builder.append("carrierNetworkChangeMode=").append(carrierNetworkChangeMode);
        }

        @Override
        public boolean equals(Object o) {
            return super.equals(o)
                    && Objects.equals(((MobileState) o).networkName, networkName)
                    && Objects.equals(((MobileState) o).networkNameData, networkNameData)
                    && ((MobileState) o).dataSim == dataSim
                    && ((MobileState) o).dataConnected == dataConnected
                    && ((MobileState) o).isEmergency == isEmergency
                    && ((MobileState) o).airplaneMode == airplaneMode
                    && ((MobileState) o).carrierNetworkChangeMode == carrierNetworkChangeMode
                    && ((MobileState) o).voiceLevel == voiceLevel
                    && ((MobileState) o).isDefault == isDefault;
        }
    }
}<|MERGE_RESOLUTION|>--- conflicted
+++ resolved
@@ -678,12 +678,7 @@
                 || dataType == TelephonyManager.NETWORK_TYPE_EHRPD
                 || dataType == TelephonyManager.NETWORK_TYPE_LTE
                 || dataType == TelephonyManager.NETWORK_TYPE_LTE_CA)
-<<<<<<< HEAD
-                && (voiceType == TelephonyManager.NETWORK_TYPE_GSM
-                    || voiceType == TelephonyManager.NETWORK_TYPE_1xRTT
-=======
                 && (voiceType == TelephonyManager.NETWORK_TYPE_1xRTT
->>>>>>> 86fe091d
                     || voiceType == TelephonyManager.NETWORK_TYPE_CDMA)) {
             return true;
         }
