/*
 * Copyright (C) 2015 The Android Open Source Project
 *
 * Licensed under the Apache License, Version 2.0 (the "License");
 * you may not use this file except in compliance with the License.
 * You may obtain a copy of the License at
 *
 *      http://www.apache.org/licenses/LICENSE-2.0
 *
 * Unless required by applicable law or agreed to in writing, software
 * distributed under the License is distributed on an "AS IS" BASIS,
 * WITHOUT WARRANTIES OR CONDITIONS OF ANY KIND, either express or implied.
 * See the License for the specific language governing permissions and
 * limitations under the License.
 */
package com.android.systemui.statusbar.policy;

import android.content.BroadcastReceiver;
import android.content.Context;
import android.content.Intent;
import android.content.IntentFilter;
import android.content.res.Resources;
import android.database.ContentObserver;
import android.net.NetworkCapabilities;
import android.os.Handler;
import android.os.Looper;
import android.provider.Settings.Global;
import android.telephony.ims.ImsMmTelManager;
import android.telephony.ims.ImsReasonInfo;
import android.telephony.ims.feature.MmTelFeature;
import android.telephony.NetworkRegistrationInfo;
import android.telephony.PhoneStateListener;
import android.telephony.ServiceState;
import android.telephony.SignalStrength;
import android.telephony.SubscriptionInfo;
import android.telephony.SubscriptionManager;
import android.telephony.TelephonyManager;
import android.text.TextUtils;
import android.util.Log;
import android.util.SparseArray;

import com.android.ims.ImsException;
import com.android.ims.ImsManager;
import com.android.internal.annotations.VisibleForTesting;
import com.android.internal.telephony.TelephonyIntents;
import com.android.internal.telephony.cdma.EriInfo;
import com.android.internal.telephony.PhoneConstants;
import com.android.internal.telephony.PhoneConstants.DataState;
import com.android.settingslib.Utils;
import com.android.settingslib.graph.SignalDrawable;
import com.android.systemui.R;
import com.android.systemui.statusbar.policy.FiveGServiceClient;
import com.android.systemui.statusbar.policy.FiveGServiceClient.FiveGServiceState;
import com.android.systemui.statusbar.policy.FiveGServiceClient.IFiveGStateListener;
import com.android.systemui.statusbar.policy.NetworkController.IconState;
import com.android.systemui.statusbar.policy.NetworkController.SignalCallback;
import com.android.systemui.statusbar.policy.NetworkControllerImpl.Config;
import com.android.systemui.statusbar.policy.NetworkControllerImpl.SubscriptionDefaults;

import java.io.PrintWriter;
import java.util.BitSet;
import java.util.Objects;
import java.util.regex.Matcher;
import java.util.regex.Pattern;


public class MobileSignalController extends SignalController<
        MobileSignalController.MobileState, MobileSignalController.MobileIconGroup> {
    private final TelephonyManager mPhone;
    private final SubscriptionDefaults mDefaults;
    private final String mNetworkNameDefault;
    private final String mNetworkNameSeparator;
    private final ContentObserver mObserver;
    @VisibleForTesting
    final PhoneStateListener mPhoneStateListener;
    // Save entire info for logging, we only use the id.
    final SubscriptionInfo mSubscriptionInfo;

    // @VisibleForDemoMode
    final SparseArray<MobileIconGroup> mNetworkToIconLookup;

    // Since some pieces of the phone state are interdependent we store it locally,
    // this could potentially become part of MobileState for simplification/complication
    // of code.
    private int mDataNetType = TelephonyManager.NETWORK_TYPE_UNKNOWN;
    private int mDataState = TelephonyManager.DATA_DISCONNECTED;
    private DataState mMMSDataState = DataState.DISCONNECTED;
    private ServiceState mServiceState;
    private SignalStrength mSignalStrength;
    private MobileIconGroup mDefaultIcons;
    private Config mConfig;
    @VisibleForTesting
    boolean mInflateSignalStrengths = false;
    // Some specific carriers have 5GE network which is special LTE CA network.
    private static final int NETWORK_TYPE_LTE_CA_5GE = TelephonyManager.MAX_NETWORK_TYPE + 1;

    private int mCallState = TelephonyManager.CALL_STATE_IDLE;

    /****************************5G****************************/
    @VisibleForTesting
    FiveGStateListener mFiveGStateListener;
    @VisibleForTesting
    FiveGServiceState mFiveGState;
    private final int NUM_LEVELS_ON_5G;
    /**********************************************************/

    private ImsManager mImsManager;
    private ImsManager.Connector mImsManagerConnector;

    // TODO: Reduce number of vars passed in, if we have the NetworkController, probably don't
    // need listener lists anymore.
    public MobileSignalController(Context context, Config config, boolean hasMobileData,
            TelephonyManager phone, CallbackHandler callbackHandler,
            NetworkControllerImpl networkController, SubscriptionInfo info,
            SubscriptionDefaults defaults, Looper receiverLooper) {
        super("MobileSignalController(" + info.getSubscriptionId() + ")", context,
                NetworkCapabilities.TRANSPORT_CELLULAR, callbackHandler,
                networkController);
        mNetworkToIconLookup = new SparseArray<>();
        mConfig = config;
        mPhone = phone;
        mDefaults = defaults;
        mSubscriptionInfo = info;
<<<<<<< HEAD
        mPhoneStateListener = new MobilePhoneStateListener(info.getSubscriptionId(),
                receiverLooper);
        mFiveGStateListener = new FiveGStateListener();
        mFiveGState = new FiveGServiceState();
=======
        mPhoneStateListener = new MobilePhoneStateListener(receiverLooper);
>>>>>>> 09917874
        mNetworkNameSeparator = getStringIfExists(R.string.status_bar_network_name_separator);
        mNetworkNameDefault = getStringIfExists(
                com.android.internal.R.string.lockscreen_carrier_default);

        mapIconSets();

        String networkName = info.getCarrierName() != null ? info.getCarrierName().toString()
                : mNetworkNameDefault;
        mLastState.networkName = mCurrentState.networkName = networkName;
        mLastState.networkNameData = mCurrentState.networkNameData = networkName;
        mLastState.enabled = mCurrentState.enabled = hasMobileData;
        mLastState.iconGroup = mCurrentState.iconGroup = mDefaultIcons;
        // Get initial data sim state.
        updateDataSim();

        NUM_LEVELS_ON_5G = FiveGServiceClient.getNumLevels(mContext);

        int phoneId = mSubscriptionInfo.getSimSlotIndex();
        mImsManagerConnector = new ImsManager.Connector(mContext, phoneId,
                new ImsManager.Connector.Listener() {
                    @Override
                    public void connectionReady(ImsManager manager) throws ImsException {
                        Log.d(mTag, "ImsManager: connection ready.");
                        mImsManager = manager;
                        setListeners();
                    }

                    @Override
                    public void connectionUnavailable() {
                        Log.d(mTag, "ImsManager: connection unavailable.");
                        removeListeners();
                    }
        });


        mObserver = new ContentObserver(new Handler(receiverLooper)) {
            @Override
            public void onChange(boolean selfChange) {
                updateTelephony();
            }
        };
    }

    public void setConfiguration(Config config) {
        mConfig = config;
        updateInflateSignalStrength();
        mapIconSets();
        updateTelephony();
    }

    public int getDataContentDescription() {
        return getIcons().mDataContentDescription;
    }

    public void setAirplaneMode(boolean airplaneMode) {
        mCurrentState.airplaneMode = airplaneMode;
        notifyListenersIfNecessary();
    }

    public void setUserSetupComplete(boolean userSetup) {
        mCurrentState.userSetup = userSetup;
        notifyListenersIfNecessary();
    }

    @Override
    public void updateConnectivity(BitSet connectedTransports, BitSet validatedTransports) {
        boolean isValidated = validatedTransports.get(mTransportType);
        mCurrentState.isDefault = connectedTransports.get(mTransportType);
        // Only show this as not having connectivity if we are default.
        mCurrentState.inetCondition = (isValidated || !mCurrentState.isDefault) ? 1 : 0;
        notifyListenersIfNecessary();
    }

    public void setCarrierNetworkChangeMode(boolean carrierNetworkChangeMode) {
        mCurrentState.carrierNetworkChangeMode = carrierNetworkChangeMode;
        updateTelephony();
    }

    /**
     * Start listening for phone state changes.
     */
    public void registerListener() {
        mPhone.listen(mPhoneStateListener,
                PhoneStateListener.LISTEN_SERVICE_STATE
                        | PhoneStateListener.LISTEN_SIGNAL_STRENGTHS
                        | PhoneStateListener.LISTEN_CALL_STATE
                        | PhoneStateListener.LISTEN_DATA_CONNECTION_STATE
                        | PhoneStateListener.LISTEN_DATA_ACTIVITY
                        | PhoneStateListener.LISTEN_CARRIER_NETWORK_CHANGE);
        mContext.getContentResolver().registerContentObserver(Global.getUriFor(Global.MOBILE_DATA),
                true, mObserver);
        mContext.getContentResolver().registerContentObserver(Global.getUriFor(
                Global.MOBILE_DATA + mSubscriptionInfo.getSubscriptionId()),
                true, mObserver);
        mContext.registerReceiver(mVolteSwitchObserver,
                new IntentFilter("org.codeaurora.intent.action.ACTION_ENHANCE_4G_SWITCH"));
        mImsManagerConnector.connect();
    }

    /**
     * Stop listening for phone state changes.
     */
    public void unregisterListener() {
        mPhone.listen(mPhoneStateListener, 0);
        mContext.getContentResolver().unregisterContentObserver(mObserver);
        mContext.unregisterReceiver(mVolteSwitchObserver);
        mImsManagerConnector.disconnect();
    }

    /**
     * Produce a mapping of data network types to icon groups for simple and quick use in
     * updateTelephony.
     */
    private void mapIconSets() {
        mNetworkToIconLookup.clear();

        mNetworkToIconLookup.put(TelephonyManager.NETWORK_TYPE_EVDO_0, TelephonyIcons.THREE_G);
        mNetworkToIconLookup.put(TelephonyManager.NETWORK_TYPE_EVDO_A, TelephonyIcons.THREE_G);
        mNetworkToIconLookup.put(TelephonyManager.NETWORK_TYPE_EVDO_B, TelephonyIcons.THREE_G);
        mNetworkToIconLookup.put(TelephonyManager.NETWORK_TYPE_EHRPD, TelephonyIcons.THREE_G);
        mNetworkToIconLookup.put(TelephonyManager.NETWORK_TYPE_UMTS, TelephonyIcons.THREE_G);
        mNetworkToIconLookup.put(TelephonyManager.NETWORK_TYPE_TD_SCDMA, TelephonyIcons.THREE_G);

        if (!mConfig.showAtLeast3G) {
            mNetworkToIconLookup.put(TelephonyManager.NETWORK_TYPE_UNKNOWN,
                    TelephonyIcons.UNKNOWN);
            mNetworkToIconLookup.put(TelephonyManager.NETWORK_TYPE_EDGE, TelephonyIcons.E);
            mNetworkToIconLookup.put(TelephonyManager.NETWORK_TYPE_CDMA, TelephonyIcons.ONE_X);
            mNetworkToIconLookup.put(TelephonyManager.NETWORK_TYPE_1xRTT, TelephonyIcons.ONE_X);

            mDefaultIcons = TelephonyIcons.G;
        } else {
            mNetworkToIconLookup.put(TelephonyManager.NETWORK_TYPE_UNKNOWN,
                    TelephonyIcons.THREE_G);
            mNetworkToIconLookup.put(TelephonyManager.NETWORK_TYPE_EDGE,
                    TelephonyIcons.THREE_G);
            mNetworkToIconLookup.put(TelephonyManager.NETWORK_TYPE_CDMA,
                    TelephonyIcons.THREE_G);
            mNetworkToIconLookup.put(TelephonyManager.NETWORK_TYPE_1xRTT,
                    TelephonyIcons.THREE_G);
            mDefaultIcons = TelephonyIcons.THREE_G;
        }

        MobileIconGroup hGroup = TelephonyIcons.THREE_G;
        MobileIconGroup hPlusGroup = TelephonyIcons.THREE_G;
        if (mConfig.hspaDataDistinguishable) {
            hGroup = TelephonyIcons.H;
            hPlusGroup = TelephonyIcons.H_PLUS;
        }
        mNetworkToIconLookup.put(TelephonyManager.NETWORK_TYPE_HSDPA, hGroup);
        mNetworkToIconLookup.put(TelephonyManager.NETWORK_TYPE_HSUPA, hGroup);
        mNetworkToIconLookup.put(TelephonyManager.NETWORK_TYPE_HSPA, hGroup);
        mNetworkToIconLookup.put(TelephonyManager.NETWORK_TYPE_HSPAP, hPlusGroup);

        if (mConfig.show4gForLte) {
            mNetworkToIconLookup.put(TelephonyManager.NETWORK_TYPE_LTE, TelephonyIcons.FOUR_G);
            if (mConfig.hideLtePlus) {
                mNetworkToIconLookup.put(TelephonyManager.NETWORK_TYPE_LTE_CA,
                        TelephonyIcons.FOUR_G);
            } else {
                mNetworkToIconLookup.put(TelephonyManager.NETWORK_TYPE_LTE_CA,
                        TelephonyIcons.FOUR_G_PLUS);
            }
        } else {
            mNetworkToIconLookup.put(TelephonyManager.NETWORK_TYPE_LTE, TelephonyIcons.LTE);
            if (mConfig.hideLtePlus) {
                mNetworkToIconLookup.put(TelephonyManager.NETWORK_TYPE_LTE_CA,
                        TelephonyIcons.LTE);
            } else {
                mNetworkToIconLookup.put(TelephonyManager.NETWORK_TYPE_LTE_CA,
                        TelephonyIcons.LTE_PLUS);
            }
        }
        mNetworkToIconLookup.put(NETWORK_TYPE_LTE_CA_5GE,
                TelephonyIcons.LTE_CA_5G_E);
        mNetworkToIconLookup.put(TelephonyManager.NETWORK_TYPE_IWLAN, TelephonyIcons.WFC);
    }

    private void updateInflateSignalStrength() {
        mInflateSignalStrengths = SubscriptionManager.getResourcesForSubId(mContext,
               mSubscriptionInfo.getSubscriptionId())
               .getBoolean(R.bool.config_inflateSignalStrength);
    }

    private int getNumLevels() {
        if (mInflateSignalStrengths) {
            return SignalStrength.NUM_SIGNAL_STRENGTH_BINS + 1;
        }
        return SignalStrength.NUM_SIGNAL_STRENGTH_BINS;
    }

    @Override
    public int getCurrentIconId() {
        if (mCurrentState.iconGroup == TelephonyIcons.CARRIER_NETWORK_CHANGE) {
            return SignalDrawable.getCarrierChangeState(getNumLevels());
        } else if (mCurrentState.connected) {
            int level = mCurrentState.level;
            if (mInflateSignalStrengths) {
                level++;
            }

            boolean dataDisabled = mCurrentState.userSetup
                    && (mCurrentState.iconGroup == TelephonyIcons.DATA_DISABLED
                    || mCurrentState.iconGroup == TelephonyIcons.NOT_DEFAULT_DATA);
            boolean noInternet = mCurrentState.inetCondition == 0;
            boolean cutOut = dataDisabled || noInternet;
            if (mConfig.hideNoInternetState) {
                cutOut = false;
            }
            return SignalDrawable.getState(level, getNumLevels(), cutOut);
        } else if (mCurrentState.enabled) {
            return SignalDrawable.getEmptyState(getNumLevels());
        } else {
            return 0;
        }
    }

    public int getCurrent5GIconId() {
        int level = mFiveGState.getSignalLevel();
        if (mConfig.inflateSignalStrengths) {
            level++;
        }
        boolean dataDisabled = mCurrentState.userSetup
                && mCurrentState.iconGroup == TelephonyIcons.DATA_DISABLED;
        boolean noInternet = mCurrentState.inetCondition == 0;
        boolean cutOut = dataDisabled || noInternet;
        return SignalDrawable.getState(level, NUM_LEVELS_ON_5G , cutOut);
    }

    @Override
    public int getQsCurrentIconId() {
        if (mCurrentState.airplaneMode) {
            return SignalDrawable.getAirplaneModeState(getNumLevels());
        }

        return getCurrentIconId();
    }

    private boolean isVolteSwitchOn() {
        return mImsManager != null && mImsManager.isEnhanced4gLteModeSettingEnabledByUser();
    }

    private int getVolteResId() {
        int resId = 0;
        int voiceNetTye = getVoiceNetworkType();
        if ( (mCurrentState.voiceCapable || mCurrentState.videoCapable)
                &&  mCurrentState.imsRegistered ) {
            resId = R.drawable.ic_volte;
        }else if ( mDataNetType == TelephonyManager.NETWORK_TYPE_LTE
                    || mDataNetType == TelephonyManager.NETWORK_TYPE_LTE_CA
                    || voiceNetTye  == TelephonyManager.NETWORK_TYPE_LTE
                    || voiceNetTye  == TelephonyManager.NETWORK_TYPE_LTE_CA) {
            resId = R.drawable.ic_volte_no_voice;
        }
        return resId;
    }

    private void setListeners() {
        if (mImsManager == null) {
            Log.e(mTag, "setListeners mImsManager is null");
            return;
        }

        try {
            mImsManager.addCapabilitiesCallback(mCapabilityCallback);
            mImsManager.addRegistrationCallback(mImsRegistrationCallback);
            Log.d(mTag, "addCapabilitiesCallback " + mCapabilityCallback + " into " + mImsManager);
            Log.d(mTag, "addRegistrationCallback " + mImsRegistrationCallback
                    + " into " + mImsManager);
        } catch (ImsException e) {
            Log.d(mTag, "unable to addCapabilitiesCallback callback.");
        }
        queryImsState();
    }

    private void queryImsState() {
        TelephonyManager tm = mPhone.createForSubscriptionId(mSubscriptionInfo.getSubscriptionId());
        mCurrentState.voiceCapable = tm.isVolteAvailable();
        mCurrentState.videoCapable = tm.isVideoTelephonyAvailable();
        mCurrentState.imsRegistered = mPhone.isImsRegistered(mSubscriptionInfo.getSubscriptionId());
        if (DEBUG) {
            Log.d(mTag, "queryImsState tm=" + tm + " phone=" + mPhone
                    + " voiceCapable=" + mCurrentState.voiceCapable
                    + " videoCapable=" + mCurrentState.videoCapable
                    + " imsResitered=" + mCurrentState.imsRegistered);
        }
        notifyListenersIfNecessary();
    }

    private void removeListeners() {
        if (mImsManager == null) {
            Log.e(mTag, "removeListeners mImsManager is null");
            return;
        }

        try {
            mImsManager.removeCapabilitiesCallback(mCapabilityCallback);
            mImsManager.removeRegistrationListener(mImsRegistrationCallback);
            Log.d(mTag, "removeCapabilitiesCallback " + mCapabilityCallback
                    + " from " + mImsManager);
            Log.d(mTag, "removeRegistrationCallback " + mImsRegistrationCallback
                    + " from " + mImsManager);
        } catch (ImsException e) {
            Log.d(mTag, "unable to remove callback.");
        }
    }

    @Override
    public void notifyListeners(SignalCallback callback) {
        MobileIconGroup icons = getIcons();
        final boolean dataDisabled = (mCurrentState.iconGroup == TelephonyIcons.DATA_DISABLED
                || mCurrentState.iconGroup == TelephonyIcons.NOT_DEFAULT_DATA)
                && mCurrentState.userSetup;

        if ( is5GConnected() ) {
            if ( mFiveGState.isConnectedOnSaMode()
                    || mFiveGState.isConnectedOnNsaMode() && !dataDisabled ) {
                icons = mFiveGState.getIconGroup();
            }
        }

        String contentDescription = getStringIfExists(getContentDescription());
        String dataContentDescription = getStringIfExists(icons.mDataContentDescription);
        if (mCurrentState.inetCondition == 0) {
            dataContentDescription = mContext.getString(R.string.data_connection_no_internet);
        }

        // Show icon in QS when we are connected or data is disabled.
        boolean showDataIcon = mCurrentState.dataConnected || dataDisabled;
        IconState statusIcon = new IconState(mCurrentState.enabled && !mCurrentState.airplaneMode,
                is5GConnected() ? getCurrent5GIconId() : getCurrentIconId(), contentDescription);

        int qsTypeIcon = 0;
        IconState qsIcon = null;
        String description = null;
        // Only send data sim callbacks to QS.
        if (mCurrentState.dataSim) {
            qsTypeIcon = (showDataIcon || mConfig.alwaysShowDataRatIcon) ? icons.mQsDataType : 0;
            qsIcon = new IconState(mCurrentState.enabled
                    && !mCurrentState.isEmergency, getQsCurrentIconId(), contentDescription);
            description = mCurrentState.isEmergency ? null : mCurrentState.networkName;
        }
        boolean activityIn = mCurrentState.dataConnected
                && !mCurrentState.carrierNetworkChangeMode
                && mCurrentState.activityIn;
        boolean activityOut = mCurrentState.dataConnected
                && !mCurrentState.carrierNetworkChangeMode
                && mCurrentState.activityOut;
        showDataIcon &= mCurrentState.isDefault || dataDisabled;
        int typeIcon = (showDataIcon || mConfig.alwaysShowDataRatIcon
                || mConfig.alwaysShowNetworkTypeIcon
                || mFiveGState.isConnectedOnSaMode() ) ? icons.mDataType : 0;
        int volteIcon = mConfig.showVolteIcon && isVolteSwitchOn() ? getVolteResId() : 0;
        if (DEBUG) {
            Log.d(mTag, "notifyListeners mConfig.alwaysShowNetworkTypeIcon="
                    + mConfig.alwaysShowNetworkTypeIcon + "  mDataNetType:" + mDataNetType +
                    "/" + TelephonyManager.getNetworkTypeName(mDataNetType)
                    + " voiceNetType=" + getVoiceNetworkType() + "/"
                    + TelephonyManager.getNetworkTypeName(getVoiceNetworkType())
                    + " showDataIcon=" + showDataIcon
                    + " mConfig.alwaysShowDataRatIcon=" + mConfig.alwaysShowDataRatIcon
                    + " icons.mDataType=" + icons.mDataType
                    + " mConfig.showVolteIcon=" + mConfig.showVolteIcon
                    + " isVolteSwitchOn=" + isVolteSwitchOn()
                    + " volteIcon=" + volteIcon);
        }
        callback.setMobileDataIndicators(statusIcon, qsIcon, typeIcon, qsTypeIcon,
                activityIn, activityOut,volteIcon,
                dataContentDescription, description, icons.mIsWide,
                mSubscriptionInfo.getSubscriptionId(), mCurrentState.roaming);
    }

    @Override
    protected MobileState cleanState() {
        return new MobileState();
    }

    private boolean isCdma() {
        return (mSignalStrength != null) && !mSignalStrength.isGsm();
    }

    public boolean isEmergencyOnly() {
        return (mServiceState != null && mServiceState.isEmergencyOnly());
    }

    private boolean isRoaming() {
        // During a carrier change, roaming indications need to be supressed.
        if (isCarrierNetworkChangeActive()) {
            return false;
        }
        if (isCdma() && mServiceState != null) {
            final int iconMode = mServiceState.getCdmaEriIconMode();
            return mServiceState.getCdmaEriIconIndex() != EriInfo.ROAMING_INDICATOR_OFF
                    && (iconMode == EriInfo.ROAMING_ICON_MODE_NORMAL
                    || iconMode == EriInfo.ROAMING_ICON_MODE_FLASH);
        } else {
            return mServiceState != null && mServiceState.getRoaming();
        }
    }

    private boolean isCarrierNetworkChangeActive() {
        return mCurrentState.carrierNetworkChangeMode;
    }

    public void handleBroadcast(Intent intent) {
        String action = intent.getAction();
        if (action.equals(TelephonyIntents.SPN_STRINGS_UPDATED_ACTION)) {
            updateNetworkName(intent.getBooleanExtra(TelephonyIntents.EXTRA_SHOW_SPN, false),
                    intent.getStringExtra(TelephonyIntents.EXTRA_SPN),
                    intent.getStringExtra(TelephonyIntents.EXTRA_DATA_SPN),
                    intent.getBooleanExtra(TelephonyIntents.EXTRA_SHOW_PLMN, false),
                    intent.getStringExtra(TelephonyIntents.EXTRA_PLMN));
            notifyListenersIfNecessary();
        } else if (action.equals(TelephonyIntents.ACTION_DEFAULT_DATA_SUBSCRIPTION_CHANGED)) {
            updateDataSim();
            notifyListenersIfNecessary();
        }else if (action.equals(TelephonyIntents.ACTION_ANY_DATA_CONNECTION_STATE_CHANGED)) {
            String apnType = intent.getStringExtra(PhoneConstants.DATA_APN_TYPE_KEY);
            String state = intent.getStringExtra(PhoneConstants.STATE_KEY);
            if ("mms".equals(apnType)) {
                if (DEBUG) {
                    Log.d(mTag, "handleBroadcast MMS connection state=" + state);
                }
                mMMSDataState = DataState.valueOf(state);
                updateTelephony();
            }
        }
    }

    private void updateDataSim() {
        int defaultDataSub = mDefaults.getDefaultDataSubId();
        if (SubscriptionManager.isValidSubscriptionId(defaultDataSub)) {
            mCurrentState.dataSim = defaultDataSub == mSubscriptionInfo.getSubscriptionId();
        } else {
            // There doesn't seem to be a data sim selected, however if
            // there isn't a MobileSignalController with dataSim set, then
            // QS won't get any callbacks and will be blank.  Instead
            // lets just assume we are the data sim (which will basically
            // show one at random) in QS until one is selected.  The user
            // should pick one soon after, so we shouldn't be in this state
            // for long.
            mCurrentState.dataSim = true;
        }
    }

    private boolean isCarrierSpecificDataIcon() {
        if (mConfig.patternOfCarrierSpecificDataIcon == null
                || mConfig.patternOfCarrierSpecificDataIcon.length() == 0) {
            return false;
        }

        Pattern stringPattern = Pattern.compile(mConfig.patternOfCarrierSpecificDataIcon);
        String[] operatorNames = new String[]{mServiceState.getOperatorAlphaLongRaw(),
                mServiceState.getOperatorAlphaShortRaw()};
        for (String opName : operatorNames) {
            if (!TextUtils.isEmpty(opName)) {
                Matcher matcher = stringPattern.matcher(opName);
                if (matcher.find()) {
                    return true;
                }
            }
        }
        return false;
    }

    /**
     * Updates the network's name based on incoming spn and plmn.
     */
    void updateNetworkName(boolean showSpn, String spn, String dataSpn,
            boolean showPlmn, String plmn) {
        if (CHATTY) {
            Log.d("CarrierLabel", "updateNetworkName showSpn=" + showSpn
                    + " spn=" + spn + " dataSpn=" + dataSpn
                    + " showPlmn=" + showPlmn + " plmn=" + plmn);
        }
        StringBuilder str = new StringBuilder();
        StringBuilder strData = new StringBuilder();
        if (showPlmn && plmn != null) {
            str.append(plmn);
            strData.append(plmn);
        }
        if (showSpn && spn != null) {
            if (str.length() != 0) {
                str.append(mNetworkNameSeparator);
            }
            str.append(spn);
        }
        if (str.length() != 0) {
            mCurrentState.networkName = str.toString();
        } else {
            mCurrentState.networkName = mNetworkNameDefault;
        }
        if (showSpn && dataSpn != null) {
            if (strData.length() != 0) {
                strData.append(mNetworkNameSeparator);
            }
            strData.append(dataSpn);
        }
        if (strData.length() != 0) {
            mCurrentState.networkNameData = strData.toString();
        } else {
            mCurrentState.networkNameData = mNetworkNameDefault;
        }
    }

    /**
     * Updates the current state based on mServiceState, mSignalStrength, mDataNetType,
     * mDataState, and mSimState.  It should be called any time one of these is updated.
     * This will call listeners if necessary.
     */
    private final void updateTelephony() {
        if (DEBUG) {
            Log.d(mTag, "updateTelephonySignalStrength: hasService=" +
                    Utils.isInService(mServiceState) + " ss=" + mSignalStrength);
        }
        mCurrentState.connected = Utils.isInService(mServiceState)
                && mSignalStrength != null;
        if (mCurrentState.connected) {
            if (!mSignalStrength.isGsm() && mConfig.alwaysShowCdmaRssi) {
                mCurrentState.level = mSignalStrength.getCdmaLevel();
            } else {
                mCurrentState.level = mSignalStrength.getLevel();
                if (mConfig.showRsrpSignalLevelforLTE) {
                    if (DEBUG) {
                        Log.d(mTag, "updateTelephony CS:" + mServiceState.getVoiceNetworkType()
                                + "/" + TelephonyManager.getNetworkTypeName(
                                mServiceState.getVoiceNetworkType())
                                + ", PS:" + mServiceState.getDataNetworkType()
                                + "/"+ TelephonyManager.getNetworkTypeName(
                                mServiceState.getDataNetworkType()));
                    }
                    int dataType = mServiceState.getDataNetworkType();
                    if (dataType == TelephonyManager.NETWORK_TYPE_LTE ||
                            dataType == TelephonyManager.NETWORK_TYPE_LTE_CA) {
                        mCurrentState.level = getAlternateLteLevel(mSignalStrength);
                    }else if ( dataType == TelephonyManager.NETWORK_TYPE_UNKNOWN) {
                        int voiceType = mServiceState.getVoiceNetworkType();
                        if (voiceType == TelephonyManager.NETWORK_TYPE_LTE ||
                                voiceType == TelephonyManager.NETWORK_TYPE_LTE_CA) {
                            mCurrentState.level = getAlternateLteLevel(mSignalStrength);
                        }
                    }
                }
            }
        }

        // When the device is camped on a 5G Non-Standalone network, the data network type is still
        // LTE. In this case, we first check which 5G icon should be shown.
        MobileIconGroup nr5GIconGroup = getNr5GIconGroup();
        if (nr5GIconGroup != null) {
            mCurrentState.iconGroup = nr5GIconGroup;
        } else if (mNetworkToIconLookup.indexOfKey(mDataNetType) >= 0) {
            mCurrentState.iconGroup = mNetworkToIconLookup.get(mDataNetType);
        } else {
            mCurrentState.iconGroup = mDefaultIcons;
        }
        mCurrentState.dataConnected = mCurrentState.connected
                && (mDataState == TelephonyManager.DATA_CONNECTED
                    || mMMSDataState == DataState.CONNECTED);

        mCurrentState.roaming = isRoaming();
        if (isCarrierNetworkChangeActive()) {
            mCurrentState.iconGroup = TelephonyIcons.CARRIER_NETWORK_CHANGE;
        } else if (isDataDisabled() && !mConfig.alwaysShowDataRatIcon) {
            if (mSubscriptionInfo.getSubscriptionId()
                    != mDefaults.getDefaultDataSubId()) {
                mCurrentState.iconGroup = TelephonyIcons.NOT_DEFAULT_DATA;
            } else {
                mCurrentState.iconGroup = TelephonyIcons.DATA_DISABLED;
            }
        }
        if (isEmergencyOnly() != mCurrentState.isEmergency) {
            mCurrentState.isEmergency = isEmergencyOnly();
            mNetworkController.recalculateEmergency();
        }
        // Fill in the network name if we think we have it.
        if (mCurrentState.networkName.equals(mNetworkNameDefault) && mServiceState != null
                && !TextUtils.isEmpty(mServiceState.getOperatorAlphaShort())) {
            mCurrentState.networkName = mServiceState.getOperatorAlphaShort();
        }
        // If this is the data subscription, update the currentState data name
        if (mCurrentState.networkNameData.equals(mNetworkNameDefault) && mServiceState != null
                && mCurrentState.dataSim
                && !TextUtils.isEmpty(mServiceState.getDataOperatorAlphaShort())) {
            mCurrentState.networkNameData = mServiceState.getDataOperatorAlphaShort();
        }


        if ( mConfig.alwaysShowNetworkTypeIcon && nr5GIconGroup == null) {
            int iconType = TelephonyManager.NETWORK_TYPE_UNKNOWN;
            if ( mCurrentState.connected ) {
                if (isDataNetworkTypeAvailable()) {
                    iconType = mDataNetType;
                } else {
                    iconType = getVoiceNetworkType();
                }
            }
            if (mNetworkToIconLookup.indexOfKey(iconType) >= 0) {
                mCurrentState.iconGroup = mNetworkToIconLookup.get(iconType);
            } else {
                mCurrentState.iconGroup = mDefaultIcons;
            }
        }

        notifyListenersIfNecessary();
    }

    private MobileIconGroup getNr5GIconGroup() {
        if (mServiceState == null) return null;

        int nrState = mServiceState.getNrState();
        if (nrState == NetworkRegistrationInfo.NR_STATE_CONNECTED) {
            // Check if the NR 5G is using millimeter wave and the icon is config.
            if (mServiceState.getNrFrequencyRange() == ServiceState.FREQUENCY_RANGE_MMWAVE) {
                if (mConfig.nr5GIconMap.containsKey(Config.NR_CONNECTED_MMWAVE)) {
                    return mConfig.nr5GIconMap.get(Config.NR_CONNECTED_MMWAVE);
                }
            }

            // If NR 5G is not using millimeter wave or there is no icon for millimeter wave, we
            // check the normal 5G icon.
            if (mConfig.nr5GIconMap.containsKey(Config.NR_CONNECTED)) {
                return mConfig.nr5GIconMap.get(Config.NR_CONNECTED);
            }
        } else if (nrState == NetworkRegistrationInfo.NR_STATE_NOT_RESTRICTED) {
            if (mConfig.nr5GIconMap.containsKey(Config.NR_NOT_RESTRICTED)) {
                return mConfig.nr5GIconMap.get(Config.NR_NOT_RESTRICTED);
            }
        } else if (nrState == NetworkRegistrationInfo.NR_STATE_RESTRICTED) {
            if (mConfig.nr5GIconMap.containsKey(Config.NR_RESTRICTED)) {
                return mConfig.nr5GIconMap.get(Config.NR_RESTRICTED);
            }
        }

        return null;
    }

    private boolean isDataDisabled() {
        return !mPhone.getDataEnabled(mSubscriptionInfo.getSubscriptionId());
    }

    private boolean isDataNetworkTypeAvailable() {
        boolean isAvailable = true;
        if ( mDataNetType == TelephonyManager.NETWORK_TYPE_UNKNOWN ) {
            isAvailable = false;
        }else {
            int dataType = getDataNetworkType();
            int voiceType = getVoiceNetworkType();
            if ((dataType == TelephonyManager.NETWORK_TYPE_EVDO_A
                    || dataType == TelephonyManager.NETWORK_TYPE_EVDO_B
                    || dataType == TelephonyManager.NETWORK_TYPE_EHRPD
                    || dataType == TelephonyManager.NETWORK_TYPE_LTE
                    || dataType == TelephonyManager.NETWORK_TYPE_LTE_CA)
                    && (voiceType == TelephonyManager.NETWORK_TYPE_GSM
                    || voiceType == TelephonyManager.NETWORK_TYPE_1xRTT
                    || voiceType == TelephonyManager.NETWORK_TYPE_CDMA)
                    && ( !isCallIdle() )) {
                isAvailable = false;
            }
        }

        return isAvailable;
    }

    private boolean isCallIdle() {
        return mCallState == TelephonyManager.CALL_STATE_IDLE;
    }

    private int getVoiceNetworkType() {
        return mServiceState != null ?
                mServiceState.getVoiceNetworkType() : TelephonyManager.NETWORK_TYPE_UNKNOWN;
    }

    private int getDataNetworkType() {
        return mServiceState != null ?
                mServiceState.getDataNetworkType() : TelephonyManager.NETWORK_TYPE_UNKNOWN;
    }

    private int getAlternateLteLevel(SignalStrength signalStrength) {
        int lteRsrp = signalStrength.getLteDbm();
        if ( lteRsrp == SignalStrength.INVALID ) {
            int signalStrengthLevel = signalStrength.getLevel();
            if (DEBUG) {
                Log.d(mTag, "getAlternateLteLevel lteRsrp:INVALID "
                        + " signalStrengthLevel = " + signalStrengthLevel);
            }
            return signalStrengthLevel;
        }

        int rsrpLevel = SignalStrength.SIGNAL_STRENGTH_NONE_OR_UNKNOWN;
        if (lteRsrp > -44) rsrpLevel = SignalStrength.SIGNAL_STRENGTH_NONE_OR_UNKNOWN;
        else if (lteRsrp >= -97) rsrpLevel = SignalStrength.SIGNAL_STRENGTH_GREAT;
        else if (lteRsrp >= -105) rsrpLevel = SignalStrength.SIGNAL_STRENGTH_GOOD;
        else if (lteRsrp >= -113) rsrpLevel = SignalStrength.SIGNAL_STRENGTH_MODERATE;
        else if (lteRsrp >= -120) rsrpLevel = SignalStrength.SIGNAL_STRENGTH_POOR;
        else if (lteRsrp >= -140) rsrpLevel = SignalStrength.SIGNAL_STRENGTH_NONE_OR_UNKNOWN;
        if (DEBUG) {
            Log.d(mTag, "getAlternateLteLevel lteRsrp:" + lteRsrp + " rsrpLevel = " + rsrpLevel);
        }
        return rsrpLevel;
    }

    @VisibleForTesting
    void setActivity(int activity) {
        mCurrentState.activityIn = activity == TelephonyManager.DATA_ACTIVITY_INOUT
                || activity == TelephonyManager.DATA_ACTIVITY_IN;
        mCurrentState.activityOut = activity == TelephonyManager.DATA_ACTIVITY_INOUT
                || activity == TelephonyManager.DATA_ACTIVITY_OUT;
        notifyListenersIfNecessary();
    }

    public void registerFiveGStateListener(FiveGServiceClient client) {
        int phoneId = mSubscriptionInfo.getSimSlotIndex();
        client.registerListener(phoneId, mFiveGStateListener);
    }

    public void unregisterFiveGStateListener(FiveGServiceClient client) {
        int phoneId = SubscriptionManager.getPhoneId(mSubscriptionInfo.getSubscriptionId());
        client.unregisterListener(phoneId);
    }

    private boolean isDataRegisteredOnLte() {
        boolean registered = false;
        int dataType = getDataNetworkType();
        if (dataType == TelephonyManager.NETWORK_TYPE_LTE ||
                dataType == TelephonyManager.NETWORK_TYPE_LTE_CA) {
            registered = true;
        }
        return registered;
    }

    private boolean is5GConnected() {
        return mFiveGState.isConnectedOnSaMode()
                || mFiveGState.isConnectedOnNsaMode() && isDataRegisteredOnLte();
    }

    @Override
    public void dump(PrintWriter pw) {
        super.dump(pw);
        pw.println("  mSubscription=" + mSubscriptionInfo + ",");
        pw.println("  mServiceState=" + mServiceState + ",");
        pw.println("  mSignalStrength=" + mSignalStrength + ",");
        pw.println("  mDataState=" + mDataState + ",");
        pw.println("  mDataNetType=" + mDataNetType + ",");
        pw.println("  mInflateSignalStrengths=" + mInflateSignalStrengths + ",");
        pw.println("  mFiveGState=" + mFiveGState + ",");
    }

    class MobilePhoneStateListener extends PhoneStateListener {
        public MobilePhoneStateListener(Looper looper) {
            super(looper);
        }

        @Override
        public void onSignalStrengthsChanged(SignalStrength signalStrength) {
            if (DEBUG) {
                Log.d(mTag, "onSignalStrengthsChanged signalStrength=" + signalStrength +
                        ((signalStrength == null) ? "" : (" level=" + signalStrength.getLevel())));
            }
            mSignalStrength = signalStrength;
            updateTelephony();
        }

        @Override
        public void onServiceStateChanged(ServiceState state) {
            if (DEBUG) {
                Log.d(mTag, "onServiceStateChanged voiceState=" + state.getVoiceRegState()
                        + " dataState=" + state.getDataRegState());
            }
            mServiceState = state;
            if (mServiceState != null) {
                updateDataNetType(mServiceState.getDataNetworkType());
            }
            updateTelephony();
        }

        @Override
        public void onDataConnectionStateChanged(int state, int networkType) {
            if (DEBUG) {
                Log.d(mTag, "onDataConnectionStateChanged: state=" + state
                        + " type=" + networkType);
            }
            mDataState = state;
            updateDataNetType(networkType);
            updateTelephony();
        }

        private void updateDataNetType(int networkType) {
            mDataNetType = networkType;
            if (mDataNetType == TelephonyManager.NETWORK_TYPE_LTE) {
                if (isCarrierSpecificDataIcon()) {
                    mDataNetType = NETWORK_TYPE_LTE_CA_5GE;
                } else if (mServiceState != null && mServiceState.isUsingCarrierAggregation()) {
                    mDataNetType = TelephonyManager.NETWORK_TYPE_LTE_CA;
                }
            }
        }

        @Override
        public void onDataActivity(int direction) {
            if (DEBUG) {
                Log.d(mTag, "onDataActivity: direction=" + direction);
            }
            setActivity(direction);
        }

        @Override
        public void onCarrierNetworkChange(boolean active) {
            if (DEBUG) {
                Log.d(mTag, "onCarrierNetworkChange: active=" + active);
            }
            mCurrentState.carrierNetworkChangeMode = active;

            updateTelephony();
        }

        @Override
        public void onCallStateChanged(int state, String phoneNumber) {
            if (DEBUG) {
                Log.d(mTag, "onCallStateChanged: state=" + state);
            }
            mCallState = state;
            updateTelephony();
        }
    };

    class FiveGStateListener implements IFiveGStateListener{

        public void onStateChanged(FiveGServiceState state) {
            if (DEBUG) {
                Log.d(mTag, "onStateChanged: state=" + state);
            }
            mFiveGState = state;
            notifyListeners();
        }
    }

    private ImsMmTelManager.CapabilityCallback mCapabilityCallback = new ImsMmTelManager.CapabilityCallback() {
        @Override
        public void onCapabilitiesStatusChanged(MmTelFeature.MmTelCapabilities config) {
            mCurrentState.voiceCapable =
                    config.isCapable(MmTelFeature.MmTelCapabilities.CAPABILITY_TYPE_VOICE);
            mCurrentState.videoCapable =
                    config.isCapable(MmTelFeature.MmTelCapabilities.CAPABILITY_TYPE_VIDEO);
            Log.d(mTag, "onCapabilitiesStatusChanged isVoiceCapable=" + mCurrentState.voiceCapable
                    + " isVideoCapable=" + mCurrentState.videoCapable);
            notifyListenersIfNecessary();
        }
    };

    private final ImsMmTelManager.RegistrationCallback mImsRegistrationCallback =
            new ImsMmTelManager.RegistrationCallback() {
                @Override
                public void onRegistered(int imsTransportType) {
                    Log.d(mTag, "onRegistered imsTransportType=" + imsTransportType);
                    mCurrentState.imsRegistered = true;
                    notifyListenersIfNecessary();
                }

                @Override
                public void onRegistering(int imsTransportType) {
                    Log.d(mTag, "onRegistering imsTransportType=" + imsTransportType);
                    mCurrentState.imsRegistered = false;
                    notifyListenersIfNecessary();
                }

                @Override
                public void onUnregistered(ImsReasonInfo info) {
                    Log.d(mTag, "onDeregistered imsReasonInfo=" + info);
                    mCurrentState.imsRegistered = false;
                    notifyListenersIfNecessary();
                }
    };

    private final BroadcastReceiver mVolteSwitchObserver = new BroadcastReceiver() {
        public void onReceive(Context context, Intent intent) {
            Log.d(mTag, "action=" + intent.getAction());
            if ( mConfig.showVolteIcon ) {
                notifyListeners();
            }
        }
    };

    static class MobileIconGroup extends SignalController.IconGroup {
        final int mDataContentDescription; // mContentDescriptionDataType
        final int mDataType;
        final boolean mIsWide;
        final int mQsDataType;

        public MobileIconGroup(String name, int[][] sbIcons, int[][] qsIcons, int[] contentDesc,
                int sbNullState, int qsNullState, int sbDiscState, int qsDiscState,
                int discContentDesc, int dataContentDesc, int dataType, boolean isWide) {
            super(name, sbIcons, qsIcons, contentDesc, sbNullState, qsNullState, sbDiscState,
                    qsDiscState, discContentDesc);
            mDataContentDescription = dataContentDesc;
            mDataType = dataType;
            mIsWide = isWide;
            mQsDataType = dataType; // TODO: remove this field
        }
    }

    static class MobileState extends SignalController.State {
        String networkName;
        String networkNameData;
        boolean dataSim;
        boolean dataConnected;
        boolean isEmergency;
        boolean airplaneMode;
        boolean carrierNetworkChangeMode;
        boolean isDefault;
        boolean userSetup;
        boolean roaming;
        boolean imsRegistered;
        boolean voiceCapable;
        boolean videoCapable;


        @Override
        public void copyFrom(State s) {
            super.copyFrom(s);
            MobileState state = (MobileState) s;
            dataSim = state.dataSim;
            networkName = state.networkName;
            networkNameData = state.networkNameData;
            dataConnected = state.dataConnected;
            isDefault = state.isDefault;
            isEmergency = state.isEmergency;
            airplaneMode = state.airplaneMode;
            carrierNetworkChangeMode = state.carrierNetworkChangeMode;
            userSetup = state.userSetup;
            roaming = state.roaming;
            imsRegistered = state.imsRegistered;
            voiceCapable = state.voiceCapable;
            videoCapable = state.videoCapable;
        }

        @Override
        protected void toString(StringBuilder builder) {
            super.toString(builder);
            builder.append(',');
            builder.append("dataSim=").append(dataSim).append(',');
            builder.append("networkName=").append(networkName).append(',');
            builder.append("networkNameData=").append(networkNameData).append(',');
            builder.append("dataConnected=").append(dataConnected).append(',');
            builder.append("roaming=").append(roaming).append(',');
            builder.append("isDefault=").append(isDefault).append(',');
            builder.append("isEmergency=").append(isEmergency).append(',');
            builder.append("airplaneMode=").append(airplaneMode).append(',');
            builder.append("carrierNetworkChangeMode=").append(carrierNetworkChangeMode)
                    .append(',');
            builder.append("userSetup=").append(userSetup).append(',');
            builder.append("imsRegistered=").append(imsRegistered).append(',');
            builder.append("voiceCapable=").append(voiceCapable).append(',');
            builder.append("videoCapable=").append(videoCapable);
        }

        @Override
        public boolean equals(Object o) {
            return super.equals(o)
                    && Objects.equals(((MobileState) o).networkName, networkName)
                    && Objects.equals(((MobileState) o).networkNameData, networkNameData)
                    && ((MobileState) o).dataSim == dataSim
                    && ((MobileState) o).dataConnected == dataConnected
                    && ((MobileState) o).isEmergency == isEmergency
                    && ((MobileState) o).airplaneMode == airplaneMode
                    && ((MobileState) o).carrierNetworkChangeMode == carrierNetworkChangeMode
                    && ((MobileState) o).userSetup == userSetup
                    && ((MobileState) o).isDefault == isDefault
                    && ((MobileState) o).roaming == roaming
                    && ((MobileState) o).imsRegistered == imsRegistered
                    && ((MobileState) o).voiceCapable == voiceCapable
                    && ((MobileState) o).videoCapable == videoCapable;
        }
    }
}<|MERGE_RESOLUTION|>--- conflicted
+++ resolved
@@ -121,14 +121,9 @@
         mPhone = phone;
         mDefaults = defaults;
         mSubscriptionInfo = info;
-<<<<<<< HEAD
-        mPhoneStateListener = new MobilePhoneStateListener(info.getSubscriptionId(),
-                receiverLooper);
         mFiveGStateListener = new FiveGStateListener();
         mFiveGState = new FiveGServiceState();
-=======
         mPhoneStateListener = new MobilePhoneStateListener(receiverLooper);
->>>>>>> 09917874
         mNetworkNameSeparator = getStringIfExists(R.string.status_bar_network_name_separator);
         mNetworkNameDefault = getStringIfExists(
                 com.android.internal.R.string.lockscreen_carrier_default);
