--- conflicted
+++ resolved
@@ -124,33 +124,9 @@
         if (DEBUG) Log.d(TAG, "removeCallback " + callback);
         synchronized (mCallbacks) {
             mCallbacks.remove(callback);
-<<<<<<< HEAD
-            updateWifiStateListeners(!mCallbacks.isEmpty());
-        }
-    }
-
-    /**
-     * Updates the wifi state receiver to either start or stop listening to get updates to the
-     * hotspot status. Additionally starts listening to wifi manager state to track the number of
-     * connected devices.
-     *
-     * @param shouldListen whether we should start listening to various wifi statuses
-     */
-    private void updateWifiStateListeners(boolean shouldListen) {
-        if (mWifiManager == null) {
-            return;
-        }
-        if (shouldListen) {
-            mWifiManager.registerSoftApCallback(
-                    this,
-                    mMainHandler);
-        } else {
-            mWifiManager.unregisterSoftApCallback(this);
-=======
             if (mCallbacks.isEmpty() && mWifiManager != null) {
                 mWifiManager.unregisterSoftApCallback(this);
             }
->>>>>>> 825827da
         }
     }
 
