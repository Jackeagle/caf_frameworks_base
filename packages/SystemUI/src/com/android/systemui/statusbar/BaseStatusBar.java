/*
 * Copyright (C) 2010 The Android Open Source Project
 *
 * Licensed under the Apache License, Version 2.0 (the "License");
 * you may not use this file except in compliance with the License.
 * You may obtain a copy of the License at
 *
 *      http://www.apache.org/licenses/LICENSE-2.0
 *
 * Unless required by applicable law or agreed to in writing, software
 * distributed under the License is distributed on an "AS IS" BASIS,
 * WITHOUT WARRANTIES OR CONDITIONS OF ANY KIND, either express or implied.
 * See the License for the specific language governing permissions and
 * limitations under the License.
 */

package com.android.systemui.statusbar;

import android.app.ActivityManager;
import android.app.ActivityManagerNative;
import android.app.Notification;
import android.app.PendingIntent;
import android.app.TaskStackBuilder;
import android.content.BroadcastReceiver;
import android.content.Context;
import android.content.Intent;
import android.content.IntentFilter;
import android.content.pm.ApplicationInfo;
import android.content.pm.PackageManager;
import android.content.pm.PackageManager.NameNotFoundException;
import android.content.pm.UserInfo;
import android.content.res.Configuration;
import android.database.ContentObserver;
import android.graphics.Rect;
import android.graphics.drawable.Drawable;
import android.net.Uri;
import android.os.Build;
import android.os.Handler;
import android.os.IBinder;
import android.os.Message;
import android.os.PowerManager;
import android.os.RemoteException;
import android.os.ServiceManager;
import android.os.UserHandle;
import android.os.UserManager;
import android.provider.Settings;
import android.service.dreams.DreamService;
import android.service.dreams.IDreamManager;
import android.service.notification.StatusBarNotification;
import android.text.TextUtils;
import android.util.Log;
import android.util.SparseArray;
import android.util.SparseBooleanArray;
import android.view.Display;
import android.view.IWindowManager;
import android.view.LayoutInflater;
import android.view.MenuItem;
import android.view.MotionEvent;
import android.view.View;
import android.view.ViewGroup;
import android.view.ViewGroup.LayoutParams;
import android.view.WindowManager;
import android.view.WindowManagerGlobal;
import android.widget.ImageView;
import android.widget.LinearLayout;
import android.widget.PopupMenu;
import android.widget.RemoteViews;
import android.widget.TextView;

import com.android.internal.statusbar.IStatusBarService;
import com.android.internal.statusbar.StatusBarIcon;
import com.android.internal.statusbar.StatusBarIconList;
import com.android.internal.util.LegacyNotificationUtil;
import com.android.internal.widget.SizeAdaptiveLayout;
import com.android.systemui.R;
import com.android.systemui.RecentsComponent;
import com.android.systemui.SearchPanelView;
import com.android.systemui.SystemUI;
import com.android.systemui.statusbar.phone.KeyguardTouchDelegate;
import com.android.systemui.statusbar.stack.NotificationStackScrollLayout;

import java.util.ArrayList;
import java.util.Locale;

public abstract class BaseStatusBar extends SystemUI implements
        CommandQueue.Callbacks {
    public static final String TAG = "StatusBar";
    public static final boolean DEBUG = false;
    public static final boolean MULTIUSER_DEBUG = false;

    protected static final int MSG_TOGGLE_RECENTS_PANEL = 1020;
    protected static final int MSG_CLOSE_RECENTS_PANEL = 1021;
    protected static final int MSG_PRELOAD_RECENT_APPS = 1022;
    protected static final int MSG_CANCEL_PRELOAD_RECENT_APPS = 1023;
    protected static final int MSG_OPEN_SEARCH_PANEL = 1024;
    protected static final int MSG_CLOSE_SEARCH_PANEL = 1025;
    protected static final int MSG_SHOW_HEADS_UP = 1026;
    protected static final int MSG_HIDE_HEADS_UP = 1027;
    protected static final int MSG_ESCALATE_HEADS_UP = 1028;

    protected static final boolean ENABLE_HEADS_UP = true;
    // scores above this threshold should be displayed in heads up mode.
    protected static final int INTERRUPTION_THRESHOLD = 10;
    protected static final String SETTING_HEADS_UP_TICKER = "ticker_gets_heads_up";

    // Should match the value in PhoneWindowManager
    public static final String SYSTEM_DIALOG_REASON_RECENT_APPS = "recentapps";

    public static final int EXPANDED_LEAVE_ALONE = -10000;
    public static final int EXPANDED_FULL_OPEN = -10001;

    protected CommandQueue mCommandQueue;
    protected IStatusBarService mBarService;
    protected H mHandler = createHandler();

    // all notifications
    protected NotificationData mNotificationData = new NotificationData();
    protected NotificationStackScrollLayout mStackScroller;

    protected NotificationData.Entry mInterruptingNotificationEntry;
    protected long mInterruptingNotificationTime;

    // used to notify status bar for suppressing notification LED
    protected boolean mPanelSlightlyVisible;

    // Search panel
    protected SearchPanelView mSearchPanelView;

    protected PopupMenu mNotificationBlamePopup;

    protected int mCurrentUserId = 0;
    final protected SparseArray<UserInfo> mCurrentProfiles = new SparseArray<UserInfo>();

    protected int mLayoutDirection = -1; // invalid
    private Locale mLocale;
    protected boolean mUseHeadsUp = false;
    protected boolean mHeadsUpTicker = false;

    protected IDreamManager mDreamManager;
    PowerManager mPowerManager;
    protected int mRowHeight;

    // public mode, private notifications, etc
    private boolean mLockscreenPublicMode = false;
    private final SparseBooleanArray mUsersAllowingPrivateNotifications = new SparseBooleanArray();
    private LegacyNotificationUtil mLegacyNotificationUtil = LegacyNotificationUtil.getInstance();

    private UserManager mUserManager;

    // UI-specific methods

    /**
     * Create all windows necessary for the status bar (including navigation, overlay panels, etc)
     * and add them to the window manager.
     */
    protected abstract void createAndAddWindows();

    protected WindowManager mWindowManager;
    protected IWindowManager mWindowManagerService;
    protected abstract void refreshLayout(int layoutDirection);

    protected Display mDisplay;

    private boolean mDeviceProvisioned = false;

    private RecentsComponent mRecents;

    protected int mZenMode;

    protected boolean mOnKeyguard;

    public boolean isDeviceProvisioned() {
        return mDeviceProvisioned;
    }

    protected final ContentObserver mSettingsObserver = new ContentObserver(mHandler) {
        @Override
        public void onChange(boolean selfChange) {
            final boolean provisioned = 0 != Settings.Global.getInt(
                    mContext.getContentResolver(), Settings.Global.DEVICE_PROVISIONED, 0);
            if (provisioned != mDeviceProvisioned) {
                mDeviceProvisioned = provisioned;
                updateNotificationIcons();
            }
            final int mode = Settings.Global.getInt(mContext.getContentResolver(),
                    Settings.Global.ZEN_MODE, Settings.Global.ZEN_MODE_OFF);
            setZenMode(mode);
        }
    };

    private final ContentObserver mLockscreenSettingsObserver = new ContentObserver(mHandler) {
        @Override
        public void onChange(boolean selfChange) {
            // We don't know which user changed LOCK_SCREEN_ALLOW_PRIVATE_NOTIFICATIONS,
            // so we just dump our cache ...
            mUsersAllowingPrivateNotifications.clear();
            // ... and refresh all the notifications
            updateNotificationIcons();
        }
    };

    private RemoteViews.OnClickHandler mOnClickHandler = new RemoteViews.OnClickHandler() {
        @Override
        public boolean onClickHandler(View view, PendingIntent pendingIntent, Intent fillInIntent) {
            if (DEBUG) {
                Log.v(TAG, "Notification click handler invoked for intent: " + pendingIntent);
            }
            final boolean isActivity = pendingIntent.isActivity();
            if (isActivity) {
                try {
                    // The intent we are sending is for the application, which
                    // won't have permission to immediately start an activity after
                    // the user switches to home.  We know it is safe to do at this
                    // point, so make sure new activity switches are now allowed.
                    ActivityManagerNative.getDefault().resumeAppSwitches();
                    // Also, notifications can be launched from the lock screen,
                    // so dismiss the lock screen when the activity starts.
                    ActivityManagerNative.getDefault().dismissKeyguardOnNextActivity();
                } catch (RemoteException e) {
                }
            }

            boolean handled = super.onClickHandler(view, pendingIntent, fillInIntent);

            if (isActivity && handled) {
                // close the shade if it was open
                animateCollapsePanels(CommandQueue.FLAG_EXCLUDE_NONE);
                visibilityChanged(false);
            }
            return handled;
        }
    };

    private final BroadcastReceiver mBroadcastReceiver = new BroadcastReceiver() {
        @Override
        public void onReceive(Context context, Intent intent) {
            String action = intent.getAction();
            if (Intent.ACTION_USER_SWITCHED.equals(action)) {
                mCurrentUserId = intent.getIntExtra(Intent.EXTRA_USER_HANDLE, -1);
                updateCurrentProfilesCache();
                if (true) Log.v(TAG, "userId " + mCurrentUserId + " is in the house");
                userSwitched(mCurrentUserId);
            } else if (Intent.ACTION_USER_ADDED.equals(action)) {
                updateCurrentProfilesCache();
            }
        }
    };

    private void updateCurrentProfilesCache() {
        synchronized (mCurrentProfiles) {
            mCurrentProfiles.clear();
            if (mUserManager != null) {
                for (UserInfo user : mUserManager.getProfiles(mCurrentUserId)) {
                    mCurrentProfiles.put(user.id, user);
                }
            }
        }
    }

    public void start() {
        mWindowManager = (WindowManager)mContext.getSystemService(Context.WINDOW_SERVICE);
        mWindowManagerService = WindowManagerGlobal.getWindowManagerService();
        mDisplay = mWindowManager.getDefaultDisplay();

        mDreamManager = IDreamManager.Stub.asInterface(
                ServiceManager.checkService(DreamService.DREAM_SERVICE));
        mPowerManager = (PowerManager) mContext.getSystemService(Context.POWER_SERVICE);

        mSettingsObserver.onChange(false); // set up
        mContext.getContentResolver().registerContentObserver(
                Settings.Global.getUriFor(Settings.Global.DEVICE_PROVISIONED), true,
                mSettingsObserver);
        mContext.getContentResolver().registerContentObserver(
                Settings.Global.getUriFor(Settings.Global.ZEN_MODE), false,
                mSettingsObserver);

        mContext.getContentResolver().registerContentObserver(
                Settings.Secure.getUriFor(Settings.Secure.LOCK_SCREEN_ALLOW_PRIVATE_NOTIFICATIONS),
                true,
                mLockscreenSettingsObserver,
                UserHandle.USER_ALL);

        mBarService = IStatusBarService.Stub.asInterface(
                ServiceManager.getService(Context.STATUS_BAR_SERVICE));

        mRecents = getComponent(RecentsComponent.class);

        mLocale = mContext.getResources().getConfiguration().locale;
        mLayoutDirection = TextUtils.getLayoutDirectionFromLocale(mLocale);

        mUserManager = (UserManager) mContext.getSystemService(Context.USER_SERVICE);

        // Connect in to the status bar manager service
        StatusBarIconList iconList = new StatusBarIconList();
        ArrayList<IBinder> notificationKeys = new ArrayList<IBinder>();
        ArrayList<StatusBarNotification> notifications = new ArrayList<StatusBarNotification>();
        mCommandQueue = new CommandQueue(this, iconList);

        int[] switches = new int[7];
        ArrayList<IBinder> binders = new ArrayList<IBinder>();
        try {
            mBarService.registerStatusBar(mCommandQueue, iconList, notificationKeys, notifications,
                    switches, binders);
        } catch (RemoteException ex) {
            // If the system process isn't there we're doomed anyway.
        }

        createAndAddWindows();

        disable(switches[0]);
        setSystemUiVisibility(switches[1], 0xffffffff);
        topAppWindowChanged(switches[2] != 0);
        // StatusBarManagerService has a back up of IME token and it's restored here.
        setImeWindowStatus(binders.get(0), switches[3], switches[4]);
        setHardKeyboardStatus(switches[5] != 0, switches[6] != 0);

        // Set up the initial icon state
        int N = iconList.size();
        int viewIndex = 0;
        for (int i=0; i<N; i++) {
            StatusBarIcon icon = iconList.getIcon(i);
            if (icon != null) {
                addIcon(iconList.getSlot(i), i, viewIndex, icon);
                viewIndex++;
            }
        }

        // Set up the initial notification state
        N = notificationKeys.size();
        if (N == notifications.size()) {
            for (int i=0; i<N; i++) {
                addNotification(notificationKeys.get(i), notifications.get(i));
            }
        } else {
            Log.wtf(TAG, "Notification list length mismatch: keys=" + N
                    + " notifications=" + notifications.size());
        }

        if (DEBUG) {
            Log.d(TAG, String.format(
                    "init: icons=%d disabled=0x%08x lights=0x%08x menu=0x%08x imeButton=0x%08x",
                   iconList.size(),
                   switches[0],
                   switches[1],
                   switches[2],
                   switches[3]
                   ));
        }

        mCurrentUserId = ActivityManager.getCurrentUser();

        IntentFilter filter = new IntentFilter();
        filter.addAction(Intent.ACTION_USER_SWITCHED);
        filter.addAction(Intent.ACTION_USER_ADDED);
        mContext.registerReceiver(mBroadcastReceiver, filter);

        updateCurrentProfilesCache();
    }

    public void userSwitched(int newUserId) {
        // should be overridden
    }

    public boolean notificationIsForCurrentProfiles(StatusBarNotification n) {
        final int thisUserId = mCurrentUserId;
        final int notificationUserId = n.getUserId();
        if (DEBUG && MULTIUSER_DEBUG) {
            Log.v(TAG, String.format("%s: current userid: %d, notification userid: %d",
                    n, thisUserId, notificationUserId));
        }
        synchronized (mCurrentProfiles) {
            return notificationUserId == UserHandle.USER_ALL
                    || mCurrentProfiles.get(notificationUserId) != null;
        }
    }

    @Override
    protected void onConfigurationChanged(Configuration newConfig) {
        final Locale locale = mContext.getResources().getConfiguration().locale;
        final int ld = TextUtils.getLayoutDirectionFromLocale(locale);
        if (! locale.equals(mLocale) || ld != mLayoutDirection) {
            if (DEBUG) {
                Log.v(TAG, String.format(
                        "config changed locale/LD: %s (%d) -> %s (%d)", mLocale, mLayoutDirection,
                        locale, ld));
            }
            mLocale = locale;
            mLayoutDirection = ld;
            refreshLayout(ld);
        }
    }

    protected View updateNotificationVetoButton(View row, StatusBarNotification n) {
        View vetoButton = row.findViewById(R.id.veto);
        if (n.isClearable() || (mInterruptingNotificationEntry != null
                && mInterruptingNotificationEntry.row == row)) {
            final String _pkg = n.getPackageName();
            final String _tag = n.getTag();
            final int _id = n.getId();
            final int _userId = n.getUserId();
            vetoButton.setOnClickListener(new View.OnClickListener() {
                    public void onClick(View v) {
                        // Accessibility feedback
                        v.announceForAccessibility(
                                mContext.getString(R.string.accessibility_notification_dismissed));
                        try {
                            mBarService.onNotificationClear(_pkg, _tag, _id, _userId);

                        } catch (RemoteException ex) {
                            // system process is dead if we're here.
                        }
                    }
                });
            vetoButton.setVisibility(View.VISIBLE);
        } else {
            vetoButton.setVisibility(View.GONE);
        }
        vetoButton.setImportantForAccessibility(View.IMPORTANT_FOR_ACCESSIBILITY_NO);
        return vetoButton;
    }


    protected void applyLegacyRowBackground(StatusBarNotification sbn, View content) {
        if (sbn.getNotification().contentView.getLayoutId() !=
                com.android.internal.R.layout.notification_template_base) {
            int version = 0;
            try {
                ApplicationInfo info = mContext.getPackageManager().getApplicationInfo(sbn.getPackageName(), 0);
                version = info.targetSdkVersion;
            } catch (NameNotFoundException ex) {
                Log.e(TAG, "Failed looking up ApplicationInfo for " + sbn.getPackageName(), ex);
            }
            if (version > 0 && version < Build.VERSION_CODES.GINGERBREAD) {
                content.setBackgroundResource(R.drawable.notification_row_legacy_bg);
            }
        }
    }

    private void startApplicationDetailsActivity(String packageName) {
        Intent intent = new Intent(Settings.ACTION_APPLICATION_DETAILS_SETTINGS,
                Uri.fromParts("package", packageName, null));
        intent.setComponent(intent.resolveActivity(mContext.getPackageManager()));
        TaskStackBuilder.create(mContext).addNextIntentWithParentStack(intent).startActivities(
                null, UserHandle.CURRENT);
    }

    protected View.OnLongClickListener getNotificationLongClicker() {
        return new View.OnLongClickListener() {
            @Override
            public boolean onLongClick(View v) {
                final String packageNameF = (String) v.getTag();
                if (packageNameF == null) return false;
                if (v.getWindowToken() == null) return false;
                mNotificationBlamePopup = new PopupMenu(mContext, v);
                mNotificationBlamePopup.getMenuInflater().inflate(
                        R.menu.notification_popup_menu,
                        mNotificationBlamePopup.getMenu());
                mNotificationBlamePopup.setOnMenuItemClickListener(new PopupMenu.OnMenuItemClickListener() {
                    public boolean onMenuItemClick(MenuItem item) {
                        if (item.getItemId() == R.id.notification_inspect_item) {
                            startApplicationDetailsActivity(packageNameF);
                            animateCollapsePanels(CommandQueue.FLAG_EXCLUDE_NONE);
                        } else {
                            return false;
                        }
                        return true;
                    }
                });
                mNotificationBlamePopup.show();

                return true;
            }
        };
    }

    public void dismissPopups() {
        if (mNotificationBlamePopup != null) {
            mNotificationBlamePopup.dismiss();
            mNotificationBlamePopup = null;
        }
    }

    public void onHeadsUpDismissed() {
    }

    @Override
    public void toggleRecentApps() {
        int msg = MSG_TOGGLE_RECENTS_PANEL;
        mHandler.removeMessages(msg);
        mHandler.sendEmptyMessage(msg);
    }

    @Override
    public void preloadRecentApps() {
        int msg = MSG_PRELOAD_RECENT_APPS;
        mHandler.removeMessages(msg);
        mHandler.sendEmptyMessage(msg);
    }

    @Override
    public void cancelPreloadRecentApps() {
        int msg = MSG_CANCEL_PRELOAD_RECENT_APPS;
        mHandler.removeMessages(msg);
        mHandler.sendEmptyMessage(msg);
    }

    @Override
    public void showSearchPanel() {
        int msg = MSG_OPEN_SEARCH_PANEL;
        mHandler.removeMessages(msg);
        mHandler.sendEmptyMessage(msg);
    }

    @Override
    public void hideSearchPanel() {
        int msg = MSG_CLOSE_SEARCH_PANEL;
        mHandler.removeMessages(msg);
        mHandler.sendEmptyMessage(msg);
    }

    protected abstract WindowManager.LayoutParams getSearchLayoutParams(
            LayoutParams layoutParams);

    protected void updateSearchPanel() {
        // Search Panel
        boolean visible = false;
        if (mSearchPanelView != null) {
            visible = mSearchPanelView.isShowing();
            mWindowManager.removeView(mSearchPanelView);
        }

        // Provide SearchPanel with a temporary parent to allow layout params to work.
        LinearLayout tmpRoot = new LinearLayout(mContext);
        mSearchPanelView = (SearchPanelView) LayoutInflater.from(mContext).inflate(
                 R.layout.status_bar_search_panel, tmpRoot, false);
        mSearchPanelView.setOnTouchListener(
                 new TouchOutsideListener(MSG_CLOSE_SEARCH_PANEL, mSearchPanelView));
        mSearchPanelView.setVisibility(View.GONE);

        WindowManager.LayoutParams lp = getSearchLayoutParams(mSearchPanelView.getLayoutParams());

        mWindowManager.addView(mSearchPanelView, lp);
        mSearchPanelView.setBar(this);
        if (visible) {
            mSearchPanelView.show(true, false);
        }
    }

    protected H createHandler() {
         return new H();
    }

    static void sendCloseSystemWindows(Context context, String reason) {
        if (ActivityManagerNative.isSystemReady()) {
            try {
                ActivityManagerNative.getDefault().closeSystemDialogs(reason);
            } catch (RemoteException e) {
            }
        }
    }

    protected abstract View getStatusBarView();

    protected View.OnTouchListener mRecentsPreloadOnTouchListener = new View.OnTouchListener() {
        // additional optimization when we have software system buttons - start loading the recent
        // tasks on touch down
        @Override
        public boolean onTouch(View v, MotionEvent event) {
            int action = event.getAction() & MotionEvent.ACTION_MASK;
            if (action == MotionEvent.ACTION_DOWN) {
                preloadRecentTasksList();
            } else if (action == MotionEvent.ACTION_CANCEL) {
                cancelPreloadingRecentTasksList();
            } else if (action == MotionEvent.ACTION_UP) {
                if (!v.isPressed()) {
                    cancelPreloadingRecentTasksList();
                }

            }
            return false;
        }
    };

    protected void toggleRecentsActivity() {
        if (mRecents != null) {
            sendCloseSystemWindows(mContext, SYSTEM_DIALOG_REASON_RECENT_APPS);
            mRecents.toggleRecents(mDisplay, mLayoutDirection, getStatusBarView());
        }
    }

    protected void preloadRecentTasksList() {
        if (mRecents != null) {
            mRecents.preloadRecentTasksList();
        }
    }

    protected void cancelPreloadingRecentTasksList() {
        if (mRecents != null) {
            mRecents.cancelPreloadingRecentTasksList();
        }
    }

    protected void closeRecents() {
        if (mRecents != null) {
            mRecents.closeRecents();
        }
    }

    public abstract void resetHeadsUpDecayTimer();

    /**
     * Save the current "public" (locked and secure) state of the lockscreen.
     */
    public void setLockscreenPublicMode(boolean publicMode) {
        mLockscreenPublicMode = publicMode;
    }

    public boolean isLockscreenPublicMode() {
        return mLockscreenPublicMode;
    }

    /**
     * Has the given user chosen to allow their private (full) notifications to be shown even
     * when the lockscreen is in "public" (secure & locked) mode?
     */
    public boolean userAllowsPrivateNotificationsInPublic(int userHandle) {
        if (userHandle == UserHandle.USER_ALL) {
            return true;
        }

        if (mUsersAllowingPrivateNotifications.indexOfKey(userHandle) < 0) {
            final boolean allowed = 0 != Settings.Secure.getIntForUser(
                    mContext.getContentResolver(),
                    Settings.Secure.LOCK_SCREEN_ALLOW_PRIVATE_NOTIFICATIONS, 0, userHandle);
            mUsersAllowingPrivateNotifications.append(userHandle, allowed);
            return allowed;
        }

        return mUsersAllowingPrivateNotifications.get(userHandle);
    }

    protected class H extends Handler {
        public void handleMessage(Message m) {
            Intent intent;
            switch (m.what) {
             case MSG_TOGGLE_RECENTS_PANEL:
                 toggleRecentsActivity();
                 break;
             case MSG_CLOSE_RECENTS_PANEL:
                 closeRecents();
                 break;
             case MSG_PRELOAD_RECENT_APPS:
                  preloadRecentTasksList();
                  break;
             case MSG_CANCEL_PRELOAD_RECENT_APPS:
                  cancelPreloadingRecentTasksList();
                  break;
             case MSG_OPEN_SEARCH_PANEL:
                 if (DEBUG) Log.d(TAG, "opening search panel");
                 if (mSearchPanelView != null && mSearchPanelView.isAssistantAvailable()) {
                     mSearchPanelView.show(true, true);
                     onShowSearchPanel();
                 }
                 break;
             case MSG_CLOSE_SEARCH_PANEL:
                 if (DEBUG) Log.d(TAG, "closing search panel");
                 if (mSearchPanelView != null && mSearchPanelView.isShowing()) {
                     mSearchPanelView.show(false, true);
                     onHideSearchPanel();
                 }
                 break;
            }
        }
    }

    public class TouchOutsideListener implements View.OnTouchListener {
        private int mMsg;
        private StatusBarPanel mPanel;

        public TouchOutsideListener(int msg, StatusBarPanel panel) {
            mMsg = msg;
            mPanel = panel;
        }

        public boolean onTouch(View v, MotionEvent ev) {
            final int action = ev.getAction();
            if (action == MotionEvent.ACTION_OUTSIDE
                || (action == MotionEvent.ACTION_DOWN
                    && !mPanel.isInContentArea((int)ev.getX(), (int)ev.getY()))) {
                mHandler.removeMessages(mMsg);
                mHandler.sendEmptyMessage(mMsg);
                return true;
            }
            return false;
        }
    }

    protected void workAroundBadLayerDrawableOpacity(View v) {
    }

    protected void onHideSearchPanel() {
    }

    protected void onShowSearchPanel() {
    }

    public boolean inflateViews(NotificationData.Entry entry, ViewGroup parent) {
            return inflateViews(entry, parent, false);
    }

    public boolean inflateViewsForHeadsUp(NotificationData.Entry entry, ViewGroup parent) {
            return inflateViews(entry, parent, true);
    }

    public boolean inflateViews(NotificationData.Entry entry, ViewGroup parent, boolean isHeadsUp) {
        int minHeight =
                mContext.getResources().getDimensionPixelSize(R.dimen.notification_min_height);
        int maxHeight =
                mContext.getResources().getDimensionPixelSize(R.dimen.notification_max_height);
        StatusBarNotification sbn = entry.notification;
        RemoteViews contentView = sbn.getNotification().contentView;
        RemoteViews bigContentView = sbn.getNotification().bigContentView;

        if (isHeadsUp) {
            maxHeight =
                    mContext.getResources().getDimensionPixelSize(R.dimen.notification_mid_height);
            bigContentView = sbn.getNotification().headsUpContentView;
        }

        if (contentView == null) {
            return false;
        }

        Log.v(TAG, "publicNotification: "
                + sbn.getNotification().publicVersion);

        Notification publicNotification = sbn.getNotification().publicVersion;

        // create the row view
        LayoutInflater inflater = (LayoutInflater)mContext.getSystemService(
                Context.LAYOUT_INFLATER_SERVICE);
        ExpandableNotificationRow row = (ExpandableNotificationRow) inflater.inflate(
                R.layout.status_bar_notification_row, parent, false);

        // for blaming (see SwipeHelper.setLongPressListener)
        row.setTag(sbn.getPackageName());

        workAroundBadLayerDrawableOpacity(row);
        View vetoButton = updateNotificationVetoButton(row, sbn);
        vetoButton.setContentDescription(mContext.getString(
                R.string.accessibility_remove_notification));

        // NB: the large icon is now handled entirely by the template

        // bind the click event to the content area
        ViewGroup content = (ViewGroup)row.findViewById(R.id.container);
        SizeAdaptiveLayout expanded = (SizeAdaptiveLayout)row.findViewById(R.id.expanded);
        SizeAdaptiveLayout expandedPublic
                = (SizeAdaptiveLayout)row.findViewById(R.id.expandedPublic);

        content.setDescendantFocusability(ViewGroup.FOCUS_BLOCK_DESCENDANTS);

        PendingIntent contentIntent = sbn.getNotification().contentIntent;
        if (contentIntent != null) {
            final View.OnClickListener listener = makeClicker(contentIntent,
                    sbn.getPackageName(), sbn.getTag(), sbn.getId(), isHeadsUp, sbn.getUserId());
            content.setOnClickListener(listener);
        } else {
            content.setOnClickListener(null);
        }

        // set up the adaptive layout
        View contentViewLocal = null;
        View bigContentViewLocal = null;
        try {
            contentViewLocal = contentView.apply(mContext, expanded,
                    mOnClickHandler);
            if (bigContentView != null) {
                bigContentViewLocal = bigContentView.apply(mContext, expanded,
                        mOnClickHandler);
            }
        }
        catch (RuntimeException e) {
            final String ident = sbn.getPackageName() + "/0x" + Integer.toHexString(sbn.getId());
            Log.e(TAG, "couldn't inflate view for notification " + ident, e);
            return false;
        }

        if (contentViewLocal != null) {
            contentViewLocal.setIsRootNamespace(true);
            SizeAdaptiveLayout.LayoutParams params =
                    new SizeAdaptiveLayout.LayoutParams(contentViewLocal.getLayoutParams());
            params.minHeight = minHeight;
            params.maxHeight = minHeight;
            expanded.addView(contentViewLocal, params);
        }
        if (bigContentViewLocal != null) {
            bigContentViewLocal.setIsRootNamespace(true);
            SizeAdaptiveLayout.LayoutParams params =
                    new SizeAdaptiveLayout.LayoutParams(bigContentViewLocal.getLayoutParams());
            params.minHeight = minHeight+1;
            params.maxHeight = maxHeight;
            expanded.addView(bigContentViewLocal, params);
        }

        PackageManager pm = mContext.getPackageManager();

        // now the public version
        View publicViewLocal = null;
        if (publicNotification != null) {
            try {
                publicViewLocal = publicNotification.contentView.apply(mContext, expandedPublic,
                        mOnClickHandler);

                if (publicViewLocal != null) {
                    publicViewLocal.setIsRootNamespace(true);
                    SizeAdaptiveLayout.LayoutParams params =
                            new SizeAdaptiveLayout.LayoutParams(publicViewLocal.getLayoutParams());
                    params.minHeight = minHeight;
                    params.maxHeight = minHeight;
                    expandedPublic.addView(publicViewLocal, params);
                }
            }
            catch (RuntimeException e) {
                final String ident = sbn.getPackageName() + "/0x" + Integer.toHexString(sbn.getId());
                Log.e(TAG, "couldn't inflate public view for notification " + ident, e);
                publicViewLocal = null;
            }
        }

        if (publicViewLocal == null) {
            // Add a basic notification template
            publicViewLocal = LayoutInflater.from(mContext).inflate(
                    com.android.internal.R.layout.notification_template_quantum_base,
                    expandedPublic, true);

            final TextView title = (TextView) publicViewLocal.findViewById(com.android.internal.R.id.title);
            try {
                title.setText(pm.getApplicationLabel(
                        pm.getApplicationInfo(entry.notification.getPackageName(), 0)));
            } catch (NameNotFoundException e) {
                title.setText(entry.notification.getPackageName());
            }

            final ImageView icon = (ImageView) publicViewLocal.findViewById(com.android.internal.R.id.icon);

            final StatusBarIcon ic = new StatusBarIcon(entry.notification.getPackageName(),
                    entry.notification.getUser(),
                    entry.notification.getNotification().icon,
                    entry.notification.getNotification().iconLevel,
                    entry.notification.getNotification().number,
                    entry.notification.getNotification().tickerText);

            Drawable iconDrawable = StatusBarIconView.getIcon(mContext, ic);
            icon.setImageDrawable(iconDrawable);
            if (mLegacyNotificationUtil.isGrayscale(iconDrawable)) {
                icon.setBackgroundResource(
                        com.android.internal.R.drawable.notification_icon_legacy_bg_inset);
            }

            final TextView text = (TextView) publicViewLocal.findViewById(com.android.internal.R.id.text);
            text.setText("Unlock your device to see this notification.");

            // TODO: fill out "time" as well
        }

        row.setDrawingCacheEnabled(true);

        applyLegacyRowBackground(sbn, content);

        if (MULTIUSER_DEBUG) {
            TextView debug = (TextView) row.findViewById(R.id.debug_info);
            if (debug != null) {
                debug.setVisibility(View.VISIBLE);
                debug.setText("CU " + mCurrentUserId +" NU " + entry.notification.getUserId());
            }
        }
        entry.row = row;
        entry.row.setRowHeight(mRowHeight);
        entry.content = content;
        entry.expanded = contentViewLocal;
        entry.expandedPublic = publicViewLocal;
        entry.setBigContentView(bigContentViewLocal);

        return true;
    }

    public NotificationClicker makeClicker(PendingIntent intent, String pkg, String tag,
            int id, boolean forHun, int userId) {
        return new NotificationClicker(intent, pkg, tag, id, forHun, userId);
    }

    protected class NotificationClicker implements View.OnClickListener {
        private PendingIntent mIntent;
        private String mPkg;
        private String mTag;
        private int mId;
        private boolean mIsHeadsUp;
        private int mUserId;

        public NotificationClicker(PendingIntent intent, String pkg, String tag, int id,
                boolean forHun, int userId) {
            mIntent = intent;
            mPkg = pkg;
            mTag = tag;
            mId = id;
            mIsHeadsUp = forHun;
            mUserId = userId;
        }

        public void onClick(View v) {
            try {
                // The intent we are sending is for the application, which
                // won't have permission to immediately start an activity after
                // the user switches to home.  We know it is safe to do at this
                // point, so make sure new activity switches are now allowed.
                ActivityManagerNative.getDefault().resumeAppSwitches();
                // Also, notifications can be launched from the lock screen,
                // so dismiss the lock screen when the activity starts.
                ActivityManagerNative.getDefault().dismissKeyguardOnNextActivity();
            } catch (RemoteException e) {
            }

            if (mIntent != null) {
                int[] pos = new int[2];
                v.getLocationOnScreen(pos);
                Intent overlay = new Intent();
                overlay.setSourceBounds(
                        new Rect(pos[0], pos[1], pos[0]+v.getWidth(), pos[1]+v.getHeight()));
                try {
                    mIntent.send(mContext, 0, overlay);
                } catch (PendingIntent.CanceledException e) {
                    // the stack trace isn't very helpful here.  Just log the exception message.
                    Log.w(TAG, "Sending contentIntent failed: " + e);
                }

                KeyguardTouchDelegate.getInstance(mContext).dismiss();
            }

            try {
                if (mIsHeadsUp) {
                    mHandler.sendEmptyMessage(MSG_HIDE_HEADS_UP);
                }
                mBarService.onNotificationClick(mPkg, mTag, mId, mUserId);
            } catch (RemoteException ex) {
                // system process is dead if we're here.
            }

            // close the shade if it was open
            animateCollapsePanels(CommandQueue.FLAG_EXCLUDE_NONE);
            visibilityChanged(false);
        }
    }

    /**
     * The LEDs are turned o)ff when the notification panel is shown, even just a little bit.
     * This was added last-minute and is inconsistent with the way the rest of the notifications
     * are handled, because the notification isn't really cancelled.  The lights are just
     * turned off.  If any other notifications happen, the lights will turn back on.  Steve says
     * this is what he wants. (see bug 1131461)
     */
    protected void visibilityChanged(boolean visible) {
        if (mPanelSlightlyVisible != visible) {
            mPanelSlightlyVisible = visible;
            try {
                if (visible) {
                    mBarService.onPanelRevealed();
                } else {
                    mBarService.onPanelHidden();
                }
            } catch (RemoteException ex) {
                // Won't fail unless the world has ended.
            }
        }
    }

    /**
     * Cancel this notification and tell the StatusBarManagerService / NotificationManagerService
     * about the failure.
     *
     * WARNING: this will call back into us.  Don't hold any locks.
     */
    void handleNotificationError(IBinder key, StatusBarNotification n, String message) {
        removeNotification(key);
        try {
            mBarService.onNotificationError(n.getPackageName(), n.getTag(), n.getId(), n.getUid(),
                    n.getInitialPid(), message, n.getUserId());
        } catch (RemoteException ex) {
            // The end is nigh.
        }
    }

    protected StatusBarNotification removeNotificationViews(IBinder key) {
        NotificationData.Entry entry = mNotificationData.remove(key);
        if (entry == null) {
            Log.w(TAG, "removeNotification for unknown key: " + key);
            return null;
        }
        // Remove the expanded view.
        ViewGroup rowParent = (ViewGroup)entry.row.getParent();
        if (rowParent != null) rowParent.removeView(entry.row);
        updateRowStates();
        updateNotificationIcons();

        return entry.notification;
    }

    protected NotificationData.Entry createNotificationViews(IBinder key,
            StatusBarNotification notification) {
        if (DEBUG) {
            Log.d(TAG, "createNotificationViews(key=" + key + ", notification=" + notification);
        }
        // Construct the icon.
        final StatusBarIconView iconView = new StatusBarIconView(mContext,
                notification.getPackageName() + "/0x" + Integer.toHexString(notification.getId()),
                notification.getNotification());
        iconView.setScaleType(ImageView.ScaleType.CENTER_INSIDE);

        final StatusBarIcon ic = new StatusBarIcon(notification.getPackageName(),
                notification.getUser(),
                    notification.getNotification().icon,
                    notification.getNotification().iconLevel,
                    notification.getNotification().number,
                    notification.getNotification().tickerText);
        if (!iconView.set(ic)) {
            handleNotificationError(key, notification, "Couldn't create icon: " + ic);
            return null;
        }
        // Construct the expanded view.
        NotificationData.Entry entry = new NotificationData.Entry(key, notification, iconView);
        if (!inflateViews(entry, mStackScroller)) {
            handleNotificationError(key, notification, "Couldn't expand RemoteViews for: "
                    + notification);
            return null;
        }
        return entry;
    }

    protected void addNotificationViews(NotificationData.Entry entry) {
        // Add the expanded view and icon.
        int pos = mNotificationData.add(entry);
        if (DEBUG) {
            Log.d(TAG, "addNotificationViews: added at " + pos);
        }
<<<<<<< HEAD
        updateInterceptedState(entry);
        updateRowStates();
=======
        updateExpansionStates();
>>>>>>> 3c86a27d
        updateNotificationIcons();
    }

    private void addNotificationViews(IBinder key, StatusBarNotification notification) {
        addNotificationViews(createNotificationViews(key, notification));
    }

    /**
     * Updates expanded, dimmed and locked states of notification rows.
     */
    protected void updateRowStates() {
        int n = mNotificationData.size();
        for (int i = 0; i < n; i++) {
            NotificationData.Entry entry = mNotificationData.get(i);
            if (mOnKeyguard) {
                entry.row.setExpanded(false);
            } else {
                if (!entry.row.isUserLocked()) {
                    boolean top = (i == n-1);
                    entry.row.setExpanded(top || entry.row.isUserExpanded());
                }
            }
            entry.row.setDimmed(mOnKeyguard);
            entry.row.setLocked(mOnKeyguard);
        }
    }

    protected void setZenMode(int mode) {
        if (!isDeviceProvisioned()) return;
        mZenMode = mode;
        updateNotificationIcons();
    }

    protected abstract void haltTicker();
    protected abstract void setAreThereNotifications();
    protected abstract void updateNotificationIcons();
    protected abstract void tick(IBinder key, StatusBarNotification n, boolean firstTime);
    protected abstract void updateExpandedViewPos(int expandedPosition);
    protected abstract int getExpandedViewMaxHeight();
    protected abstract boolean shouldDisableNavbarGestures();

    protected boolean isTopNotification(ViewGroup parent, NotificationData.Entry entry) {
        return parent != null && parent.indexOfChild(entry.row) == 0;
    }

    public void updateNotification(IBinder key, StatusBarNotification notification) {
        if (DEBUG) Log.d(TAG, "updateNotification(" + key + " -> " + notification + ")");

        final NotificationData.Entry oldEntry = mNotificationData.findByKey(key);
        if (oldEntry == null) {
            Log.w(TAG, "updateNotification for unknown key: " + key);
            return;
        }

        final StatusBarNotification oldNotification = oldEntry.notification;

        // XXX: modify when we do something more intelligent with the two content views
        final RemoteViews oldContentView = oldNotification.getNotification().contentView;
        final RemoteViews contentView = notification.getNotification().contentView;
        final RemoteViews oldBigContentView = oldNotification.getNotification().bigContentView;
        final RemoteViews bigContentView = notification.getNotification().bigContentView;
        final RemoteViews oldHeadsUpContentView = oldNotification.getNotification().headsUpContentView;
        final RemoteViews headsUpContentView = notification.getNotification().headsUpContentView;
        final Notification oldPublicNotification = oldNotification.getNotification().publicVersion;
        final RemoteViews oldPublicContentView = oldPublicNotification != null
                ? oldPublicNotification.contentView : null;
        final Notification publicNotification = notification.getNotification().publicVersion;
        final RemoteViews publicContentView = publicNotification != null
                ? publicNotification.contentView : null;

        if (DEBUG) {
            Log.d(TAG, "old notification: when=" + oldNotification.getNotification().when
                    + " ongoing=" + oldNotification.isOngoing()
                    + " expanded=" + oldEntry.expanded
                    + " contentView=" + oldContentView
                    + " bigContentView=" + oldBigContentView
                    + " publicView=" + oldPublicContentView
                    + " rowParent=" + oldEntry.row.getParent());
            Log.d(TAG, "new notification: when=" + notification.getNotification().when
                    + " ongoing=" + oldNotification.isOngoing()
                    + " contentView=" + contentView
                    + " bigContentView=" + bigContentView
                    + " publicView=" + publicContentView);
        }

        // Can we just reapply the RemoteViews in place?  If when didn't change, the order
        // didn't change.

        // 1U is never null
        boolean contentsUnchanged = oldEntry.expanded != null
                && contentView.getPackage() != null
                && oldContentView.getPackage() != null
                && oldContentView.getPackage().equals(contentView.getPackage())
                && oldContentView.getLayoutId() == contentView.getLayoutId();
        // large view may be null
        boolean bigContentsUnchanged =
                (oldEntry.getBigContentView() == null && bigContentView == null)
                || ((oldEntry.getBigContentView() != null && bigContentView != null)
                    && bigContentView.getPackage() != null
                    && oldBigContentView.getPackage() != null
                    && oldBigContentView.getPackage().equals(bigContentView.getPackage())
                    && oldBigContentView.getLayoutId() == bigContentView.getLayoutId());
        boolean headsUpContentsUnchanged =
                (oldHeadsUpContentView == null && headsUpContentView == null)
                || ((oldHeadsUpContentView != null && headsUpContentView != null)
                    && headsUpContentView.getPackage() != null
                    && oldHeadsUpContentView.getPackage() != null
                    && oldHeadsUpContentView.getPackage().equals(headsUpContentView.getPackage())
                    && oldHeadsUpContentView.getLayoutId() == headsUpContentView.getLayoutId());
        boolean publicUnchanged  =
                (oldPublicContentView == null && publicContentView == null)
                || ((oldPublicContentView != null && publicContentView != null)
                        && publicContentView.getPackage() != null
                        && oldPublicContentView.getPackage() != null
                        && oldPublicContentView.getPackage().equals(publicContentView.getPackage())
                        && oldPublicContentView.getLayoutId() == publicContentView.getLayoutId());

        ViewGroup rowParent = (ViewGroup) oldEntry.row.getParent();
        boolean orderUnchanged =
                   notification.getNotification().when == oldNotification.getNotification().when
                && notification.getScore() == oldNotification.getScore();
                // score now encompasses/supersedes isOngoing()

        boolean updateTicker = notification.getNotification().tickerText != null
                && !TextUtils.equals(notification.getNotification().tickerText,
                        oldEntry.notification.getNotification().tickerText);
        boolean isTopAnyway = isTopNotification(rowParent, oldEntry);
        if (contentsUnchanged && bigContentsUnchanged && headsUpContentsUnchanged && publicUnchanged
                && (orderUnchanged || isTopAnyway)) {
            if (DEBUG) Log.d(TAG, "reusing notification for key: " + key);
            oldEntry.notification = notification;
            try {
                updateNotificationViews(oldEntry, notification);

                if (ENABLE_HEADS_UP && mInterruptingNotificationEntry != null
                        && oldNotification == mInterruptingNotificationEntry.notification) {
                    if (!shouldInterrupt(notification)) {
                        if (DEBUG) Log.d(TAG, "no longer interrupts!");
                        mHandler.sendEmptyMessage(MSG_HIDE_HEADS_UP);
                    } else {
                        if (DEBUG) Log.d(TAG, "updating the current heads up:" + notification);
                        mInterruptingNotificationEntry.notification = notification;
                        updateHeadsUpViews(mInterruptingNotificationEntry, notification);
                    }
                }

                // Update the icon.
                final StatusBarIcon ic = new StatusBarIcon(notification.getPackageName(),
                        notification.getUser(),
                        notification.getNotification().icon, notification.getNotification().iconLevel,
                        notification.getNotification().number,
                        notification.getNotification().tickerText);
                if (!oldEntry.icon.set(ic)) {
                    handleNotificationError(key, notification, "Couldn't update icon: " + ic);
                    return;
                }
                updateRowStates();
            }
            catch (RuntimeException e) {
                // It failed to add cleanly.  Log, and remove the view from the panel.
                Log.w(TAG, "Couldn't reapply views for package " + contentView.getPackage(), e);
                removeNotificationViews(key);
                addNotificationViews(key, notification);
            }
        } else {
            if (DEBUG) Log.d(TAG, "not reusing notification for key: " + key);
            if (DEBUG) Log.d(TAG, "contents was " + (contentsUnchanged ? "unchanged" : "changed"));
            if (DEBUG) Log.d(TAG, "order was " + (orderUnchanged ? "unchanged" : "changed"));
            if (DEBUG) Log.d(TAG, "notification is " + (isTopAnyway ? "top" : "not top"));
            final boolean wasExpanded = oldEntry.row.isUserExpanded();
            removeNotificationViews(key);
            addNotificationViews(key, notification);  // will also replace the heads up
            if (wasExpanded) {
                final NotificationData.Entry newEntry = mNotificationData.findByKey(key);
                newEntry.row.setExpanded(true);
                newEntry.row.setUserExpanded(true);
            }
        }

        // Update the veto button accordingly (and as a result, whether this row is
        // swipe-dismissable)
        updateNotificationVetoButton(oldEntry.row, notification);

        // Is this for you?
        boolean isForCurrentUser = notificationIsForCurrentProfiles(notification);
        if (DEBUG) Log.d(TAG, "notification is " + (isForCurrentUser ? "" : "not ") + "for you");

        // Restart the ticker if it's still running
        if (updateTicker && isForCurrentUser) {
            haltTicker();
            tick(key, notification, false);
        }

        // Recalculate the position of the sliding windows and the titles.
        setAreThereNotifications();
        updateExpandedViewPos(EXPANDED_LEAVE_ALONE);
    }

    private void updateNotificationViews(NotificationData.Entry entry,
            StatusBarNotification notification) {
        updateNotificationViews(entry, notification, false);
    }

    private void updateHeadsUpViews(NotificationData.Entry entry,
            StatusBarNotification notification) {
        updateNotificationViews(entry, notification, true);
    }

    private void updateNotificationViews(NotificationData.Entry entry,
            StatusBarNotification notification, boolean isHeadsUp) {
        final RemoteViews contentView = notification.getNotification().contentView;
        final RemoteViews bigContentView = isHeadsUp
                ? notification.getNotification().headsUpContentView
                : notification.getNotification().bigContentView;
        final Notification publicVersion = notification.getNotification().publicVersion;
        final RemoteViews publicContentView = publicVersion != null ? publicVersion.contentView
                : null;

        // Reapply the RemoteViews
        contentView.reapply(mContext, entry.expanded, mOnClickHandler);
        if (bigContentView != null && entry.getBigContentView() != null) {
            bigContentView.reapply(mContext, entry.getBigContentView(),
                    mOnClickHandler);
        }
        if (publicContentView != null && entry.getPublicContentView() != null) {
            publicContentView.reapply(mContext, entry.getPublicContentView(), mOnClickHandler);
        }
        // update the contentIntent
        final PendingIntent contentIntent = notification.getNotification().contentIntent;
        if (contentIntent != null) {
            final View.OnClickListener listener = makeClicker(contentIntent,
                    notification.getPackageName(), notification.getTag(), notification.getId(),
                    isHeadsUp, notification.getUserId());
            entry.content.setOnClickListener(listener);
        } else {
            entry.content.setOnClickListener(null);
        }
    }

    protected void notifyHeadsUpScreenOn(boolean screenOn) {
        if (!screenOn && mInterruptingNotificationEntry != null) {
            mHandler.sendEmptyMessage(MSG_ESCALATE_HEADS_UP);
        }
    }

    protected boolean shouldInterrupt(StatusBarNotification sbn) {
        Notification notification = sbn.getNotification();
        // some predicates to make the boolean logic legible
        boolean isNoisy = (notification.defaults & Notification.DEFAULT_SOUND) != 0
                || (notification.defaults & Notification.DEFAULT_VIBRATE) != 0
                || notification.sound != null
                || notification.vibrate != null;
        boolean isHighPriority = sbn.getScore() >= INTERRUPTION_THRESHOLD;
        boolean isFullscreen = notification.fullScreenIntent != null;
        boolean hasTicker = mHeadsUpTicker && !TextUtils.isEmpty(notification.tickerText);
        boolean isAllowed = notification.extras.getInt(Notification.EXTRA_AS_HEADS_UP,
                Notification.HEADS_UP_ALLOWED) != Notification.HEADS_UP_NEVER;

        final KeyguardTouchDelegate keyguard = KeyguardTouchDelegate.getInstance(mContext);
        boolean interrupt = (isFullscreen || (isHighPriority && (isNoisy || hasTicker)))
                && isAllowed
                && mPowerManager.isScreenOn()
                && !keyguard.isShowingAndNotOccluded()
                && !keyguard.isInputRestricted();
        try {
            interrupt = interrupt && !mDreamManager.isDreaming();
        } catch (RemoteException e) {
            Log.d(TAG, "failed to query dream manager", e);
        }
        if (DEBUG) Log.d(TAG, "interrupt: " + interrupt);
        return interrupt;
    }

    // Q: What kinds of notifications should show during setup?
    // A: Almost none! Only things coming from the system (package is "android") that also
    // have special "kind" tags marking them as relevant for setup (see below).
    protected boolean showNotificationEvenIfUnprovisioned(StatusBarNotification sbn) {
        return "android".equals(sbn.getPackageName())
                && sbn.getNotification().extras.getBoolean(Notification.EXTRA_ALLOW_DURING_SETUP);
    }

    public boolean inKeyguardRestrictedInputMode() {
        return KeyguardTouchDelegate.getInstance(mContext).isInputRestricted();
    }

    public void setInteracting(int barWindow, boolean interacting) {
        // hook for subclasses
    }

    public void destroy() {
        if (mSearchPanelView != null) {
            mWindowManager.removeViewImmediate(mSearchPanelView);
        }
        mContext.unregisterReceiver(mBroadcastReceiver);
    }
}<|MERGE_RESOLUTION|>--- conflicted
+++ resolved
@@ -1042,12 +1042,7 @@
         if (DEBUG) {
             Log.d(TAG, "addNotificationViews: added at " + pos);
         }
-<<<<<<< HEAD
-        updateInterceptedState(entry);
         updateRowStates();
-=======
-        updateExpansionStates();
->>>>>>> 3c86a27d
         updateNotificationIcons();
     }
 
