/*
 * Copyright (C) 2014 The Android Open Source Project
 *
 * Licensed under the Apache License, Version 2.0 (the "License");
 * you may not use this file except in compliance with the License.
 * You may obtain a copy of the License at
 *
 *      http://www.apache.org/licenses/LICENSE-2.0
 *
 * Unless required by applicable law or agreed to in writing, software
 * distributed under the License is distributed on an "AS IS" BASIS,
 * WITHOUT WARRANTIES OR CONDITIONS OF ANY KIND, either express or implied.
 * See the License for the specific language governing permissions and
 * limitations under the License
 */

package com.android.systemui.statusbar.notification.stack;

import android.content.Context;
import android.content.res.Resources;
import android.util.Log;
import android.view.View;
import android.view.ViewGroup;

import com.android.systemui.R;
import com.android.systemui.statusbar.EmptyShadeView;
import com.android.systemui.statusbar.NotificationShelf;
import com.android.systemui.statusbar.notification.NotificationUtils;
import com.android.systemui.statusbar.notification.row.ExpandableNotificationRow;
import com.android.systemui.statusbar.notification.row.ExpandableView;
import com.android.systemui.statusbar.notification.row.FooterView;

import java.util.ArrayList;
import java.util.HashMap;
import java.util.List;

/**
 * The Algorithm of the {@link com.android.systemui.statusbar.notification.stack
 * .NotificationStackScrollLayout} which can be queried for {@link com.android.systemui.statusbar
 * .stack.StackScrollState}
 */
public class StackScrollAlgorithm {

    static final boolean ANCHOR_SCROLLING = false;

    private static final String LOG_TAG = "StackScrollAlgorithm";
    private final ViewGroup mHostView;

    private int mPaddingBetweenElements;
    private int mIncreasedPaddingBetweenElements;
    private int mGapHeight;
    private int mCollapsedSize;

    private StackScrollAlgorithmState mTempAlgorithmState = new StackScrollAlgorithmState();
    private boolean mIsExpanded;
    private boolean mClipNotificationScrollToTop;
    private int mStatusBarHeight;
    private float mHeadsUpInset;
    private int mPinnedZTranslationExtra;

    public StackScrollAlgorithm(
            Context context,
            ViewGroup hostView) {
        mHostView = hostView;
        initView(context);
    }

    public void initView(Context context) {
        initConstants(context);
    }

    private void initConstants(Context context) {
        Resources res = context.getResources();
        mPaddingBetweenElements = res.getDimensionPixelSize(
                R.dimen.notification_divider_height);
        mIncreasedPaddingBetweenElements =
                res.getDimensionPixelSize(R.dimen.notification_divider_height_increased);
        mCollapsedSize = res.getDimensionPixelSize(R.dimen.notification_min_height);
        mStatusBarHeight = res.getDimensionPixelSize(R.dimen.status_bar_height);
        mClipNotificationScrollToTop = res.getBoolean(R.bool.config_clipNotificationScrollToTop);
        mHeadsUpInset = mStatusBarHeight + res.getDimensionPixelSize(
                R.dimen.heads_up_status_bar_padding);
        mPinnedZTranslationExtra = res.getDimensionPixelSize(
                R.dimen.heads_up_pinned_elevation);
        mGapHeight = res.getDimensionPixelSize(R.dimen.notification_section_divider_height);
    }

    /**
     * Updates the state of all children in the hostview based on this algorithm.
     */
    public void resetViewStates(AmbientState ambientState) {
        // The state of the local variables are saved in an algorithmState to easily subdivide it
        // into multiple phases.
        StackScrollAlgorithmState algorithmState = mTempAlgorithmState;

        // First we reset the view states to their default values.
        resetChildViewStates();

        initAlgorithmState(mHostView, algorithmState, ambientState);

        updatePositionsForState(algorithmState, ambientState);

        updateZValuesForState(algorithmState, ambientState);

        updateHeadsUpStates(algorithmState, ambientState);
        updatePulsingStates(algorithmState, ambientState);

        updateDimmedActivatedHideSensitive(ambientState, algorithmState);
        updateClipping(algorithmState, ambientState);
        updateSpeedBumpState(algorithmState, ambientState);
        updateShelfState(ambientState);
        getNotificationChildrenStates(algorithmState, ambientState);
    }

    private void resetChildViewStates() {
        int numChildren = mHostView.getChildCount();
        for (int i = 0; i < numChildren; i++) {
            ExpandableView child = (ExpandableView) mHostView.getChildAt(i);
            child.resetViewState();
        }
    }

    private void getNotificationChildrenStates(StackScrollAlgorithmState algorithmState,
            AmbientState ambientState) {
        int childCount = algorithmState.visibleChildren.size();
        for (int i = 0; i < childCount; i++) {
            ExpandableView v = algorithmState.visibleChildren.get(i);
            if (v instanceof ExpandableNotificationRow) {
                ExpandableNotificationRow row = (ExpandableNotificationRow) v;
                row.updateChildrenStates(ambientState);
            }
        }
    }

    private void updateSpeedBumpState(StackScrollAlgorithmState algorithmState,
            AmbientState ambientState) {
        int childCount = algorithmState.visibleChildren.size();
        int belowSpeedBump = ambientState.getSpeedBumpIndex();
        for (int i = 0; i < childCount; i++) {
            ExpandableView child = algorithmState.visibleChildren.get(i);
            ExpandableViewState childViewState = child.getViewState();

            // The speed bump can also be gone, so equality needs to be taken when comparing
            // indices.
            childViewState.belowSpeedBump = i >= belowSpeedBump;
        }

    }

    private void updateShelfState(AmbientState ambientState) {
        NotificationShelf shelf = ambientState.getShelf();
        if (shelf != null) {
            shelf.updateState(ambientState);
        }
    }

    private void updateClipping(StackScrollAlgorithmState algorithmState,
            AmbientState ambientState) {
        float drawStart = !ambientState.isOnKeyguard() ? ambientState.getTopPadding()
                + ambientState.getStackTranslation() + ambientState.getExpandAnimationTopChange()
                : 0;
        float clipStart = 0;
        int childCount = algorithmState.visibleChildren.size();
        boolean firstHeadsUp = true;
        for (int i = 0; i < childCount; i++) {
            ExpandableView child = algorithmState.visibleChildren.get(i);
            ExpandableViewState state = child.getViewState();
            if (!child.mustStayOnScreen() || state.headsUpIsVisible) {
                clipStart = Math.max(drawStart, clipStart);
            }
            float newYTranslation = state.yTranslation;
            float newHeight = state.height;
            float newNotificationEnd = newYTranslation + newHeight;
            boolean isHeadsUp = (child instanceof ExpandableNotificationRow)
                    && ((ExpandableNotificationRow) child).isPinned();
            if (mClipNotificationScrollToTop
                    && (!state.inShelf || (isHeadsUp && !firstHeadsUp))
                    && newYTranslation < clipStart) {
                // The previous view is overlapping on top, clip!
                float overlapAmount = clipStart - newYTranslation;
                state.clipTopAmount = (int) overlapAmount;
            } else {
                state.clipTopAmount = 0;
            }
            if (isHeadsUp) {
                firstHeadsUp = false;
            }
            if (!child.isTransparent()) {
                // Only update the previous values if we are not transparent,
                // otherwise we would clip to a transparent view.
                clipStart = Math.max(clipStart, isHeadsUp ? newYTranslation : newNotificationEnd);
            }
        }
    }

    public static boolean canChildBeDismissed(View v) {
        if (!(v instanceof ExpandableNotificationRow)) {
            return false;
        }
        ExpandableNotificationRow row = (ExpandableNotificationRow) v;
        if (row.isBlockingHelperShowingAndTranslationFinished()) {
            return true;
        }
        if (row.areGutsExposed() || !row.getEntry().hasFinishedInitialization()) {
            return false;
        }
        return row.canViewBeDismissed();
    }

    /**
     * Updates the dimmed, activated and hiding sensitive states of the children.
     */
    private void updateDimmedActivatedHideSensitive(AmbientState ambientState,
            StackScrollAlgorithmState algorithmState) {
        boolean dimmed = ambientState.isDimmed();
        boolean hideSensitive = ambientState.isHideSensitive();
        View activatedChild = ambientState.getActivatedChild();
        int childCount = algorithmState.visibleChildren.size();
        for (int i = 0; i < childCount; i++) {
            ExpandableView child = algorithmState.visibleChildren.get(i);
            ExpandableViewState childViewState = child.getViewState();
            childViewState.dimmed = dimmed;
            childViewState.hideSensitive = hideSensitive;
            boolean isActivatedChild = activatedChild == child;
            if (dimmed && isActivatedChild) {
                childViewState.zTranslation += 2.0f * ambientState.getZDistanceBetweenElements();
            }
        }
    }

    /**
     * Initialize the algorithm state like updating the visible children.
     */
    private void initAlgorithmState(ViewGroup hostView, StackScrollAlgorithmState state,
            AmbientState ambientState) {
        float bottomOverScroll = ambientState.getOverScrollAmount(false /* onTop */);

        int scrollY = ambientState.getScrollY();

        // Due to the overScroller, the stackscroller can have negative scroll state. This is
        // already accounted for by the top padding and doesn't need an additional adaption
        scrollY = Math.max(0, scrollY);
        state.scrollY = (int) (scrollY + bottomOverScroll);

        if (ANCHOR_SCROLLING) {
            state.anchorViewY = (int) (ambientState.getAnchorViewY() - bottomOverScroll);
        }

        //now init the visible children and update paddings
        int childCount = hostView.getChildCount();
        state.visibleChildren.clear();
        state.visibleChildren.ensureCapacity(childCount);
        state.paddingMap.clear();
        int notGoneIndex = 0;
        ExpandableView lastView = null;
        int firstHiddenIndex = ambientState.isDozing()
                ? (ambientState.hasPulsingNotifications() ? 1 : 0)
                : childCount;

        // The goal here is to fill the padding map, by iterating over how much padding each child
        // needs. The map is thereby reused, by first filling it with the padding amount and when
        // iterating over it again, it's filled with the actual resolved value.

        for (int i = 0; i < childCount; i++) {
            if (ANCHOR_SCROLLING) {
                if (i == ambientState.getAnchorViewIndex()) {
                    state.anchorViewIndex = state.visibleChildren.size();
                }
            }
            ExpandableView v = (ExpandableView) hostView.getChildAt(i);
            if (v.getVisibility() != View.GONE) {
                if (v == ambientState.getShelf()) {
                    continue;
                }
                if (i >= firstHiddenIndex) {
                    // we need normal padding now, to be in sync with what the stack calculates
                    lastView = null;
                }
                notGoneIndex = updateNotGoneIndex(state, notGoneIndex, v);
                float increasedPadding = v.getIncreasedPaddingAmount();
                if (increasedPadding != 0.0f) {
                    state.paddingMap.put(v, increasedPadding);
                    if (lastView != null) {
                        Float prevValue = state.paddingMap.get(lastView);
                        float newValue = getPaddingForValue(increasedPadding);
                        if (prevValue != null) {
                            float prevPadding = getPaddingForValue(prevValue);
                            if (increasedPadding > 0) {
                                newValue = NotificationUtils.interpolate(
                                        prevPadding,
                                        newValue,
                                        increasedPadding);
                            } else if (prevValue > 0) {
                                newValue = NotificationUtils.interpolate(
                                        newValue,
                                        prevPadding,
                                        prevValue);
                            }
                        }
                        state.paddingMap.put(lastView, newValue);
                    }
                } else if (lastView != null) {

                    // Let's now resolve the value to an actual padding
                    float newValue = getPaddingForValue(state.paddingMap.get(lastView));
                    state.paddingMap.put(lastView, newValue);
                }
                if (v instanceof ExpandableNotificationRow) {
                    ExpandableNotificationRow row = (ExpandableNotificationRow) v;

                    // handle the notgoneIndex for the children as well
                    List<ExpandableNotificationRow> children = row.getNotificationChildren();
                    if (row.isSummaryWithChildren() && children != null) {
                        for (ExpandableNotificationRow childRow : children) {
                            if (childRow.getVisibility() != View.GONE) {
                                ExpandableViewState childState = childRow.getViewState();
                                childState.notGoneIndex = notGoneIndex;
                                notGoneIndex++;
                            }
                        }
                    }
                }
                lastView = v;
            }
        }
        ExpandableNotificationRow expandingNotification = ambientState.getExpandingNotification();
        state.indexOfExpandingNotification = expandingNotification != null
                ? expandingNotification.isChildInGroup()
                ? state.visibleChildren.indexOf(expandingNotification.getNotificationParent())
                : state.visibleChildren.indexOf(expandingNotification)
                : -1;
    }

    private float getPaddingForValue(Float increasedPadding) {
        if (increasedPadding == null) {
            return mPaddingBetweenElements;
        } else if (increasedPadding >= 0.0f) {
            return NotificationUtils.interpolate(
                    mPaddingBetweenElements,
                    mIncreasedPaddingBetweenElements,
                    increasedPadding);
        } else {
            return NotificationUtils.interpolate(
                    0,
                    mPaddingBetweenElements,
                    1.0f + increasedPadding);
        }
    }

    private int updateNotGoneIndex(StackScrollAlgorithmState state, int notGoneIndex,
            ExpandableView v) {
        ExpandableViewState viewState = v.getViewState();
        viewState.notGoneIndex = notGoneIndex;
        state.visibleChildren.add(v);
        notGoneIndex++;
        return notGoneIndex;
    }

    /**
     * Determine the positions for the views. This is the main part of the algorithm.
     *
     * @param algorithmState The state in which the current pass of the algorithm is currently in
     * @param ambientState   The current ambient state
     */
    private void updatePositionsForState(StackScrollAlgorithmState algorithmState,
            AmbientState ambientState) {
        if (ANCHOR_SCROLLING) {
            float currentYPosition = algorithmState.anchorViewY;
            int childCount = algorithmState.visibleChildren.size();
            for (int i = algorithmState.anchorViewIndex; i < childCount; i++) {
                currentYPosition = updateChild(i, algorithmState, ambientState, currentYPosition,
                        false /* reverse */);
            }
            currentYPosition = algorithmState.anchorViewY;
            for (int i = algorithmState.anchorViewIndex - 1; i >= 0; i--) {
                currentYPosition = updateChild(i, algorithmState, ambientState, currentYPosition,
                        true /* reverse */);
            }
        } else {
            // The y coordinate of the current child.
            float currentYPosition = -algorithmState.scrollY;
            int childCount = algorithmState.visibleChildren.size();
            for (int i = 0; i < childCount; i++) {
                currentYPosition = updateChild(i, algorithmState, ambientState, currentYPosition,
                        false /* reverse */);
            }
        }
    }

    /**
     * Populates the {@link ExpandableViewState} for a single child.
     *
     * @param i                The index of the child in
     * {@link StackScrollAlgorithmState#visibleChildren}.
     * @param algorithmState   The overall output state of the algorithm.
     * @param ambientState     The input state provided to the algorithm.
     * @param currentYPosition The Y position of the current pass of the algorithm.  For a forward
     *                         pass, this should be the top of the child; for a reverse pass, the
     *                         bottom of the child.
     * @param reverse          Whether we're laying out children in the reverse direction (Y
     *                         positions
     *                         decreasing) instead of the forward direction (Y positions
     *                         increasing).
     * @return The Y position after laying out the child.  This will be the {@code currentYPosition}
     * for the next call to this method, after adjusting for any gaps between children.
     */
    protected float updateChild(
            int i,
            StackScrollAlgorithmState algorithmState,
            AmbientState ambientState,
            float currentYPosition,
            boolean reverse) {
        ExpandableView child = algorithmState.visibleChildren.get(i);
        final boolean applyGapHeight =
                childNeedsGapHeight(ambientState.getSectionProvider(), algorithmState, i, child);
        ExpandableViewState childViewState = child.getViewState();
        childViewState.location = ExpandableViewState.LOCATION_UNKNOWN;

        if (applyGapHeight && !reverse) {
            currentYPosition += mGapHeight;
        }

        int paddingAfterChild = getPaddingAfterChild(algorithmState, child);
        int childHeight = getMaxAllowedChildHeight(child);
        if (reverse) {
            childViewState.yTranslation = currentYPosition - (childHeight + paddingAfterChild);
            if (currentYPosition <= 0) {
                childViewState.location = ExpandableViewState.LOCATION_HIDDEN_TOP;
            }
        } else {
            childViewState.yTranslation = currentYPosition;
        }
        boolean isFooterView = child instanceof FooterView;
        boolean isEmptyShadeView = child instanceof EmptyShadeView;

        childViewState.location = ExpandableViewState.LOCATION_MAIN_AREA;
        float inset = ambientState.getTopPadding() + ambientState.getStackTranslation();
        if (i <= algorithmState.getIndexOfExpandingNotification()) {
            inset += ambientState.getExpandAnimationTopChange();
        }
        if (child.mustStayOnScreen() && childViewState.yTranslation >= 0) {
            // Even if we're not scrolled away we're in view and we're also not in the
            // shelf. We can relax the constraints and let us scroll off the top!
            float end = childViewState.yTranslation + childViewState.height + inset;
            childViewState.headsUpIsVisible = end < ambientState.getMaxHeadsUpTranslation();
        }
        if (isFooterView) {
            childViewState.yTranslation = Math.min(childViewState.yTranslation,
                    ambientState.getInnerHeight() - childHeight);
        } else if (isEmptyShadeView) {
            childViewState.yTranslation = ambientState.getInnerHeight() - childHeight
                    + ambientState.getStackTranslation() * 0.25f;
        } else {
            clampPositionToShelf(child, childViewState, ambientState);
        }

        if (reverse) {
            currentYPosition = childViewState.yTranslation;
            if (applyGapHeight) {
                currentYPosition -= mGapHeight;
            }
        } else {
            currentYPosition = childViewState.yTranslation + childHeight + paddingAfterChild;
            if (currentYPosition <= 0) {
                childViewState.location = ExpandableViewState.LOCATION_HIDDEN_TOP;
            }
        }
        if (childViewState.location == ExpandableViewState.LOCATION_UNKNOWN) {
            Log.wtf(LOG_TAG, "Failed to assign location for child " + i);
        }

        childViewState.yTranslation += inset;
        return currentYPosition;
    }

    private boolean childNeedsGapHeight(
            SectionProvider sectionProvider,
            StackScrollAlgorithmState algorithmState,
            int visibleIndex,
            View child) {
        boolean needsGapHeight = sectionProvider.beginsSection(child) && visibleIndex > 0;
        if (ANCHOR_SCROLLING) {
            needsGapHeight &= visibleIndex != algorithmState.anchorViewIndex;
        }
        return needsGapHeight;
    }

    protected int getPaddingAfterChild(StackScrollAlgorithmState algorithmState,
            ExpandableView child) {
        return algorithmState.getPaddingAfterChild(child);
    }

    private void updatePulsingStates(StackScrollAlgorithmState algorithmState,
            AmbientState ambientState) {
        int childCount = algorithmState.visibleChildren.size();
        for (int i = 0; i < childCount; i++) {
            View child = algorithmState.visibleChildren.get(i);
            if (!(child instanceof ExpandableNotificationRow)) {
                continue;
            }
            ExpandableNotificationRow row = (ExpandableNotificationRow) child;
<<<<<<< HEAD
            if (!row.showingAmbientPulsing() || ambientState.isFullyDark()
                    || (i == 0 && ambientState.isPulseExpanding())) {
=======
            if (!row.showingPulsing() || (i == 0 && ambientState.isPulseExpanding())) {
>>>>>>> 0d7e17eb
                continue;
            }
            ExpandableViewState viewState = row.getViewState();
            viewState.hidden = false;
        }
    }

    private void updateHeadsUpStates(StackScrollAlgorithmState algorithmState,
            AmbientState ambientState) {
        int childCount = algorithmState.visibleChildren.size();
        ExpandableNotificationRow topHeadsUpEntry = null;
        for (int i = 0; i < childCount; i++) {
            View child = algorithmState.visibleChildren.get(i);
            if (!(child instanceof ExpandableNotificationRow)) {
                continue;
            }
            ExpandableNotificationRow row = (ExpandableNotificationRow) child;
            if (!row.isHeadsUp()) {
                continue;
            }
            ExpandableViewState childState = row.getViewState();
            if (topHeadsUpEntry == null && row.mustStayOnScreen() && !childState.headsUpIsVisible) {
                topHeadsUpEntry = row;
                childState.location = ExpandableViewState.LOCATION_FIRST_HUN;
            }
            boolean isTopEntry = topHeadsUpEntry == row;
            float unmodifiedEndLocation = childState.yTranslation + childState.height;
            if (mIsExpanded) {
                if (row.mustStayOnScreen() && !childState.headsUpIsVisible
                        && !row.showingPulsing()) {
                    // Ensure that the heads up is always visible even when scrolled off
                    clampHunToTop(ambientState, row, childState);
                    if (i == 0 && row.isAboveShelf()) {
                        // the first hun can't get off screen.
                        clampHunToMaxTranslation(ambientState, row, childState);
                        childState.hidden = false;
                    }
                }
            }
            if (row.isPinned()) {
                childState.yTranslation = Math.max(childState.yTranslation, mHeadsUpInset);
                childState.height = Math.max(row.getIntrinsicHeight(), childState.height);
                childState.hidden = false;
                ExpandableViewState topState =
                        topHeadsUpEntry == null ? null : topHeadsUpEntry.getViewState();
                if (topState != null && !isTopEntry && (!mIsExpanded
                        || unmodifiedEndLocation > topState.yTranslation + topState.height)) {
                    // Ensure that a headsUp doesn't vertically extend further than the heads-up at
                    // the top most z-position
                    childState.height = row.getIntrinsicHeight();
                    childState.yTranslation = Math.min(topState.yTranslation + topState.height
                            - childState.height, childState.yTranslation);
                }

                // heads up notification show and this row is the top entry of heads up
                // notifications. i.e. this row should be the only one row that has input field
                // To check if the row need to do translation according to scroll Y
                // heads up show full of row's content and any scroll y indicate that the
                // translationY need to move up the HUN.
                // TODO: fix this check for anchor scrolling.
                if (!mIsExpanded && isTopEntry && ambientState.getScrollY() > 0) {
                    childState.yTranslation -= ambientState.getScrollY();
                }
            }
            if (row.isHeadsUpAnimatingAway()) {
                childState.hidden = false;
            }
        }
    }

    private void clampHunToTop(AmbientState ambientState, ExpandableNotificationRow row,
            ExpandableViewState childState) {
        float newTranslation = Math.max(ambientState.getTopPadding()
                + ambientState.getStackTranslation(), childState.yTranslation);
        childState.height = (int) Math.max(childState.height - (newTranslation
                - childState.yTranslation), row.getCollapsedHeight());
        childState.yTranslation = newTranslation;
    }

    private void clampHunToMaxTranslation(AmbientState ambientState, ExpandableNotificationRow row,
            ExpandableViewState childState) {
        float newTranslation;
        float maxHeadsUpTranslation = ambientState.getMaxHeadsUpTranslation();
        float maxShelfPosition = ambientState.getInnerHeight() + ambientState.getTopPadding()
                + ambientState.getStackTranslation();
        maxHeadsUpTranslation = Math.min(maxHeadsUpTranslation, maxShelfPosition);
        float bottomPosition = maxHeadsUpTranslation - row.getCollapsedHeight();
        newTranslation = Math.min(childState.yTranslation, bottomPosition);
        childState.height = (int) Math.min(childState.height, maxHeadsUpTranslation
                - newTranslation);
        childState.yTranslation = newTranslation;
    }

    /**
     * Clamp the height of the child down such that its end is at most on the beginning of
     * the shelf.
     *
     * @param childViewState the view state of the child
     * @param ambientState   the ambient state
     */
    private void clampPositionToShelf(ExpandableView child,
            ExpandableViewState childViewState,
            AmbientState ambientState) {
        if (ambientState.getShelf() == null) {
            return;
        }

        int shelfStart = ambientState.getInnerHeight()
                - ambientState.getShelf().getIntrinsicHeight();
        if (ambientState.isAppearing() && !child.isAboveShelf()) {
            // Don't show none heads-up notifications while in appearing phase.
            childViewState.yTranslation = Math.max(childViewState.yTranslation, shelfStart);
        }
        childViewState.yTranslation = Math.min(childViewState.yTranslation, shelfStart);
        if (childViewState.yTranslation >= shelfStart) {
            childViewState.hidden = !child.isExpandAnimationRunning() && !child.hasExpandingChild();
            childViewState.inShelf = true;
            childViewState.headsUpIsVisible = false;
        }
    }

    protected int getMaxAllowedChildHeight(View child) {
        if (child instanceof ExpandableView) {
            ExpandableView expandableView = (ExpandableView) child;
            return expandableView.getIntrinsicHeight();
        }
        return child == null ? mCollapsedSize : child.getHeight();
    }

    /**
     * Calculate the Z positions for all children based on the number of items in both stacks and
     * save it in the resultState
     *
     * @param algorithmState The state in which the current pass of the algorithm is currently in
     * @param ambientState   The ambient state of the algorithm
     */
    private void updateZValuesForState(StackScrollAlgorithmState algorithmState,
            AmbientState ambientState) {
        int childCount = algorithmState.visibleChildren.size();
        float childrenOnTop = 0.0f;
        for (int i = childCount - 1; i >= 0; i--) {
            childrenOnTop = updateChildZValue(i, childrenOnTop,
                    algorithmState, ambientState);
        }
    }

    protected float updateChildZValue(int i, float childrenOnTop,
            StackScrollAlgorithmState algorithmState,
            AmbientState ambientState) {
        ExpandableView child = algorithmState.visibleChildren.get(i);
        ExpandableViewState childViewState = child.getViewState();
        int zDistanceBetweenElements = ambientState.getZDistanceBetweenElements();
        float baseZ = ambientState.getBaseZHeight();
        if (child.mustStayOnScreen() && !childViewState.headsUpIsVisible
                && !ambientState.isDozingAndNotPulsing(child)
                && childViewState.yTranslation < ambientState.getTopPadding()
                + ambientState.getStackTranslation()) {
            if (childrenOnTop != 0.0f) {
                childrenOnTop++;
            } else {
                float overlap = ambientState.getTopPadding()
                        + ambientState.getStackTranslation() - childViewState.yTranslation;
                childrenOnTop += Math.min(1.0f, overlap / childViewState.height);
            }
            childViewState.zTranslation = baseZ
                    + childrenOnTop * zDistanceBetweenElements;
        } else if (i == 0 && (child.isAboveShelf() || child.showingPulsing())) {
            // In case this is a new view that has never been measured before, we don't want to
            // elevate if we are currently expanded more then the notification
            int shelfHeight = ambientState.getShelf() == null ? 0 :
                    ambientState.getShelf().getIntrinsicHeight();
            float shelfStart = ambientState.getInnerHeight()
                    - shelfHeight + ambientState.getTopPadding()
                    + ambientState.getStackTranslation();
            float notificationEnd = childViewState.yTranslation + child.getPinnedHeadsUpHeight()
                    + mPaddingBetweenElements;
            if (shelfStart > notificationEnd) {
                childViewState.zTranslation = baseZ;
            } else {
                float factor = (notificationEnd - shelfStart) / shelfHeight;
                factor = Math.min(factor, 1.0f);
                childViewState.zTranslation = baseZ + factor * zDistanceBetweenElements;
            }
        } else {
            childViewState.zTranslation = baseZ;
        }

        // We need to scrim the notification more from its surrounding content when we are pinned,
        // and we therefore elevate it higher.
        // We can use the headerVisibleAmount for this, since the value nicely goes from 0 to 1 when
        // expanding after which we have a normal elevation again.
        childViewState.zTranslation += (1.0f - child.getHeaderVisibleAmount())
                * mPinnedZTranslationExtra;
        return childrenOnTop;
    }

    public void setIsExpanded(boolean isExpanded) {
        this.mIsExpanded = isExpanded;
    }

    public class StackScrollAlgorithmState {

        /**
         * The scroll position of the algorithm (absolute scrolling).
         */
        public int scrollY;

        /** The index of the anchor view (anchor scrolling). */
        public int anchorViewIndex;

        /**
         * The Y position, relative to the top of the screen, of the anchor view (anchor scrolling).
         */
        public int anchorViewY;

        /**
         * The children from the host view which are not gone.
         */
        public final ArrayList<ExpandableView> visibleChildren = new ArrayList<ExpandableView>();

        /**
         * The padding after each child measured in pixels.
         */
        public final HashMap<ExpandableView, Float> paddingMap = new HashMap<>();
        private int indexOfExpandingNotification;

        public int getPaddingAfterChild(ExpandableView child) {
            Float padding = paddingMap.get(child);
            if (padding == null) {
                // Should only happen for the last view
                return mPaddingBetweenElements;
            }
            return (int) padding.floatValue();
        }

        public int getIndexOfExpandingNotification() {
            return indexOfExpandingNotification;
        }
    }

    /**
     * Interface for telling the SSA when a new notification section begins (so it can add in
     * appropriate margins).
     */
    public interface SectionProvider {
        /**
         * True if this view starts a new "section" of notifications, such as the gentle
         * notifications section. False if sections are not enabled.
         */
        boolean beginsSection(View view);
    }
}<|MERGE_RESOLUTION|>--- conflicted
+++ resolved
@@ -499,12 +499,7 @@
                 continue;
             }
             ExpandableNotificationRow row = (ExpandableNotificationRow) child;
-<<<<<<< HEAD
-            if (!row.showingAmbientPulsing() || ambientState.isFullyDark()
-                    || (i == 0 && ambientState.isPulseExpanding())) {
-=======
             if (!row.showingPulsing() || (i == 0 && ambientState.isPulseExpanding())) {
->>>>>>> 0d7e17eb
                 continue;
             }
             ExpandableViewState viewState = row.getViewState();
