--- conflicted
+++ resolved
@@ -130,17 +130,13 @@
         mCollapseSecondCardPadding = context.getResources().getDimensionPixelSize(
                 R.dimen.notification_collapse_second_card_padding);
         mScaleDimmed = context.getResources().getDisplayMetrics().densityDpi
-<<<<<<< HEAD
-                >= DisplayMetrics.DENSITY_XXHIGH;
+                >= DisplayMetrics.DENSITY_420;
 
         // We don't want to clip the notification if a theme overrides the corner radius with
         // a value larger than the default.
         mPerformClipping = context.getResources()
                 .getDimension(R.dimen.notification_material_rounded_rect_radius) <=
                 DEFAULT_CORNER_RADIUS * context.getResources().getDisplayMetrics().density;
-=======
-                >= DisplayMetrics.DENSITY_420;
->>>>>>> 25b5096f
     }
 
     public boolean shouldScaleDimmed() {
