--- conflicted
+++ resolved
@@ -1715,28 +1715,9 @@
             mService.setIcon("cdma_eri", R.drawable.stat_sys_roaming_cdma_0, 0);
         }
 
-<<<<<<< HEAD
         mService.setIconVisibility("cdma_eri", true);
         mService.setIcon(mSignalIcon[subscription], mPhoneSignalIconId[subscription], 0);
         return;
-=======
-        switch (iconMode) {
-            case EriInfo.ROAMING_ICON_MODE_NORMAL:
-                if (iconIndex >= iconList.length) {
-                    Slog.e(TAG, "unknown iconIndex " + iconIndex + ", skipping ERI icon update");
-                    return;
-                }
-                mService.setIcon("cdma_eri", iconList[iconIndex], 0);
-                mService.setIconVisibility("cdma_eri", true);
-                break;
-            case EriInfo.ROAMING_ICON_MODE_FLASH:
-                mService.setIcon("cdma_eri", R.drawable.stat_sys_roaming_cdma_flash, 0);
-                mService.setIconVisibility("cdma_eri", true);
-                break;
-
-        }
-        mService.setIcon("phone_signal", mPhoneSignalIconId, 0);
->>>>>>> 54d3e905
     }
 
     private class StatusBarHandler extends Handler {
