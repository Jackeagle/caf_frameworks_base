--- conflicted
+++ resolved
@@ -76,13 +76,9 @@
     private static final int ACTION_SWIPE_DOWN_INDEX = 1;
     private static final int ACTION_SWIPE_LEFT_INDEX = 2;
     private static final int ACTION_SWIPE_RIGHT_INDEX = 3;
-<<<<<<< HEAD
-    private static final int MAX_GESTURES = 4;
-=======
     private static final int ACTION_SWIPE_LEFT_FROM_EDGE_INDEX = 4;
     private static final int ACTION_SWIPE_RIGHT_FROM_EDGE_INDEX = 5;
     private static final int MAX_GESTURES = 6;
->>>>>>> de843449
 
     private NavigationBarView mNavigationBarView;
 
@@ -103,10 +99,7 @@
     private float mMaxDragLimit;
     private float mMinDragLimit;
     private float mDragDampeningFactor;
-<<<<<<< HEAD
-=======
     private float mEdgeSwipeThreshold;
->>>>>>> de843449
 
     private NavigationGestureAction mCurrentAction;
     private NavigationGestureAction[] mGestureActions = new NavigationGestureAction[MAX_GESTURES];
@@ -138,31 +131,21 @@
      * @param swipeDownAction action after swiping down
      * @param swipeLeftAction action after swiping left
      * @param swipeRightAction action after swiping right
-<<<<<<< HEAD
-=======
      * @param swipeLeftFromEdgeAction action swiping left starting from the right side
      * @param swipeRightFromEdgeAction action swiping right starting from the left side
->>>>>>> de843449
      */
     public void setGestureActions(@Nullable NavigationGestureAction swipeUpAction,
             @Nullable NavigationGestureAction swipeDownAction,
             @Nullable NavigationGestureAction swipeLeftAction,
-<<<<<<< HEAD
-            @Nullable NavigationGestureAction swipeRightAction) {
-=======
             @Nullable NavigationGestureAction swipeRightAction,
             @Nullable NavigationGestureAction swipeLeftFromEdgeAction,
             @Nullable NavigationGestureAction swipeRightFromEdgeAction) {
->>>>>>> de843449
         mGestureActions[ACTION_SWIPE_UP_INDEX] = swipeUpAction;
         mGestureActions[ACTION_SWIPE_DOWN_INDEX] = swipeDownAction;
         mGestureActions[ACTION_SWIPE_LEFT_INDEX] = swipeLeftAction;
         mGestureActions[ACTION_SWIPE_RIGHT_INDEX] = swipeRightAction;
-<<<<<<< HEAD
-=======
         mGestureActions[ACTION_SWIPE_LEFT_FROM_EDGE_INDEX] = swipeLeftFromEdgeAction;
         mGestureActions[ACTION_SWIPE_RIGHT_FROM_EDGE_INDEX] = swipeRightFromEdgeAction;
->>>>>>> de843449
 
         // Set the current state to all actions
         for (NavigationGestureAction action: mGestureActions) {
@@ -211,10 +194,7 @@
 
         // Requires proxy and an active gesture or able to perform any gesture to continue
         if (mOverviewEventSender.getProxy() == null
-<<<<<<< HEAD
-=======
                 || !mOverviewEventSender.shouldShowSwipeUpUI()
->>>>>>> de843449
                 || (mCurrentAction == null && !canPerformAnyAction())) {
             return deadZoneConsumed;
         }
@@ -262,11 +242,8 @@
                 mNavigationBarView.transformMatrixToLocal(mTransformLocalMatrix);
                 mAllowGestureDetection = true;
                 mNotificationsVisibleOnDown = !mNavigationBarView.isNotificationsFullyCollapsed();
-<<<<<<< HEAD
-=======
                 mEdgeSwipeThreshold = mContext.getResources()
                         .getDimensionPixelSize(R.dimen.navigation_bar_edge_swipe_threshold);
->>>>>>> de843449
                 break;
             }
             case MotionEvent.ACTION_MOVE: {
@@ -310,26 +287,6 @@
                         if (mDragVPositive ? (posV < touchDownV) : (posV > touchDownV)) {
                             // Swiping up gesture
                             tryToStartGesture(mGestureActions[ACTION_SWIPE_UP_INDEX],
-<<<<<<< HEAD
-                                    false /* alignedWithNavBar */, false /* positiveDirection */,
-                                    event);
-                        } else {
-                            // Swiping down gesture
-                            tryToStartGesture(mGestureActions[ACTION_SWIPE_DOWN_INDEX],
-                                    false /* alignedWithNavBar */, true /* positiveDirection */,
-                                    event);
-                        }
-                    } else if (exceededSwipeHorizontalTouchSlop) {
-                        if (mDragHPositive ? (posH < touchDownH) : (posH > touchDownH)) {
-                            // Swiping left (ltr) gesture
-                            tryToStartGesture(mGestureActions[ACTION_SWIPE_LEFT_INDEX],
-                                    true /* alignedWithNavBar */, false /* positiveDirection */,
-                                    event);
-                        } else {
-                            // Swiping right (ltr) gesture
-                            tryToStartGesture(mGestureActions[ACTION_SWIPE_RIGHT_INDEX],
-                                    true /* alignedWithNavBar */, true /* positiveDirection */,
-=======
                                     false /* alignedWithNavBar */, event);
                         } else {
                             // Swiping down gesture
@@ -350,7 +307,6 @@
                                         && isEdgeSwipeAlongNavBar(touchDownH, mDragHPositive)
                                     ? ACTION_SWIPE_RIGHT_FROM_EDGE_INDEX : ACTION_SWIPE_RIGHT_INDEX;
                             tryToStartGesture(mGestureActions[index], true /* alignedWithNavBar */,
->>>>>>> de843449
                                     event);
                         }
                     }
@@ -364,10 +320,6 @@
             case MotionEvent.ACTION_UP:
                 if (mCurrentAction != null) {
                     mCurrentAction.endGesture();
-<<<<<<< HEAD
-                    mCurrentAction = null;
-=======
->>>>>>> de843449
                 }
 
                 // Return the hit target back to its original position
@@ -390,11 +342,6 @@
         if (shouldProxyEvents(action)) {
             proxyMotionEvents(event);
         }
-<<<<<<< HEAD
-        return mCurrentAction != null || deadZoneConsumed;
-    }
-
-=======
 
         // Clear action when gesture and event proxy finishes
         if (action == MotionEvent.ACTION_CANCEL || action == MotionEvent.ACTION_UP) {
@@ -414,7 +361,6 @@
         return touchDown > largeSide - mEdgeSwipeThreshold;
     }
 
->>>>>>> de843449
     private void handleDragHitTarget(int position, int touchDown) {
         // Drag the hit target if gesture action requires it
         if (mHitTarget != null && (mGestureVerticalDragsButton || mGestureHorizontalDragsButton)) {
@@ -437,12 +383,7 @@
 
     private boolean shouldProxyEvents(int action) {
         final boolean actionValid = (mCurrentAction == null
-<<<<<<< HEAD
-                || (mGestureActions[ACTION_SWIPE_UP_INDEX] != null
-                        && mGestureActions[ACTION_SWIPE_UP_INDEX].isActive()));
-=======
                 || !mCurrentAction.disableProxyEvents());
->>>>>>> de843449
         if (actionValid && !mIsInScreenPinning) {
             // Allow down, cancel and up events, move and other events are passed if notifications
             // are not showing and disabled gestures (such as long press) are not executed
@@ -509,12 +450,9 @@
                 mDragHPositive = !isRTL;
                 mDragVPositive = true;
                 break;
-<<<<<<< HEAD
-=======
             case NAV_BAR_INVALID:
                 Log.e(TAG, "Invalid nav bar position");
                 break;
->>>>>>> de843449
         }
 
         for (NavigationGestureAction action: mGestureActions) {
@@ -545,11 +483,7 @@
     }
 
     private void tryToStartGesture(NavigationGestureAction action, boolean alignedWithNavBar,
-<<<<<<< HEAD
-            boolean positiveDirection, MotionEvent event) {
-=======
             MotionEvent event) {
->>>>>>> de843449
         if (action == null) {
             return;
         }
@@ -574,11 +508,7 @@
                 event.transform(mTransformLocalMatrix);
 
                 // Calculate the bounding limits of drag to avoid dragging off nav bar's window
-<<<<<<< HEAD
-                if (action.requiresDragWithHitTarget() && mHitTarget != null) {
-=======
                 if (action.allowHitTargetToMoveOverDrag() && mHitTarget != null) {
->>>>>>> de843449
                     final int[] buttonCenter = new int[2];
                     View button = mHitTarget.getCurrentView();
                     button.getLocationInWindow(buttonCenter);
@@ -603,11 +533,7 @@
 
             // Handle direction of the hit target drag from the axis that started the gesture
             // Also calculate the dampening factor, weaker dampening if there is an active action
-<<<<<<< HEAD
-            if (action.requiresDragWithHitTarget()) {
-=======
             if (action.allowHitTargetToMoveOverDrag()) {
->>>>>>> de843449
                 if (alignedWithNavBar) {
                     mGestureHorizontalDragsButton = true;
                     mGestureVerticalDragsButton = false;
