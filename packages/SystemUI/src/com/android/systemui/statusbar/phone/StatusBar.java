/*
 * Copyright (C) 2010 The Android Open Source Project
 *
 * Licensed under the Apache License, Version 2.0 (the "License");
 * you may not use this file except in compliance with the License.
 * You may obtain a copy of the License at
 *
 *      http://www.apache.org/licenses/LICENSE-2.0
 *
 * Unless required by applicable law or agreed to in writing, software
 * distributed under the License is distributed on an "AS IS" BASIS,
 * WITHOUT WARRANTIES OR CONDITIONS OF ANY KIND, either express or implied.
 * See the License for the specific language governing permissions and
 * limitations under the License.
 */

package com.android.systemui.statusbar.phone;

import static android.app.ActivityTaskManager.SPLIT_SCREEN_CREATE_MODE_BOTTOM_OR_RIGHT;
import static android.app.ActivityTaskManager.SPLIT_SCREEN_CREATE_MODE_TOP_OR_LEFT;
import static android.app.StatusBarManager.WINDOW_STATE_HIDDEN;
import static android.app.StatusBarManager.WINDOW_STATE_SHOWING;
import static android.app.StatusBarManager.WindowType;
import static android.app.StatusBarManager.WindowVisibleState;
import static android.app.StatusBarManager.windowStateToString;
import static android.app.WindowConfiguration.WINDOWING_MODE_FULLSCREEN_OR_SPLIT_SCREEN_SECONDARY;

import static com.android.systemui.Dependency.ALLOW_NOTIFICATION_LONG_PRESS_NAME;
import static com.android.systemui.Dependency.BG_HANDLER;
import static com.android.systemui.Dependency.MAIN_HANDLER;
import static com.android.systemui.keyguard.WakefulnessLifecycle.WAKEFULNESS_ASLEEP;
import static com.android.systemui.keyguard.WakefulnessLifecycle.WAKEFULNESS_AWAKE;
import static com.android.systemui.keyguard.WakefulnessLifecycle.WAKEFULNESS_WAKING;
import static com.android.systemui.shared.system.WindowManagerWrapper.NAV_BAR_POS_INVALID;
import static com.android.systemui.shared.system.WindowManagerWrapper.NAV_BAR_POS_LEFT;
import static com.android.systemui.statusbar.NotificationLockscreenUserManager.PERMISSION_SELF;
import static com.android.systemui.statusbar.phone.BarTransitions.MODE_LIGHTS_OUT;
import static com.android.systemui.statusbar.phone.BarTransitions.MODE_LIGHTS_OUT_TRANSPARENT;
import static com.android.systemui.statusbar.phone.BarTransitions.MODE_OPAQUE;
import static com.android.systemui.statusbar.phone.BarTransitions.MODE_SEMI_TRANSPARENT;
import static com.android.systemui.statusbar.phone.BarTransitions.MODE_TRANSLUCENT;
import static com.android.systemui.statusbar.phone.BarTransitions.MODE_TRANSPARENT;
import static com.android.systemui.statusbar.phone.BarTransitions.MODE_WARNING;
import static com.android.systemui.statusbar.phone.BarTransitions.TransitionMode;

import android.animation.Animator;
import android.animation.AnimatorListenerAdapter;
import android.annotation.NonNull;
import android.annotation.Nullable;
import android.app.ActivityManager;
import android.app.ActivityOptions;
import android.app.ActivityTaskManager;
import android.app.AlarmManager;
import android.app.AppOpsManager;
import android.app.IWallpaperManager;
import android.app.KeyguardManager;
import android.app.Notification;
import android.app.NotificationManager;
import android.app.PendingIntent;
import android.app.StatusBarManager;
import android.app.UiModeManager;
import android.app.WallpaperInfo;
import android.app.WallpaperManager;
import android.app.admin.DevicePolicyManager;
import android.content.BroadcastReceiver;
import android.content.ComponentCallbacks2;
import android.content.ComponentName;
import android.content.Context;
import android.content.Intent;
import android.content.IntentFilter;
import android.content.pm.IPackageManager;
import android.content.pm.PackageManager;
import android.content.pm.PackageManager.NameNotFoundException;
import android.content.res.Configuration;
import android.content.res.Resources;
import android.graphics.Point;
import android.graphics.PointF;
import android.graphics.Rect;
import android.media.AudioAttributes;
import android.metrics.LogMaker;
import android.net.Uri;
import android.os.AsyncTask;
import android.os.Bundle;
import android.os.Handler;
import android.os.Looper;
import android.os.Message;
import android.os.PowerManager;
import android.os.RemoteException;
import android.os.ServiceManager;
import android.os.SystemClock;
import android.os.SystemProperties;
import android.os.Trace;
import android.os.UserHandle;
import android.os.UserManager;
import android.os.VibrationEffect;
import android.os.Vibrator;
import android.provider.Settings;
import android.service.dreams.DreamService;
import android.service.dreams.IDreamManager;
import android.service.notification.StatusBarNotification;
import android.util.DisplayMetrics;
import android.util.EventLog;
import android.util.Log;
import android.util.Slog;
import android.view.Display;
import android.view.IWindowManager;
import android.view.KeyEvent;
import android.view.LayoutInflater;
import android.view.MotionEvent;
import android.view.RemoteAnimationAdapter;
import android.view.ThreadedRenderer;
import android.view.View;
import android.view.ViewGroup;
import android.view.ViewTreeObserver;
import android.view.WindowManager;
import android.view.WindowManagerGlobal;
import android.view.accessibility.AccessibilityManager;
import android.view.animation.AccelerateInterpolator;
import android.widget.DateTimeView;

import com.android.internal.annotations.VisibleForTesting;
import com.android.internal.colorextraction.ColorExtractor;
import com.android.internal.logging.MetricsLogger;
import com.android.internal.logging.nano.MetricsProto.MetricsEvent;
import com.android.internal.statusbar.IStatusBarService;
import com.android.internal.statusbar.RegisterStatusBarResult;
import com.android.internal.widget.LockPatternUtils;
import com.android.keyguard.KeyguardUpdateMonitor;
import com.android.keyguard.KeyguardUpdateMonitorCallback;
import com.android.keyguard.ViewMediatorCallback;
import com.android.systemui.ActivityIntentHelper;
import com.android.systemui.ActivityStarterDelegate;
import com.android.systemui.AutoReinflateContainer;
import com.android.systemui.DemoMode;
import com.android.systemui.Dependency;
import com.android.systemui.Dumpable;
import com.android.systemui.EventLogTags;
import com.android.systemui.ForegroundServiceController;
import com.android.systemui.InitController;
import com.android.systemui.Interpolators;
import com.android.systemui.Prefs;
import com.android.systemui.R;
import com.android.systemui.SystemUI;
import com.android.systemui.SystemUIFactory;
import com.android.systemui.UiOffloadThread;
import com.android.systemui.appops.AppOpsController;
import com.android.systemui.assist.AssistManager;
import com.android.systemui.bubbles.BubbleController;
import com.android.systemui.charging.WirelessChargingAnimation;
import com.android.systemui.classifier.FalsingLog;
import com.android.systemui.colorextraction.SysuiColorExtractor;
import com.android.systemui.doze.DozeHost;
import com.android.systemui.doze.DozeLog;
import com.android.systemui.doze.DozeReceiver;
import com.android.systemui.fragments.ExtensionFragmentListener;
import com.android.systemui.fragments.FragmentHostManager;
import com.android.systemui.keyguard.KeyguardSliceProvider;
import com.android.systemui.keyguard.KeyguardViewMediator;
import com.android.systemui.keyguard.ScreenLifecycle;
import com.android.systemui.keyguard.WakefulnessLifecycle;
import com.android.systemui.plugins.ActivityStarter;
import com.android.systemui.plugins.DarkIconDispatcher;
import com.android.systemui.plugins.FalsingManager;
import com.android.systemui.plugins.PluginDependencyProvider;
import com.android.systemui.plugins.qs.QS;
import com.android.systemui.plugins.statusbar.NotificationSwipeActionHelper.SnoozeOption;
import com.android.systemui.plugins.statusbar.StatusBarStateController;
import com.android.systemui.qs.QSFragment;
import com.android.systemui.qs.QSPanel;
import com.android.systemui.recents.Recents;
import com.android.systemui.recents.ScreenPinningRequest;
import com.android.systemui.shared.system.WindowManagerWrapper;
import com.android.systemui.stackdivider.Divider;
import com.android.systemui.stackdivider.WindowManagerProxy;
import com.android.systemui.statusbar.BackDropView;
import com.android.systemui.statusbar.CommandQueue;
import com.android.systemui.statusbar.CrossFadeHelper;
import com.android.systemui.statusbar.EmptyShadeView;
import com.android.systemui.statusbar.GestureRecorder;
import com.android.systemui.statusbar.KeyboardShortcuts;
import com.android.systemui.statusbar.KeyguardIndicationController;
import com.android.systemui.statusbar.NavigationBarController;
import com.android.systemui.statusbar.NotificationListener;
import com.android.systemui.statusbar.NotificationLockscreenUserManager;
import com.android.systemui.statusbar.NotificationMediaManager;
import com.android.systemui.statusbar.NotificationPresenter;
import com.android.systemui.statusbar.NotificationRemoteInputManager;
import com.android.systemui.statusbar.NotificationShelf;
import com.android.systemui.statusbar.NotificationViewHierarchyManager;
import com.android.systemui.statusbar.PulseExpansionHandler;
import com.android.systemui.statusbar.ScrimView;
import com.android.systemui.statusbar.StatusBarState;
import com.android.systemui.statusbar.SysuiStatusBarStateController;
import com.android.systemui.statusbar.VibratorHelper;
import com.android.systemui.statusbar.notification.ActivityLaunchAnimator;
import com.android.systemui.statusbar.notification.BypassHeadsUpNotifier;
import com.android.systemui.statusbar.notification.DynamicPrivacyController;
import com.android.systemui.statusbar.notification.NotificationActivityStarter;
import com.android.systemui.statusbar.notification.NotificationAlertingManager;
import com.android.systemui.statusbar.notification.NotificationClicker;
import com.android.systemui.statusbar.notification.NotificationEntryManager;
import com.android.systemui.statusbar.notification.NotificationInterruptionStateProvider;
import com.android.systemui.statusbar.notification.NotificationListController;
import com.android.systemui.statusbar.notification.NotificationWakeUpCoordinator;
import com.android.systemui.statusbar.notification.ViewGroupFadeHelper;
import com.android.systemui.statusbar.notification.VisualStabilityManager;
import com.android.systemui.statusbar.notification.collection.NotificationEntry;
import com.android.systemui.statusbar.notification.collection.NotificationRowBinderImpl;
import com.android.systemui.statusbar.notification.logging.NotificationLogger;
import com.android.systemui.statusbar.notification.row.ExpandableNotificationRow;
import com.android.systemui.statusbar.notification.row.NotificationGutsManager;
import com.android.systemui.statusbar.notification.stack.NotificationListContainer;
import com.android.systemui.statusbar.phone.UnlockMethodCache.OnUnlockMethodChangedListener;
import com.android.systemui.statusbar.policy.BatteryController;
import com.android.systemui.statusbar.policy.BatteryController.BatteryStateChangeCallback;
import com.android.systemui.statusbar.policy.BrightnessMirrorController;
import com.android.systemui.statusbar.policy.ConfigurationController;
import com.android.systemui.statusbar.policy.ConfigurationController.ConfigurationListener;
import com.android.systemui.statusbar.policy.DeviceProvisionedController;
import com.android.systemui.statusbar.policy.DeviceProvisionedController.DeviceProvisionedListener;
import com.android.systemui.statusbar.policy.ExtensionController;
import com.android.systemui.statusbar.policy.HeadsUpManager;
import com.android.systemui.statusbar.policy.KeyguardMonitor;
import com.android.systemui.statusbar.policy.KeyguardUserSwitcher;
import com.android.systemui.statusbar.policy.NetworkController;
import com.android.systemui.statusbar.policy.OnHeadsUpChangedListener;
import com.android.systemui.statusbar.policy.RemoteInputQuickSettingsDisabler;
import com.android.systemui.statusbar.policy.UserInfoController;
import com.android.systemui.statusbar.policy.UserInfoControllerImpl;
import com.android.systemui.statusbar.policy.UserSwitcherController;
import com.android.systemui.statusbar.policy.ZenModeController;
import com.android.systemui.tuner.TunerService;
import com.android.systemui.util.InjectionInflationController;
import com.android.systemui.volume.VolumeComponent;

import java.io.FileDescriptor;
import java.io.PrintWriter;
import java.io.StringWriter;
import java.util.ArrayList;
import java.util.Map;

import javax.inject.Inject;
import javax.inject.Named;

import dagger.Subcomponent;

public class StatusBar extends SystemUI implements DemoMode,
        ActivityStarter, OnUnlockMethodChangedListener,
        OnHeadsUpChangedListener, CommandQueue.Callbacks, ZenModeController.Callback,
        ColorExtractor.OnColorsChangedListener, ConfigurationListener,
        StatusBarStateController.StateListener, ShadeController,
        ActivityLaunchAnimator.Callback, AppOpsController.Callback {
    public static final boolean MULTIUSER_DEBUG = false;

    public static final boolean ENABLE_CHILD_NOTIFICATIONS
            = SystemProperties.getBoolean("debug.child_notifs", true);

    protected static final int MSG_HIDE_RECENT_APPS = 1020;
    protected static final int MSG_PRELOAD_RECENT_APPS = 1022;
    protected static final int MSG_CANCEL_PRELOAD_RECENT_APPS = 1023;
    protected static final int MSG_TOGGLE_KEYBOARD_SHORTCUTS_MENU = 1026;
    protected static final int MSG_DISMISS_KEYBOARD_SHORTCUTS_MENU = 1027;

    // Should match the values in PhoneWindowManager
    public static final String SYSTEM_DIALOG_REASON_HOME_KEY = "homekey";
    public static final String SYSTEM_DIALOG_REASON_RECENT_APPS = "recentapps";
    static public final String SYSTEM_DIALOG_REASON_SCREENSHOT = "screenshot";

    private static final String BANNER_ACTION_CANCEL =
            "com.android.systemui.statusbar.banner_action_cancel";
    private static final String BANNER_ACTION_SETUP =
            "com.android.systemui.statusbar.banner_action_setup";
    public static final String TAG = "StatusBar";
    public static final boolean DEBUG = false;
    public static final boolean SPEW = false;
    public static final boolean DUMPTRUCK = true; // extra dumpsys info
    public static final boolean DEBUG_GESTURES = false;
    public static final boolean DEBUG_MEDIA_FAKE_ARTWORK = false;
    public static final boolean DEBUG_CAMERA_LIFT = false;

    public static final boolean DEBUG_WINDOW_STATE = false;

    // additional instrumentation for testing purposes; intended to be left on during development
    public static final boolean CHATTY = DEBUG;

    public static final boolean SHOW_LOCKSCREEN_MEDIA_ARTWORK = true;

    public static final String ACTION_FAKE_ARTWORK = "fake_artwork";

    private static final int MSG_OPEN_NOTIFICATION_PANEL = 1000;
    private static final int MSG_CLOSE_PANELS = 1001;
    private static final int MSG_OPEN_SETTINGS_PANEL = 1002;
    private static final int MSG_LAUNCH_TRANSITION_TIMEOUT = 1003;
    // 1020-1040 reserved for BaseStatusBar

    // Time after we abort the launch transition.
    private static final long LAUNCH_TRANSITION_TIMEOUT_MS = 5000;

    protected static final boolean CLOSE_PANEL_WHEN_EMPTIED = true;

    /**
     * The delay to reset the hint text when the hint animation is finished running.
     */
    private static final int HINT_RESET_DELAY_MS = 1200;

    private static final AudioAttributes VIBRATION_ATTRIBUTES = new AudioAttributes.Builder()
            .setContentType(AudioAttributes.CONTENT_TYPE_SONIFICATION)
            .setUsage(AudioAttributes.USAGE_ASSISTANCE_SONIFICATION)
            .build();

    public static final int FADE_KEYGUARD_START_DELAY = 100;
    public static final int FADE_KEYGUARD_DURATION = 300;
    public static final int FADE_KEYGUARD_DURATION_PULSING = 96;

    /** If true, the system is in the half-boot-to-decryption-screen state.
     * Prudently disable QS and notifications.  */
    public static final boolean ONLY_CORE_APPS;

    /** If true, the lockscreen will show a distinct wallpaper */
    public static final boolean ENABLE_LOCKSCREEN_WALLPAPER = true;

    static {
        boolean onlyCoreApps;
        try {
            IPackageManager packageManager =
                    IPackageManager.Stub.asInterface(ServiceManager.getService("package"));
            onlyCoreApps = packageManager.isOnlyCoreApps();
        } catch (RemoteException e) {
            onlyCoreApps = false;
        }
        ONLY_CORE_APPS = onlyCoreApps;
    }

    /**
     * The {@link StatusBarState} of the status bar.
     */
    protected int mState;
    protected boolean mBouncerShowing;

    private PhoneStatusBarPolicy mIconPolicy;
    private StatusBarSignalPolicy mSignalPolicy;

    private VolumeComponent mVolumeComponent;
    private BrightnessMirrorController mBrightnessMirrorController;
    private boolean mBrightnessMirrorVisible;
    protected BiometricUnlockController mBiometricUnlockController;
    private LightBarController mLightBarController;
    protected LockscreenWallpaper mLockscreenWallpaper;
    @VisibleForTesting
    protected AutoHideController mAutoHideController;

    private int mNaturalBarHeight = -1;

    private final Point mCurrentDisplaySize = new Point();

    protected StatusBarWindowView mStatusBarWindow;
    protected PhoneStatusBarView mStatusBarView;
    private int mStatusBarWindowState = WINDOW_STATE_SHOWING;
    protected StatusBarWindowController mStatusBarWindowController;
    protected UnlockMethodCache mUnlockMethodCache;
    @VisibleForTesting
    KeyguardUpdateMonitor mKeyguardUpdateMonitor;
    @VisibleForTesting
    DozeServiceHost mDozeServiceHost = new DozeServiceHost();
    private boolean mWakeUpComingFromTouch;
    private PointF mWakeUpTouchLocation;

    private final Object mQueueLock = new Object();

    protected StatusBarIconController mIconController;
    @Inject
    InjectionInflationController mInjectionInflater;
    @Inject
    PulseExpansionHandler mPulseExpansionHandler;
    @Inject
    NotificationWakeUpCoordinator mWakeUpCoordinator;
    @Inject
    KeyguardBypassController mKeyguardBypassController;
    @Inject
    protected HeadsUpManagerPhone mHeadsUpManager;
    @Inject
    DynamicPrivacyController mDynamicPrivacyController;
    @Inject
    BypassHeadsUpNotifier mBypassHeadsUpNotifier;
    @Nullable
    @Inject
    protected KeyguardLiftController mKeyguardLiftController;
    @Inject
    @Named(ALLOW_NOTIFICATION_LONG_PRESS_NAME)
    boolean mAllowNotificationLongPress;

    // expanded notifications
    protected NotificationPanelView mNotificationPanel; // the sliding/resizing panel within the notification window

    // settings
    private QSPanel mQSPanel;

    KeyguardIndicationController mKeyguardIndicationController;

    // RemoteInputView to be activated after unlock
    private View mPendingRemoteInputView;

    private RemoteInputQuickSettingsDisabler mRemoteInputQuickSettingsDisabler =
            Dependency.get(RemoteInputQuickSettingsDisabler.class);

    private View mReportRejectedTouch;

    private boolean mExpandedVisible;

    private final int[] mAbsPos = new int[2];
    private final ArrayList<Runnable> mPostCollapseRunnables = new ArrayList<>();

    private NotificationGutsManager mGutsManager;
    protected NotificationLogger mNotificationLogger;
    protected NotificationEntryManager mEntryManager;
    private NotificationListController mNotificationListController;
    private NotificationInterruptionStateProvider mNotificationInterruptionStateProvider;
    protected NotificationViewHierarchyManager mViewHierarchyManager;
    protected ForegroundServiceController mForegroundServiceController;
    protected AppOpsController mAppOpsController;
    protected KeyguardViewMediator mKeyguardViewMediator;
    private ZenModeController mZenController;
    private final NotificationAlertingManager mNotificationAlertingManager =
            Dependency.get(NotificationAlertingManager.class);

    // for disabling the status bar
    private int mDisabled1 = 0;
    private int mDisabled2 = 0;

    // tracking calls to View.setSystemUiVisibility()
    private int mSystemUiVisibility = View.SYSTEM_UI_FLAG_VISIBLE;
    private final Rect mLastFullscreenStackBounds = new Rect();
    private final Rect mLastDockedStackBounds = new Rect();

    private final DisplayMetrics mDisplayMetrics = Dependency.get(DisplayMetrics.class);

    // XXX: gesture research
    private final GestureRecorder mGestureRec = DEBUG_GESTURES
        ? new GestureRecorder("/sdcard/statusbar_gestures.dat")
        : null;

    private ScreenPinningRequest mScreenPinningRequest;

    private final MetricsLogger mMetricsLogger = Dependency.get(MetricsLogger.class);

    // ensure quick settings is disabled until the current user makes it through the setup wizard
    @VisibleForTesting
    protected boolean mUserSetup = false;
    private final DeviceProvisionedListener mUserSetupObserver = new DeviceProvisionedListener() {
        @Override
        public void onUserSetupChanged() {
            final boolean userSetup = mDeviceProvisionedController.isUserSetup(
                    mDeviceProvisionedController.getCurrentUser());
            Log.d(TAG, "mUserSetupObserver - DeviceProvisionedListener called for user "
                    + mDeviceProvisionedController.getCurrentUser());
            if (MULTIUSER_DEBUG) {
                Log.d(TAG, String.format("User setup changed: userSetup=%s mUserSetup=%s",
                        userSetup, mUserSetup));
            }

            if (userSetup != mUserSetup) {
                mUserSetup = userSetup;
                if (!mUserSetup && mStatusBarView != null)
                    animateCollapseQuickSettings();
                if (mNotificationPanel != null) {
                    mNotificationPanel.setUserSetupComplete(mUserSetup);
                }
                updateQsExpansionEnabled();
            }
        }
    };

    protected final H mHandler = createHandler();

    private int mInteractingWindows;
    private @TransitionMode int mStatusBarMode;

    private ViewMediatorCallback mKeyguardViewMediatorCallback;
    protected ScrimController mScrimController;
    protected DozeScrimController mDozeScrimController;
    private final UiOffloadThread mUiOffloadThread = Dependency.get(UiOffloadThread.class);

    protected boolean mDozing;
    private boolean mDozingRequested;

    private NotificationMediaManager mMediaManager;
    protected NotificationLockscreenUserManager mLockscreenUserManager;
    protected NotificationRemoteInputManager mRemoteInputManager;

    private final BroadcastReceiver mWallpaperChangedReceiver = new BroadcastReceiver() {
        @Override
        public void onReceive(Context context, Intent intent) {
            WallpaperManager wallpaperManager = context.getSystemService(WallpaperManager.class);
            if (wallpaperManager == null) {
                Log.w(TAG, "WallpaperManager not available");
                return;
            }
            WallpaperInfo info = wallpaperManager.getWallpaperInfo(UserHandle.USER_CURRENT);
            final boolean deviceSupportsAodWallpaper = mContext.getResources().getBoolean(
                    com.android.internal.R.bool.config_dozeSupportsAodWallpaper);
            final boolean imageWallpaperInAmbient =
                    !DozeParameters.getInstance(mContext).getDisplayNeedsBlanking();
            // If WallpaperInfo is null, it must be ImageWallpaper.
            final boolean supportsAmbientMode = deviceSupportsAodWallpaper
                    && ((info == null && imageWallpaperInAmbient)
                        || (info != null && info.supportsAmbientMode()));

            mStatusBarWindowController.setWallpaperSupportsAmbientMode(supportsAmbientMode);
            mScrimController.setWallpaperSupportsAmbientMode(supportsAmbientMode);
        }
    };

    private Runnable mLaunchTransitionEndRunnable;
    private NotificationEntry mDraggedDownEntry;
    private boolean mLaunchCameraWhenFinishedWaking;
    private boolean mLaunchCameraOnFinishedGoingToSleep;
    private int mLastCameraLaunchSource;
    protected PowerManager.WakeLock mGestureWakeLock;
    private Vibrator mVibrator;
    private long[] mCameraLaunchGestureVibePattern;

    private final int[] mTmpInt2 = new int[2];

    // Fingerprint (as computed by getLoggingFingerprint() of the last logged state.
    private int mLastLoggedStateFingerprint;
    private boolean mTopHidesStatusBar;
    private boolean mStatusBarWindowHidden;
    private boolean mHideIconsForBouncer;
    private boolean mIsOccluded;
    private boolean mWereIconsJustHidden;
    private boolean mBouncerWasShowingWhenHidden;

    // Notifies StatusBarKeyguardViewManager every time the keyguard transition is over,
    // this animation is tied to the scrim for historic reasons.
    // TODO: notify when keyguard has faded away instead of the scrim.
    private final ScrimController.Callback mUnlockScrimCallback = new ScrimController
            .Callback() {
        @Override
        public void onFinished() {
            if (mStatusBarKeyguardViewManager == null) {
                Log.w(TAG, "Tried to notify keyguard visibility when "
                        + "mStatusBarKeyguardViewManager was null");
                return;
            }
            if (mKeyguardMonitor.isKeyguardFadingAway()) {
                mStatusBarKeyguardViewManager.onKeyguardFadedAway();
            }
        }

        @Override
        public void onCancelled() {
            onFinished();
        }
    };

    private KeyguardUserSwitcher mKeyguardUserSwitcher;
    protected UserSwitcherController mUserSwitcherController;
    private NetworkController mNetworkController;
    private KeyguardMonitor mKeyguardMonitor = Dependency.get(KeyguardMonitor.class);
    private BatteryController mBatteryController;
    protected boolean mPanelExpanded;
    private UiModeManager mUiModeManager;
    protected boolean mIsKeyguard;
    private LogMaker mStatusBarStateLog;
    protected NotificationIconAreaController mNotificationIconAreaController;
    @Nullable private View mAmbientIndicationContainer;
    private SysuiColorExtractor mColorExtractor;
    private ScreenLifecycle mScreenLifecycle;
    @VisibleForTesting WakefulnessLifecycle mWakefulnessLifecycle;

    private final View.OnClickListener mGoToLockedShadeListener = v -> {
        if (mState == StatusBarState.KEYGUARD) {
            wakeUpIfDozing(SystemClock.uptimeMillis(), v, "SHADE_CLICK");
            goToLockedShade(null);
        }
    };
    private boolean mNoAnimationOnNextBarModeChange;
    protected FalsingManager mFalsingManager;
    private final SysuiStatusBarStateController mStatusBarStateController =
            (SysuiStatusBarStateController) Dependency.get(StatusBarStateController.class);

    private final KeyguardUpdateMonitorCallback mUpdateCallback =
            new KeyguardUpdateMonitorCallback() {
                @Override
                public void onDreamingStateChanged(boolean dreaming) {
                    if (dreaming) {
                        maybeEscalateHeadsUp();
                    }
                }

                @Override
                public void onStrongAuthStateChanged(int userId) {
                    super.onStrongAuthStateChanged(userId);
                    mEntryManager.updateNotifications();
                }
            };
    private final Handler mMainThreadHandler = new Handler(Looper.getMainLooper());

    private HeadsUpAppearanceController mHeadsUpAppearanceController;
    private boolean mVibrateOnOpening;
    private VibratorHelper mVibratorHelper;
    private ActivityLaunchAnimator mActivityLaunchAnimator;
    protected StatusBarNotificationPresenter mPresenter;
    private NotificationActivityStarter mNotificationActivityStarter;
    private boolean mPulsing;
    protected BubbleController mBubbleController;
    private final BubbleController.BubbleExpandListener mBubbleExpandListener =
            (isExpanding, key) -> {
                mEntryManager.updateNotifications();
                updateScrimController();
            };
    private ActivityIntentHelper mActivityIntentHelper;
    private ShadeController mShadeController;

    @Override
    public void onActiveStateChanged(int code, int uid, String packageName, boolean active) {
        Dependency.get(MAIN_HANDLER).post(() -> {
            mForegroundServiceController.onAppOpChanged(code, uid, packageName, active);
            mNotificationListController.updateNotificationsForAppOp(code, uid, packageName, active);
        });
    }

    protected static final int[] APP_OPS = new int[] {AppOpsManager.OP_CAMERA,
            AppOpsManager.OP_SYSTEM_ALERT_WINDOW,
            AppOpsManager.OP_RECORD_AUDIO,
            AppOpsManager.OP_COARSE_LOCATION,
            AppOpsManager.OP_FINE_LOCATION};

    @Override
    public void start() {
        mGroupManager = Dependency.get(NotificationGroupManager.class);
        mGroupAlertTransferHelper = Dependency.get(NotificationGroupAlertTransferHelper.class);
        mVisualStabilityManager = Dependency.get(VisualStabilityManager.class);
        mNotificationLogger = Dependency.get(NotificationLogger.class);
        mRemoteInputManager = Dependency.get(NotificationRemoteInputManager.class);
        mNotificationListener =  Dependency.get(NotificationListener.class);
        mNotificationListener.registerAsSystemService();
        mNetworkController = Dependency.get(NetworkController.class);
        mUserSwitcherController = Dependency.get(UserSwitcherController.class);
        mScreenLifecycle = Dependency.get(ScreenLifecycle.class);
        mScreenLifecycle.addObserver(mScreenObserver);
        mWakefulnessLifecycle = Dependency.get(WakefulnessLifecycle.class);
        mWakefulnessLifecycle.addObserver(mWakefulnessObserver);
        mBatteryController = Dependency.get(BatteryController.class);
        mAssistManager = Dependency.get(AssistManager.class);
        mUiModeManager = mContext.getSystemService(UiModeManager.class);
        mLockscreenUserManager = Dependency.get(NotificationLockscreenUserManager.class);
        mGutsManager = Dependency.get(NotificationGutsManager.class);
        mMediaManager = Dependency.get(NotificationMediaManager.class);
        mEntryManager = Dependency.get(NotificationEntryManager.class);
        mBypassHeadsUpNotifier.setUp(mEntryManager);
        mNotificationInterruptionStateProvider =
                Dependency.get(NotificationInterruptionStateProvider.class);
        mViewHierarchyManager = Dependency.get(NotificationViewHierarchyManager.class);
        mForegroundServiceController = Dependency.get(ForegroundServiceController.class);
        mAppOpsController = Dependency.get(AppOpsController.class);
        mZenController = Dependency.get(ZenModeController.class);
        mKeyguardViewMediator = getComponent(KeyguardViewMediator.class);
        mColorExtractor = Dependency.get(SysuiColorExtractor.class);
        mDeviceProvisionedController = Dependency.get(DeviceProvisionedController.class);
        mNavigationBarController = Dependency.get(NavigationBarController.class);
        mBubbleController = Dependency.get(BubbleController.class);
        mBubbleController.setExpandListener(mBubbleExpandListener);
        mActivityIntentHelper = new ActivityIntentHelper(mContext);
        KeyguardSliceProvider sliceProvider = KeyguardSliceProvider.getAttachedInstance();
        if (sliceProvider != null) {
            sliceProvider.initDependencies(mMediaManager, mStatusBarStateController,
                    mKeyguardBypassController, DozeParameters.getInstance(mContext));
        } else {
            Log.w(TAG, "Cannot init KeyguardSliceProvider dependencies");
        }

        mColorExtractor.addOnColorsChangedListener(this);
        mStatusBarStateController.addCallback(this,
                SysuiStatusBarStateController.RANK_STATUS_BAR);

        mWindowManager = (WindowManager) mContext.getSystemService(Context.WINDOW_SERVICE);
        mDreamManager = IDreamManager.Stub.asInterface(
                ServiceManager.checkService(DreamService.DREAM_SERVICE));

        mDisplay = mWindowManager.getDefaultDisplay();
        mDisplayId = mDisplay.getDisplayId();
        updateDisplaySize();

        mVibrateOnOpening = mContext.getResources().getBoolean(
                R.bool.config_vibrateOnIconAnimation);
        mVibratorHelper = Dependency.get(VibratorHelper.class);

        DateTimeView.setReceiverHandler(Dependency.get(Dependency.TIME_TICK_HANDLER));
        putComponent(StatusBar.class, this);

        // start old BaseStatusBar.start().
        mWindowManagerService = WindowManagerGlobal.getWindowManagerService();
        mDevicePolicyManager = (DevicePolicyManager) mContext.getSystemService(
                Context.DEVICE_POLICY_SERVICE);

        mAccessibilityManager = (AccessibilityManager)
                mContext.getSystemService(Context.ACCESSIBILITY_SERVICE);

        mPowerManager = (PowerManager) mContext.getSystemService(Context.POWER_SERVICE);
        mKeyguardUpdateMonitor = KeyguardUpdateMonitor.getInstance(mContext);
        mKeyguardUpdateMonitor.setKeyguardBypassController(mKeyguardBypassController);
        mBarService = IStatusBarService.Stub.asInterface(
                ServiceManager.getService(Context.STATUS_BAR_SERVICE));

        mRecents = getComponent(Recents.class);

        mKeyguardManager = (KeyguardManager) mContext.getSystemService(Context.KEYGUARD_SERVICE);
        mFalsingManager = Dependency.get(FalsingManager.class);

        // Connect in to the status bar manager service
        mCommandQueue = getComponent(CommandQueue.class);
        mCommandQueue.addCallback(this);

        RegisterStatusBarResult result = null;
        try {
            result = mBarService.registerStatusBar(mCommandQueue);
        } catch (RemoteException ex) {
            ex.rethrowFromSystemServer();
        }

        createAndAddWindows(result);

        // Make sure we always have the most current wallpaper info.
        IntentFilter wallpaperChangedFilter = new IntentFilter(Intent.ACTION_WALLPAPER_CHANGED);
        mContext.registerReceiverAsUser(mWallpaperChangedReceiver, UserHandle.ALL,
                wallpaperChangedFilter, null /* broadcastPermission */, null /* scheduler */);
        mWallpaperChangedReceiver.onReceive(mContext, null);

        // Set up the initial notification state. This needs to happen before CommandQueue.disable()
        setUpPresenter();

        setSystemUiVisibility(mDisplayId, result.mSystemUiVisibility,
                result.mFullscreenStackSysUiVisibility, result.mDockedStackSysUiVisibility,
                0xffffffff, result.mFullscreenStackBounds, result.mDockedStackBounds,
                result.mNavbarColorManagedByIme);
        // StatusBarManagerService has a back up of IME token and it's restored here.
        setImeWindowStatus(mDisplayId, result.mImeToken, result.mImeWindowVis,
                result.mImeBackDisposition, result.mShowImeSwitcher);

        // Set up the initial icon state
        int numIcons = result.mIcons.size();
        for (int i = 0; i < numIcons; i++) {
            mCommandQueue.setIcon(result.mIcons.keyAt(i), result.mIcons.valueAt(i));
        }


        if (DEBUG) {
            Log.d(TAG, String.format(
                    "init: icons=%d disabled=0x%08x lights=0x%08x imeButton=0x%08x",
                    numIcons,
                    result.mDisabledFlags1,
                    result.mSystemUiVisibility,
                    result.mImeWindowVis));
        }

        IntentFilter internalFilter = new IntentFilter();
        internalFilter.addAction(BANNER_ACTION_CANCEL);
        internalFilter.addAction(BANNER_ACTION_SETUP);
        mContext.registerReceiver(mBannerActionBroadcastReceiver, internalFilter, PERMISSION_SELF,
                null);

        IWallpaperManager wallpaperManager = IWallpaperManager.Stub.asInterface(
                ServiceManager.getService(Context.WALLPAPER_SERVICE));
        try {
            wallpaperManager.setInAmbientMode(false /* ambientMode */, 0L /* duration */);
        } catch (RemoteException e) {
            // Just pass, nothing critical.
        }

        // end old BaseStatusBar.start().

        // Lastly, call to the icon policy to install/update all the icons.
        mIconPolicy = new PhoneStatusBarPolicy(mContext, mIconController);
        mSignalPolicy = new StatusBarSignalPolicy(mContext, mIconController);

        mUnlockMethodCache = UnlockMethodCache.getInstance(mContext);
        mUnlockMethodCache.addListener(this);
        startKeyguard();

        mKeyguardUpdateMonitor.registerCallback(mUpdateCallback);
        putComponent(DozeHost.class, mDozeServiceHost);

        mScreenPinningRequest = new ScreenPinningRequest(mContext);

        Dependency.get(ActivityStarterDelegate.class).setActivityStarterImpl(this);

        Dependency.get(ConfigurationController.class).addCallback(this);

        // set the initial view visibility
        Dependency.get(InitController.class).addPostInitTask(this::updateAreThereNotifications);
        int disabledFlags1 = result.mDisabledFlags1;
        int disabledFlags2 = result.mDisabledFlags2;
        Dependency.get(InitController.class).addPostInitTask(
                () -> setUpDisableFlags(disabledFlags1, disabledFlags2));
    }

    // ================================================================================
    // Constructing the view
    // ================================================================================
    protected void makeStatusBarView(@Nullable RegisterStatusBarResult result) {
        final Context context = mContext;
        updateDisplaySize(); // populates mDisplayMetrics
        updateResources();
        updateTheme();

        inflateStatusBarWindow(context);
        mStatusBarWindow.setService(this);
        mStatusBarWindow.setBypassController(mKeyguardBypassController);
        mStatusBarWindow.setOnTouchListener(getStatusBarWindowTouchListener());

        // TODO: Deal with the ugliness that comes from having some of the statusbar broken out
        // into fragments, but the rest here, it leaves some awkward lifecycle and whatnot.
        mNotificationPanel = mStatusBarWindow.findViewById(R.id.notification_panel);
        mStackScroller = mStatusBarWindow.findViewById(R.id.notification_stack_scroller);
        mZenController.addCallback(this);
        NotificationListContainer notifListContainer = (NotificationListContainer) mStackScroller;
        mNotificationLogger.setUpWithContainer(notifListContainer);

        mNotificationIconAreaController = SystemUIFactory.getInstance()
                .createNotificationIconAreaController(context, this,
                        mWakeUpCoordinator, mKeyguardBypassController,
                        mStatusBarStateController);
        mWakeUpCoordinator.setIconAreaController(mNotificationIconAreaController);
        inflateShelf();
        mNotificationIconAreaController.setupShelf(mNotificationShelf);
        mNotificationPanel.setOnReinflationListener(mNotificationIconAreaController::initAodIcons);
        mNotificationPanel.addExpansionListener(mWakeUpCoordinator);

        Dependency.get(DarkIconDispatcher.class).addDarkReceiver(mNotificationIconAreaController);
        // Allow plugins to reference DarkIconDispatcher and StatusBarStateController
        Dependency.get(PluginDependencyProvider.class)
                .allowPluginDependency(DarkIconDispatcher.class);
        Dependency.get(PluginDependencyProvider.class)
                .allowPluginDependency(StatusBarStateController.class);
        FragmentHostManager.get(mStatusBarWindow)
                .addTagListener(CollapsedStatusBarFragment.TAG, (tag, fragment) -> {
                    CollapsedStatusBarFragment statusBarFragment =
                            (CollapsedStatusBarFragment) fragment;
                    statusBarFragment.initNotificationIconArea(mNotificationIconAreaController);
                    PhoneStatusBarView oldStatusBarView = mStatusBarView;
                    mStatusBarView = (PhoneStatusBarView) fragment.getView();
                    mStatusBarView.setBar(this);
                    mStatusBarView.setPanel(mNotificationPanel);
                    mStatusBarView.setScrimController(mScrimController);

                    // CollapsedStatusBarFragment re-inflated PhoneStatusBarView and both of
                    // mStatusBarView.mExpanded and mStatusBarView.mBouncerShowing are false.
                    // PhoneStatusBarView's new instance will set to be gone in
                    // PanelBar.updateVisibility after calling mStatusBarView.setBouncerShowing
                    // that will trigger PanelBar.updateVisibility. If there is a heads up showing,
                    // it needs to notify PhoneStatusBarView's new instance to update the correct
                    // status by calling mNotificationPanel.notifyBarPanelExpansionChanged().
                    if (mHeadsUpManager.hasPinnedHeadsUp()) {
                        mNotificationPanel.notifyBarPanelExpansionChanged();
                    }
                    mStatusBarView.setBouncerShowing(mBouncerShowing);
                    if (oldStatusBarView != null) {
                        float fraction = oldStatusBarView.getExpansionFraction();
                        boolean expanded = oldStatusBarView.isExpanded();
                        mStatusBarView.panelExpansionChanged(fraction, expanded);
                    }

                    HeadsUpAppearanceController oldController = mHeadsUpAppearanceController;
                    if (mHeadsUpAppearanceController != null) {
                        // This view is being recreated, let's destroy the old one
                        mHeadsUpAppearanceController.destroy();
                    }
                    mHeadsUpAppearanceController = new HeadsUpAppearanceController(
                            mNotificationIconAreaController, mHeadsUpManager, mStatusBarWindow,
                            mStatusBarStateController, mKeyguardBypassController,
                            mWakeUpCoordinator);
                    mHeadsUpAppearanceController.readFrom(oldController);
                    mStatusBarWindow.setStatusBarView(mStatusBarView);
                    updateAreThereNotifications();
                    checkBarModes();
                }).getFragmentManager()
                .beginTransaction()
                .replace(R.id.status_bar_container, new CollapsedStatusBarFragment(),
                        CollapsedStatusBarFragment.TAG)
                .commit();
        mIconController = Dependency.get(StatusBarIconController.class);

        mHeadsUpManager.setUp(mStatusBarWindow, mGroupManager, this, mVisualStabilityManager);
        Dependency.get(ConfigurationController.class).addCallback(mHeadsUpManager);
        mHeadsUpManager.addListener(this);
        mHeadsUpManager.addListener(mNotificationPanel);
        mHeadsUpManager.addListener(mGroupManager);
        mHeadsUpManager.addListener(mGroupAlertTransferHelper);
        mHeadsUpManager.addListener(mVisualStabilityManager);
        mNotificationPanel.setHeadsUpManager(mHeadsUpManager);
        mGroupManager.setHeadsUpManager(mHeadsUpManager);
        mGroupAlertTransferHelper.setHeadsUpManager(mHeadsUpManager);
        mNotificationLogger.setHeadsUpManager(mHeadsUpManager);
        putComponent(HeadsUpManager.class, mHeadsUpManager);

        createNavigationBar(result);

        if (ENABLE_LOCKSCREEN_WALLPAPER) {
            mLockscreenWallpaper = new LockscreenWallpaper(mContext, this, mHandler);
        }

        mKeyguardIndicationController =
                SystemUIFactory.getInstance().createKeyguardIndicationController(mContext,
                        mStatusBarWindow.findViewById(R.id.keyguard_indication_area),
                        mStatusBarWindow.findViewById(R.id.lock_icon));
        mNotificationPanel.setKeyguardIndicationController(mKeyguardIndicationController);

        mAmbientIndicationContainer = mStatusBarWindow.findViewById(
                R.id.ambient_indication_container);

        // TODO: Find better place for this callback.
        mBatteryController.addCallback(new BatteryStateChangeCallback() {
            @Override
            public void onPowerSaveChanged(boolean isPowerSave) {
                mHandler.post(mCheckBarModes);
                if (mDozeServiceHost != null) {
                    mDozeServiceHost.firePowerSaveChanged(isPowerSave);
                }
            }

            @Override
            public void onBatteryLevelChanged(int level, boolean pluggedIn, boolean charging) {
                // noop
            }
        });

        mAutoHideController = Dependency.get(AutoHideController.class);
        mAutoHideController.setStatusBar(this);

        mLightBarController = Dependency.get(LightBarController.class);

        ScrimView scrimBehind = mStatusBarWindow.findViewById(R.id.scrim_behind);
        ScrimView scrimInFront = mStatusBarWindow.findViewById(R.id.scrim_in_front);
        mScrimController = SystemUIFactory.getInstance().createScrimController(
                scrimBehind, scrimInFront, mLockscreenWallpaper,
                (state, alpha, color) -> mLightBarController.setScrimState(state, alpha, color),
                scrimsVisible -> {
                    if (mStatusBarWindowController != null) {
                        mStatusBarWindowController.setScrimsVisibility(scrimsVisible);
                    }
                    if (mStatusBarWindow != null) {
                        mStatusBarWindow.onScrimVisibilityChanged(scrimsVisible);
                    }
                }, DozeParameters.getInstance(mContext),
                mContext.getSystemService(AlarmManager.class),
                mKeyguardMonitor);
        mNotificationPanel.initDependencies(this, mGroupManager, mNotificationShelf,
                mHeadsUpManager, mNotificationIconAreaController, mScrimController);
        mDozeScrimController = new DozeScrimController(DozeParameters.getInstance(context));

        BackDropView backdrop = mStatusBarWindow.findViewById(R.id.backdrop);
        mMediaManager.setup(backdrop, backdrop.findViewById(R.id.backdrop_front),
                backdrop.findViewById(R.id.backdrop_back), mScrimController, mLockscreenWallpaper);

        // Other icons
        mVolumeComponent = getComponent(VolumeComponent.class);

        mNotificationPanel.setUserSetupComplete(mUserSetup);
        if (UserManager.get(mContext).isUserSwitcherEnabled()) {
            createUserSwitcher();
        }

        mNotificationPanel.setLaunchAffordanceListener(
                mStatusBarWindow::onShowingLaunchAffordanceChanged);

        // Set up the quick settings tile panel
        View container = mStatusBarWindow.findViewById(R.id.qs_frame);
        if (container != null) {
            FragmentHostManager fragmentHostManager = FragmentHostManager.get(container);
            ExtensionFragmentListener.attachExtensonToFragment(container, QS.TAG, R.id.qs_frame,
                    Dependency.get(ExtensionController.class)
                            .newExtension(QS.class)
                            .withPlugin(QS.class)
                            .withDefault(this::createDefaultQSFragment)
                            .build());
            mBrightnessMirrorController = new BrightnessMirrorController(mStatusBarWindow,
                    (visible) -> {
                        mBrightnessMirrorVisible = visible;
                        updateScrimController();
                    });
            fragmentHostManager.addTagListener(QS.TAG, (tag, f) -> {
                QS qs = (QS) f;
                if (qs instanceof QSFragment) {
                    mQSPanel = ((QSFragment) qs).getQsPanel();
                    mQSPanel.setBrightnessMirror(mBrightnessMirrorController);
                }
            });
        }

        mReportRejectedTouch = mStatusBarWindow.findViewById(R.id.report_rejected_touch);
        if (mReportRejectedTouch != null) {
            updateReportRejectedTouchVisibility();
            mReportRejectedTouch.setOnClickListener(v -> {
                Uri session = mFalsingManager.reportRejectedTouch();
                if (session == null) { return; }

                StringWriter message = new StringWriter();
                message.write("Build info: ");
                message.write(SystemProperties.get("ro.build.description"));
                message.write("\nSerial number: ");
                message.write(SystemProperties.get("ro.serialno"));
                message.write("\n");

                PrintWriter falsingPw = new PrintWriter(message);
                FalsingLog.dump(falsingPw);
                falsingPw.flush();

                startActivityDismissingKeyguard(Intent.createChooser(new Intent(Intent.ACTION_SEND)
                                .setType("*/*")
                                .putExtra(Intent.EXTRA_SUBJECT, "Rejected touch report")
                                .putExtra(Intent.EXTRA_STREAM, session)
                                .putExtra(Intent.EXTRA_TEXT, message.toString()),
                        "Share rejected touch report")
                                .addFlags(Intent.FLAG_ACTIVITY_NEW_TASK),
                        true /* onlyProvisioned */, true /* dismissShade */);
            });
        }

        PowerManager pm = (PowerManager) mContext.getSystemService(Context.POWER_SERVICE);
        if (!pm.isScreenOn()) {
            mBroadcastReceiver.onReceive(mContext, new Intent(Intent.ACTION_SCREEN_OFF));
        }
        mGestureWakeLock = pm.newWakeLock(PowerManager.SCREEN_BRIGHT_WAKE_LOCK,
                "GestureWakeLock");
        mVibrator = mContext.getSystemService(Vibrator.class);
        int[] pattern = mContext.getResources().getIntArray(
                R.array.config_cameraLaunchGestureVibePattern);
        mCameraLaunchGestureVibePattern = new long[pattern.length];
        for (int i = 0; i < pattern.length; i++) {
            mCameraLaunchGestureVibePattern[i] = pattern[i];
        }

        // receive broadcasts
        IntentFilter filter = new IntentFilter();
        filter.addAction(Intent.ACTION_CLOSE_SYSTEM_DIALOGS);
        filter.addAction(Intent.ACTION_SCREEN_OFF);
        filter.addAction(DevicePolicyManager.ACTION_SHOW_DEVICE_MONITORING_DIALOG);
        context.registerReceiverAsUser(mBroadcastReceiver, UserHandle.ALL, filter, null, null);

        IntentFilter demoFilter = new IntentFilter();
        if (DEBUG_MEDIA_FAKE_ARTWORK) {
            demoFilter.addAction(ACTION_FAKE_ARTWORK);
        }
        demoFilter.addAction(ACTION_DEMO);
        context.registerReceiverAsUser(mDemoReceiver, UserHandle.ALL, demoFilter,
                android.Manifest.permission.DUMP, null);

        // listen for USER_SETUP_COMPLETE setting (per-user)
        mDeviceProvisionedController.addCallback(mUserSetupObserver);
        mUserSetupObserver.onUserSetupChanged();

        // disable profiling bars, since they overlap and clutter the output on app windows
        ThreadedRenderer.overrideProperty("disableProfileBars", "true");

        // Private API call to make the shadows look better for Recents
        ThreadedRenderer.overrideProperty("ambientRatio", String.valueOf(1.5f));
    }

    protected QS createDefaultQSFragment() {
        return FragmentHostManager.get(mStatusBarWindow).create(QSFragment.class);
    }

    private void setUpPresenter() {
        // Set up the initial notification state.
        mActivityLaunchAnimator = new ActivityLaunchAnimator(
                mStatusBarWindow, this, mNotificationPanel,
                (NotificationListContainer) mStackScroller);

        final NotificationRowBinderImpl rowBinder =
                new NotificationRowBinderImpl(
                        mContext,
                        mAllowNotificationLongPress,
                        mKeyguardBypassController,
                        mStatusBarStateController);

        mPresenter = new StatusBarNotificationPresenter(mContext, mNotificationPanel,
                mHeadsUpManager, mStatusBarWindow, mStackScroller, mDozeScrimController,
                mScrimController, mActivityLaunchAnimator, mDynamicPrivacyController,
                mNotificationAlertingManager, rowBinder);

        mNotificationListController =
                new NotificationListController(
                        mEntryManager,
                        (NotificationListContainer) mStackScroller,
                        mForegroundServiceController,
                        mDeviceProvisionedController);

        mAppOpsController.addCallback(APP_OPS, this);
        mNotificationShelf.setOnActivatedListener(mPresenter);
        mRemoteInputManager.getController().addCallback(mStatusBarWindowController);

        final StatusBarRemoteInputCallback mStatusBarRemoteInputCallback =
                (StatusBarRemoteInputCallback) Dependency.get(
                        NotificationRemoteInputManager.Callback.class);
        mShadeController = Dependency.get(ShadeController.class);
        final ActivityStarter activityStarter = Dependency.get(ActivityStarter.class);

        mNotificationActivityStarter = new StatusBarNotificationActivityStarter(mContext,
                mCommandQueue, mAssistManager, mNotificationPanel, mPresenter, mEntryManager,
                mHeadsUpManager, activityStarter, mActivityLaunchAnimator,
                mBarService, mStatusBarStateController, mKeyguardManager, mDreamManager,
                mRemoteInputManager, mStatusBarRemoteInputCallback, mGroupManager,
                mLockscreenUserManager, mShadeController, mKeyguardMonitor,
                mNotificationInterruptionStateProvider, mMetricsLogger,
                new LockPatternUtils(mContext), Dependency.get(MAIN_HANDLER),
                Dependency.get(BG_HANDLER), mActivityIntentHelper, mBubbleController);

        mGutsManager.setNotificationActivityStarter(mNotificationActivityStarter);

        mEntryManager.setRowBinder(rowBinder);
        rowBinder.setNotificationClicker(new NotificationClicker(
                this, Dependency.get(BubbleController.class), mNotificationActivityStarter));

        mGroupAlertTransferHelper.bind(mEntryManager, mGroupManager);
        mNotificationListController.bind();
    }

    /**
     * Post-init task of {@link #start()}
     * @param state1 disable1 flags
     * @param state2 disable2 flags
     */
    protected void setUpDisableFlags(int state1, int state2) {
        mCommandQueue.disable(mDisplayId, state1, state2, false /* animate */);
    }

    @Override
    public void addAfterKeyguardGoneRunnable(Runnable runnable) {
        mStatusBarKeyguardViewManager.addAfterKeyguardGoneRunnable(runnable);
    }

    @Override
    public boolean isDozing() {
        return mDozing;
    }

    @Override
    public void wakeUpIfDozing(long time, View where, String why) {
        if (mDozing) {
            PowerManager pm = mContext.getSystemService(PowerManager.class);
            pm.wakeUp(time, PowerManager.WAKE_REASON_GESTURE, "com.android.systemui:" + why);
            mWakeUpComingFromTouch = true;
            where.getLocationInWindow(mTmpInt2);
            mWakeUpTouchLocation = new PointF(mTmpInt2[0] + where.getWidth() / 2,
                    mTmpInt2[1] + where.getHeight() / 2);
            mFalsingManager.onScreenOnFromTouch();
        }
    }

    // TODO(b/117478341): This was left such that CarStatusBar can override this method.
    // Try to remove this.
    protected void createNavigationBar(@Nullable RegisterStatusBarResult result) {
        mNavigationBarController.createNavigationBars(true /* includeDefaultDisplay */, result);
    }

    /**
     * Returns the {@link android.view.View.OnTouchListener} that will be invoked when the
     * background window of the status bar is clicked.
     */
    protected View.OnTouchListener getStatusBarWindowTouchListener() {
        return (v, event) -> {
            mAutoHideController.checkUserAutoHide(event);
            mRemoteInputManager.checkRemoteInputOutside(event);
            if (event.getAction() == MotionEvent.ACTION_DOWN) {
                if (mExpandedVisible) {
                    animateCollapsePanels();
                }
            }
            return mStatusBarWindow.onTouchEvent(event);
        };
    }

    private void inflateShelf() {
        mNotificationShelf =
                (NotificationShelf) mInjectionInflater.injectable(
                        LayoutInflater.from(mContext)).inflate(
                                R.layout.status_bar_notification_shelf, mStackScroller, false);
        mNotificationShelf.setOnClickListener(mGoToLockedShadeListener);
    }

    @Override
    public void onDensityOrFontScaleChanged() {
        // TODO: Remove this.
        if (mBrightnessMirrorController != null) {
            mBrightnessMirrorController.onDensityOrFontScaleChanged();
        }
        // TODO: Bring these out of StatusBar.
        ((UserInfoControllerImpl) Dependency.get(UserInfoController.class))
                .onDensityOrFontScaleChanged();
        Dependency.get(UserSwitcherController.class).onDensityOrFontScaleChanged();
        if (mKeyguardUserSwitcher != null) {
            mKeyguardUserSwitcher.onDensityOrFontScaleChanged();
        }
        mNotificationIconAreaController.onDensityOrFontScaleChanged(mContext);
        mHeadsUpManager.onDensityOrFontScaleChanged();
    }

    @Override
    public void onThemeChanged() {
        if (mStatusBarKeyguardViewManager != null) {
            mStatusBarKeyguardViewManager.onThemeChanged();
        }
        if (mAmbientIndicationContainer instanceof AutoReinflateContainer) {
            ((AutoReinflateContainer) mAmbientIndicationContainer).inflateLayout();
        }
        mNotificationIconAreaController.onThemeChanged();
    }

    @Override
    public void onOverlayChanged() {
        if (mBrightnessMirrorController != null) {
            mBrightnessMirrorController.onOverlayChanged();
        }
        // We need the new R.id.keyguard_indication_area before recreating
        // mKeyguardIndicationController
        mNotificationPanel.onThemeChanged();
        onThemeChanged();
    }

    @Override
    public void onUiModeChanged() {
        if (mBrightnessMirrorController != null) {
            mBrightnessMirrorController.onUiModeChanged();
        }
    }

    protected void createUserSwitcher() {
        mKeyguardUserSwitcher = new KeyguardUserSwitcher(mContext,
                mStatusBarWindow.findViewById(R.id.keyguard_user_switcher),
                mStatusBarWindow.findViewById(R.id.keyguard_header),
                mNotificationPanel);
    }

    protected void inflateStatusBarWindow(Context context) {
        mStatusBarWindow = (StatusBarWindowView) mInjectionInflater.injectable(
                LayoutInflater.from(context)).inflate(R.layout.super_status_bar, null);
    }

    protected void startKeyguard() {
        Trace.beginSection("StatusBar#startKeyguard");
        KeyguardViewMediator keyguardViewMediator = getComponent(KeyguardViewMediator.class);
        mBiometricUnlockController = new BiometricUnlockController(mContext,
                mDozeScrimController, keyguardViewMediator,
                mScrimController, this, UnlockMethodCache.getInstance(mContext),
<<<<<<< HEAD
                new Handler(), mKeyguardUpdateMonitor, Dependency.get(TunerService.class));
=======
                new Handler(), mKeyguardUpdateMonitor, mKeyguardBypassController);
>>>>>>> 0d7e17eb
        putComponent(BiometricUnlockController.class, mBiometricUnlockController);
        mStatusBarKeyguardViewManager = keyguardViewMediator.registerStatusBar(this,
                getBouncerContainer(), mNotificationPanel, mBiometricUnlockController,
                mStatusBarWindow.findViewById(R.id.lock_icon_container), mStackScroller,
                mKeyguardBypassController, mFalsingManager);
        mKeyguardIndicationController
                .setStatusBarKeyguardViewManager(mStatusBarKeyguardViewManager);
        mBiometricUnlockController.setStatusBarKeyguardViewManager(mStatusBarKeyguardViewManager);
        mRemoteInputManager.getController().addCallback(mStatusBarKeyguardViewManager);
        mDynamicPrivacyController.setStatusBarKeyguardViewManager(mStatusBarKeyguardViewManager);

        mKeyguardViewMediatorCallback = keyguardViewMediator.getViewMediatorCallback();
        mLightBarController.setBiometricUnlockController(mBiometricUnlockController);
        mMediaManager.setBiometricUnlockController(mBiometricUnlockController);
        Dependency.get(KeyguardDismissUtil.class).setDismissHandler(this::executeWhenUnlocked);
        Trace.endSection();
    }

    protected View getStatusBarView() {
        return mStatusBarView;
    }

    public StatusBarWindowView getStatusBarWindow() {
        return mStatusBarWindow;
    }

    protected ViewGroup getBouncerContainer() {
        return mStatusBarWindow;
    }

    public int getStatusBarHeight() {
        if (mNaturalBarHeight < 0) {
            final Resources res = mContext.getResources();
            mNaturalBarHeight =
                    res.getDimensionPixelSize(com.android.internal.R.dimen.status_bar_height);
        }
        return mNaturalBarHeight;
    }

    protected boolean toggleSplitScreenMode(int metricsDockAction, int metricsUndockAction) {
        if (mRecents == null) {
            return false;
        }
        int dockSide = WindowManagerProxy.getInstance().getDockSide();
        if (dockSide == WindowManager.DOCKED_INVALID) {
            final int navbarPos = WindowManagerWrapper.getInstance().getNavBarPosition(mDisplayId);
            if (navbarPos == NAV_BAR_POS_INVALID) {
                return false;
            }
            int createMode = navbarPos == NAV_BAR_POS_LEFT
                    ? SPLIT_SCREEN_CREATE_MODE_BOTTOM_OR_RIGHT
                    : SPLIT_SCREEN_CREATE_MODE_TOP_OR_LEFT;
            return mRecents.splitPrimaryTask(createMode, null, metricsDockAction);
        } else {
            Divider divider = getComponent(Divider.class);
            if (divider != null) {
                if (divider.isMinimized() && !divider.isHomeStackResizable()) {
                    // Undocking from the minimized state is not supported
                    return false;
                } else {
                    divider.onUndockingTask();
                    if (metricsUndockAction != -1) {
                        mMetricsLogger.action(metricsUndockAction);
                    }
                }
            }
        }
        return true;
    }

    /**
     * Disable QS if device not provisioned.
     * If the user switcher is simple then disable QS during setup because
     * the user intends to use the lock screen user switcher, QS in not needed.
     */
    private void updateQsExpansionEnabled() {
        final boolean expandEnabled = mDeviceProvisionedController.isDeviceProvisioned()
                && (mUserSetup || mUserSwitcherController == null
                        || !mUserSwitcherController.isSimpleUserSwitcher())
                && ((mDisabled2 & StatusBarManager.DISABLE2_NOTIFICATION_SHADE) == 0)
                && ((mDisabled2 & StatusBarManager.DISABLE2_QUICK_SETTINGS) == 0)
                && !mDozing
                && !ONLY_CORE_APPS;
        mNotificationPanel.setQsExpansionEnabled(expandEnabled);
        Log.d(TAG, "updateQsExpansionEnabled - QS Expand enabled: " + expandEnabled);
    }

    public void addQsTile(ComponentName tile) {
        if (mQSPanel != null && mQSPanel.getHost() != null) {
            mQSPanel.getHost().addTile(tile);
        }
    }

    public void remQsTile(ComponentName tile) {
        if (mQSPanel != null && mQSPanel.getHost() != null) {
            mQSPanel.getHost().removeTile(tile);
        }
    }

    public void clickTile(ComponentName tile) {
        mQSPanel.clickTile(tile);
    }

    public boolean areNotificationsHidden() {
        return mZenController.areNotificationsHiddenInShade();
    }

    public void requestNotificationUpdate() {
        mEntryManager.updateNotifications();
    }

    /**
     * Asks {@link KeyguardUpdateMonitor} to run face auth.
     */
    public void requestFaceAuth() {
        if (!mUnlockMethodCache.canSkipBouncer()) {
            mKeyguardUpdateMonitor.requestFaceAuth();
        }
    }

    public void updateAreThereNotifications() {
        if (SPEW) {
            final boolean clearable = hasActiveNotifications() &&
                    mNotificationPanel.hasActiveClearableNotifications();
            Log.d(TAG, "updateAreThereNotifications: N=" +
                    mEntryManager.getNotificationData().getActiveNotifications().size() + " any=" +
                    hasActiveNotifications() + " clearable=" + clearable);
        }

        if (mStatusBarView != null) {
            final View nlo = mStatusBarView.findViewById(R.id.notification_lights_out);
            final boolean showDot = hasActiveNotifications() && !areLightsOn();
            if (showDot != (nlo.getAlpha() == 1.0f)) {
                if (showDot) {
                    nlo.setAlpha(0f);
                    nlo.setVisibility(View.VISIBLE);
                }
                nlo.animate()
                        .alpha(showDot ? 1 : 0)
                        .setDuration(showDot ? 750 : 250)
                        .setInterpolator(new AccelerateInterpolator(2.0f))
                        .setListener(showDot ? null : new AnimatorListenerAdapter() {
                            @Override
                            public void onAnimationEnd(Animator _a) {
                                nlo.setVisibility(View.GONE);
                            }
                        })
                        .start();
            }
        }
        mMediaManager.findAndUpdateMediaNotifications();
    }

    private void updateReportRejectedTouchVisibility() {
        if (mReportRejectedTouch == null) {
            return;
        }
        mReportRejectedTouch.setVisibility(mState == StatusBarState.KEYGUARD && !mDozing
                && mFalsingManager.isReportingEnabled() ? View.VISIBLE : View.INVISIBLE);
    }

    /**
     * State is one or more of the DISABLE constants from StatusBarManager.
     */
    @Override
    public void disable(int displayId, int state1, int state2, boolean animate) {
        if (displayId != mDisplayId) {
            return;
        }
        state2 = mRemoteInputQuickSettingsDisabler.adjustDisableFlags(state2);

        animate &= mStatusBarWindowState != WINDOW_STATE_HIDDEN;
        final int old1 = mDisabled1;
        final int diff1 = state1 ^ old1;
        mDisabled1 = state1;

        final int old2 = mDisabled2;
        final int diff2 = state2 ^ old2;
        mDisabled2 = state2;

        if (DEBUG) {
            Log.d(TAG, String.format("disable1: 0x%08x -> 0x%08x (diff1: 0x%08x)",
                old1, state1, diff1));
            Log.d(TAG, String.format("disable2: 0x%08x -> 0x%08x (diff2: 0x%08x)",
                old2, state2, diff2));
        }

        StringBuilder flagdbg = new StringBuilder();
        flagdbg.append("disable<");
        flagdbg.append(0 != ((state1 & StatusBarManager.DISABLE_EXPAND))                ? 'E' : 'e');
        flagdbg.append(0 != ((diff1  & StatusBarManager.DISABLE_EXPAND))                ? '!' : ' ');
        flagdbg.append(0 != ((state1 & StatusBarManager.DISABLE_NOTIFICATION_ICONS))    ? 'I' : 'i');
        flagdbg.append(0 != ((diff1  & StatusBarManager.DISABLE_NOTIFICATION_ICONS))    ? '!' : ' ');
        flagdbg.append(0 != ((state1 & StatusBarManager.DISABLE_NOTIFICATION_ALERTS))   ? 'A' : 'a');
        flagdbg.append(0 != ((diff1  & StatusBarManager.DISABLE_NOTIFICATION_ALERTS))   ? '!' : ' ');
        flagdbg.append(0 != ((state1 & StatusBarManager.DISABLE_SYSTEM_INFO))           ? 'S' : 's');
        flagdbg.append(0 != ((diff1  & StatusBarManager.DISABLE_SYSTEM_INFO))           ? '!' : ' ');
        flagdbg.append(0 != ((state1 & StatusBarManager.DISABLE_BACK))                  ? 'B' : 'b');
        flagdbg.append(0 != ((diff1  & StatusBarManager.DISABLE_BACK))                  ? '!' : ' ');
        flagdbg.append(0 != ((state1 & StatusBarManager.DISABLE_HOME))                  ? 'H' : 'h');
        flagdbg.append(0 != ((diff1  & StatusBarManager.DISABLE_HOME))                  ? '!' : ' ');
        flagdbg.append(0 != ((state1 & StatusBarManager.DISABLE_RECENT))                ? 'R' : 'r');
        flagdbg.append(0 != ((diff1  & StatusBarManager.DISABLE_RECENT))                ? '!' : ' ');
        flagdbg.append(0 != ((state1 & StatusBarManager.DISABLE_CLOCK))                 ? 'C' : 'c');
        flagdbg.append(0 != ((diff1  & StatusBarManager.DISABLE_CLOCK))                 ? '!' : ' ');
        flagdbg.append(0 != ((state1 & StatusBarManager.DISABLE_SEARCH))                ? 'S' : 's');
        flagdbg.append(0 != ((diff1  & StatusBarManager.DISABLE_SEARCH))                ? '!' : ' ');
        flagdbg.append("> disable2<");
        flagdbg.append(0 != ((state2 & StatusBarManager.DISABLE2_QUICK_SETTINGS))       ? 'Q' : 'q');
        flagdbg.append(0 != ((diff2  & StatusBarManager.DISABLE2_QUICK_SETTINGS))       ? '!' : ' ');
        flagdbg.append(0 != ((state2 & StatusBarManager.DISABLE2_SYSTEM_ICONS))         ? 'I' : 'i');
        flagdbg.append(0 != ((diff2  & StatusBarManager.DISABLE2_SYSTEM_ICONS))         ? '!' : ' ');
        flagdbg.append(0 != ((state2 & StatusBarManager.DISABLE2_NOTIFICATION_SHADE))   ? 'N' : 'n');
        flagdbg.append(0 != ((diff2  & StatusBarManager.DISABLE2_NOTIFICATION_SHADE))   ? '!' : ' ');
        flagdbg.append('>');
        Log.d(TAG, flagdbg.toString());

        if ((diff1 & StatusBarManager.DISABLE_EXPAND) != 0) {
            if ((state1 & StatusBarManager.DISABLE_EXPAND) != 0) {
                animateCollapsePanels();
            }
        }

        if ((diff1 & StatusBarManager.DISABLE_RECENT) != 0) {
            if ((state1 & StatusBarManager.DISABLE_RECENT) != 0) {
                // close recents if it's visible
                mHandler.removeMessages(MSG_HIDE_RECENT_APPS);
                mHandler.sendEmptyMessage(MSG_HIDE_RECENT_APPS);
            }
        }

        if ((diff1 & StatusBarManager.DISABLE_NOTIFICATION_ALERTS) != 0) {
            mNotificationInterruptionStateProvider.setDisableNotificationAlerts(
                    (state1 & StatusBarManager.DISABLE_NOTIFICATION_ALERTS) != 0);
        }

        if ((diff2 & StatusBarManager.DISABLE2_QUICK_SETTINGS) != 0) {
            updateQsExpansionEnabled();
        }

        if ((diff2 & StatusBarManager.DISABLE2_NOTIFICATION_SHADE) != 0) {
            updateQsExpansionEnabled();
            if ((state1 & StatusBarManager.DISABLE2_NOTIFICATION_SHADE) != 0) {
                animateCollapsePanels();
            }
        }
    }

    protected H createHandler() {
        return new StatusBar.H();
    }

    @Override
    public void startActivity(Intent intent, boolean onlyProvisioned, boolean dismissShade,
            int flags) {
        startActivityDismissingKeyguard(intent, onlyProvisioned, dismissShade, flags);
    }

    @Override
    public void startActivity(Intent intent, boolean dismissShade) {
        startActivityDismissingKeyguard(intent, false, dismissShade);
    }

    @Override
    public void startActivity(Intent intent, boolean onlyProvisioned, boolean dismissShade) {
        startActivityDismissingKeyguard(intent, onlyProvisioned, dismissShade);
    }

    @Override
    public void startActivity(Intent intent, boolean dismissShade, Callback callback) {
        startActivityDismissingKeyguard(intent, false, dismissShade,
                false /* disallowEnterPictureInPictureWhileLaunching */, callback, 0);
    }

    public void setQsExpanded(boolean expanded) {
        mStatusBarWindowController.setQsExpanded(expanded);
        mNotificationPanel.setStatusAccessibilityImportance(expanded
                ? View.IMPORTANT_FOR_ACCESSIBILITY_NO_HIDE_DESCENDANTS
                : View.IMPORTANT_FOR_ACCESSIBILITY_AUTO);
        if (getNavigationBarView() != null) {
            getNavigationBarView().onStatusBarPanelStateChanged();
        }
    }

    public boolean isWakeUpComingFromTouch() {
        return mWakeUpComingFromTouch;
    }

    public boolean isFalsingThresholdNeeded() {
        return mStatusBarStateController.getState() == StatusBarState.KEYGUARD;
    }

    /**
     * To be called when there's a state change in StatusBarKeyguardViewManager.
     */
    public void onKeyguardViewManagerStatesUpdated() {
        logStateToEventlog();
    }

    @Override  // UnlockMethodCache.OnUnlockMethodChangedListener
    public void onUnlockMethodStateChanged() {
        // Unlock method state changed. Notify KeguardMonitor
        updateKeyguardState();
        logStateToEventlog();
    }

    @Override
    public void onHeadsUpPinnedModeChanged(boolean inPinnedMode) {
        if (inPinnedMode) {
            mStatusBarWindowController.setHeadsUpShowing(true);
            mStatusBarWindowController.setForceStatusBarVisible(true);
            if (mNotificationPanel.isFullyCollapsed()) {
                // We need to ensure that the touchable region is updated before the window will be
                // resized, in order to not catch any touches. A layout will ensure that
                // onComputeInternalInsets will be called and after that we can resize the layout. Let's
                // make sure that the window stays small for one frame until the touchableRegion is set.
                mNotificationPanel.requestLayout();
                mStatusBarWindowController.setForceWindowCollapsed(true);
                mNotificationPanel.post(() -> {
                    mStatusBarWindowController.setForceWindowCollapsed(false);
                });
            }
        } else {
            boolean bypassKeyguard = mKeyguardBypassController.getBypassEnabled()
                    && mState == StatusBarState.KEYGUARD;
            if (!mNotificationPanel.isFullyCollapsed() || mNotificationPanel.isTracking()
                    || bypassKeyguard) {
                // We are currently tracking or is open and the shade doesn't need to be kept
                // open artificially.
                mStatusBarWindowController.setHeadsUpShowing(false);
                if (bypassKeyguard) {
                    mStatusBarWindowController.setForceStatusBarVisible(false);
                }
            } else {
                // we need to keep the panel open artificially, let's wait until the animation
                // is finished.
                mHeadsUpManager.setHeadsUpGoingAway(true);
                mNotificationPanel.runAfterAnimationFinished(() -> {
                    if (!mHeadsUpManager.hasPinnedHeadsUp()) {
                        mStatusBarWindowController.setHeadsUpShowing(false);
                        mHeadsUpManager.setHeadsUpGoingAway(false);
                    }
                    mRemoteInputManager.onPanelCollapsed();
                });
            }
        }
    }

    @Override
    public void onHeadsUpStateChanged(NotificationEntry entry, boolean isHeadsUp) {
        mEntryManager.updateNotifications();
        if (isDozing() && isHeadsUp) {
            entry.setPulseSuppressed(false);
            mDozeServiceHost.fireNotificationPulse(entry);
            if (mPulsing) {
                mDozeScrimController.cancelPendingPulseTimeout();
            }
        }
        if (!isHeadsUp && !mHeadsUpManager.hasNotifications()) {
            // There are no longer any notifications to show.  We should end the pulse now.
            mDozeScrimController.pulseOutNow();
        }
    }

    public boolean isKeyguardCurrentlySecure() {
        return !mUnlockMethodCache.canSkipBouncer();
    }

    public void setPanelExpanded(boolean isExpanded) {
        mPanelExpanded = isExpanded;
        updateHideIconsForBouncer(false /* animate */);
        mStatusBarWindowController.setPanelExpanded(isExpanded);
        mVisualStabilityManager.setPanelExpanded(isExpanded);
        if (isExpanded && mStatusBarStateController.getState() != StatusBarState.KEYGUARD) {
            if (DEBUG) {
                Log.v(TAG, "clearing notification effects from setExpandedHeight");
            }
            clearNotificationEffects();
        }

        if (!isExpanded) {
            mRemoteInputManager.onPanelCollapsed();
        }
    }

    public ViewGroup getNotificationScrollLayout() {
        return mStackScroller;
    }

    public boolean isPulsing() {
        return mPulsing;
    }

    public boolean hideStatusBarIconsWhenExpanded() {
        return mNotificationPanel.hideStatusBarIconsWhenExpanded();
    }

    @Override
    public void onColorsChanged(ColorExtractor extractor, int which) {
        updateTheme();
    }

    @Nullable
    public View getAmbientIndicationContainer() {
        return mAmbientIndicationContainer;
    }

    @Override
    public boolean isOccluded() {
        return mIsOccluded;
    }

    public void setOccluded(boolean occluded) {
        mIsOccluded = occluded;
        mScrimController.setKeyguardOccluded(occluded);
        updateHideIconsForBouncer(false /* animate */);
    }

    public boolean hideStatusBarIconsForBouncer() {
        return mHideIconsForBouncer || mWereIconsJustHidden;
    }

    /**
     * Decides if the status bar (clock + notifications + signal cluster) should be visible
     * or not when showing the bouncer.
     *
     * We want to hide it when:
     * • User swipes up on the keyguard
     * • Locked activity that doesn't show a status bar requests the bouncer
     *
     * @param animate should the change of the icons be animated.
     */
    private void updateHideIconsForBouncer(boolean animate) {
        boolean hideBecauseApp = mTopHidesStatusBar && mIsOccluded
                && (mStatusBarWindowHidden || mBouncerShowing);
        boolean hideBecauseKeyguard = !mPanelExpanded && !mIsOccluded && mBouncerShowing;
        boolean shouldHideIconsForBouncer = hideBecauseApp || hideBecauseKeyguard;
        if (mHideIconsForBouncer != shouldHideIconsForBouncer) {
            mHideIconsForBouncer = shouldHideIconsForBouncer;
            if (!shouldHideIconsForBouncer && mBouncerWasShowingWhenHidden) {
                // We're delaying the showing, since most of the time the fullscreen app will
                // hide the icons again and we don't want them to fade in and out immediately again.
                mWereIconsJustHidden = true;
                mHandler.postDelayed(() -> {
                    mWereIconsJustHidden = false;
                    mCommandQueue.recomputeDisableFlags(mDisplayId, true);
                }, 500);
            } else {
                mCommandQueue.recomputeDisableFlags(mDisplayId, animate);
            }
        }
        if (shouldHideIconsForBouncer) {
            mBouncerWasShowingWhenHidden = mBouncerShowing;
        }
    }

    public boolean headsUpShouldBeVisible() {
        return mHeadsUpAppearanceController.shouldBeVisible();
    }

    //TODO: These can / should probably be moved to NotificationPresenter or ShadeController
    @Override
    public void onLaunchAnimationCancelled() {
        if (!mPresenter.isCollapsing()) {
            onClosingFinished();
        }
    }

    @Override
    public void onExpandAnimationFinished(boolean launchIsFullScreen) {
        if (!mPresenter.isCollapsing()) {
            onClosingFinished();
        }
        if (launchIsFullScreen) {
            instantCollapseNotificationPanel();
        }
    }

    @Override
    public void onExpandAnimationTimedOut() {
        if (mPresenter.isPresenterFullyCollapsed() && !mPresenter.isCollapsing()
                && mActivityLaunchAnimator != null
                && !mActivityLaunchAnimator.isLaunchForActivity()) {
            onClosingFinished();
        } else {
            collapsePanel(true /* animate */);
        }
    }

    @Override
    public boolean areLaunchAnimationsEnabled() {
        return mState == StatusBarState.SHADE;
    }

    public boolean isDeviceInVrMode() {
        return mPresenter.isDeviceInVrMode();
    }

    public NotificationPresenter getPresenter() {
        return mPresenter;
    }

    /**
     * All changes to the status bar and notifications funnel through here and are batched.
     */
    protected class H extends Handler {
        @Override
        public void handleMessage(Message m) {
            switch (m.what) {
                case MSG_TOGGLE_KEYBOARD_SHORTCUTS_MENU:
                    toggleKeyboardShortcuts(m.arg1);
                    break;
                case MSG_DISMISS_KEYBOARD_SHORTCUTS_MENU:
                    dismissKeyboardShortcuts();
                    break;
                // End old BaseStatusBar.H handling.
                case MSG_OPEN_NOTIFICATION_PANEL:
                    animateExpandNotificationsPanel();
                    break;
                case MSG_OPEN_SETTINGS_PANEL:
                    animateExpandSettingsPanel((String) m.obj);
                    break;
                case MSG_CLOSE_PANELS:
                    animateCollapsePanels();
                    break;
                case MSG_LAUNCH_TRANSITION_TIMEOUT:
                    onLaunchTransitionTimeout();
                    break;
            }
        }
    }

    public void maybeEscalateHeadsUp() {
        mHeadsUpManager.getAllEntries().forEach(entry -> {
            final StatusBarNotification sbn = entry.notification;
            final Notification notification = sbn.getNotification();
            if (notification.fullScreenIntent != null) {
                if (DEBUG) {
                    Log.d(TAG, "converting a heads up to fullScreen");
                }
                try {
                    EventLog.writeEvent(EventLogTags.SYSUI_HEADS_UP_ESCALATION,
                            sbn.getKey());
                    notification.fullScreenIntent.send();
                    entry.notifyFullScreenIntentLaunched();
                } catch (PendingIntent.CanceledException e) {
                }
            }
        });
        mHeadsUpManager.releaseAllImmediately();
    }

    /**
     * Called for system navigation gestures. First action opens the panel, second opens
     * settings. Down action closes the entire panel.
     */
    @Override
    public void handleSystemKey(int key) {
        if (SPEW) Log.d(TAG, "handleNavigationKey: " + key);
        if (!mCommandQueue.panelsEnabled() || !mKeyguardMonitor.isDeviceInteractive()
                || mKeyguardMonitor.isShowing() && !mKeyguardMonitor.isOccluded()) {
            return;
        }

        // Panels are not available in setup
        if (!mUserSetup) return;

        if (KeyEvent.KEYCODE_SYSTEM_NAVIGATION_UP == key) {
            mMetricsLogger.action(MetricsEvent.ACTION_SYSTEM_NAVIGATION_KEY_UP);
            mNotificationPanel.collapse(false /* delayed */, 1.0f /* speedUpFactor */);
        } else if (KeyEvent.KEYCODE_SYSTEM_NAVIGATION_DOWN == key) {
            mMetricsLogger.action(MetricsEvent.ACTION_SYSTEM_NAVIGATION_KEY_DOWN);
            if (mNotificationPanel.isFullyCollapsed()) {
                if (mVibrateOnOpening) {
                    mVibratorHelper.vibrate(VibrationEffect.EFFECT_TICK);
                }
                mNotificationPanel.expand(true /* animate */);
                ((NotificationListContainer) mStackScroller).setWillExpand(true);
                mHeadsUpManager.unpinAll(true /* userUnpinned */);
                mMetricsLogger.count(NotificationPanelView.COUNTER_PANEL_OPEN, 1);
            } else if (!mNotificationPanel.isInSettings() && !mNotificationPanel.isExpanding()){
                mNotificationPanel.flingSettings(0 /* velocity */,
                        NotificationPanelView.FLING_EXPAND);
                mMetricsLogger.count(NotificationPanelView.COUNTER_PANEL_OPEN_QS, 1);
            }
        }

    }

    @Override
    public void showPinningEnterExitToast(boolean entering) {
        if (getNavigationBarView() != null) {
            getNavigationBarView().showPinningEnterExitToast(entering);
        }
    }

    @Override
    public void showPinningEscapeToast() {
        if (getNavigationBarView() != null) {
            getNavigationBarView().showPinningEscapeToast();
        }
    }

    void makeExpandedVisible(boolean force) {
        if (SPEW) Log.d(TAG, "Make expanded visible: expanded visible=" + mExpandedVisible);
        if (!force && (mExpandedVisible || !mCommandQueue.panelsEnabled())) {
            return;
        }

        mExpandedVisible = true;

        // Expand the window to encompass the full screen in anticipation of the drag.
        // This is only possible to do atomically because the status bar is at the top of the screen!
        mStatusBarWindowController.setPanelVisible(true);

        visibilityChanged(true);
        mCommandQueue.recomputeDisableFlags(mDisplayId, !force /* animate */);
        setInteracting(StatusBarManager.WINDOW_STATUS_BAR, true);
    }

    public void animateCollapsePanels() {
        animateCollapsePanels(CommandQueue.FLAG_EXCLUDE_NONE);
    }

    private final Runnable mAnimateCollapsePanels = this::animateCollapsePanels;

    public void postAnimateCollapsePanels() {
        mHandler.post(mAnimateCollapsePanels);
    }

    public void postAnimateForceCollapsePanels() {
        mHandler.post(() -> {
            animateCollapsePanels(CommandQueue.FLAG_EXCLUDE_NONE, true /* force */);
        });
    }

    public void postAnimateOpenPanels() {
        mHandler.sendEmptyMessage(MSG_OPEN_SETTINGS_PANEL);
    }

    @Override
    public void togglePanel() {
        if (mPanelExpanded) {
            animateCollapsePanels();
        } else {
            animateExpandNotificationsPanel();
        }
    }

    public void animateCollapsePanels(int flags) {
        animateCollapsePanels(flags, false /* force */, false /* delayed */,
                1.0f /* speedUpFactor */);
    }

    @Override
    public void animateCollapsePanels(int flags, boolean force) {
        animateCollapsePanels(flags, force, false /* delayed */, 1.0f /* speedUpFactor */);
    }

    public void animateCollapsePanels(int flags, boolean force, boolean delayed) {
        animateCollapsePanels(flags, force, delayed, 1.0f /* speedUpFactor */);
    }

    public void animateCollapsePanels(int flags, boolean force, boolean delayed,
            float speedUpFactor) {
        if (!force && mState != StatusBarState.SHADE) {
            runPostCollapseRunnables();
            return;
        }
        if (SPEW) {
            Log.d(TAG, "animateCollapse():"
                    + " mExpandedVisible=" + mExpandedVisible
                    + " flags=" + flags);
        }

        if ((flags & CommandQueue.FLAG_EXCLUDE_RECENTS_PANEL) == 0) {
            if (!mHandler.hasMessages(MSG_HIDE_RECENT_APPS)) {
                mHandler.removeMessages(MSG_HIDE_RECENT_APPS);
                mHandler.sendEmptyMessage(MSG_HIDE_RECENT_APPS);
            }
        }

        // TODO(b/62444020): remove when this bug is fixed
        Log.v(TAG, "mStatusBarWindow: " + mStatusBarWindow + " canPanelBeCollapsed(): "
                + mNotificationPanel.canPanelBeCollapsed());
        if (mStatusBarWindow != null && mNotificationPanel.canPanelBeCollapsed()) {
            // release focus immediately to kick off focus change transition
            mStatusBarWindowController.setStatusBarFocusable(false);

            mStatusBarWindow.cancelExpandHelper();
            mStatusBarView.collapsePanel(true /* animate */, delayed, speedUpFactor);
        } else {
            mBubbleController.collapseStack();
        }
    }

    private void runPostCollapseRunnables() {
        ArrayList<Runnable> clonedList = new ArrayList<>(mPostCollapseRunnables);
        mPostCollapseRunnables.clear();
        int size = clonedList.size();
        for (int i = 0; i < size; i++) {
            clonedList.get(i).run();
        }
        mStatusBarKeyguardViewManager.readyForKeyguardDone();
    }

    /**
     * Called when another window is about to transfer it's input focus.
     */
    public void onInputFocusTransfer(boolean start, float velocity) {
        if (!mCommandQueue.panelsEnabled()) {
            return;
        }

        if (start) {
            mNotificationPanel.startWaitingForOpenPanelGesture();
        } else {
            mNotificationPanel.stopWaitingForOpenPanelGesture(velocity);
        }
    }

    @Override
    public void animateExpandNotificationsPanel() {
        if (SPEW) Log.d(TAG, "animateExpand: mExpandedVisible=" + mExpandedVisible);
        if (!mCommandQueue.panelsEnabled()) {
            return ;
        }

        mNotificationPanel.expandWithoutQs();

        if (false) postStartTracing();
    }

    @Override
    public void animateExpandSettingsPanel(@Nullable String subPanel) {
        if (SPEW) Log.d(TAG, "animateExpand: mExpandedVisible=" + mExpandedVisible);
        if (!mCommandQueue.panelsEnabled()) {
            return;
        }

        // Settings are not available in setup
        if (!mUserSetup) return;

        if (subPanel != null) {
            mQSPanel.openDetails(subPanel);
        }
        mNotificationPanel.expandWithQs();

        if (false) postStartTracing();
    }

    public void animateCollapseQuickSettings() {
        if (mState == StatusBarState.SHADE) {
            mStatusBarView.collapsePanel(true, false /* delayed */, 1.0f /* speedUpFactor */);
        }
    }

    void makeExpandedInvisible() {
        if (SPEW) Log.d(TAG, "makeExpandedInvisible: mExpandedVisible=" + mExpandedVisible
                + " mExpandedVisible=" + mExpandedVisible);

        if (!mExpandedVisible || mStatusBarWindow == null) {
            return;
        }

        // Ensure the panel is fully collapsed (just in case; bug 6765842, 7260868)
        mStatusBarView.collapsePanel(/*animate=*/ false, false /* delayed*/,
                1.0f /* speedUpFactor */);

        mNotificationPanel.closeQs();

        mExpandedVisible = false;
        visibilityChanged(false);

        // Shrink the window to the size of the status bar only
        mStatusBarWindowController.setPanelVisible(false);
        mStatusBarWindowController.setForceStatusBarVisible(false);

        // Close any guts that might be visible
        mGutsManager.closeAndSaveGuts(true /* removeLeavebehind */, true /* force */,
                true /* removeControls */, -1 /* x */, -1 /* y */, true /* resetMenu */);

        runPostCollapseRunnables();
        setInteracting(StatusBarManager.WINDOW_STATUS_BAR, false);
        if (!mNotificationActivityStarter.isCollapsingToShowActivityOverLockscreen()) {
            showBouncerIfKeyguard();
        } else if (DEBUG) {
            Log.d(TAG, "Not showing bouncer due to activity showing over lockscreen");
        }
        mCommandQueue.recomputeDisableFlags(
                mDisplayId, mNotificationPanel.hideStatusBarIconsWhenExpanded() /* animate */);

        // Trimming will happen later if Keyguard is showing - doing it here might cause a jank in
        // the bouncer appear animation.
        if (!mStatusBarKeyguardViewManager.isShowing()) {
            WindowManagerGlobal.getInstance().trimMemory(ComponentCallbacks2.TRIM_MEMORY_UI_HIDDEN);
        }
    }

    public boolean interceptTouchEvent(MotionEvent event) {
        if (DEBUG_GESTURES) {
            if (event.getActionMasked() != MotionEvent.ACTION_MOVE) {
                EventLog.writeEvent(EventLogTags.SYSUI_STATUSBAR_TOUCH,
                        event.getActionMasked(), (int) event.getX(), (int) event.getY(),
                        mDisabled1, mDisabled2);
            }

        }

        if (SPEW) {
            Log.d(TAG, "Touch: rawY=" + event.getRawY() + " event=" + event + " mDisabled1="
                    + mDisabled1 + " mDisabled2=" + mDisabled2);
        } else if (CHATTY) {
            if (event.getAction() != MotionEvent.ACTION_MOVE) {
                Log.d(TAG, String.format(
                            "panel: %s at (%f, %f) mDisabled1=0x%08x mDisabled2=0x%08x",
                            MotionEvent.actionToString(event.getAction()),
                            event.getRawX(), event.getRawY(), mDisabled1, mDisabled2));
            }
        }

        if (DEBUG_GESTURES) {
            mGestureRec.add(event);
        }

        if (mStatusBarWindowState == WINDOW_STATE_SHOWING) {
            final boolean upOrCancel =
                    event.getAction() == MotionEvent.ACTION_UP ||
                    event.getAction() == MotionEvent.ACTION_CANCEL;
            if (upOrCancel && !mExpandedVisible) {
                setInteracting(StatusBarManager.WINDOW_STATUS_BAR, false);
            } else {
                setInteracting(StatusBarManager.WINDOW_STATUS_BAR, true);
            }
        }
        return false;
    }

    public GestureRecorder getGestureRecorder() {
        return mGestureRec;
    }

    public BiometricUnlockController getBiometricUnlockController() {
        return mBiometricUnlockController;
    }

    @Override // CommandQueue
    public void setWindowState(
            int displayId, @WindowType int window, @WindowVisibleState int state) {
        if (displayId != mDisplayId) {
            return;
        }
        boolean showing = state == WINDOW_STATE_SHOWING;
        if (mStatusBarWindow != null
                && window == StatusBarManager.WINDOW_STATUS_BAR
                && mStatusBarWindowState != state) {
            mStatusBarWindowState = state;
            if (DEBUG_WINDOW_STATE) Log.d(TAG, "Status bar " + windowStateToString(state));
            if (!showing && mState == StatusBarState.SHADE) {
                mStatusBarView.collapsePanel(false /* animate */, false /* delayed */,
                        1.0f /* speedUpFactor */);
            }
            if (mStatusBarView != null) {
                mStatusBarWindowHidden = state == WINDOW_STATE_HIDDEN;
                updateHideIconsForBouncer(false /* animate */);
            }
        }
    }

    @Override // CommandQueue
    public void setSystemUiVisibility(int displayId, int vis, int fullscreenStackVis,
            int dockedStackVis, int mask, Rect fullscreenStackBounds, Rect dockedStackBounds,
            boolean navbarColorManagedByIme) {
        if (displayId != mDisplayId) {
            return;
        }
        final int oldVal = mSystemUiVisibility;
        final int newVal = (oldVal&~mask) | (vis&mask);
        final int diff = newVal ^ oldVal;
        if (DEBUG) Log.d(TAG, String.format(
                "setSystemUiVisibility displayId=%d vis=%s mask=%s oldVal=%s newVal=%s diff=%s",
                displayId, Integer.toHexString(vis), Integer.toHexString(mask),
                Integer.toHexString(oldVal), Integer.toHexString(newVal),
                Integer.toHexString(diff)));
        boolean sbModeChanged = false;
        if (diff != 0) {
            mSystemUiVisibility = newVal;

            // update low profile
            if ((diff & View.SYSTEM_UI_FLAG_LOW_PROFILE) != 0) {
                updateAreThereNotifications();
            }

            // ready to unhide
            if ((vis & View.STATUS_BAR_UNHIDE) != 0) {
                mNoAnimationOnNextBarModeChange = true;
            }

            // update status bar mode
            final int sbMode = computeStatusBarMode(oldVal, newVal);

            sbModeChanged = sbMode != -1;
            if (sbModeChanged && sbMode != mStatusBarMode) {
                mStatusBarMode = sbMode;
                checkBarModes();
                mAutoHideController.touchAutoHide();
            }
            mStatusBarStateController.setSystemUiVisibility(mSystemUiVisibility);
        }
        mLightBarController.onSystemUiVisibilityChanged(fullscreenStackVis, dockedStackVis,
                mask, fullscreenStackBounds, dockedStackBounds, sbModeChanged, mStatusBarMode,
                navbarColorManagedByIme);
    }

    @Override
    public void showWirelessChargingAnimation(int batteryLevel) {
        if (mDozing || mKeyguardManager.isKeyguardLocked()) {
            // on ambient or lockscreen, hide notification panel
            WirelessChargingAnimation.makeWirelessChargingAnimation(mContext, null,
                    batteryLevel, new WirelessChargingAnimation.Callback() {
                        @Override
                        public void onAnimationStarting() {
                            CrossFadeHelper.fadeOut(mNotificationPanel, 1);
                        }

                        @Override
                        public void onAnimationEnded() {
                            CrossFadeHelper.fadeIn(mNotificationPanel);
                        }
                    }, mDozing).show();
        } else {
            // workspace
            WirelessChargingAnimation.makeWirelessChargingAnimation(mContext, null,
                    batteryLevel, null, false).show();
        }
    }

    @Override
    public void onRecentsAnimationStateChanged(boolean running) {
        setInteracting(StatusBarManager.WINDOW_NAVIGATION_BAR, running);
    }

    protected @TransitionMode int computeStatusBarMode(int oldVal, int newVal) {
        return computeBarMode(oldVal, newVal);
    }

    protected BarTransitions getStatusBarTransitions() {
        return mStatusBarView.getBarTransitions();
    }

    protected @TransitionMode int computeBarMode(int oldVis, int newVis) {
        final int oldMode = barMode(oldVis);
        final int newMode = barMode(newVis);
        if (oldMode == newMode) {
            return -1; // no mode change
        }
        return newMode;
    }

    private @TransitionMode int barMode(int vis) {
        int lightsOutTransparent = View.SYSTEM_UI_FLAG_LOW_PROFILE | View.STATUS_BAR_TRANSPARENT;
        if ((vis & View.STATUS_BAR_TRANSIENT) != 0) {
            return MODE_SEMI_TRANSPARENT;
        } else if ((vis & View.STATUS_BAR_TRANSLUCENT) != 0) {
            return MODE_TRANSLUCENT;
        } else if ((vis & lightsOutTransparent) == lightsOutTransparent) {
            return MODE_LIGHTS_OUT_TRANSPARENT;
        } else if ((vis & View.STATUS_BAR_TRANSPARENT) != 0) {
            return MODE_TRANSPARENT;
        } else if ((vis & View.SYSTEM_UI_FLAG_LOW_PROFILE) != 0) {
            return MODE_LIGHTS_OUT;
        } else {
            return MODE_OPAQUE;
        }
    }

    void checkBarModes() {
        if (mDemoMode) return;
        if (mStatusBarView != null) checkBarMode(mStatusBarMode, mStatusBarWindowState,
                getStatusBarTransitions());
        mNavigationBarController.checkNavBarModes(mDisplayId);
        mNoAnimationOnNextBarModeChange = false;
    }

    // Called by NavigationBarFragment
    void setQsScrimEnabled(boolean scrimEnabled) {
        mNotificationPanel.setQsScrimEnabled(scrimEnabled);
    }

    void checkBarMode(@TransitionMode int mode, @WindowVisibleState int windowState,
            BarTransitions transitions) {
        final boolean anim = !mNoAnimationOnNextBarModeChange && mDeviceInteractive
                && windowState != WINDOW_STATE_HIDDEN;
        transitions.transitionTo(mode, anim);
    }

    private void finishBarAnimations() {
        if (mStatusBarView != null) {
            mStatusBarView.getBarTransitions().finishAnimations();
        }
        mNavigationBarController.finishBarAnimations(mDisplayId);
    }

    private final Runnable mCheckBarModes = this::checkBarModes;

    public void setInteracting(int barWindow, boolean interacting) {
        final boolean changing = ((mInteractingWindows & barWindow) != 0) != interacting;
        mInteractingWindows = interacting
                ? (mInteractingWindows | barWindow)
                : (mInteractingWindows & ~barWindow);
        if (mInteractingWindows != 0) {
            mAutoHideController.suspendAutoHide();
        } else {
            mAutoHideController.resumeSuspendedAutoHide();
        }
        // manually dismiss the volume panel when interacting with the nav bar
        if (changing && interacting && barWindow == StatusBarManager.WINDOW_NAVIGATION_BAR) {
            mNavigationBarController.touchAutoDim(mDisplayId);
            dismissVolumeDialog();
        }
        checkBarModes();
    }

    private void dismissVolumeDialog() {
        if (mVolumeComponent != null) {
            mVolumeComponent.dismissNow();
        }
    }

    /** Returns whether the top activity is in fullscreen mode. */
    public boolean inFullscreenMode() {
        return 0
                != (mSystemUiVisibility
                        & (View.SYSTEM_UI_FLAG_FULLSCREEN | View.SYSTEM_UI_FLAG_HIDE_NAVIGATION));
    }

    /** Returns whether the top activity is in immersive mode. */
    public boolean inImmersiveMode() {
        return 0
                != (mSystemUiVisibility
                        & (View.SYSTEM_UI_FLAG_IMMERSIVE | View.SYSTEM_UI_FLAG_IMMERSIVE_STICKY));
    }

    private boolean areLightsOn() {
        return 0 == (mSystemUiVisibility & View.SYSTEM_UI_FLAG_LOW_PROFILE);
    }

    public static String viewInfo(View v) {
        return "[(" + v.getLeft() + "," + v.getTop() + ")(" + v.getRight() + "," + v.getBottom()
                + ") " + v.getWidth() + "x" + v.getHeight() + "]";
    }

    @Override
    public void dump(FileDescriptor fd, PrintWriter pw, String[] args) {
        synchronized (mQueueLock) {
            pw.println("Current Status Bar state:");
            pw.println("  mExpandedVisible=" + mExpandedVisible);
            pw.println("  mDisplayMetrics=" + mDisplayMetrics);
            pw.println("  mStackScroller: " + viewInfo(mStackScroller));
            pw.println("  mStackScroller: " + viewInfo(mStackScroller)
                    + " scroll " + mStackScroller.getScrollX()
                    + "," + mStackScroller.getScrollY());
        }

        pw.print("  mInteractingWindows="); pw.println(mInteractingWindows);
        pw.print("  mStatusBarWindowState=");
        pw.println(windowStateToString(mStatusBarWindowState));
        pw.print("  mStatusBarMode=");
        pw.println(BarTransitions.modeToString(mStatusBarMode));
        pw.print("  mDozing="); pw.println(mDozing);
        pw.print("  mZenMode=");
        pw.println(Settings.Global.zenModeToString(Settings.Global.getInt(
                mContext.getContentResolver(), Settings.Global.ZEN_MODE,
                Settings.Global.ZEN_MODE_OFF)));

        if (mStatusBarView != null) {
            dumpBarTransitions(pw, "mStatusBarView", mStatusBarView.getBarTransitions());
        }
        pw.println("  StatusBarWindowView: ");
        if (mStatusBarWindow != null) {
            mStatusBarWindow.dump(fd, pw, args);
        }

        pw.println("  mMediaManager: ");
        if (mMediaManager != null) {
            mMediaManager.dump(fd, pw, args);
        }

        pw.println("  Panels: ");
        if (mNotificationPanel != null) {
            pw.println("    mNotificationPanel=" +
                mNotificationPanel + " params=" + mNotificationPanel.getLayoutParams().debug(""));
            pw.print  ("      ");
            mNotificationPanel.dump(fd, pw, args);
        }
        pw.println("  mStackScroller: ");
        if (mStackScroller instanceof Dumpable) {
            pw.print  ("      ");
            ((Dumpable) mStackScroller).dump(fd, pw, args);
        }
        pw.println("  Theme:");
        String nightMode = mUiModeManager == null ? "null" : mUiModeManager.getNightMode() + "";
        pw.println("    dark theme: " + nightMode +
                " (auto: " + UiModeManager.MODE_NIGHT_AUTO +
                ", yes: " + UiModeManager.MODE_NIGHT_YES +
                ", no: " + UiModeManager.MODE_NIGHT_NO + ")");
        final boolean lightWpTheme = mContext.getThemeResId() == R.style.Theme_SystemUI_Light;
        pw.println("    light wallpaper theme: " + lightWpTheme);

        DozeLog.dump(pw);

        if (mBiometricUnlockController != null) {
            mBiometricUnlockController.dump(pw);
        }

        if (mKeyguardIndicationController != null) {
            mKeyguardIndicationController.dump(fd, pw, args);
        }

        if (mScrimController != null) {
            mScrimController.dump(fd, pw, args);
        }

        if (mStatusBarKeyguardViewManager != null) {
            mStatusBarKeyguardViewManager.dump(pw);
        }

        if (DUMPTRUCK) {
            synchronized (mEntryManager.getNotificationData()) {
                mEntryManager.getNotificationData().dump(pw, "  ");
            }

            if (false) {
                pw.println("see the logcat for a dump of the views we have created.");
                // must happen on ui thread
                mHandler.post(() -> {
                    mStatusBarView.getLocationOnScreen(mAbsPos);
                    Log.d(TAG, "mStatusBarView: ----- (" + mAbsPos[0] + "," + mAbsPos[1] +
                            ") " + mStatusBarView.getWidth() + "x" + getStatusBarHeight());
                    mStatusBarView.debug();
                });
            }
        }

        if (DEBUG_GESTURES) {
            pw.print("  status bar gestures: ");
            mGestureRec.dump(fd, pw, args);
        }

        if (mHeadsUpManager != null) {
            mHeadsUpManager.dump(fd, pw, args);
        } else {
            pw.println("  mHeadsUpManager: null");
        }
        if (mGroupManager != null) {
            mGroupManager.dump(fd, pw, args);
        } else {
            pw.println("  mGroupManager: null");
        }

        if (mBubbleController != null) {
            mBubbleController.dump(fd, pw, args);
        }

        if (mLightBarController != null) {
            mLightBarController.dump(fd, pw, args);
        }

        if (mUnlockMethodCache != null) {
            mUnlockMethodCache.dump(pw);
        }

        if (mKeyguardBypassController != null) {
            mKeyguardBypassController.dump(pw);
        }

        if (mKeyguardUpdateMonitor != null) {
            mKeyguardUpdateMonitor.dump(fd, pw, args);
        }

        Dependency.get(FalsingManager.class).dump(pw);
        FalsingLog.dump(pw);

        pw.println("SharedPreferences:");
        for (Map.Entry<String, ?> entry : Prefs.getAll(mContext).entrySet()) {
            pw.print("  "); pw.print(entry.getKey()); pw.print("="); pw.println(entry.getValue());
        }
    }

    static void dumpBarTransitions(PrintWriter pw, String var, BarTransitions transitions) {
        pw.print("  "); pw.print(var); pw.print(".BarTransitions.mMode=");
        pw.println(BarTransitions.modeToString(transitions.getMode()));
    }

    public void createAndAddWindows(@Nullable RegisterStatusBarResult result) {
        makeStatusBarView(result);
        mStatusBarWindowController = Dependency.get(StatusBarWindowController.class);
        mStatusBarWindowController.add(mStatusBarWindow, getStatusBarHeight());
    }

    // called by makeStatusbar and also by PhoneStatusBarView
    void updateDisplaySize() {
        mDisplay.getMetrics(mDisplayMetrics);
        mDisplay.getSize(mCurrentDisplaySize);
        if (DEBUG_GESTURES) {
            mGestureRec.tag("display",
                    String.format("%dx%d", mDisplayMetrics.widthPixels, mDisplayMetrics.heightPixels));
        }
    }

    float getDisplayDensity() {
        return mDisplayMetrics.density;
    }

    float getDisplayWidth() {
        return mDisplayMetrics.widthPixels;
    }

    float getDisplayHeight() {
        return mDisplayMetrics.heightPixels;
    }

    int getRotation() {
        return mDisplay.getRotation();
    }

    public void startActivityDismissingKeyguard(final Intent intent, boolean onlyProvisioned,
            boolean dismissShade, int flags) {
        startActivityDismissingKeyguard(intent, onlyProvisioned, dismissShade,
                false /* disallowEnterPictureInPictureWhileLaunching */, null /* callback */,
                flags);
    }

    public void startActivityDismissingKeyguard(final Intent intent, boolean onlyProvisioned,
            boolean dismissShade) {
        startActivityDismissingKeyguard(intent, onlyProvisioned, dismissShade, 0);
    }

    public void startActivityDismissingKeyguard(final Intent intent, boolean onlyProvisioned,
            final boolean dismissShade, final boolean disallowEnterPictureInPictureWhileLaunching,
            final Callback callback, int flags) {
        if (onlyProvisioned && !mDeviceProvisionedController.isDeviceProvisioned()) return;

        final boolean afterKeyguardGone = mActivityIntentHelper.wouldLaunchResolverActivity(
                intent, mLockscreenUserManager.getCurrentUserId());
        Runnable runnable = () -> {
            mAssistManager.hideAssist();
            intent.setFlags(
                    Intent.FLAG_ACTIVITY_NEW_TASK | Intent.FLAG_ACTIVITY_CLEAR_TOP);
            intent.addFlags(flags);
            int result = ActivityManager.START_CANCELED;
            ActivityOptions options = new ActivityOptions(getActivityOptions(
                    null /* remoteAnimation */));
            options.setDisallowEnterPictureInPictureWhileLaunching(
                    disallowEnterPictureInPictureWhileLaunching);
            if (intent == KeyguardBottomAreaView.INSECURE_CAMERA_INTENT) {
                // Normally an activity will set it's requested rotation
                // animation on its window. However when launching an activity
                // causes the orientation to change this is too late. In these cases
                // the default animation is used. This doesn't look good for
                // the camera (as it rotates the camera contents out of sync
                // with physical reality). So, we ask the WindowManager to
                // force the crossfade animation if an orientation change
                // happens to occur during the launch.
                options.setRotationAnimationHint(
                        WindowManager.LayoutParams.ROTATION_ANIMATION_SEAMLESS);
            }
            if (intent.getAction() == Settings.Panel.ACTION_VOLUME) {
                // Settings Panel is implemented as activity(not a dialog), so
                // underlying app is paused and may enter picture-in-picture mode
                // as a result.
                // So we need to disable picture-in-picture mode here
                // if it is volume panel.
                options.setDisallowEnterPictureInPictureWhileLaunching(true);
            }
            try {
                result = ActivityTaskManager.getService().startActivityAsUser(
                        null, mContext.getBasePackageName(),
                        intent,
                        intent.resolveTypeIfNeeded(mContext.getContentResolver()),
                        null, null, 0, Intent.FLAG_ACTIVITY_NEW_TASK, null,
                        options.toBundle(), UserHandle.CURRENT.getIdentifier());
            } catch (RemoteException e) {
                Log.w(TAG, "Unable to start activity", e);
            }
            if (callback != null) {
                callback.onActivityStarted(result);
            }
        };
        Runnable cancelRunnable = () -> {
            if (callback != null) {
                callback.onActivityStarted(ActivityManager.START_CANCELED);
            }
        };
        executeRunnableDismissingKeyguard(runnable, cancelRunnable, dismissShade,
                afterKeyguardGone, true /* deferred */);
    }

    public void readyForKeyguardDone() {
        mStatusBarKeyguardViewManager.readyForKeyguardDone();
    }

    public void executeRunnableDismissingKeyguard(final Runnable runnable,
            final Runnable cancelAction,
            final boolean dismissShade,
            final boolean afterKeyguardGone,
            final boolean deferred) {
        dismissKeyguardThenExecute(() -> {
            if (runnable != null) {
                if (mStatusBarKeyguardViewManager.isShowing()
                        && mStatusBarKeyguardViewManager.isOccluded()) {
                    mStatusBarKeyguardViewManager.addAfterKeyguardGoneRunnable(runnable);
                } else {
                    AsyncTask.execute(runnable);
                }
            }
            if (dismissShade) {
                if (mExpandedVisible && !mBouncerShowing) {
                    animateCollapsePanels(CommandQueue.FLAG_EXCLUDE_RECENTS_PANEL, true /* force */,
                            true /* delayed*/);
                } else {

                    // Do it after DismissAction has been processed to conserve the needed ordering.
                    mHandler.post(this::runPostCollapseRunnables);
                }
            } else if (isInLaunchTransition() && mNotificationPanel.isLaunchTransitionFinished()) {

                // We are not dismissing the shade, but the launch transition is already finished,
                // so nobody will call readyForKeyguardDone anymore. Post it such that
                // keyguardDonePending gets called first.
                mHandler.post(mStatusBarKeyguardViewManager::readyForKeyguardDone);
            }
            return deferred;
        }, cancelAction, afterKeyguardGone);
    }

    private final BroadcastReceiver mBroadcastReceiver = new BroadcastReceiver() {
        @Override
        public void onReceive(Context context, Intent intent) {
            if (DEBUG) Log.v(TAG, "onReceive: " + intent);
            String action = intent.getAction();
            if (Intent.ACTION_CLOSE_SYSTEM_DIALOGS.equals(action)) {
                KeyboardShortcuts.dismiss();
                if (mRemoteInputManager.getController() != null) {
                    mRemoteInputManager.getController().closeRemoteInputs();
                }
                if (mBubbleController.isStackExpanded()) {
                    mBubbleController.collapseStack();
                }
                if (mLockscreenUserManager.isCurrentProfile(getSendingUserId())) {
                    int flags = CommandQueue.FLAG_EXCLUDE_NONE;
                    String reason = intent.getStringExtra("reason");
                    if (reason != null && reason.equals(SYSTEM_DIALOG_REASON_RECENT_APPS)) {
                        flags |= CommandQueue.FLAG_EXCLUDE_RECENTS_PANEL;
                    }
                    animateCollapsePanels(flags);
                }
            }
            else if (Intent.ACTION_SCREEN_OFF.equals(action)) {
                if (mStatusBarWindowController != null) {
                    mStatusBarWindowController.setNotTouchable(false);
                }
                if (mBubbleController.isStackExpanded()) {
                    mBubbleController.collapseStack();
                }
                finishBarAnimations();
                resetUserExpandedStates();
            }
            else if (DevicePolicyManager.ACTION_SHOW_DEVICE_MONITORING_DIALOG.equals(action)) {
                mQSPanel.showDeviceMonitoringDialog();
            }
        }
    };

    private final BroadcastReceiver mDemoReceiver = new BroadcastReceiver() {
        @Override
        public void onReceive(Context context, Intent intent) {
            if (DEBUG) Log.v(TAG, "onReceive: " + intent);
            String action = intent.getAction();
            if (ACTION_DEMO.equals(action)) {
                Bundle bundle = intent.getExtras();
                if (bundle != null) {
                    String command = bundle.getString("command", "").trim().toLowerCase();
                    if (command.length() > 0) {
                        try {
                            dispatchDemoCommand(command, bundle);
                        } catch (Throwable t) {
                            Log.w(TAG, "Error running demo command, intent=" + intent, t);
                        }
                    }
                }
            } else if (ACTION_FAKE_ARTWORK.equals(action)) {
                if (DEBUG_MEDIA_FAKE_ARTWORK) {
                    mPresenter.updateMediaMetaData(true, true);
                }
            }
        }
    };

    public void resetUserExpandedStates() {
        ArrayList<NotificationEntry> activeNotifications = mEntryManager.getNotificationData()
                .getActiveNotifications();
        final int notificationCount = activeNotifications.size();
        for (int i = 0; i < notificationCount; i++) {
            NotificationEntry entry = activeNotifications.get(i);
            entry.resetUserExpansion();
        }
    }

    private void executeWhenUnlocked(OnDismissAction action, boolean requiresShadeOpen) {
        if (mStatusBarKeyguardViewManager.isShowing() && requiresShadeOpen) {
            mStatusBarStateController.setLeaveOpenOnKeyguardHide(true);
        }
        dismissKeyguardThenExecute(action, null /* cancelAction */, false /* afterKeyguardGone */);
    }

    protected void dismissKeyguardThenExecute(OnDismissAction action, boolean afterKeyguardGone) {
        dismissKeyguardThenExecute(action, null /* cancelRunnable */, afterKeyguardGone);
    }

    @Override
    public void dismissKeyguardThenExecute(OnDismissAction action, Runnable cancelAction,
            boolean afterKeyguardGone) {
        if (mWakefulnessLifecycle.getWakefulness() == WAKEFULNESS_ASLEEP
                && mUnlockMethodCache.canSkipBouncer()
                && !mStatusBarStateController.leaveOpenOnKeyguardHide()
                && isPulsing()) {
            // Reuse the biometric wake-and-unlock transition if we dismiss keyguard from a pulse.
            // TODO: Factor this transition out of BiometricUnlockController.
            mBiometricUnlockController.startWakeAndUnlock(
                    BiometricUnlockController.MODE_WAKE_AND_UNLOCK_PULSING);
        }
        if (mStatusBarKeyguardViewManager.isShowing()) {
            mStatusBarKeyguardViewManager.dismissWithAction(action, cancelAction,
                    afterKeyguardGone);
        } else {
            action.onDismiss();
        }
    }

    // SystemUIService notifies SystemBars of configuration changes, which then calls down here
    @Override
    public void onConfigChanged(Configuration newConfig) {
        updateResources();
        updateDisplaySize(); // populates mDisplayMetrics

        if (DEBUG) {
            Log.v(TAG, "configuration changed: " + mContext.getResources().getConfiguration());
        }

        mViewHierarchyManager.updateRowStates();
        mScreenPinningRequest.onConfigurationChanged();
    }

    @Override
    public void setLockscreenUser(int newUserId) {
        mLockscreenWallpaper.setCurrentUser(newUserId);
        mScrimController.setCurrentUser(newUserId);
        mWallpaperChangedReceiver.onReceive(mContext, null);
    }

    /**
     * Reload some of our resources when the configuration changes.
     *
     * We don't reload everything when the configuration changes -- we probably
     * should, but getting that smooth is tough.  Someday we'll fix that.  In the
     * meantime, just update the things that we know change.
     */
    void updateResources() {
        // Update the quick setting tiles
        if (mQSPanel != null) {
            mQSPanel.updateResources();
        }

        loadDimens();

        if (mStatusBarView != null) {
            mStatusBarView.updateResources();
        }
        if (mNotificationPanel != null) {
            mNotificationPanel.updateResources();
        }
        if (mBrightnessMirrorController != null) {
            mBrightnessMirrorController.updateResources();
        }
    }

    protected void loadDimens() {
        final Resources res = mContext.getResources();

        int oldBarHeight = mNaturalBarHeight;
        mNaturalBarHeight = res.getDimensionPixelSize(
                com.android.internal.R.dimen.status_bar_height);
        if (mStatusBarWindowController != null && mNaturalBarHeight != oldBarHeight) {
            mStatusBarWindowController.setBarHeight(mNaturalBarHeight);
        }

        if (DEBUG) Log.v(TAG, "defineSlots");
    }

    // Visibility reporting

    protected void handleVisibleToUserChanged(boolean visibleToUser) {
        if (visibleToUser) {
            handleVisibleToUserChangedImpl(visibleToUser);
            mNotificationLogger.startNotificationLogging();
        } else {
            mNotificationLogger.stopNotificationLogging();
            handleVisibleToUserChangedImpl(visibleToUser);
        }
    }

    void handlePeekToExpandTransistion() {
        try {
            // consider the transition from peek to expanded to be a panel open,
            // but not one that clears notification effects.
            int notificationLoad = mEntryManager.getNotificationData()
                    .getActiveNotifications().size();
            mBarService.onPanelRevealed(false, notificationLoad);
        } catch (RemoteException ex) {
            // Won't fail unless the world has ended.
        }
    }

    /**
     * The LEDs are turned off when the notification panel is shown, even just a little bit.
     * See also StatusBar.setPanelExpanded for another place where we attempt to do this.
     */
    private void handleVisibleToUserChangedImpl(boolean visibleToUser) {
        if (visibleToUser) {
            boolean pinnedHeadsUp = mHeadsUpManager.hasPinnedHeadsUp();
            boolean clearNotificationEffects =
                    !mPresenter.isPresenterFullyCollapsed() &&
                            (mState == StatusBarState.SHADE
                                    || mState == StatusBarState.SHADE_LOCKED);
            int notificationLoad = mEntryManager.getNotificationData().getActiveNotifications()
                    .size();
            if (pinnedHeadsUp && mPresenter.isPresenterFullyCollapsed()) {
                notificationLoad = 1;
            }
            final int finalNotificationLoad = notificationLoad;
            mUiOffloadThread.submit(() -> {
                try {
                    mBarService.onPanelRevealed(clearNotificationEffects,
                            finalNotificationLoad);
                } catch (RemoteException ex) {
                    // Won't fail unless the world has ended.
                }
            });
        } else {
            mUiOffloadThread.submit(() -> {
                try {
                    mBarService.onPanelHidden();
                } catch (RemoteException ex) {
                    // Won't fail unless the world has ended.
                }
            });
        }

    }

    private void logStateToEventlog() {
        boolean isShowing = mStatusBarKeyguardViewManager.isShowing();
        boolean isOccluded = mStatusBarKeyguardViewManager.isOccluded();
        boolean isBouncerShowing = mStatusBarKeyguardViewManager.isBouncerShowing();
        boolean isSecure = mUnlockMethodCache.isMethodSecure();
        boolean canSkipBouncer = mUnlockMethodCache.canSkipBouncer();
        int stateFingerprint = getLoggingFingerprint(mState,
                isShowing,
                isOccluded,
                isBouncerShowing,
                isSecure,
                canSkipBouncer);
        if (stateFingerprint != mLastLoggedStateFingerprint) {
            if (mStatusBarStateLog == null) {
                mStatusBarStateLog = new LogMaker(MetricsEvent.VIEW_UNKNOWN);
            }
            mMetricsLogger.write(mStatusBarStateLog
                    .setCategory(isBouncerShowing ? MetricsEvent.BOUNCER : MetricsEvent.LOCKSCREEN)
                    .setType(isShowing ? MetricsEvent.TYPE_OPEN : MetricsEvent.TYPE_CLOSE)
                    .setSubtype(isSecure ? 1 : 0));
            EventLogTags.writeSysuiStatusBarState(mState,
                    isShowing ? 1 : 0,
                    isOccluded ? 1 : 0,
                    isBouncerShowing ? 1 : 0,
                    isSecure ? 1 : 0,
                    canSkipBouncer ? 1 : 0);
            mLastLoggedStateFingerprint = stateFingerprint;
        }
    }

    /**
     * Returns a fingerprint of fields logged to eventlog
     */
    private static int getLoggingFingerprint(int statusBarState, boolean keyguardShowing,
            boolean keyguardOccluded, boolean bouncerShowing, boolean secure,
            boolean currentlyInsecure) {
        // Reserve 8 bits for statusBarState. We'll never go higher than
        // that, right? Riiiight.
        return (statusBarState & 0xFF)
                | ((keyguardShowing   ? 1 : 0) <<  8)
                | ((keyguardOccluded  ? 1 : 0) <<  9)
                | ((bouncerShowing    ? 1 : 0) << 10)
                | ((secure            ? 1 : 0) << 11)
                | ((currentlyInsecure ? 1 : 0) << 12);
    }

    //
    // tracing
    //

    void postStartTracing() {
        mHandler.postDelayed(mStartTracing, 3000);
    }

    void vibrate() {
        android.os.Vibrator vib = (android.os.Vibrator)mContext.getSystemService(
                Context.VIBRATOR_SERVICE);
        vib.vibrate(250, VIBRATION_ATTRIBUTES);
    }

    final Runnable mStartTracing = new Runnable() {
        @Override
        public void run() {
            vibrate();
            SystemClock.sleep(250);
            Log.d(TAG, "startTracing");
            android.os.Debug.startMethodTracing("/data/statusbar-traces/trace");
            mHandler.postDelayed(mStopTracing, 10000);
        }
    };

    final Runnable mStopTracing = () -> {
        android.os.Debug.stopMethodTracing();
        Log.d(TAG, "stopTracing");
        vibrate();
    };

    @Override
    public void postQSRunnableDismissingKeyguard(final Runnable runnable) {
        mHandler.post(() -> {
            mStatusBarStateController.setLeaveOpenOnKeyguardHide(true);
            executeRunnableDismissingKeyguard(() -> mHandler.post(runnable), null, false, false,
                    false);
        });
    }

    @Override
    public void postStartActivityDismissingKeyguard(final PendingIntent intent) {
        mHandler.post(() -> startPendingIntentDismissingKeyguard(intent));
    }

    @Override
    public void postStartActivityDismissingKeyguard(final Intent intent, int delay) {
        mHandler.postDelayed(() ->
                handleStartActivityDismissingKeyguard(intent, true /*onlyProvisioned*/), delay);
    }

    private void handleStartActivityDismissingKeyguard(Intent intent, boolean onlyProvisioned) {
        startActivityDismissingKeyguard(intent, onlyProvisioned, true /* dismissShade */);
    }

    private boolean mDemoModeAllowed;
    private boolean mDemoMode;

    @Override
    public void dispatchDemoCommand(String command, Bundle args) {
        if (!mDemoModeAllowed) {
            mDemoModeAllowed = Settings.Global.getInt(mContext.getContentResolver(),
                    DEMO_MODE_ALLOWED, 0) != 0;
        }
        if (!mDemoModeAllowed) return;
        if (command.equals(COMMAND_ENTER)) {
            mDemoMode = true;
        } else if (command.equals(COMMAND_EXIT)) {
            mDemoMode = false;
            checkBarModes();
        } else if (!mDemoMode) {
            // automatically enter demo mode on first demo command
            dispatchDemoCommand(COMMAND_ENTER, new Bundle());
        }
        boolean modeChange = command.equals(COMMAND_ENTER) || command.equals(COMMAND_EXIT);
        if ((modeChange || command.equals(COMMAND_VOLUME)) && mVolumeComponent != null) {
            mVolumeComponent.dispatchDemoCommand(command, args);
        }
        if (modeChange || command.equals(COMMAND_CLOCK)) {
            dispatchDemoCommandToView(command, args, R.id.clock);
        }
        if (modeChange || command.equals(COMMAND_BATTERY)) {
            mBatteryController.dispatchDemoCommand(command, args);
        }
        if (modeChange || command.equals(COMMAND_STATUS)) {
            ((StatusBarIconControllerImpl) mIconController).dispatchDemoCommand(command, args);
        }
        if (mNetworkController != null && (modeChange || command.equals(COMMAND_NETWORK))) {
            mNetworkController.dispatchDemoCommand(command, args);
        }
        if (modeChange || command.equals(COMMAND_NOTIFICATIONS)) {
            View notifications = mStatusBarView == null ? null
                    : mStatusBarView.findViewById(R.id.notification_icon_area);
            if (notifications != null) {
                String visible = args.getString("visible");
                int vis = mDemoMode && "false".equals(visible) ? View.INVISIBLE : View.VISIBLE;
                notifications.setVisibility(vis);
            }
        }
        if (command.equals(COMMAND_BARS)) {
            String mode = args.getString("mode");
            int barMode = "opaque".equals(mode) ? MODE_OPAQUE :
                    "translucent".equals(mode) ? MODE_TRANSLUCENT :
                    "semi-transparent".equals(mode) ? MODE_SEMI_TRANSPARENT :
                    "transparent".equals(mode) ? MODE_TRANSPARENT :
                    "warning".equals(mode) ? MODE_WARNING :
                    -1;
            if (barMode != -1) {
                boolean animate = true;
                if (mStatusBarView != null) {
                    mStatusBarView.getBarTransitions().transitionTo(barMode, animate);
                }
                mNavigationBarController.transitionTo(mDisplayId, barMode, animate);
            }
        }
        if (modeChange || command.equals(COMMAND_OPERATOR)) {
            dispatchDemoCommandToView(command, args, R.id.operator_name);
        }
    }

    private void dispatchDemoCommandToView(String command, Bundle args, int id) {
        if (mStatusBarView == null) return;
        View v = mStatusBarView.findViewById(id);
        if (v instanceof DemoMode) {
            ((DemoMode)v).dispatchDemoCommand(command, args);
        }
    }

    public void showKeyguard() {
        mStatusBarStateController.setKeyguardRequested(true);
        mStatusBarStateController.setLeaveOpenOnKeyguardHide(false);
        mPendingRemoteInputView = null;
        updateIsKeyguard();
        mAssistManager.onLockscreenShown();
    }

    public boolean hideKeyguard() {
        mStatusBarStateController.setKeyguardRequested(false);
        return updateIsKeyguard();
    }

    /**
     * stop(tag)
     * @return True if StatusBar state is FULLSCREEN_USER_SWITCHER.
     */
    public boolean isFullScreenUserSwitcherState() {
        return mState == StatusBarState.FULLSCREEN_USER_SWITCHER;
    }

    private boolean updateIsKeyguard() {
        boolean wakeAndUnlocking = mBiometricUnlockController.getMode()
                == BiometricUnlockController.MODE_WAKE_AND_UNLOCK;

        // For dozing, keyguard needs to be shown whenever the device is non-interactive. Otherwise
        // there's no surface we can show to the user. Note that the device goes fully interactive
        // late in the transition, so we also allow the device to start dozing once the screen has
        // turned off fully.
        boolean keyguardForDozing = mDozingRequested &&
                (!mDeviceInteractive || isGoingToSleep() && (isScreenFullyOff() || mIsKeyguard));
        boolean shouldBeKeyguard = (mStatusBarStateController.isKeyguardRequested()
                || keyguardForDozing) && !wakeAndUnlocking;
        if (keyguardForDozing) {
            updatePanelExpansionForKeyguard();
        }
        if (shouldBeKeyguard) {
            if (isGoingToSleep()
                    && mScreenLifecycle.getScreenState() == ScreenLifecycle.SCREEN_TURNING_OFF) {
                // Delay showing the keyguard until screen turned off.
            } else {
                showKeyguardImpl();
            }
        } else {
            return hideKeyguardImpl();
        }
        return false;
    }

    public void showKeyguardImpl() {
        mIsKeyguard = true;
        if (mKeyguardMonitor.isLaunchTransitionFadingAway()) {
            mNotificationPanel.animate().cancel();
            onLaunchTransitionFadingEnded();
        }
        mHandler.removeMessages(MSG_LAUNCH_TRANSITION_TIMEOUT);
        if (mUserSwitcherController != null && mUserSwitcherController.useFullscreenUserSwitcher()) {
            mStatusBarStateController.setState(StatusBarState.FULLSCREEN_USER_SWITCHER);
        } else if (!mPulseExpansionHandler.isWakingToShadeLocked()){
            mStatusBarStateController.setState(StatusBarState.KEYGUARD);
        }
        updatePanelExpansionForKeyguard();
        if (mDraggedDownEntry != null) {
            mDraggedDownEntry.setUserLocked(false);
            mDraggedDownEntry.notifyHeightChanged(false /* needsAnimation */);
            mDraggedDownEntry = null;
        }
    }

    private void updatePanelExpansionForKeyguard() {
        if (mState == StatusBarState.KEYGUARD && mBiometricUnlockController.getMode()
                != BiometricUnlockController.MODE_WAKE_AND_UNLOCK && !mBouncerShowing) {
            instantExpandNotificationsPanel();
        } else if (mState == StatusBarState.FULLSCREEN_USER_SWITCHER) {
            instantCollapseNotificationPanel();
        }
    }

    private void onLaunchTransitionFadingEnded() {
        mNotificationPanel.setAlpha(1.0f);
        mNotificationPanel.onAffordanceLaunchEnded();
        releaseGestureWakeLock();
        runLaunchTransitionEndRunnable();
        mKeyguardMonitor.setLaunchTransitionFadingAway(false);
        mPresenter.updateMediaMetaData(true /* metaDataChanged */, true);
    }

    public void addPostCollapseAction(Runnable r) {
        mPostCollapseRunnables.add(r);
    }

    public boolean isInLaunchTransition() {
        return mNotificationPanel.isLaunchTransitionRunning()
                || mNotificationPanel.isLaunchTransitionFinished();
    }

    /**
     * Fades the content of the keyguard away after the launch transition is done.
     *
     * @param beforeFading the runnable to be run when the circle is fully expanded and the fading
     *                     starts
     * @param endRunnable the runnable to be run when the transition is done
     */
    public void fadeKeyguardAfterLaunchTransition(final Runnable beforeFading,
            Runnable endRunnable) {
        mHandler.removeMessages(MSG_LAUNCH_TRANSITION_TIMEOUT);
        mLaunchTransitionEndRunnable = endRunnable;
        Runnable hideRunnable = () -> {
            mKeyguardMonitor.setLaunchTransitionFadingAway(true);
            if (beforeFading != null) {
                beforeFading.run();
            }
            updateScrimController();
            mPresenter.updateMediaMetaData(false, true);
            mNotificationPanel.setAlpha(1);
            mNotificationPanel.animate()
                    .alpha(0)
                    .setStartDelay(FADE_KEYGUARD_START_DELAY)
                    .setDuration(FADE_KEYGUARD_DURATION)
                    .withLayer()
                    .withEndAction(this::onLaunchTransitionFadingEnded);
            mCommandQueue.appTransitionStarting(mDisplayId, SystemClock.uptimeMillis(),
                    LightBarTransitionsController.DEFAULT_TINT_ANIMATION_DURATION, true);
        };
        if (mNotificationPanel.isLaunchTransitionRunning()) {
            mNotificationPanel.setLaunchTransitionEndRunnable(hideRunnable);
        } else {
            hideRunnable.run();
        }
    }

    /**
     * Fades the content of the Keyguard while we are dozing and makes it invisible when finished
     * fading.
     */
    public void fadeKeyguardWhilePulsing() {
        mNotificationPanel.animate()
                .alpha(0f)
                .setStartDelay(0)
                .setDuration(FADE_KEYGUARD_DURATION_PULSING)
                .setInterpolator(Interpolators.ALPHA_OUT)
                .withEndAction(()-> {
                    hideKeyguard();
                    mStatusBarKeyguardViewManager.onKeyguardFadedAway();
                }).start();
    }

    /**
     * Plays the animation when an activity that was occluding Keyguard goes away.
     */
    public void animateKeyguardUnoccluding() {
        mNotificationPanel.setExpandedFraction(0f);
        animateExpandNotificationsPanel();
    }

    /**
     * Starts the timeout when we try to start the affordances on Keyguard. We usually rely that
     * Keyguard goes away via fadeKeyguardAfterLaunchTransition, however, that might not happen
     * because the launched app crashed or something else went wrong.
     */
    public void startLaunchTransitionTimeout() {
        mHandler.sendEmptyMessageDelayed(MSG_LAUNCH_TRANSITION_TIMEOUT,
                LAUNCH_TRANSITION_TIMEOUT_MS);
    }

    private void onLaunchTransitionTimeout() {
        Log.w(TAG, "Launch transition: Timeout!");
        mNotificationPanel.onAffordanceLaunchEnded();
        releaseGestureWakeLock();
        mNotificationPanel.resetViews(false /* animate */);
    }

    private void runLaunchTransitionEndRunnable() {
        if (mLaunchTransitionEndRunnable != null) {
            Runnable r = mLaunchTransitionEndRunnable;

            // mLaunchTransitionEndRunnable might call showKeyguard, which would execute it again,
            // which would lead to infinite recursion. Protect against it.
            mLaunchTransitionEndRunnable = null;
            r.run();
        }
    }

    /**
     * @return true if we would like to stay in the shade, false if it should go away entirely
     */
    public boolean hideKeyguardImpl() {
        mIsKeyguard = false;
        Trace.beginSection("StatusBar#hideKeyguard");
        boolean staying = mStatusBarStateController.leaveOpenOnKeyguardHide();
        if (!(mStatusBarStateController.setState(StatusBarState.SHADE))) {
            //TODO: StatusBarStateController should probably know about hiding the keyguard and
            // notify listeners.

            // If the state didn't change, we may still need to update public mode
            mLockscreenUserManager.updatePublicMode();
        }
        if (mStatusBarStateController.leaveOpenOnKeyguardHide()) {
            if (!mStatusBarStateController.isKeyguardRequested()) {
                mStatusBarStateController.setLeaveOpenOnKeyguardHide(false);
            }
            long delay = mKeyguardMonitor.calculateGoingToFullShadeDelay();
            mNotificationPanel.animateToFullShade(delay);
            if (mDraggedDownEntry != null) {
                mDraggedDownEntry.setUserLocked(false);
                mDraggedDownEntry = null;
            }

            // Disable layout transitions in navbar for this transition because the load is just
            // too heavy for the CPU and GPU on any device.
            mNavigationBarController.disableAnimationsDuringHide(mDisplayId, delay);
        } else if (!mNotificationPanel.isCollapsing()) {
            instantCollapseNotificationPanel();
        }

        // Keyguard state has changed, but QS is not listening anymore. Make sure to update the tile
        // visibilities so next time we open the panel we know the correct height already.
        if (mQSPanel != null) {
            mQSPanel.refreshAllTiles();
        }
        mHandler.removeMessages(MSG_LAUNCH_TRANSITION_TIMEOUT);
        releaseGestureWakeLock();
        mNotificationPanel.onAffordanceLaunchEnded();
        mNotificationPanel.animate().cancel();
        mNotificationPanel.setAlpha(1f);
        ViewGroupFadeHelper.reset(mNotificationPanel);
        updateScrimController();
        Trace.endSection();
        return staying;
    }

    private void releaseGestureWakeLock() {
        if (mGestureWakeLock.isHeld()) {
            mGestureWakeLock.release();
        }
    }

    /**
     * Notifies the status bar that Keyguard is going away very soon.
     */
    public void keyguardGoingAway() {
        // Treat Keyguard exit animation as an app transition to achieve nice transition for status
        // bar.
        mKeyguardMonitor.notifyKeyguardGoingAway(true);
        mCommandQueue.appTransitionPending(mDisplayId, true /* forced */);
    }

    /**
     * Notifies the status bar the Keyguard is fading away with the specified timings.
     *  @param startTime the start time of the animations in uptime millis
     * @param delay the precalculated animation delay in milliseconds
     * @param fadeoutDuration the duration of the exit animation, in milliseconds
     * @param isBypassFading is this a fading away animation while bypassing
     */
    public void setKeyguardFadingAway(long startTime, long delay, long fadeoutDuration,
            boolean isBypassFading) {
        mCommandQueue.appTransitionStarting(mDisplayId, startTime + fadeoutDuration
                        - LightBarTransitionsController.DEFAULT_TINT_ANIMATION_DURATION,
                LightBarTransitionsController.DEFAULT_TINT_ANIMATION_DURATION, true);
        mCommandQueue.recomputeDisableFlags(mDisplayId, fadeoutDuration > 0 /* animate */);
        mCommandQueue.appTransitionStarting(mDisplayId,
                    startTime - LightBarTransitionsController.DEFAULT_TINT_ANIMATION_DURATION,
                    LightBarTransitionsController.DEFAULT_TINT_ANIMATION_DURATION, true);
        mKeyguardMonitor.notifyKeyguardFadingAway(delay, fadeoutDuration, isBypassFading);
    }

    /**
     * Notifies that the Keyguard fading away animation is done.
     */
    public void finishKeyguardFadingAway() {
        mKeyguardMonitor.notifyKeyguardDoneFading();
        mScrimController.setExpansionAffectsAlpha(true);
    }

    /**
     * Switches theme from light to dark and vice-versa.
     */
    protected void updateTheme() {

        // Lock wallpaper defines the color of the majority of the views, hence we'll use it
        // to set our default theme.
        final boolean lockDarkText = mColorExtractor.getNeutralColors().supportsDarkText();
        final int themeResId = lockDarkText ? R.style.Theme_SystemUI_Light : R.style.Theme_SystemUI;
        if (mContext.getThemeResId() != themeResId) {
            mContext.setTheme(themeResId);
            Dependency.get(ConfigurationController.class).notifyThemeChanged();
        }
    }

    private void updateDozingState() {
        Trace.traceCounter(Trace.TRACE_TAG_APP, "dozing", mDozing ? 1 : 0);
        Trace.beginSection("StatusBar#updateDozingState");

        boolean sleepingFromKeyguard =
                mStatusBarKeyguardViewManager.isGoingToSleepVisibleNotOccluded();
        boolean wakeAndUnlock = mBiometricUnlockController.getMode()
                == BiometricUnlockController.MODE_WAKE_AND_UNLOCK;
        boolean animate = (!mDozing && mDozeServiceHost.shouldAnimateWakeup() && !wakeAndUnlock)
                || (mDozing && mDozeServiceHost.shouldAnimateScreenOff() && sleepingFromKeyguard);

        mNotificationPanel.setDozing(mDozing, animate, mWakeUpTouchLocation);
        updateQsExpansionEnabled();
        Trace.endSection();
    }

    public void userActivity() {
        if (mState == StatusBarState.KEYGUARD) {
            mKeyguardViewMediatorCallback.userActivity();
        }
    }

    public boolean interceptMediaKey(KeyEvent event) {
        return mState == StatusBarState.KEYGUARD
                && mStatusBarKeyguardViewManager.interceptMediaKey(event);
    }

    protected boolean shouldUnlockOnMenuPressed() {
        return mDeviceInteractive && mState != StatusBarState.SHADE
            && mStatusBarKeyguardViewManager.shouldDismissOnMenuPressed();
    }

    public boolean onMenuPressed() {
        if (shouldUnlockOnMenuPressed()) {
            animateCollapsePanels(
                    CommandQueue.FLAG_EXCLUDE_RECENTS_PANEL /* flags */, true /* force */);
            return true;
        }
        return false;
    }

    public void endAffordanceLaunch() {
        releaseGestureWakeLock();
        mNotificationPanel.onAffordanceLaunchEnded();
    }

    public boolean onBackPressed() {
        boolean isScrimmedBouncer = mScrimController.getState() == ScrimState.BOUNCER_SCRIMMED;
        if (mStatusBarKeyguardViewManager.onBackPressed(isScrimmedBouncer /* hideImmediately */)) {
            if (!isScrimmedBouncer) {
                mNotificationPanel.expandWithoutQs();
            }
            return true;
        }
        if (mNotificationPanel.isQsExpanded()) {
            if (mNotificationPanel.isQsDetailShowing()) {
                mNotificationPanel.closeQsDetail();
            } else {
                mNotificationPanel.animateCloseQs(false /* animateAway */);
            }
            return true;
        }
        if (mState != StatusBarState.KEYGUARD && mState != StatusBarState.SHADE_LOCKED) {
            if (mNotificationPanel.canPanelBeCollapsed()) {
                animateCollapsePanels();
            } else {
                mBubbleController.performBackPressIfNeeded();
            }
            return true;
        }
        if (mKeyguardUserSwitcher != null && mKeyguardUserSwitcher.hideIfNotSimple(true)) {
            return true;
        }
        return false;
    }

    public boolean onSpacePressed() {
        if (mDeviceInteractive && mState != StatusBarState.SHADE) {
            animateCollapsePanels(
                    CommandQueue.FLAG_EXCLUDE_RECENTS_PANEL /* flags */, true /* force */);
            return true;
        }
        return false;
    }

    private void showBouncerIfKeyguard() {
        if ((mState == StatusBarState.KEYGUARD || mState == StatusBarState.SHADE_LOCKED)
                && !mKeyguardViewMediator.isHiding()) {
            showBouncer(true /* scrimmed */);
        }
    }

    @Override
    public void showBouncer(boolean scrimmed) {
        mStatusBarKeyguardViewManager.showBouncer(scrimmed);
    }

    @Override
    public void instantExpandNotificationsPanel() {
        // Make our window larger and the panel expanded.
        makeExpandedVisible(true);
        mNotificationPanel.expand(false /* animate */);
        mCommandQueue.recomputeDisableFlags(mDisplayId, false /* animate */);
    }

    @Override
    public boolean closeShadeIfOpen() {
        if (!mNotificationPanel.isFullyCollapsed()) {
            mCommandQueue.animateCollapsePanels(
                    CommandQueue.FLAG_EXCLUDE_RECENTS_PANEL, true /* force */);
            visibilityChanged(false);
            mAssistManager.hideAssist();
        }
        return false;
    }

    @Override
    public void postOnShadeExpanded(Runnable executable) {
        mNotificationPanel.getViewTreeObserver().addOnGlobalLayoutListener(
                new ViewTreeObserver.OnGlobalLayoutListener() {
                    @Override
                    public void onGlobalLayout() {
                        if (getStatusBarWindow().getHeight() != getStatusBarHeight()) {
                            mNotificationPanel.getViewTreeObserver()
                                    .removeOnGlobalLayoutListener(this);
                            mNotificationPanel.post(executable);
                        }
                    }
                });
    }

    private void instantCollapseNotificationPanel() {
        mNotificationPanel.instantCollapse();
        runPostCollapseRunnables();
    }

    @Override
    public void onStatePreChange(int oldState, int newState) {
        // If we're visible and switched to SHADE_LOCKED (the user dragged
        // down on the lockscreen), clear notification LED, vibration,
        // ringing.
        // Other transitions are covered in handleVisibleToUserChanged().
        if (mVisible && (newState == StatusBarState.SHADE_LOCKED
                || (((SysuiStatusBarStateController) Dependency.get(StatusBarStateController.class))
                .goingToFullShade()))) {
            clearNotificationEffects();
        }
        if (newState == StatusBarState.KEYGUARD) {
            mRemoteInputManager.onPanelCollapsed();
            maybeEscalateHeadsUp();
        }
    }

    @Override
    public void onStateChanged(int newState) {
        mState = newState;
        updateReportRejectedTouchVisibility();
        updateDozing();
        updateTheme();
        mNavigationBarController.touchAutoDim(mDisplayId);
        Trace.beginSection("StatusBar#updateKeyguardState");
        if (mState == StatusBarState.KEYGUARD) {
            mKeyguardIndicationController.setVisible(true);
            if (mKeyguardUserSwitcher != null) {
                mKeyguardUserSwitcher.setKeyguard(true,
                        mStatusBarStateController.fromShadeLocked());
            }
            if (mStatusBarView != null) mStatusBarView.removePendingHideExpandedRunnables();
            if (mAmbientIndicationContainer != null) {
                mAmbientIndicationContainer.setVisibility(View.VISIBLE);
            }
        } else {
            mKeyguardIndicationController.setVisible(false);
            if (mKeyguardUserSwitcher != null) {
                mKeyguardUserSwitcher.setKeyguard(false,
                        mStatusBarStateController.goingToFullShade() ||
                                mState == StatusBarState.SHADE_LOCKED ||
                                mStatusBarStateController.fromShadeLocked());
            }
            if (mAmbientIndicationContainer != null) {
                mAmbientIndicationContainer.setVisibility(View.INVISIBLE);
            }
        }
        updateDozingState();
        checkBarModes();
        updateScrimController();
        mPresenter.updateMediaMetaData(false, mState != StatusBarState.KEYGUARD);
        updateKeyguardState();
        Trace.endSection();
    }

    @Override
    public void onDozingChanged(boolean isDozing) {
        Trace.beginSection("StatusBar#updateDozing");
        mDozing = isDozing;

        // Collapse the notification panel if open
        boolean dozingAnimated = mDozingRequested
                && DozeParameters.getInstance(mContext).shouldControlScreenOff();
        mNotificationPanel.resetViews(dozingAnimated);

        updateQsExpansionEnabled();
        mKeyguardViewMediator.setDozing(mDozing);

        mEntryManager.updateNotifications();
        updateDozingState();
        updateScrimController();
        updateReportRejectedTouchVisibility();
        Trace.endSection();
    }

    private void updateDozing() {
        // When in wake-and-unlock while pulsing, keep dozing state until fully unlocked.
        boolean dozing = mDozingRequested && mState == StatusBarState.KEYGUARD
                || mBiometricUnlockController.getMode()
                == BiometricUnlockController.MODE_WAKE_AND_UNLOCK_PULSING;
        // When in wake-and-unlock we may not have received a change to mState
        // but we still should not be dozing, manually set to false.
        if (mBiometricUnlockController.getMode() ==
                BiometricUnlockController.MODE_WAKE_AND_UNLOCK) {
            dozing = false;
        }

        mStatusBarStateController.setIsDozing(dozing);
    }

    private void updateKeyguardState() {
        mKeyguardMonitor.notifyKeyguardState(mStatusBarKeyguardViewManager.isShowing(),
                mUnlockMethodCache.isMethodSecure(),
                mStatusBarKeyguardViewManager.isOccluded());
    }

    public void onActivationReset() {
        mKeyguardIndicationController.hideTransientIndication();
    }

    public void onTrackingStarted() {
        runPostCollapseRunnables();
    }

    public void onClosingFinished() {
        runPostCollapseRunnables();
        if (!mPresenter.isPresenterFullyCollapsed()) {
            // if we set it not to be focusable when collapsing, we have to undo it when we aborted
            // the closing
            mStatusBarWindowController.setStatusBarFocusable(true);
        }
    }

    public void onUnlockHintStarted() {
        mFalsingManager.onUnlockHintStarted();
        mKeyguardIndicationController.showTransientIndication(R.string.keyguard_unlock);
    }

    public void onHintFinished() {
        // Delay the reset a bit so the user can read the text.
        mKeyguardIndicationController.hideTransientIndicationDelayed(HINT_RESET_DELAY_MS);
    }

    public void onCameraHintStarted() {
        mFalsingManager.onCameraHintStarted();
        mKeyguardIndicationController.showTransientIndication(R.string.camera_hint);
    }

    public void onVoiceAssistHintStarted() {
        mFalsingManager.onLeftAffordanceHintStarted();
        mKeyguardIndicationController.showTransientIndication(R.string.voice_hint);
    }

    public void onPhoneHintStarted() {
        mFalsingManager.onLeftAffordanceHintStarted();
        mKeyguardIndicationController.showTransientIndication(R.string.phone_hint);
    }

    public void onTrackingStopped(boolean expand) {
        if (mState == StatusBarState.KEYGUARD || mState == StatusBarState.SHADE_LOCKED) {
            if (!expand && !mUnlockMethodCache.canSkipBouncer()) {
                showBouncer(false /* scrimmed */);
            }
        }
    }

    // TODO: Figure out way to remove these.
    public NavigationBarView getNavigationBarView() {
        return mNavigationBarController.getNavigationBarView(mDisplayId);
    }

    /**
     * TODO: Remove this method. Views should not be passed forward. Will cause theme issues.
     * @return bottom area view
     */
    public KeyguardBottomAreaView getKeyguardBottomAreaView() {
        return mNotificationPanel.getKeyguardBottomAreaView();
    }

    /**
     * If secure with redaction: Show bouncer, go to unlocked shade.
     *
     * <p>If secure without redaction or no security: Go to {@link StatusBarState#SHADE_LOCKED}.</p>
     *
     * @param expandView The view to expand after going to the shade.
     */
    public void goToLockedShade(View expandView) {
        if ((mDisabled2 & StatusBarManager.DISABLE2_NOTIFICATION_SHADE) != 0) {
            return;
        }

        int userId = mLockscreenUserManager.getCurrentUserId();
        ExpandableNotificationRow row = null;
        NotificationEntry entry = null;
        if (expandView instanceof ExpandableNotificationRow) {
            entry = ((ExpandableNotificationRow) expandView).getEntry();
            entry.setUserExpanded(true /* userExpanded */, true /* allowChildExpansion */);
            // Indicate that the group expansion is changing at this time -- this way the group
            // and children backgrounds / divider animations will look correct.
            entry.setGroupExpansionChanging(true);
            if (entry.notification != null) {
                userId = entry.notification.getUserId();
            }
        }
        boolean fullShadeNeedsBouncer = !mLockscreenUserManager.
                userAllowsPrivateNotificationsInPublic(mLockscreenUserManager.getCurrentUserId())
                || !mLockscreenUserManager.shouldShowLockscreenNotifications()
                || mFalsingManager.shouldEnforceBouncer();
        if (mKeyguardBypassController.getBypassEnabled()) {
            fullShadeNeedsBouncer = false;
        }
        if (mLockscreenUserManager.isLockscreenPublicMode(userId) && fullShadeNeedsBouncer) {
            mStatusBarStateController.setLeaveOpenOnKeyguardHide(true);
            showBouncerIfKeyguard();
            mDraggedDownEntry = entry;
            mPendingRemoteInputView = null;
        } else {
            mNotificationPanel.animateToFullShade(0 /* delay */);
            mStatusBarStateController.setState(StatusBarState.SHADE_LOCKED);
        }
    }

    /**
     * Goes back to the keyguard after hanging around in {@link StatusBarState#SHADE_LOCKED}.
     */
    public void goToKeyguard() {
        if (mState == StatusBarState.SHADE_LOCKED) {
            mStatusBarStateController.setState(StatusBarState.KEYGUARD);
        }
    }

    /**
     * Propagation of the bouncer state, indicating that it's fully visible.
     */
    public void setBouncerShowing(boolean bouncerShowing) {
        mBouncerShowing = bouncerShowing;
        mKeyguardBypassController.setBouncerShowing(bouncerShowing);
        mPulseExpansionHandler.setBouncerShowing(bouncerShowing);
        mStatusBarWindow.setBouncerShowingScrimmed(isBouncerShowingScrimmed());
        if (mStatusBarView != null) mStatusBarView.setBouncerShowing(bouncerShowing);
        updateHideIconsForBouncer(true /* animate */);
        mCommandQueue.recomputeDisableFlags(mDisplayId, true /* animate */);
        updateScrimController();
        if (!mBouncerShowing) {
            updatePanelExpansionForKeyguard();
        }
    }

    /**
     * Collapses the notification shade if it is tracking or expanded.
     */
    public void collapseShade() {
        if (mNotificationPanel.isTracking()) {
            mStatusBarWindow.cancelCurrentTouch();
        }
        if (mPanelExpanded && mState == StatusBarState.SHADE) {
            animateCollapsePanels();
        }
    }

    @VisibleForTesting
    final WakefulnessLifecycle.Observer mWakefulnessObserver = new WakefulnessLifecycle.Observer() {
        @Override
        public void onFinishedGoingToSleep() {
            mNotificationPanel.onAffordanceLaunchEnded();
            releaseGestureWakeLock();
            mLaunchCameraWhenFinishedWaking = false;
            mDeviceInteractive = false;
            mWakeUpComingFromTouch = false;
            mWakeUpTouchLocation = null;
            mVisualStabilityManager.setScreenOn(false);
            updateVisibleToUser();

            updateNotificationPanelTouchState();
            mStatusBarWindow.cancelCurrentTouch();
            if (mLaunchCameraOnFinishedGoingToSleep) {
                mLaunchCameraOnFinishedGoingToSleep = false;

                // This gets executed before we will show Keyguard, so post it in order that the state
                // is correct.
                mHandler.post(() -> onCameraLaunchGestureDetected(mLastCameraLaunchSource));
            }
            updateIsKeyguard();
        }

        @Override
        public void onStartedGoingToSleep() {
            updateNotificationPanelTouchState();
            notifyHeadsUpGoingToSleep();
            dismissVolumeDialog();
            mWakeUpCoordinator.setFullyAwake(false);
            mBypassHeadsUpNotifier.setFullyAwake(false);
            mKeyguardBypassController.onStartedGoingToSleep();
        }

        @Override
        public void onStartedWakingUp() {
            mDeviceInteractive = true;
            mWakeUpCoordinator.setWakingUp(true);
            if (!mKeyguardBypassController.getBypassEnabled()) {
                mHeadsUpManager.releaseAllImmediately();
            }
            mVisualStabilityManager.setScreenOn(true);
            updateVisibleToUser();
            updateIsKeyguard();
            mDozeServiceHost.stopDozing();
            // This is intentionally below the stopDozing call above, since it avoids that we're
            // unnecessarily animating the wakeUp transition. Animations should only be enabled
            // once we fully woke up.
            updateNotificationPanelTouchState();
            mPulseExpansionHandler.onStartedWakingUp();
        }

        @Override
        public void onFinishedWakingUp() {
            mWakeUpCoordinator.setFullyAwake(true);
            mBypassHeadsUpNotifier.setFullyAwake(true);
            mWakeUpCoordinator.setWakingUp(false);
            if (mLaunchCameraWhenFinishedWaking) {
                mNotificationPanel.launchCamera(false /* animate */, mLastCameraLaunchSource);
                mLaunchCameraWhenFinishedWaking = false;
            }
            updateScrimController();
        }
    };

    /**
     * We need to disable touch events because these might
     * collapse the panel after we expanded it, and thus we would end up with a blank
     * Keyguard.
     */
    private void updateNotificationPanelTouchState() {
        boolean goingToSleepWithoutAnimation = isGoingToSleep()
                && !DozeParameters.getInstance(mContext).shouldControlScreenOff();
        boolean disabled = (!mDeviceInteractive && !mPulsing) || goingToSleepWithoutAnimation;
        mNotificationPanel.setTouchAndAnimationDisabled(disabled);
        mNotificationIconAreaController.setAnimationsEnabled(!disabled);
    }

    final ScreenLifecycle.Observer mScreenObserver = new ScreenLifecycle.Observer() {
        @Override
        public void onScreenTurningOn() {
            mFalsingManager.onScreenTurningOn();
            mNotificationPanel.onScreenTurningOn();
        }

        @Override
        public void onScreenTurnedOn() {
            mScrimController.onScreenTurnedOn();
        }

        @Override
        public void onScreenTurnedOff() {
            mFalsingManager.onScreenOff();
            mScrimController.onScreenTurnedOff();
            updateIsKeyguard();
        }
    };

    public int getWakefulnessState() {
        return mWakefulnessLifecycle.getWakefulness();
    }

    private void vibrateForCameraGesture() {
        // Make sure to pass -1 for repeat so VibratorService doesn't stop us when going to sleep.
        mVibrator.vibrate(mCameraLaunchGestureVibePattern, -1 /* repeat */);
    }

    /**
     * @return true if the screen is currently fully off, i.e. has finished turning off and has
     *         since not started turning on.
     */
    public boolean isScreenFullyOff() {
        return mScreenLifecycle.getScreenState() == ScreenLifecycle.SCREEN_OFF;
    }

    @Override
    public void showScreenPinningRequest(int taskId) {
        if (mKeyguardMonitor.isShowing()) {
            // Don't allow apps to trigger this from keyguard.
            return;
        }
        // Show screen pinning request, since this comes from an app, show 'no thanks', button.
        showScreenPinningRequest(taskId, true);
    }

    public void showScreenPinningRequest(int taskId, boolean allowCancel) {
        mScreenPinningRequest.showPrompt(taskId, allowCancel);
    }

    public boolean hasActiveNotifications() {
        return !mEntryManager.getNotificationData().getActiveNotifications().isEmpty();
    }

    @Override
    public void appTransitionCancelled(int displayId) {
        if (displayId == mDisplayId) {
            getComponent(Divider.class).onAppTransitionFinished();
        }
    }

    @Override
    public void appTransitionFinished(int displayId) {
        if (displayId == mDisplayId) {
            getComponent(Divider.class).onAppTransitionFinished();
        }
    }

    @Override
    public void onCameraLaunchGestureDetected(int source) {
        mLastCameraLaunchSource = source;
        if (isGoingToSleep()) {
            if (DEBUG_CAMERA_LIFT) Slog.d(TAG, "Finish going to sleep before launching camera");
            mLaunchCameraOnFinishedGoingToSleep = true;
            return;
        }
        if (!mNotificationPanel.canCameraGestureBeLaunched(
                mStatusBarKeyguardViewManager.isShowing()
                        && (mExpandedVisible || mBouncerShowing))) {
            if (DEBUG_CAMERA_LIFT) Slog.d(TAG, "Can't launch camera right now, mExpandedVisible: " +
                    mExpandedVisible);
            return;
        }
        if (!mDeviceInteractive) {
            PowerManager pm = mContext.getSystemService(PowerManager.class);
            pm.wakeUp(SystemClock.uptimeMillis(), PowerManager.WAKE_REASON_CAMERA_LAUNCH,
                    "com.android.systemui:CAMERA_GESTURE");
        }
        vibrateForCameraGesture();

        if (source == StatusBarManager.CAMERA_LAUNCH_SOURCE_POWER_DOUBLE_TAP) {
            Log.v(TAG, "Camera launch");
            mKeyguardUpdateMonitor.onCameraLaunched();
        }

        if (!mStatusBarKeyguardViewManager.isShowing()) {
            startActivityDismissingKeyguard(KeyguardBottomAreaView.INSECURE_CAMERA_INTENT,
                    false /* onlyProvisioned */, true /* dismissShade */,
                    true /* disallowEnterPictureInPictureWhileLaunching */, null /* callback */, 0);
        } else {
            if (!mDeviceInteractive) {
                // Avoid flickering of the scrim when we instant launch the camera and the bouncer
                // comes on.
                mGestureWakeLock.acquire(LAUNCH_TRANSITION_TIMEOUT_MS + 1000L);
            }
            if (isWakingUpOrAwake()) {
                if (DEBUG_CAMERA_LIFT) Slog.d(TAG, "Launching camera");
                if (mStatusBarKeyguardViewManager.isBouncerShowing()) {
                    mStatusBarKeyguardViewManager.reset(true /* hide */);
                }
                mNotificationPanel.launchCamera(mDeviceInteractive /* animate */, source);
                updateScrimController();
            } else {
                // We need to defer the camera launch until the screen comes on, since otherwise
                // we will dismiss us too early since we are waiting on an activity to be drawn and
                // incorrectly get notified because of the screen on event (which resumes and pauses
                // some activities)
                if (DEBUG_CAMERA_LIFT) Slog.d(TAG, "Deferring until screen turns on");
                mLaunchCameraWhenFinishedWaking = true;
            }
        }
    }

    boolean isCameraAllowedByAdmin() {
        if (mDevicePolicyManager.getCameraDisabled(null,
                mLockscreenUserManager.getCurrentUserId())) {
            return false;
        } else if (mStatusBarKeyguardViewManager == null ||
                (isKeyguardShowing() && isKeyguardSecure())) {
            // Check if the admin has disabled the camera specifically for the keyguard
            return (mDevicePolicyManager.
                    getKeyguardDisabledFeatures(null, mLockscreenUserManager.getCurrentUserId())
                    & DevicePolicyManager.KEYGUARD_DISABLE_SECURE_CAMERA) == 0;
        }

        return true;
    }

    private boolean isGoingToSleep() {
        return mWakefulnessLifecycle.getWakefulness()
                == WakefulnessLifecycle.WAKEFULNESS_GOING_TO_SLEEP;
    }

    private boolean isWakingUpOrAwake() {
        return mWakefulnessLifecycle.getWakefulness() == WAKEFULNESS_AWAKE
                || mWakefulnessLifecycle.getWakefulness() == WAKEFULNESS_WAKING;
    }

    public void notifyBiometricAuthModeChanged() {
        updateDozing();
        updateScrimController();
        mStatusBarWindow.onBiometricAuthModeChanged(mBiometricUnlockController.isWakeAndUnlock(),
                mBiometricUnlockController.isBiometricUnlock());
    }

    @VisibleForTesting
    void updateScrimController() {
        Trace.beginSection("StatusBar#updateScrimController");

        // We don't want to end up in KEYGUARD state when we're unlocking with
        // fingerprint from doze. We should cross fade directly from black.
        boolean unlocking = mBiometricUnlockController.isWakeAndUnlock()
                || mKeyguardMonitor.isKeyguardFadingAway();

        // Do not animate the scrim expansion when triggered by the fingerprint sensor.
        mScrimController.setExpansionAffectsAlpha(
                !mBiometricUnlockController.isBiometricUnlock());

        boolean launchingAffordanceWithPreview =
                mNotificationPanel.isLaunchingAffordanceWithPreview();
        mScrimController.setLaunchingAffordanceWithPreview(launchingAffordanceWithPreview);

        if (mBouncerShowing) {
            // Bouncer needs the front scrim when it's on top of an activity,
            // tapping on a notification, editing QS or being dismissed by
            // FLAG_DISMISS_KEYGUARD_ACTIVITY.
            ScrimState state = mStatusBarKeyguardViewManager.bouncerNeedsScrimming()
                    ? ScrimState.BOUNCER_SCRIMMED : ScrimState.BOUNCER;
            mScrimController.transitionTo(state);
        } else if (isInLaunchTransition() || mLaunchCameraWhenFinishedWaking
                || launchingAffordanceWithPreview) {
            mScrimController.transitionTo(ScrimState.UNLOCKED, mUnlockScrimCallback);
        } else if (mBrightnessMirrorVisible) {
            mScrimController.transitionTo(ScrimState.BRIGHTNESS_MIRROR);
        } else if (isPulsing()) {
            mScrimController.transitionTo(ScrimState.PULSING,
                    mDozeScrimController.getScrimCallback());
        } else if (mDozing && !unlocking) {
            mScrimController.transitionTo(ScrimState.AOD);
        } else if (mIsKeyguard && !unlocking) {
            mScrimController.transitionTo(ScrimState.KEYGUARD);
        } else if (mBubbleController.isStackExpanded()) {
            mScrimController.transitionTo(ScrimState.BUBBLE_EXPANDED);
        } else {
            mScrimController.transitionTo(ScrimState.UNLOCKED, mUnlockScrimCallback);
        }
        Trace.endSection();
    }

    public boolean isKeyguardShowing() {
        if (mStatusBarKeyguardViewManager == null) {
            Slog.i(TAG, "isKeyguardShowing() called before startKeyguard(), returning true");
            return true;
        }
        return mStatusBarKeyguardViewManager.isShowing();
    }

    @VisibleForTesting
    final class DozeServiceHost implements DozeHost {
        private final ArrayList<Callback> mCallbacks = new ArrayList<>();
        private boolean mAnimateWakeup;
        private boolean mAnimateScreenOff;
        private boolean mIgnoreTouchWhilePulsing;
        @VisibleForTesting
        boolean mWakeLockScreenPerformsAuth = SystemProperties.getBoolean(
                "persist.sysui.wake_performs_auth", true);

        @Override
        public String toString() {
            return "PSB.DozeServiceHost[mCallbacks=" + mCallbacks.size() + "]";
        }

        public void firePowerSaveChanged(boolean active) {
            for (Callback callback : mCallbacks) {
                callback.onPowerSaveChanged(active);
            }
        }

        public void fireNotificationPulse(NotificationEntry entry) {
            Runnable pulseSupressedListener = () -> {
                entry.setPulseSuppressed(true);
                mNotificationIconAreaController.updateAodNotificationIcons();
            };
            for (Callback callback : mCallbacks) {
                callback.onNotificationAlerted(pulseSupressedListener);
            }
        }

        @Override
        public void addCallback(@NonNull Callback callback) {
            mCallbacks.add(callback);
        }

        @Override
        public void removeCallback(@NonNull Callback callback) {
            mCallbacks.remove(callback);
        }

        @Override
        public void startDozing() {
            if (!mDozingRequested) {
                mDozingRequested = true;
                DozeLog.traceDozing(mContext, mDozing);
                updateDozing();
                updateIsKeyguard();
            }
        }

        @Override
        public void pulseWhileDozing(@NonNull PulseCallback callback, int reason) {
            if (reason == DozeLog.PULSE_REASON_SENSOR_LONG_PRESS) {
                mPowerManager.wakeUp(SystemClock.uptimeMillis(), PowerManager.WAKE_REASON_GESTURE,
                        "com.android.systemui:LONG_PRESS");
                startAssist(new Bundle());
                return;
            }

            if (reason == DozeLog.PULSE_REASON_SENSOR_WAKE_LOCK_SCREEN) {
                mScrimController.setWakeLockScreenSensorActive(true);
            }

            if (reason == DozeLog.PULSE_REASON_DOCKING && mStatusBarWindow != null) {
                mStatusBarWindow.suppressWakeUpGesture(true);
            }

            boolean passiveAuthInterrupt = reason == DozeLog.PULSE_REASON_SENSOR_WAKE_LOCK_SCREEN
                            && mWakeLockScreenPerformsAuth;
            // Set the state to pulsing, so ScrimController will know what to do once we ask it to
            // execute the transition. The pulse callback will then be invoked when the scrims
            // are black, indicating that StatusBar is ready to present the rest of the UI.
            mPulsing = true;
            mNotificationPanel.setPulseReason(reason);
            mDozeScrimController.pulse(new PulseCallback() {
                @Override
                public void onPulseStarted() {
                    callback.onPulseStarted();
                    updateNotificationPanelTouchState();
                    setPulsing(true);
                }

                @Override
                public void onPulseFinished() {
                    mPulsing = false;
                    callback.onPulseFinished();
                    updateNotificationPanelTouchState();
                    mScrimController.setWakeLockScreenSensorActive(false);
                    if (mStatusBarWindow != null) {
                        mStatusBarWindow.suppressWakeUpGesture(false);
                    }
                    setPulsing(false);
                }

                private void setPulsing(boolean pulsing) {
                    mStatusBarStateController.setPulsing(pulsing);
                    mStatusBarKeyguardViewManager.setPulsing(pulsing);
                    mKeyguardViewMediator.setPulsing(pulsing);
                    mNotificationPanel.setPulsing(pulsing);
                    mVisualStabilityManager.setPulsing(pulsing);
                    mStatusBarWindow.setPulsing(pulsing);
                    mIgnoreTouchWhilePulsing = false;
                    if (mKeyguardUpdateMonitor != null && passiveAuthInterrupt) {
                        mKeyguardUpdateMonitor.onAuthInterruptDetected(pulsing /* active */);
                    }
                    updateScrimController();
                    mPulseExpansionHandler.setPulsing(pulsing);
                    mWakeUpCoordinator.setPulsing(pulsing);
                }
            }, reason);
            // DozeScrimController is in pulse state, now let's ask ScrimController to start
            // pulsing and draw the black frame, if necessary.
            updateScrimController();
        }

        @Override
        public void stopDozing() {
            if (mDozingRequested) {
                mDozingRequested = false;
                DozeLog.traceDozing(mContext, mDozing);
                updateDozing();
            }
        }

        @Override
        public void onIgnoreTouchWhilePulsing(boolean ignore) {
            if (ignore != mIgnoreTouchWhilePulsing) {
                DozeLog.tracePulseTouchDisabledByProx(mContext, ignore);
            }
            mIgnoreTouchWhilePulsing = ignore;
            if (isDozing() && ignore) {
                mStatusBarWindow.cancelCurrentTouch();
            }
        }

        @Override
        public void dozeTimeTick() {
            mNotificationPanel.dozeTimeTick();
            if (mAmbientIndicationContainer instanceof DozeReceiver) {
                ((DozeReceiver) mAmbientIndicationContainer).dozeTimeTick();
            }
        }

        @Override
        public boolean isPowerSaveActive() {
            return mBatteryController.isAodPowerSave();
        }

        @Override
        public boolean isPulsingBlocked() {
            return mBiometricUnlockController.getMode()
                    == BiometricUnlockController.MODE_WAKE_AND_UNLOCK;
        }

        @Override
        public boolean isProvisioned() {
            return mDeviceProvisionedController.isDeviceProvisioned()
                    && mDeviceProvisionedController.isCurrentUserSetup();
        }

        @Override
        public boolean isBlockingDoze() {
            if (mBiometricUnlockController.hasPendingAuthentication()) {
                Log.i(TAG, "Blocking AOD because fingerprint has authenticated");
                return true;
            }
            return false;
        }

        @Override
        public void extendPulse(int reason) {
            if (reason == DozeLog.PULSE_REASON_SENSOR_WAKE_LOCK_SCREEN) {
                mScrimController.setWakeLockScreenSensorActive(true);
            }
            if (mDozeScrimController.isPulsing() && mHeadsUpManager.hasNotifications()) {
                mHeadsUpManager.extendHeadsUp();
            } else {
                mDozeScrimController.extendPulse();
            }
        }

        @Override
        public void stopPulsing() {
            if (mDozeScrimController.isPulsing()) {
                mDozeScrimController.pulseOutNow();
            }
        }

        @Override
        public void setAnimateWakeup(boolean animateWakeup) {
            if (mWakefulnessLifecycle.getWakefulness() == WAKEFULNESS_AWAKE
                    || mWakefulnessLifecycle.getWakefulness() == WAKEFULNESS_WAKING) {
                // Too late to change the wakeup animation.
                return;
            }
            mAnimateWakeup = animateWakeup;
        }

        @Override
        public void setAnimateScreenOff(boolean animateScreenOff) {
            mAnimateScreenOff = animateScreenOff;
        }

        @Override
        public void onSlpiTap(float screenX, float screenY) {
            if (screenX > 0 && screenY > 0 && mAmbientIndicationContainer != null
                && mAmbientIndicationContainer.getVisibility() == View.VISIBLE) {
                mAmbientIndicationContainer.getLocationOnScreen(mTmpInt2);
                float viewX = screenX - mTmpInt2[0];
                float viewY = screenY - mTmpInt2[1];
                if (0 <= viewX && viewX <= mAmbientIndicationContainer.getWidth()
                        && 0 <= viewY && viewY <= mAmbientIndicationContainer.getHeight()) {
                    dispatchTap(mAmbientIndicationContainer, viewX, viewY);
                }
            }
        }

        @Override
        public void setDozeScreenBrightness(int value) {
            mStatusBarWindowController.setDozeScreenBrightness(value);
        }

        @Override
        public void setAodDimmingScrim(float scrimOpacity) {
            mScrimController.setAodFrontScrimAlpha(scrimOpacity);
        }

        @Override
        public void prepareForGentleWakeUp() {
            mScrimController.prepareForGentleWakeUp();
        }

        private void dispatchTap(View view, float x, float y) {
            long now = SystemClock.elapsedRealtime();
            dispatchTouchEvent(view, x, y, now, MotionEvent.ACTION_DOWN);
            dispatchTouchEvent(view, x, y, now, MotionEvent.ACTION_UP);
        }

        private void dispatchTouchEvent(View view, float x, float y, long now, int action) {
            MotionEvent ev = MotionEvent.obtain(now, now, action, x, y, 0 /* meta */);
            view.dispatchTouchEvent(ev);
            ev.recycle();
        }

        private boolean shouldAnimateWakeup() {
            return mAnimateWakeup;
        }

        public boolean shouldAnimateScreenOff() {
            return mAnimateScreenOff;
        }
    }

    public boolean shouldIgnoreTouch() {
        return isDozing() && mDozeServiceHost.mIgnoreTouchWhilePulsing;
    }

    // Begin Extra BaseStatusBar methods.

    protected CommandQueue mCommandQueue;
    protected IStatusBarService mBarService;

    // all notifications
    protected ViewGroup mStackScroller;

    protected NotificationGroupManager mGroupManager;

    protected NotificationGroupAlertTransferHelper mGroupAlertTransferHelper;

    // handling reordering
    protected VisualStabilityManager mVisualStabilityManager;

    protected AccessibilityManager mAccessibilityManager;

    protected boolean mDeviceInteractive;

    protected boolean mVisible;

    // mScreenOnFromKeyguard && mVisible.
    private boolean mVisibleToUser;

    protected DevicePolicyManager mDevicePolicyManager;
    protected PowerManager mPowerManager;
    protected StatusBarKeyguardViewManager mStatusBarKeyguardViewManager;

    protected KeyguardManager mKeyguardManager;
    private DeviceProvisionedController mDeviceProvisionedController
            = Dependency.get(DeviceProvisionedController.class);

    protected NavigationBarController mNavigationBarController;

    // UI-specific methods

    protected WindowManager mWindowManager;
    protected IWindowManager mWindowManagerService;
    private IDreamManager mDreamManager;

    protected Display mDisplay;
    private int mDisplayId;

    protected Recents mRecents;

    protected NotificationShelf mNotificationShelf;
    protected EmptyShadeView mEmptyShadeView;

    protected AssistManager mAssistManager;

    public boolean isDeviceInteractive() {
        return mDeviceInteractive;
    }

    private final BroadcastReceiver mBannerActionBroadcastReceiver = new BroadcastReceiver() {
        @Override
        public void onReceive(Context context, Intent intent) {
            String action = intent.getAction();
            if (BANNER_ACTION_CANCEL.equals(action) || BANNER_ACTION_SETUP.equals(action)) {
                NotificationManager noMan = (NotificationManager)
                        mContext.getSystemService(Context.NOTIFICATION_SERVICE);
                noMan.cancel(com.android.internal.messages.nano.SystemMessageProto.SystemMessage.
                        NOTE_HIDDEN_NOTIFICATIONS);

                Settings.Secure.putInt(mContext.getContentResolver(),
                        Settings.Secure.SHOW_NOTE_ABOUT_NOTIFICATION_HIDING, 0);
                if (BANNER_ACTION_SETUP.equals(action)) {
                    animateCollapsePanels(CommandQueue.FLAG_EXCLUDE_RECENTS_PANEL,
                            true /* force */);
                    mContext.startActivity(new Intent(Settings.ACTION_APP_NOTIFICATION_REDACTION)
                            .addFlags(Intent.FLAG_ACTIVITY_NEW_TASK)

                    );
                }
            }
        }
    };

    @Override
    public void collapsePanel(boolean animate) {
        if (animate) {
            boolean willCollapse = collapsePanel();
            if (!willCollapse) {
                runPostCollapseRunnables();
            }
        } else if (!mPresenter.isPresenterFullyCollapsed()) {
            instantCollapseNotificationPanel();
            visibilityChanged(false);
        } else {
            runPostCollapseRunnables();
        }
    }

    @Override
    public boolean collapsePanel() {
        if (!mNotificationPanel.isFullyCollapsed()) {
            // close the shade if it was open
            animateCollapsePanels(CommandQueue.FLAG_EXCLUDE_RECENTS_PANEL, true /* force */,
                    true /* delayed */);
            visibilityChanged(false);

            return true;
        } else {
            return false;
        }
    }

    protected NotificationListener mNotificationListener;

    public void setNotificationSnoozed(StatusBarNotification sbn, SnoozeOption snoozeOption) {
        if (snoozeOption.getSnoozeCriterion() != null) {
            mNotificationListener.snoozeNotification(sbn.getKey(),
                    snoozeOption.getSnoozeCriterion().getId());
        } else {
            mNotificationListener.snoozeNotification(sbn.getKey(),
                    snoozeOption.getMinutesToSnoozeFor() * 60 * 1000);
        }
    }

    @Override
    public void toggleSplitScreen() {
        toggleSplitScreenMode(-1 /* metricsDockAction */, -1 /* metricsUndockAction */);
    }

    void awakenDreams() {
        Dependency.get(UiOffloadThread.class).submit(() -> {
            try {
                mDreamManager.awaken();
            } catch (RemoteException e) {
                e.printStackTrace();
            }
        });
    }

    @Override
    public void preloadRecentApps() {
        int msg = MSG_PRELOAD_RECENT_APPS;
        mHandler.removeMessages(msg);
        mHandler.sendEmptyMessage(msg);
    }

    @Override
    public void cancelPreloadRecentApps() {
        int msg = MSG_CANCEL_PRELOAD_RECENT_APPS;
        mHandler.removeMessages(msg);
        mHandler.sendEmptyMessage(msg);
    }

    @Override
    public void dismissKeyboardShortcutsMenu() {
        int msg = MSG_DISMISS_KEYBOARD_SHORTCUTS_MENU;
        mHandler.removeMessages(msg);
        mHandler.sendEmptyMessage(msg);
    }

    @Override
    public void toggleKeyboardShortcutsMenu(int deviceId) {
        int msg = MSG_TOGGLE_KEYBOARD_SHORTCUTS_MENU;
        mHandler.removeMessages(msg);
        mHandler.obtainMessage(msg, deviceId, 0).sendToTarget();
    }

    @Override
    public void setTopAppHidesStatusBar(boolean topAppHidesStatusBar) {
        mTopHidesStatusBar = topAppHidesStatusBar;
        if (!topAppHidesStatusBar && mWereIconsJustHidden) {
            // Immediately update the icon hidden state, since that should only apply if we're
            // staying fullscreen.
            mWereIconsJustHidden = false;
            mCommandQueue.recomputeDisableFlags(mDisplayId, true);
        }
        updateHideIconsForBouncer(true /* animate */);
    }

    protected void toggleKeyboardShortcuts(int deviceId) {
        KeyboardShortcuts.toggle(mContext, deviceId);
    }

    protected void dismissKeyboardShortcuts() {
        KeyboardShortcuts.dismiss();
    }

    /**
     * Called when the notification panel layouts
     */
    public void onPanelLaidOut() {
        updateKeyguardMaxNotifications();
    }

    public void updateKeyguardMaxNotifications() {
        if (mState == StatusBarState.KEYGUARD) {
            // Since the number of notifications is determined based on the height of the view, we
            // need to update them.
            int maxBefore = mPresenter.getMaxNotificationsWhileLocked(false /* recompute */);
            int maxNotifications = mPresenter.getMaxNotificationsWhileLocked(true /* recompute */);
            if (maxBefore != maxNotifications) {
                mViewHierarchyManager.updateRowStates();
            }
        }
    }

    public void executeActionDismissingKeyguard(Runnable action, boolean afterKeyguardGone) {
        if (!mDeviceProvisionedController.isDeviceProvisioned()) return;

        dismissKeyguardThenExecute(() -> {
            new Thread(() -> {
                try {
                    // The intent we are sending is for the application, which
                    // won't have permission to immediately start an activity after
                    // the user switches to home.  We know it is safe to do at this
                    // point, so make sure new activity switches are now allowed.
                    ActivityManager.getService().resumeAppSwitches();
                } catch (RemoteException e) {
                }
                action.run();
            }).start();

            return collapsePanel();
        }, afterKeyguardGone);
    }

    @Override
    public void startPendingIntentDismissingKeyguard(final PendingIntent intent) {
        startPendingIntentDismissingKeyguard(intent, null);
    }

    @Override
    public void startPendingIntentDismissingKeyguard(
            final PendingIntent intent, @Nullable final Runnable intentSentUiThreadCallback) {
        startPendingIntentDismissingKeyguard(intent, intentSentUiThreadCallback, null /* row */);
    }

    @Override
    public void startPendingIntentDismissingKeyguard(
            final PendingIntent intent, @Nullable final Runnable intentSentUiThreadCallback,
            View associatedView) {
        final boolean afterKeyguardGone = intent.isActivity()
                && mActivityIntentHelper.wouldLaunchResolverActivity(intent.getIntent(),
                mLockscreenUserManager.getCurrentUserId());

        executeActionDismissingKeyguard(() -> {
            try {
                intent.send(null, 0, null, null, null, null, getActivityOptions(
                        mActivityLaunchAnimator.getLaunchAnimation(associatedView,
                                mShadeController.isOccluded())));
            } catch (PendingIntent.CanceledException e) {
                // the stack trace isn't very helpful here.
                // Just log the exception message.
                Log.w(TAG, "Sending intent failed: " + e);

                // TODO: Dismiss Keyguard.
            }
            if (intent.isActivity()) {
                mAssistManager.hideAssist();
            }
            if (intentSentUiThreadCallback != null) {
                postOnUiThread(intentSentUiThreadCallback);
            }
        }, afterKeyguardGone);
    }

    private void postOnUiThread(Runnable runnable) {
        mMainThreadHandler.post(runnable);
    }

    public static Bundle getActivityOptions(@Nullable RemoteAnimationAdapter animationAdapter) {
        ActivityOptions options;
        if (animationAdapter != null) {
            options = ActivityOptions.makeRemoteAnimation(animationAdapter);
        } else {
            options = ActivityOptions.makeBasic();
        }
        // Anything launched from the notification shade should always go into the secondary
        // split-screen windowing mode.
        options.setLaunchWindowingMode(WINDOWING_MODE_FULLSCREEN_OR_SPLIT_SCREEN_SECONDARY);
        return options.toBundle();
    }

    protected void visibilityChanged(boolean visible) {
        if (mVisible != visible) {
            mVisible = visible;
            if (!visible) {
                mGutsManager.closeAndSaveGuts(true /* removeLeavebehind */, true /* force */,
                        true /* removeControls */, -1 /* x */, -1 /* y */, true /* resetMenu */);
            }
        }
        updateVisibleToUser();
    }

    protected void updateVisibleToUser() {
        boolean oldVisibleToUser = mVisibleToUser;
        mVisibleToUser = mVisible && mDeviceInteractive;

        if (oldVisibleToUser != mVisibleToUser) {
            handleVisibleToUserChanged(mVisibleToUser);
        }
    }

    /**
     * Clear Buzz/Beep/Blink.
     */
    public void clearNotificationEffects() {
        try {
            mBarService.clearNotificationEffects();
        } catch (RemoteException e) {
            // Won't fail unless the world has ended.
        }
    }

    protected void notifyHeadsUpGoingToSleep() {
        maybeEscalateHeadsUp();
    }

    /**
     * @return Whether the security bouncer from Keyguard is showing.
     */
    public boolean isBouncerShowing() {
        return mBouncerShowing;
    }

    /**
     * @return Whether the security bouncer from Keyguard is showing.
     */
    public boolean isBouncerShowingScrimmed() {
        return isBouncerShowing() && mStatusBarKeyguardViewManager.bouncerNeedsScrimming();
    }

    /**
     * @return a PackageManger for userId or if userId is < 0 (USER_ALL etc) then
     *         return PackageManager for mContext
     */
    public static PackageManager getPackageManagerForUser(Context context, int userId) {
        Context contextForUser = context;
        // UserHandle defines special userId as negative values, e.g. USER_ALL
        if (userId >= 0) {
            try {
                // Create a context for the correct user so if a package isn't installed
                // for user 0 we can still load information about the package.
                contextForUser =
                        context.createPackageContextAsUser(context.getPackageName(),
                        Context.CONTEXT_RESTRICTED,
                        new UserHandle(userId));
            } catch (NameNotFoundException e) {
                // Shouldn't fail to find the package name for system ui.
            }
        }
        return contextForUser.getPackageManager();
    }

    public boolean isKeyguardSecure() {
        if (mStatusBarKeyguardViewManager == null) {
            // startKeyguard() hasn't been called yet, so we don't know.
            // Make sure anything that needs to know isKeyguardSecure() checks and re-checks this
            // value onVisibilityChanged().
            Slog.w(TAG, "isKeyguardSecure() called before startKeyguard(), returning false",
                    new Throwable());
            return false;
        }
        return mStatusBarKeyguardViewManager.isSecure();
    }

    @Override
    public void showAssistDisclosure() {
        if (mAssistManager != null) {
            mAssistManager.showDisclosure();
        }
    }

    public NotificationPanelView getPanel() {
        return mNotificationPanel;
    }

    @Override
    public void startAssist(Bundle args) {
        if (mAssistManager != null) {
            mAssistManager.startAssist(args);
        }
    }
    // End Extra BaseStatusBarMethods.

    public NotificationGutsManager getGutsManager() {
        return mGutsManager;
    }

    @Subcomponent
    public interface StatusBarInjector {
        void createStatusBar(StatusBar statusbar);
    }

    public @TransitionMode int getStatusBarMode() {
        return mStatusBarMode;
    }

}<|MERGE_RESOLUTION|>--- conflicted
+++ resolved
@@ -1243,11 +1243,7 @@
         mBiometricUnlockController = new BiometricUnlockController(mContext,
                 mDozeScrimController, keyguardViewMediator,
                 mScrimController, this, UnlockMethodCache.getInstance(mContext),
-<<<<<<< HEAD
-                new Handler(), mKeyguardUpdateMonitor, Dependency.get(TunerService.class));
-=======
                 new Handler(), mKeyguardUpdateMonitor, mKeyguardBypassController);
->>>>>>> 0d7e17eb
         putComponent(BiometricUnlockController.class, mBiometricUnlockController);
         mStatusBarKeyguardViewManager = keyguardViewMediator.registerStatusBar(this,
                 getBouncerContainer(), mNotificationPanel, mBiometricUnlockController,
@@ -4009,7 +4005,6 @@
             // execute the transition. The pulse callback will then be invoked when the scrims
             // are black, indicating that StatusBar is ready to present the rest of the UI.
             mPulsing = true;
-            mNotificationPanel.setPulseReason(reason);
             mDozeScrimController.pulse(new PulseCallback() {
                 @Override
                 public void onPulseStarted() {
