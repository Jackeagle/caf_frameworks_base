/*
 * Copyright (C) 2012 The Android Open Source Project
 *
 * Licensed under the Apache License, Version 2.0 (the "License");
 * you may not use this file except in compliance with the License.
 * You may obtain a copy of the License at
 *
 *      http://www.apache.org/licenses/LICENSE-2.0
 *
 * Unless required by applicable law or agreed to in writing, software
 * distributed under the License is distributed on an "AS IS" BASIS,
 * WITHOUT WARRANTIES OR CONDITIONS OF ANY KIND, either express or implied.
 * See the License for the specific language governing permissions and
 * limitations under the License.
 */

package com.android.systemui.statusbar.phone;

import android.animation.Animator;
import android.animation.AnimatorListenerAdapter;
import android.animation.ObjectAnimator;
import android.animation.PropertyValuesHolder;
import android.animation.ValueAnimator;
import android.content.Context;
import android.content.res.Configuration;
import android.graphics.Canvas;
import android.graphics.Color;
import android.graphics.Paint;
import android.util.AttributeSet;
import android.util.MathUtils;
import android.view.MotionEvent;
import android.view.VelocityTracker;
import android.view.View;
import android.view.ViewTreeObserver;
import android.view.accessibility.AccessibilityEvent;
import android.view.animation.AnimationUtils;
import android.view.animation.Interpolator;
import android.widget.FrameLayout;
import android.widget.LinearLayout;
import android.widget.TextView;

import com.android.keyguard.KeyguardStatusView;
import com.android.systemui.R;
import com.android.systemui.qs.QSContainer;
import com.android.systemui.qs.QSPanel;
import com.android.systemui.statusbar.ExpandableView;
import com.android.systemui.statusbar.FlingAnimationUtils;
import com.android.systemui.statusbar.GestureRecorder;
import com.android.systemui.statusbar.KeyguardAffordanceView;
import com.android.systemui.statusbar.StatusBarState;
import com.android.systemui.statusbar.policy.KeyguardUserSwitcher;
import com.android.systemui.statusbar.stack.NotificationStackScrollLayout;
import com.android.systemui.statusbar.stack.StackStateAnimator;

public class NotificationPanelView extends PanelView implements
        ExpandableView.OnHeightChangedListener, ObservableScrollView.Listener,
        View.OnClickListener, NotificationStackScrollLayout.OnOverscrollTopChangedListener,
        KeyguardAffordanceHelper.Callback, NotificationStackScrollLayout.OnEmptySpaceClickListener {

    private static final boolean DEBUG = false;

    // Cap and total height of Roboto font. Needs to be adjusted when font for the big clock is
    // changed.
    private static final int CAP_HEIGHT = 1456;
    private static final int FONT_HEIGHT = 2163;

    private static final float HEADER_RUBBERBAND_FACTOR = 2.05f;
    private static final float LOCK_ICON_ACTIVE_SCALE = 1.2f;

    public static final long DOZE_ANIMATION_DURATION = 700;

    private KeyguardAffordanceHelper mAfforanceHelper;
    private StatusBarHeaderView mHeader;
    private KeyguardUserSwitcher mKeyguardUserSwitcher;
    private KeyguardStatusBarView mKeyguardStatusBar;
    private QSContainer mQsContainer;
    private QSPanel mQsPanel;
    private LinearLayout mTaskManagerPanel;
    private KeyguardStatusView mKeyguardStatusView;
    private ObservableScrollView mScrollView;
    private TextView mClockView;
    private View mReserveNotificationSpace;
    private View mQsNavbarScrim;
    private View mNotificationContainerParent;
    private NotificationStackScrollLayout mNotificationStackScroller;
    private int mNotificationTopPadding;
    private boolean mAnimateNextTopPaddingChange;

    private int mTrackingPointer;
    private VelocityTracker mVelocityTracker;
    private boolean mQsTracking;

    /**
     * Handles launching the secure camera properly even when other applications may be using the
     * camera hardware.
     */
    private SecureCameraLaunchManager mSecureCameraLaunchManager;

    /**
     * If set, the ongoing touch gesture might both trigger the expansion in {@link PanelView} and
     * the expansion for quick settings.
     */
    private boolean mConflictingQsExpansionGesture;

    /**
     * Whether we are currently handling a motion gesture in #onInterceptTouchEvent, but haven't
     * intercepted yet.
     */
    private boolean mIntercepting;
    private boolean mQsExpanded;
    private boolean mQsExpandedWhenExpandingStarted;
    private boolean mQsFullyExpanded;
    private boolean mKeyguardShowing;
    private boolean mDozing;
    private int mStatusBarState;
    private float mInitialHeightOnTouch;
    private float mInitialTouchX;
    private float mInitialTouchY;
    private float mLastTouchX;
    private float mLastTouchY;
    private float mQsExpansionHeight;
    private int mQsMinExpansionHeight;
    private int mQsMaxExpansionHeight;
    private int mQsPeekHeight;
    private boolean mStackScrollerOverscrolling;
    private boolean mQsExpansionFromOverscroll;
    private float mLastOverscroll;
    private boolean mQsExpansionEnabled = true;
    private ValueAnimator mQsExpansionAnimator;
    private FlingAnimationUtils mFlingAnimationUtils;
    private int mStatusBarMinHeight;
    private boolean mUnlockIconActive;
    private int mNotificationsHeaderCollideDistance;
    private int mUnlockMoveDistance;
    private float mEmptyDragAmount;

    private Interpolator mFastOutSlowInInterpolator;
    private Interpolator mFastOutLinearInterpolator;
    private Interpolator mDozeAnimationInterpolator;
    private ObjectAnimator mClockAnimator;
    private int mClockAnimationTarget = -1;
    private int mTopPaddingAdjustment;
    private KeyguardClockPositionAlgorithm mClockPositionAlgorithm =
            new KeyguardClockPositionAlgorithm();
    private KeyguardClockPositionAlgorithm.Result mClockPositionResult =
            new KeyguardClockPositionAlgorithm.Result();
    private boolean mIsExpanding;

    private boolean mBlockTouches;
    private int mNotificationScrimWaitDistance;
    private boolean mTwoFingerQsExpand;
    private boolean mTwoFingerQsExpandPossible;

    /**
     * If we are in a panel collapsing motion, we reset scrollY of our scroll view but still
     * need to take this into account in our panel height calculation.
     */
    private int mScrollYOverride = -1;
    private boolean mQsAnimatorExpand;
    private boolean mIsLaunchTransitionFinished;
    private boolean mIsLaunchTransitionRunning;
    private Runnable mLaunchAnimationEndRunnable;
    private boolean mOnlyAffordanceInThisMotion;
    private boolean mKeyguardStatusViewAnimating;
    private boolean mHeaderAnimatingIn;
    private ObjectAnimator mQsContainerAnimator;
    private ValueAnimator mQsSizeChangeAnimator;

    private boolean mShadeEmpty;

    private boolean mQsScrimEnabled = true;
    private boolean mLastAnnouncementWasQuickSettings;
    private boolean mQsTouchAboveFalsingThreshold;
    private int mQsFalsingThreshold;

    private float mKeyguardStatusBarAnimateAlpha = 1f;
    private int mOldLayoutDirection;

    public NotificationPanelView(Context context, AttributeSet attrs) {
        super(context, attrs);
        setWillNotDraw(!DEBUG);
    }

    public void setStatusBar(PhoneStatusBar bar) {
        mStatusBar = bar;
    }

    @Override
    protected void onFinishInflate() {
        super.onFinishInflate();
        mHeader = (StatusBarHeaderView) findViewById(R.id.header);
        mHeader.setOnClickListener(this);
        mKeyguardStatusBar = (KeyguardStatusBarView) findViewById(R.id.keyguard_header);
        mKeyguardStatusView = (KeyguardStatusView) findViewById(R.id.keyguard_status_view);
        mQsContainer = (QSContainer) findViewById(R.id.quick_settings_container);
        mQsPanel = (QSPanel) findViewById(R.id.quick_settings_panel);
        mTaskManagerPanel = (LinearLayout) findViewById(R.id.task_manager_panel);
        mClockView = (TextView) findViewById(R.id.clock_view);
        mScrollView = (ObservableScrollView) findViewById(R.id.scroll_view);
        mScrollView.setListener(this);
        mScrollView.setFocusable(false);
        mReserveNotificationSpace = findViewById(R.id.reserve_notification_space);
        mNotificationContainerParent = findViewById(R.id.notification_container_parent);
        mNotificationStackScroller = (NotificationStackScrollLayout)
                findViewById(R.id.notification_stack_scroller);
        mNotificationStackScroller.setOnHeightChangedListener(this);
        mNotificationStackScroller.setOverscrollTopChangedListener(this);
        mNotificationStackScroller.setOnEmptySpaceClickListener(this);
        mNotificationStackScroller.setScrollView(mScrollView);
        mFastOutSlowInInterpolator = AnimationUtils.loadInterpolator(getContext(),
                android.R.interpolator.fast_out_slow_in);
        mFastOutLinearInterpolator = AnimationUtils.loadInterpolator(getContext(),
                android.R.interpolator.fast_out_linear_in);
        mDozeAnimationInterpolator = AnimationUtils.loadInterpolator(getContext(),
                android.R.interpolator.linear_out_slow_in);
        mKeyguardBottomArea = (KeyguardBottomAreaView) findViewById(R.id.keyguard_bottom_area);
        mQsNavbarScrim = findViewById(R.id.qs_navbar_scrim);
        mAfforanceHelper = new KeyguardAffordanceHelper(this, getContext());
        mSecureCameraLaunchManager =
                new SecureCameraLaunchManager(getContext(), mKeyguardBottomArea);

        // recompute internal state when qspanel height changes
        mQsContainer.addOnLayoutChangeListener(new OnLayoutChangeListener() {
            @Override
            public void onLayoutChange(View v, int left, int top, int right,
                    int bottom, int oldLeft, int oldTop, int oldRight,
                    int oldBottom) {
                final int height = bottom - top;
                final int oldHeight = oldBottom - oldTop;
                if (height != oldHeight) {
                    onScrollChanged();
                }
            }
        });
    }

    @Override
    protected void loadDimens() {
        super.loadDimens();
        mNotificationTopPadding = getResources().getDimensionPixelSize(
                R.dimen.notifications_top_padding);
        mFlingAnimationUtils = new FlingAnimationUtils(getContext(), 0.4f);
        mStatusBarMinHeight = getResources().getDimensionPixelSize(
                com.android.internal.R.dimen.status_bar_height);
        mQsPeekHeight = getResources().getDimensionPixelSize(R.dimen.qs_peek_height);
        mNotificationsHeaderCollideDistance =
                getResources().getDimensionPixelSize(R.dimen.header_notifications_collide_distance);
        mUnlockMoveDistance = getResources().getDimensionPixelOffset(R.dimen.unlock_move_distance);
        mClockPositionAlgorithm.loadDimens(getResources());
        mNotificationScrimWaitDistance =
                getResources().getDimensionPixelSize(R.dimen.notification_scrim_wait_distance);
        mQsFalsingThreshold = getResources().getDimensionPixelSize(
                R.dimen.qs_falsing_threshold);
    }

    public void updateResources() {
        int panelWidth = getResources().getDimensionPixelSize(R.dimen.notification_panel_width);
        int panelGravity = getResources().getInteger(R.integer.notification_panel_layout_gravity);
        FrameLayout.LayoutParams lp = (FrameLayout.LayoutParams) mHeader.getLayoutParams();
        if (lp.width != panelWidth) {
            lp.width = panelWidth;
            lp.gravity = panelGravity;
            mHeader.setLayoutParams(lp);
            mHeader.post(mUpdateHeader);
        }

        lp = (FrameLayout.LayoutParams) mNotificationStackScroller.getLayoutParams();
        if (lp.width != panelWidth) {
            lp.width = panelWidth;
            lp.gravity = panelGravity;
            mNotificationStackScroller.setLayoutParams(lp);
        }

        lp = (FrameLayout.LayoutParams) mScrollView.getLayoutParams();
        if (lp.width != panelWidth) {
            lp.width = panelWidth;
            lp.gravity = panelGravity;
            mScrollView.setLayoutParams(lp);
        }
    }

    @Override
    protected void onLayout(boolean changed, int left, int top, int right, int bottom) {
        super.onLayout(changed, left, top, right, bottom);

        // Update Clock Pivot
        mKeyguardStatusView.setPivotX(getWidth() / 2);
        mKeyguardStatusView.setPivotY((FONT_HEIGHT - CAP_HEIGHT) / 2048f * mClockView.getTextSize());

        // Calculate quick setting heights.
        int oldMaxHeight = mQsMaxExpansionHeight;
        mQsMinExpansionHeight = mKeyguardShowing ? 0 : mHeader.getCollapsedHeight() + mQsPeekHeight;
        mQsMaxExpansionHeight = mHeader.getExpandedHeight() + mQsContainer.getDesiredHeight();
        positionClockAndNotifications();
        if (mQsExpanded && mQsFullyExpanded) {
            mQsExpansionHeight = mQsMaxExpansionHeight;
            requestScrollerTopPaddingUpdate(false /* animate */);
            requestPanelHeightUpdate();

            // Size has changed, start an animation.
            if (mQsMaxExpansionHeight != oldMaxHeight) {
                startQsSizeChangeAnimation(oldMaxHeight, mQsMaxExpansionHeight);
            }
        } else if (!mQsExpanded) {
            setQsExpansion(mQsMinExpansionHeight + mLastOverscroll);
        }
        mNotificationStackScroller.setStackHeight(getExpandedHeight());
        updateHeader();
        mNotificationStackScroller.updateIsSmallScreen(
                mHeader.getCollapsedHeight() + mQsPeekHeight);
        requestPanelHeightUpdate();
    }

    @Override
    public void onAttachedToWindow() {
        mSecureCameraLaunchManager.create();
    }

    @Override
    public void onDetachedFromWindow() {
        mSecureCameraLaunchManager.destroy();
    }

    private void startQsSizeChangeAnimation(int oldHeight, final int newHeight) {
        if (mQsSizeChangeAnimator != null) {
            oldHeight = (int) mQsSizeChangeAnimator.getAnimatedValue();
            mQsSizeChangeAnimator.cancel();
        }
        mQsSizeChangeAnimator = ValueAnimator.ofInt(oldHeight, newHeight);
        mQsSizeChangeAnimator.setDuration(300);
        mQsSizeChangeAnimator.setInterpolator(mFastOutSlowInInterpolator);
        mQsSizeChangeAnimator.addUpdateListener(new ValueAnimator.AnimatorUpdateListener() {
            @Override
            public void onAnimationUpdate(ValueAnimator animation) {
                requestScrollerTopPaddingUpdate(false /* animate */);
                requestPanelHeightUpdate();
                int height = (int) mQsSizeChangeAnimator.getAnimatedValue();
                mQsContainer.setHeightOverride(height - mHeader.getExpandedHeight());
            }
        });
        mQsSizeChangeAnimator.addListener(new AnimatorListenerAdapter() {
            @Override
            public void onAnimationEnd(Animator animation) {
                mQsSizeChangeAnimator = null;
            }
        });
        mQsSizeChangeAnimator.start();
    }

    /**
     * Positions the clock and notifications dynamically depending on how many notifications are
     * showing.
     */
    private void positionClockAndNotifications() {
        boolean animate = mNotificationStackScroller.isAddOrRemoveAnimationPending();
        int stackScrollerPadding;
        if (mStatusBarState != StatusBarState.KEYGUARD) {
            int bottom = mHeader.getCollapsedHeight();
            stackScrollerPadding = mStatusBarState == StatusBarState.SHADE
                    ? bottom + mQsPeekHeight + mNotificationTopPadding
                    : mKeyguardStatusBar.getHeight() + mNotificationTopPadding;
            mTopPaddingAdjustment = 0;
        } else {
            mClockPositionAlgorithm.setup(
                    mStatusBar.getMaxKeyguardNotifications(),
                    getMaxPanelHeight(),
                    getExpandedHeight(),
                    mNotificationStackScroller.getNotGoneChildCount(),
                    getHeight(),
                    mKeyguardStatusView.getHeight(),
                    mEmptyDragAmount);
            mClockPositionAlgorithm.run(mClockPositionResult);
            if (animate || mClockAnimator != null) {
                startClockAnimation(mClockPositionResult.clockY);
            } else {
                mKeyguardStatusView.setY(mClockPositionResult.clockY);
            }
            updateClock(mClockPositionResult.clockAlpha, mClockPositionResult.clockScale);
            stackScrollerPadding = mClockPositionResult.stackScrollerPadding;
            mTopPaddingAdjustment = mClockPositionResult.stackScrollerPaddingAdjustment;
        }
        mNotificationStackScroller.setIntrinsicPadding(stackScrollerPadding);
        requestScrollerTopPaddingUpdate(animate);
    }

    private void startClockAnimation(int y) {
        if (mClockAnimationTarget == y) {
            return;
        }
        mClockAnimationTarget = y;
        getViewTreeObserver().addOnPreDrawListener(new ViewTreeObserver.OnPreDrawListener() {
            @Override
            public boolean onPreDraw() {
                getViewTreeObserver().removeOnPreDrawListener(this);
                if (mClockAnimator != null) {
                    mClockAnimator.removeAllListeners();
                    mClockAnimator.cancel();
                }
                mClockAnimator = ObjectAnimator
                        .ofFloat(mKeyguardStatusView, View.Y, mClockAnimationTarget);
                mClockAnimator.setInterpolator(mFastOutSlowInInterpolator);
                mClockAnimator.setDuration(StackStateAnimator.ANIMATION_DURATION_STANDARD);
                mClockAnimator.addListener(new AnimatorListenerAdapter() {
                    @Override
                    public void onAnimationEnd(Animator animation) {
                        mClockAnimator = null;
                        mClockAnimationTarget = -1;
                    }
                });
                mClockAnimator.start();
                return true;
            }
        });
    }

    private void updateClock(float alpha, float scale) {
        if (!mKeyguardStatusViewAnimating) {
            mKeyguardStatusView.setAlpha(alpha);
        }
        mKeyguardStatusView.setScaleX(scale);
        mKeyguardStatusView.setScaleY(scale);
    }

    public void animateToFullShade(long delay) {
        mAnimateNextTopPaddingChange = true;
        mNotificationStackScroller.goToFullShade(delay);
        requestLayout();
    }

    public void setQsExpansionEnabled(boolean qsExpansionEnabled) {
        mQsExpansionEnabled = qsExpansionEnabled;
        mHeader.setClickable(qsExpansionEnabled);
    }

    @Override
    public void resetViews() {
        mIsLaunchTransitionFinished = false;
        mBlockTouches = false;
        mUnlockIconActive = false;
        mAfforanceHelper.reset(true);
        closeQs();
        mStatusBar.dismissPopups();
        mNotificationStackScroller.setOverScrollAmount(0f, true /* onTop */, false /* animate */,
                true /* cancelAnimators */);
    }

    public void closeQs() {
        cancelAnimation();
        setQsExpansion(mQsMinExpansionHeight);
    }

    public void animateCloseQs() {
        if (mQsExpansionAnimator != null) {
            if (!mQsAnimatorExpand) {
                return;
            }
            float height = mQsExpansionHeight;
            mQsExpansionAnimator.cancel();
            setQsExpansion(height);
        }
        flingSettings(0 /* vel */, false);
    }

    public void openQs() {
        cancelAnimation();
        if (mQsExpansionEnabled) {
            setQsExpansion(mQsMaxExpansionHeight);
        }
    }

    @Override
    public void fling(float vel, boolean expand) {
        GestureRecorder gr = ((PhoneStatusBarView) mBar).mBar.getGestureRecorder();
        if (gr != null) {
            gr.tag("fling " + ((vel > 0) ? "open" : "closed"), "notifications,v=" + vel);
        }
        super.fling(vel, expand);
    }

    @Override
    public boolean dispatchPopulateAccessibilityEvent(AccessibilityEvent event) {
        if (event.getEventType() == AccessibilityEvent.TYPE_WINDOW_STATE_CHANGED) {
            event.getText().add(getKeyguardOrLockScreenString());
            mLastAnnouncementWasQuickSettings = false;
            return true;
        }

        return super.dispatchPopulateAccessibilityEvent(event);
    }

    @Override
    public boolean onInterceptTouchEvent(MotionEvent event) {
        if (mBlockTouches) {
            return false;
        }
        resetDownStates(event);
        int pointerIndex = event.findPointerIndex(mTrackingPointer);
        if (pointerIndex < 0) {
            pointerIndex = 0;
            mTrackingPointer = event.getPointerId(pointerIndex);
        }
        final float x = event.getX(pointerIndex);
        final float y = event.getY(pointerIndex);

        switch (event.getActionMasked()) {
            case MotionEvent.ACTION_DOWN:
                mIntercepting = true;
                mInitialTouchY = y;
                mInitialTouchX = x;
                initVelocityTracker();
                trackMovement(event);
                if (shouldQuickSettingsIntercept(mInitialTouchX, mInitialTouchY, 0)) {
                    getParent().requestDisallowInterceptTouchEvent(true);
                }
                if (mQsExpansionAnimator != null) {
                    onQsExpansionStarted();
                    mInitialHeightOnTouch = mQsExpansionHeight;
                    mQsTracking = true;
                    mIntercepting = false;
                    mNotificationStackScroller.removeLongPressCallback();
                }
                break;
            case MotionEvent.ACTION_POINTER_UP:
                final int upPointer = event.getPointerId(event.getActionIndex());
                if (mTrackingPointer == upPointer) {
                    // gesture is ongoing, find a new pointer to track
                    final int newIndex = event.getPointerId(0) != upPointer ? 0 : 1;
                    mTrackingPointer = event.getPointerId(newIndex);
                    mInitialTouchX = event.getX(newIndex);
                    mInitialTouchY = event.getY(newIndex);
                }
                break;

            case MotionEvent.ACTION_MOVE:
                final float h = y - mInitialTouchY;
                trackMovement(event);
                if (mQsTracking) {

                    // Already tracking because onOverscrolled was called. We need to update here
                    // so we don't stop for a frame until the next touch event gets handled in
                    // onTouchEvent.
                    setQsExpansion(h + mInitialHeightOnTouch);
                    trackMovement(event);
                    mIntercepting = false;
                    return true;
                }
                if (Math.abs(h) > mTouchSlop && Math.abs(h) > Math.abs(x - mInitialTouchX)
                        && shouldQuickSettingsIntercept(mInitialTouchX, mInitialTouchY, h)) {
                    mQsTracking = true;
                    onQsExpansionStarted();
                    mInitialHeightOnTouch = mQsExpansionHeight;
                    mInitialTouchY = y;
                    mInitialTouchX = x;
                    mIntercepting = false;
                    mNotificationStackScroller.removeLongPressCallback();
                    return true;
                }
                break;

            case MotionEvent.ACTION_CANCEL:
            case MotionEvent.ACTION_UP:
                trackMovement(event);
                if (mQsTracking) {
                    flingQsWithCurrentVelocity(
                            event.getActionMasked() == MotionEvent.ACTION_CANCEL);
                    mQsTracking = false;
                }
                mIntercepting = false;
                break;
        }
        return super.onInterceptTouchEvent(event);
    }

    @Override
    protected boolean isInContentBounds(float x, float y) {
        float yTransformed = y - mNotificationStackScroller.getY();
        float stackScrollerX = mNotificationStackScroller.getX();
        return mNotificationStackScroller.isInContentBounds(yTransformed) && stackScrollerX < x
                && x < stackScrollerX + mNotificationStackScroller.getWidth();
    }

    private void resetDownStates(MotionEvent event) {
        if (event.getActionMasked() == MotionEvent.ACTION_DOWN) {
            mOnlyAffordanceInThisMotion = false;
            mQsTouchAboveFalsingThreshold = mQsFullyExpanded;
        }
    }

    @Override
    public void requestDisallowInterceptTouchEvent(boolean disallowIntercept) {

        // Block request when interacting with the scroll view so we can still intercept the
        // scrolling when QS is expanded.
        if (mScrollView.isHandlingTouchEvent()) {
            return;
        }
        super.requestDisallowInterceptTouchEvent(disallowIntercept);
    }

    private void flingQsWithCurrentVelocity(boolean isCancelMotionEvent) {
        float vel = getCurrentVelocity();
        flingSettings(vel, flingExpandsQs(vel) && !isCancelMotionEvent);
    }

    private boolean flingExpandsQs(float vel) {
        if (isBelowFalsingThreshold()) {
            return false;
        }
        if (Math.abs(vel) < mFlingAnimationUtils.getMinVelocityPxPerSecond()) {
            return getQsExpansionFraction() > 0.5f;
        } else {
            return vel > 0;
        }
    }

    private boolean isBelowFalsingThreshold() {
        return !mQsTouchAboveFalsingThreshold && mStatusBarState == StatusBarState.KEYGUARD;
    }

    private float getQsExpansionFraction() {
        return Math.min(1f, (mQsExpansionHeight - mQsMinExpansionHeight)
                / (getTempQsMaxExpansion() - mQsMinExpansionHeight));
    }

    @Override
    public boolean onTouchEvent(MotionEvent event) {
        if (mBlockTouches) {
            return false;
        }
        resetDownStates(event);
        if ((!mIsExpanding || mHintAnimationRunning)
                && !mQsExpanded
                && mStatusBar.getBarState() != StatusBarState.SHADE) {
            mAfforanceHelper.onTouchEvent(event);
        }
        if (mOnlyAffordanceInThisMotion) {
            return true;
        }
        if (event.getActionMasked() == MotionEvent.ACTION_DOWN && getExpandedFraction() == 1f
                && mStatusBar.getBarState() != StatusBarState.KEYGUARD && !mQsExpanded
                && mQsExpansionEnabled) {

            // Down in the empty area while fully expanded - go to QS.
            mQsTracking = true;
            mConflictingQsExpansionGesture = true;
            onQsExpansionStarted();
            mInitialHeightOnTouch = mQsExpansionHeight;
            mInitialTouchY = event.getX();
            mInitialTouchX = event.getY();
        }
        if (mExpandedHeight != 0) {
            handleQsDown(event);
        }
        if (!mTwoFingerQsExpand && mQsTracking) {
            onQsTouch(event);
            if (!mConflictingQsExpansionGesture) {
                return true;
            }
        }
        if (event.getActionMasked() == MotionEvent.ACTION_CANCEL
                || event.getActionMasked() == MotionEvent.ACTION_UP) {
            mConflictingQsExpansionGesture = false;
        }
        if (event.getActionMasked() == MotionEvent.ACTION_DOWN && mExpandedHeight == 0
                && mQsExpansionEnabled) {
            mTwoFingerQsExpandPossible = true;
        }
        if (mTwoFingerQsExpandPossible && event.getActionMasked() == MotionEvent.ACTION_POINTER_DOWN
                && event.getPointerCount() == 2
                && event.getY(event.getActionIndex()) < mStatusBarMinHeight) {
            mTwoFingerQsExpand = true;
            requestPanelHeightUpdate();

            // Normally, we start listening when the panel is expanded, but here we need to start
            // earlier so the state is already up to date when dragging down.
            setListening(true);
        }
        super.onTouchEvent(event);
        return true;
    }

    private boolean isInQsArea(float x, float y) {
        return (x >= mScrollView.getLeft() && x <= mScrollView.getRight()) &&
                (y <= mNotificationStackScroller.getBottomMostNotificationBottom()
                || y <= mQsContainer.getY() + mQsContainer.getHeight());
    }

    private void handleQsDown(MotionEvent event) {
        if (event.getActionMasked() == MotionEvent.ACTION_DOWN
                && shouldQuickSettingsIntercept(event.getX(), event.getY(), -1)) {
            mQsTracking = true;
            onQsExpansionStarted();
            mInitialHeightOnTouch = mQsExpansionHeight;
            mInitialTouchY = event.getX();
            mInitialTouchX = event.getY();

            // If we interrupt an expansion gesture here, make sure to update the state correctly.
            if (mIsExpanding) {
                onExpandingFinished();
            }
        }
    }

    @Override
    protected boolean flingExpands(float vel, float vectorVel) {
        boolean expands = super.flingExpands(vel, vectorVel);

        // If we are already running a QS expansion, make sure that we keep the panel open.
        if (mQsExpansionAnimator != null) {
            expands = true;
        }
        return expands;
    }

    @Override
    protected boolean hasConflictingGestures() {
        return mStatusBar.getBarState() != StatusBarState.SHADE;
    }

    private void onQsTouch(MotionEvent event) {
        int pointerIndex = event.findPointerIndex(mTrackingPointer);
        if (pointerIndex < 0) {
            pointerIndex = 0;
            mTrackingPointer = event.getPointerId(pointerIndex);
        }
        final float y = event.getY(pointerIndex);
        final float x = event.getX(pointerIndex);

        switch (event.getActionMasked()) {
            case MotionEvent.ACTION_DOWN:
                mQsTracking = true;
                mInitialTouchY = y;
                mInitialTouchX = x;
                onQsExpansionStarted();
                mInitialHeightOnTouch = mQsExpansionHeight;
                initVelocityTracker();
                trackMovement(event);
                break;

            case MotionEvent.ACTION_POINTER_UP:
                final int upPointer = event.getPointerId(event.getActionIndex());
                if (mTrackingPointer == upPointer) {
                    // gesture is ongoing, find a new pointer to track
                    final int newIndex = event.getPointerId(0) != upPointer ? 0 : 1;
                    final float newY = event.getY(newIndex);
                    final float newX = event.getX(newIndex);
                    mTrackingPointer = event.getPointerId(newIndex);
                    mInitialHeightOnTouch = mQsExpansionHeight;
                    mInitialTouchY = newY;
                    mInitialTouchX = newX;
                }
                break;

            case MotionEvent.ACTION_MOVE:
                final float h = y - mInitialTouchY;
                setQsExpansion(h + mInitialHeightOnTouch);
                if (h >= getFalsingThreshold()) {
                    mQsTouchAboveFalsingThreshold = true;
                }
                trackMovement(event);
                break;

            case MotionEvent.ACTION_UP:
            case MotionEvent.ACTION_CANCEL:
                mQsTracking = false;
                mTrackingPointer = -1;
                trackMovement(event);
                float fraction = getQsExpansionFraction();
                if ((fraction != 0f || y >= mInitialTouchY)
                        && (fraction != 1f || y <= mInitialTouchY)) {
                    flingQsWithCurrentVelocity(
                            event.getActionMasked() == MotionEvent.ACTION_CANCEL);
                } else {
                    mScrollYOverride = -1;
                }
                if (mVelocityTracker != null) {
                    mVelocityTracker.recycle();
                    mVelocityTracker = null;
                }
                break;
        }
    }

    private int getFalsingThreshold() {
        float factor = mStatusBar.isScreenOnComingFromTouch() ? 1.5f : 1.0f;
        return (int) (mQsFalsingThreshold * factor);
    }

    @Override
    public void onOverscrolled(float lastTouchX, float lastTouchY, int amount) {
        if (mIntercepting && shouldQuickSettingsIntercept(lastTouchX, lastTouchY,
                -1 /* yDiff: Not relevant here */)) {
            mQsTracking = true;
            onQsExpansionStarted(amount);
            mInitialHeightOnTouch = mQsExpansionHeight;
            mInitialTouchY = mLastTouchY;
            mInitialTouchX = mLastTouchX;
        }
    }

    @Override
    public void onOverscrollTopChanged(float amount, boolean isRubberbanded) {
        cancelAnimation();
        if (!mQsExpansionEnabled) {
            amount = 0f;
        }
        float rounded = amount >= 1f ? amount : 0f;
        mStackScrollerOverscrolling = rounded != 0f && isRubberbanded;
        mQsExpansionFromOverscroll = rounded != 0f;
        mLastOverscroll = rounded;
        updateQsState();
        setQsExpansion(mQsMinExpansionHeight + rounded);
    }

    @Override
    public void flingTopOverscroll(float velocity, boolean open) {
        mLastOverscroll = 0f;
        setQsExpansion(mQsExpansionHeight);
        flingSettings(!mQsExpansionEnabled && open ? 0f : velocity, open && mQsExpansionEnabled,
                new Runnable() {
            @Override
            public void run() {
                mStackScrollerOverscrolling = false;
                mQsExpansionFromOverscroll = false;
                updateQsState();
            }
        });
    }

    private void onQsExpansionStarted() {
        onQsExpansionStarted(0);
    }

    private void onQsExpansionStarted(int overscrollAmount) {
        cancelAnimation();

        // Reset scroll position and apply that position to the expanded height.
        float height = mQsExpansionHeight - mScrollView.getScrollY() - overscrollAmount;
        if (mScrollView.getScrollY() != 0) {
            mScrollYOverride = mScrollView.getScrollY();
        }
        mScrollView.scrollTo(0, 0);
        setQsExpansion(height);
        requestPanelHeightUpdate();
    }

    private void setQsExpanded(boolean expanded) {
        boolean changed = mQsExpanded != expanded;
        if (changed) {
            mQsExpanded = expanded;
            updateQsState();
            requestPanelHeightUpdate();
            mNotificationStackScroller.setInterceptDelegateEnabled(expanded);
            mStatusBar.setQsExpanded(expanded);
            mQsPanel.setExpanded(expanded);
        }
    }

    public void setBarState(int statusBarState, boolean keyguardFadingAway,
            boolean goingToFullShade) {
        boolean keyguardShowing = statusBarState == StatusBarState.KEYGUARD
                || statusBarState == StatusBarState.SHADE_LOCKED;
        if (!mKeyguardShowing && keyguardShowing) {
            setQsTranslation(mQsExpansionHeight);
            mHeader.setTranslationY(0f);
        }
        setKeyguardStatusViewVisibility(statusBarState, keyguardFadingAway, goingToFullShade);
        setKeyguardBottomAreaVisibility(statusBarState, goingToFullShade);
        if (goingToFullShade) {
            animateKeyguardStatusBarOut();
        } else {
            mKeyguardStatusBar.setAlpha(1f);
            mKeyguardStatusBar.setVisibility(keyguardShowing ? View.VISIBLE : View.INVISIBLE);
        }
        mStatusBarState = statusBarState;
        mKeyguardShowing = keyguardShowing;
        updateQsState();
        if (goingToFullShade) {
            animateHeaderSlidingIn();
        }
    }

    private final Runnable mAnimateKeyguardStatusViewInvisibleEndRunnable = new Runnable() {
        @Override
        public void run() {
            mKeyguardStatusViewAnimating = false;
            mKeyguardStatusView.setVisibility(View.GONE);
        }
    };

    private final Runnable mAnimateKeyguardStatusViewVisibleEndRunnable = new Runnable() {
        @Override
        public void run() {
            mKeyguardStatusViewAnimating = false;
        }
    };

    private final Animator.AnimatorListener mAnimateHeaderSlidingInListener
            = new AnimatorListenerAdapter() {
        @Override
        public void onAnimationEnd(Animator animation) {
            mHeaderAnimatingIn = false;
            mQsContainerAnimator = null;
            mQsContainer.removeOnLayoutChangeListener(mQsContainerAnimatorUpdater);
        }
    };

    private final OnLayoutChangeListener mQsContainerAnimatorUpdater
            = new OnLayoutChangeListener() {
        @Override
        public void onLayoutChange(View v, int left, int top, int right, int bottom, int oldLeft,
                int oldTop, int oldRight, int oldBottom) {
            int oldHeight = oldBottom - oldTop;
            int height = bottom - top;
            if (height != oldHeight && mQsContainerAnimator != null) {
                PropertyValuesHolder[] values = mQsContainerAnimator.getValues();
                float newEndValue = mHeader.getCollapsedHeight() + mQsPeekHeight - height - top;
                float newStartValue = -height - top;
                values[0].setFloatValues(newStartValue, newEndValue);
                mQsContainerAnimator.setCurrentPlayTime(mQsContainerAnimator.getCurrentPlayTime());
            }
        }
    };

    private final ViewTreeObserver.OnPreDrawListener mStartHeaderSlidingIn
            = new ViewTreeObserver.OnPreDrawListener() {
        @Override
        public boolean onPreDraw() {
            getViewTreeObserver().removeOnPreDrawListener(this);
            mHeader.setTranslationY(-mHeader.getCollapsedHeight() - mQsPeekHeight);
            mHeader.animate()
                    .translationY(0f)
                    .setStartDelay(mStatusBar.calculateGoingToFullShadeDelay())
                    .setDuration(StackStateAnimator.ANIMATION_DURATION_GO_TO_FULL_SHADE)
                    .setInterpolator(mFastOutSlowInInterpolator)
                    .start();
            mQsContainer.setY(-mQsContainer.getHeight());
            mQsContainerAnimator = ObjectAnimator.ofFloat(mQsContainer, View.TRANSLATION_Y,
                    mQsContainer.getTranslationY(),
                    mHeader.getCollapsedHeight() + mQsPeekHeight - mQsContainer.getHeight()
                            - mQsContainer.getTop());
            mQsContainerAnimator.setStartDelay(mStatusBar.calculateGoingToFullShadeDelay());
            mQsContainerAnimator.setDuration(StackStateAnimator.ANIMATION_DURATION_GO_TO_FULL_SHADE);
            mQsContainerAnimator.setInterpolator(mFastOutSlowInInterpolator);
            mQsContainerAnimator.addListener(mAnimateHeaderSlidingInListener);
            mQsContainerAnimator.start();
            mQsContainer.addOnLayoutChangeListener(mQsContainerAnimatorUpdater);
            return true;
        }
    };
    
    private void animateHeaderSlidingIn() {
        mHeaderAnimatingIn = true;
        getViewTreeObserver().addOnPreDrawListener(mStartHeaderSlidingIn);

    }

    private final Runnable mAnimateKeyguardStatusBarInvisibleEndRunnable = new Runnable() {
        @Override
        public void run() {
            mKeyguardStatusBar.setVisibility(View.INVISIBLE);
            mKeyguardStatusBar.setAlpha(1f);
            mKeyguardStatusBarAnimateAlpha = 1f;
        }
    };

    private void animateKeyguardStatusBarOut() {
        mKeyguardStatusBar.animate()
                .alpha(0f)
                .setStartDelay(mStatusBar.getKeyguardFadingAwayDelay())
                .setDuration(mStatusBar.getKeyguardFadingAwayDuration()/2)
                .setInterpolator(PhoneStatusBar.ALPHA_OUT)
                .setUpdateListener(mStatusBarAnimateAlphaListener)
                .withEndAction(mAnimateKeyguardStatusBarInvisibleEndRunnable)
                .start();
    }

    private final ValueAnimator.AnimatorUpdateListener mStatusBarAnimateAlphaListener =
            new ValueAnimator.AnimatorUpdateListener() {
        @Override
        public void onAnimationUpdate(ValueAnimator animation) {
            mKeyguardStatusBarAnimateAlpha = mKeyguardStatusBar.getAlpha();
        }
    };

    private void animateKeyguardStatusBarIn() {
        mKeyguardStatusBar.setVisibility(View.VISIBLE);
        mKeyguardStatusBar.setAlpha(0f);
        mKeyguardStatusBar.animate()
                .alpha(1f)
                .setStartDelay(0)
                .setDuration(DOZE_ANIMATION_DURATION)
                .setInterpolator(mDozeAnimationInterpolator)
                .setUpdateListener(mStatusBarAnimateAlphaListener)
                .start();
    }

    private final Runnable mAnimateKeyguardBottomAreaInvisibleEndRunnable = new Runnable() {
        @Override
        public void run() {
            mKeyguardBottomArea.setVisibility(View.GONE);
        }
    };

    private void setKeyguardBottomAreaVisibility(int statusBarState,
            boolean goingToFullShade) {
        if (goingToFullShade) {
            mKeyguardBottomArea.animate().cancel();
            mKeyguardBottomArea.animate()
                    .alpha(0f)
                    .setStartDelay(mStatusBar.getKeyguardFadingAwayDelay())
                    .setDuration(mStatusBar.getKeyguardFadingAwayDuration()/2)
                    .setInterpolator(PhoneStatusBar.ALPHA_OUT)
                    .withEndAction(mAnimateKeyguardBottomAreaInvisibleEndRunnable)
                    .start();
        } else if (statusBarState == StatusBarState.KEYGUARD
                || statusBarState == StatusBarState.SHADE_LOCKED) {
            mKeyguardBottomArea.animate().cancel();
            mKeyguardBottomArea.setVisibility(View.VISIBLE);
            mKeyguardBottomArea.setAlpha(1f);
        } else {
            mKeyguardBottomArea.animate().cancel();
            mKeyguardBottomArea.setVisibility(View.GONE);
            mKeyguardBottomArea.setAlpha(1f);
        }
    }

    private void setKeyguardStatusViewVisibility(int statusBarState, boolean keyguardFadingAway,
            boolean goingToFullShade) {
        if ((!keyguardFadingAway && mStatusBarState == StatusBarState.KEYGUARD
                && statusBarState != StatusBarState.KEYGUARD) || goingToFullShade) {
            mKeyguardStatusView.animate().cancel();
            mKeyguardStatusViewAnimating = true;
            mKeyguardStatusView.animate()
                    .alpha(0f)
                    .setStartDelay(0)
                    .setDuration(160)
                    .setInterpolator(PhoneStatusBar.ALPHA_OUT)
                    .withEndAction(mAnimateKeyguardStatusViewInvisibleEndRunnable);
            if (keyguardFadingAway) {
                mKeyguardStatusView.animate()
                        .setStartDelay(mStatusBar.getKeyguardFadingAwayDelay())
                        .setDuration(mStatusBar.getKeyguardFadingAwayDuration()/2)
                        .start();
            }
        } else if (mStatusBarState == StatusBarState.SHADE_LOCKED
                && statusBarState == StatusBarState.KEYGUARD) {
            mKeyguardStatusView.animate().cancel();
            mKeyguardStatusView.setVisibility(View.VISIBLE);
            mKeyguardStatusViewAnimating = true;
            mKeyguardStatusView.setAlpha(0f);
            mKeyguardStatusView.animate()
                    .alpha(1f)
                    .setStartDelay(0)
                    .setDuration(320)
                    .setInterpolator(PhoneStatusBar.ALPHA_IN)
                    .withEndAction(mAnimateKeyguardStatusViewVisibleEndRunnable);
        } else if (statusBarState == StatusBarState.KEYGUARD) {
            mKeyguardStatusView.animate().cancel();
            mKeyguardStatusViewAnimating = false;
            mKeyguardStatusView.setVisibility(View.VISIBLE);
            mKeyguardStatusView.setAlpha(1f);
        } else {
            mKeyguardStatusView.animate().cancel();
            mKeyguardStatusViewAnimating = false;
            mKeyguardStatusView.setVisibility(View.GONE);
            mKeyguardStatusView.setAlpha(1f);
        }
    }

    private void updateQsState() {
        boolean expandVisually = mQsExpanded || mStackScrollerOverscrolling;
        mHeader.setVisibility((mQsExpanded || !mKeyguardShowing) ? View.VISIBLE : View.INVISIBLE);
        mHeader.setExpanded(mKeyguardShowing || (mQsExpanded && !mStackScrollerOverscrolling));
        mNotificationStackScroller.setScrollingEnabled(
                mStatusBarState != StatusBarState.KEYGUARD && (!mQsExpanded
                        || mQsExpansionFromOverscroll));
        if (!getResources().getBoolean(R.bool.config_showTaskManagerSwitcher)) {
            mQsPanel.setVisibility(expandVisually ? View.VISIBLE : View.INVISIBLE);
        }
        mQsContainer.setVisibility(
                mKeyguardShowing && !expandVisually ? View.INVISIBLE : View.VISIBLE);
        mScrollView.setTouchEnabled(mQsExpanded);
        updateEmptyShadeView();
        mQsNavbarScrim.setVisibility(mStatusBarState == StatusBarState.SHADE && mQsExpanded
                && !mStackScrollerOverscrolling && mQsScrimEnabled
                        ? View.VISIBLE
                        : View.INVISIBLE);
        if (mKeyguardUserSwitcher != null && mQsExpanded && !mStackScrollerOverscrolling) {
            mKeyguardUserSwitcher.hideIfNotSimple(true /* animate */);
        }
    }

    private void setQsExpansion(float height) {
        height = Math.min(Math.max(height, mQsMinExpansionHeight), mQsMaxExpansionHeight);
        mQsFullyExpanded = height == mQsMaxExpansionHeight;
        if (height > mQsMinExpansionHeight && !mQsExpanded && !mStackScrollerOverscrolling) {
            setQsExpanded(true);
        } else if (height <= mQsMinExpansionHeight && mQsExpanded) {
            setQsExpanded(false);
            if (mLastAnnouncementWasQuickSettings && !mTracking) {
                announceForAccessibility(getKeyguardOrLockScreenString());
                mLastAnnouncementWasQuickSettings = false;
            }
        }
        mQsExpansionHeight = height;
        mHeader.setExpansion(getHeaderExpansionFraction());
        setQsTranslation(height);
        requestScrollerTopPaddingUpdate(false /* animate */);
        updateNotificationScrim(height);
        if (mKeyguardShowing) {
            updateHeaderKeyguard();
        }
        if (mStatusBarState == StatusBarState.SHADE && mQsExpanded
                && !mStackScrollerOverscrolling && mQsScrimEnabled) {
            mQsNavbarScrim.setAlpha(getQsExpansionFraction());
        }

        // Upon initialisation when we are not layouted yet we don't want to announce that we are
        // fully expanded, hence the != 0.0f check.
        if (height != 0.0f && mQsFullyExpanded && !mLastAnnouncementWasQuickSettings) {
            announceForAccessibility(getContext().getString(
                    R.string.accessibility_desc_quick_settings));
            mLastAnnouncementWasQuickSettings = true;
        }
        if (DEBUG) {
            invalidate();
        }
    }

    private String getKeyguardOrLockScreenString() {
        if (mStatusBarState == StatusBarState.KEYGUARD) {
            return getContext().getString(R.string.accessibility_desc_lock_screen);
        } else {
            return getContext().getString(R.string.accessibility_desc_notification_shade);
        }
    }

    private void updateNotificationScrim(float height) {
        int startDistance = mQsMinExpansionHeight + mNotificationScrimWaitDistance;
        float progress = (height - startDistance) / (mQsMaxExpansionHeight - startDistance);
        progress = Math.max(0.0f, Math.min(progress, 1.0f));
    }

    private float getHeaderExpansionFraction() {
        if (!mKeyguardShowing) {
            return getQsExpansionFraction();
        } else {
            return 1f;
        }
    }

    private void setQsTranslation(float height) {
        if (!mHeaderAnimatingIn) {
            mQsContainer.setY(height - mQsContainer.getDesiredHeight() + getHeaderTranslation());
        }
        if (mKeyguardShowing) {
            mHeader.setY(interpolate(getQsExpansionFraction(), -mHeader.getHeight(), 0));
        }
    }

    private float calculateQsTopPadding() {
        if (mKeyguardShowing
                && (mTwoFingerQsExpand || mIsExpanding && mQsExpandedWhenExpandingStarted)) {

            // Either QS pushes the notifications down when fully expanded, or QS is fully above the
            // notifications (mostly on tablets). maxNotifications denotes the normal top padding
            // on Keyguard, maxQs denotes the top padding from the quick settings panel. We need to
            // take the maximum and linearly interpolate with the panel expansion for a nice motion.
            int maxNotifications = mClockPositionResult.stackScrollerPadding
                    - mClockPositionResult.stackScrollerPaddingAdjustment
                    - mNotificationTopPadding;
            int maxQs = getTempQsMaxExpansion();
            int max = mStatusBarState == StatusBarState.KEYGUARD
                    ? Math.max(maxNotifications, maxQs)
                    : maxQs;
            return (int) interpolate(getExpandedFraction(),
                    mQsMinExpansionHeight, max);
        } else if (mQsSizeChangeAnimator != null) {
            return (int) mQsSizeChangeAnimator.getAnimatedValue();
        } else if (mKeyguardShowing && mScrollYOverride == -1) {

            // We can only do the smoother transition on Keyguard when we also are not collapsing
            // from a scrolled quick settings.
            return interpolate(getQsExpansionFraction(),
                    mNotificationStackScroller.getIntrinsicPadding() - mNotificationTopPadding,
                    mQsMaxExpansionHeight);
        } else {
            return mQsExpansionHeight;
        }
    }

    private void requestScrollerTopPaddingUpdate(boolean animate) {
        mNotificationStackScroller.updateTopPadding(calculateQsTopPadding(),
                mScrollView.getScrollY(),
                mAnimateNextTopPaddingChange || animate,
                mKeyguardShowing
                        && (mTwoFingerQsExpand || mIsExpanding && mQsExpandedWhenExpandingStarted));
        mAnimateNextTopPaddingChange = false;
    }

    private void trackMovement(MotionEvent event) {
        if (mVelocityTracker != null) mVelocityTracker.addMovement(event);
        mLastTouchX = event.getX();
        mLastTouchY = event.getY();
    }

    private void initVelocityTracker() {
        if (mVelocityTracker != null) {
            mVelocityTracker.recycle();
        }
        mVelocityTracker = VelocityTracker.obtain();
    }

    private float getCurrentVelocity() {
        if (mVelocityTracker == null) {
            return 0;
        }
        mVelocityTracker.computeCurrentVelocity(1000);
        return mVelocityTracker.getYVelocity();
    }

    private void cancelAnimation() {
        if (mQsExpansionAnimator != null) {
            mQsExpansionAnimator.cancel();
        }
    }

    private void flingSettings(float vel, boolean expand) {
        flingSettings(vel, expand, null);
    }

    private void flingSettings(float vel, boolean expand, final Runnable onFinishRunnable) {
        float target = expand ? mQsMaxExpansionHeight : mQsMinExpansionHeight;
        if (target == mQsExpansionHeight) {
            mScrollYOverride = -1;
            if (onFinishRunnable != null) {
                onFinishRunnable.run();
            }
            return;
        }
        boolean belowFalsingThreshold = isBelowFalsingThreshold();
        if (belowFalsingThreshold) {
            vel = 0;
        }
        mScrollView.setBlockFlinging(true);
        ValueAnimator animator = ValueAnimator.ofFloat(mQsExpansionHeight, target);
        mFlingAnimationUtils.apply(animator, mQsExpansionHeight, target, vel);
        if (belowFalsingThreshold) {
            animator.setDuration(350);
        }
        animator.addUpdateListener(new ValueAnimator.AnimatorUpdateListener() {
            @Override
            public void onAnimationUpdate(ValueAnimator animation) {
                setQsExpansion((Float) animation.getAnimatedValue());
            }
        });
        animator.addListener(new AnimatorListenerAdapter() {
            @Override
            public void onAnimationEnd(Animator animation) {
                mScrollView.setBlockFlinging(false);
                mScrollYOverride = -1;
                mQsExpansionAnimator = null;
                if (onFinishRunnable != null) {
                    onFinishRunnable.run();
                }
            }
        });
        animator.start();
        mQsExpansionAnimator = animator;
        mQsAnimatorExpand = expand;
    }

    /**
     * @return Whether we should intercept a gesture to open Quick Settings.
     */
    private boolean shouldQuickSettingsIntercept(float x, float y, float yDiff) {
        if (!mQsExpansionEnabled) {
            return false;
        }
        View header = mKeyguardShowing ? mKeyguardStatusBar : mHeader;
        boolean onHeader = x >= header.getLeft() && x <= header.getRight()
                && y >= header.getTop() && y <= header.getBottom();
        if (mQsExpanded) {
            return onHeader || (mScrollView.isScrolledToBottom() && yDiff < 0) && isInQsArea(x, y);
        } else {
            return onHeader;
        }
    }

    public void setTaskManagerVisibility(boolean mTaskManagerShowing) {
        if (getResources().getBoolean(R.bool.config_showTaskManagerSwitcher)) {
            cancelAnimation();
            boolean expandVisually = mQsExpanded || mStackScrollerOverscrolling;
            mQsPanel.setVisibility(expandVisually && !mTaskManagerShowing
                    ? View.VISIBLE : View.GONE);
            mTaskManagerPanel.setVisibility(expandVisually && mTaskManagerShowing
                    ? View.VISIBLE : View.GONE);
        }
    }

    @Override
    protected boolean isScrolledToBottom() {
        if (!isInSettings()) {
            return mStatusBar.getBarState() == StatusBarState.KEYGUARD
                    || mNotificationStackScroller.isScrolledToBottom();
        } else {
            return mScrollView.isScrolledToBottom();
        }
    }

    @Override
    protected int getMaxPanelHeight() {
        int min = mStatusBarMinHeight;
        if (mStatusBar.getBarState() != StatusBarState.KEYGUARD
                && mNotificationStackScroller.getNotGoneChildCount() == 0) {
            int minHeight = (int) ((mQsMinExpansionHeight + getOverExpansionAmount())
                    * HEADER_RUBBERBAND_FACTOR);
            min = Math.max(min, minHeight);
        }
        int maxHeight;
        if (mTwoFingerQsExpand || mQsExpanded || mIsExpanding && mQsExpandedWhenExpandingStarted) {
            maxHeight = calculatePanelHeightQsExpanded();
        } else {
            maxHeight = calculatePanelHeightShade();
        }
        maxHeight = Math.max(maxHeight, min);
        return maxHeight;
    }

    private boolean isInSettings() {
        return mQsExpanded;
    }

    @Override
    protected void onHeightUpdated(float expandedHeight) {
        if (!mQsExpanded || mTwoFingerQsExpand || mIsExpanding && mQsExpandedWhenExpandingStarted) {
            positionClockAndNotifications();
        }
        if (mTwoFingerQsExpand || mQsExpanded && !mQsTracking && mQsExpansionAnimator == null
                && !mQsExpansionFromOverscroll) {
            float t;
            if (mKeyguardShowing) {

                // On Keyguard, interpolate the QS expansion linearly to the panel expansion
                t = expandedHeight / getMaxPanelHeight();
            } else {

<<<<<<< HEAD
            // set quick settings panel view max expansion if it does
            // not reach the notification position when keyguard showing
            if (getResources().getBoolean(R.bool.config_showTaskManagerSwitcher)
                    && (expandedHeight <= panelHeightQsCollapsed
                    || panelHeightQsExpanded <= panelHeightQsCollapsed)) {
                t = 1f;
            }

=======
                // In Shade, interpolate linearly such that QS is closed whenever panel height is
                // minimum QS expansion + minStackHeight
                float panelHeightQsCollapsed = mNotificationStackScroller.getIntrinsicPadding()
                        + mNotificationStackScroller.getMinStackHeight();
                float panelHeightQsExpanded = calculatePanelHeightQsExpanded();
                t = (expandedHeight - panelHeightQsCollapsed)
                        / (panelHeightQsExpanded - panelHeightQsCollapsed);
            }
>>>>>>> 23a90283
            setQsExpansion(mQsMinExpansionHeight
                    + t * (getTempQsMaxExpansion() - mQsMinExpansionHeight));
        }
        mNotificationStackScroller.setStackHeight(expandedHeight);
        updateHeader();
        updateUnlockIcon();
        updateNotificationTranslucency();
        if (DEBUG) {
            invalidate();
        }
    }

    /**
     * @return a temporary override of {@link #mQsMaxExpansionHeight}, which is needed when
     *         collapsing QS / the panel when QS was scrolled
     */
    private int getTempQsMaxExpansion() {
        int qsTempMaxExpansion = mQsMaxExpansionHeight;
        if (mScrollYOverride != -1) {
            qsTempMaxExpansion -= mScrollYOverride;
        }
        return qsTempMaxExpansion;
    }

    private int calculatePanelHeightShade() {
        int emptyBottomMargin = mNotificationStackScroller.getEmptyBottomMargin();
        int maxHeight = mNotificationStackScroller.getHeight() - emptyBottomMargin
                - mTopPaddingAdjustment;
        maxHeight += mNotificationStackScroller.getTopPaddingOverflow();
        return maxHeight;
    }

    private int calculatePanelHeightQsExpanded() {
        float notificationHeight = mNotificationStackScroller.getHeight()
                - mNotificationStackScroller.getEmptyBottomMargin()
                - mNotificationStackScroller.getTopPadding();

        // When only empty shade view is visible in QS collapsed state, simulate that we would have
        // it in expanded QS state as well so we don't run into troubles when fading the view in/out
        // and expanding/collapsing the whole panel from/to quick settings.
        if (mNotificationStackScroller.getNotGoneChildCount() == 0
                && mShadeEmpty) {
            notificationHeight = mNotificationStackScroller.getEmptyShadeViewHeight()
                    + mNotificationStackScroller.getBottomStackPeekSize()
                    + mNotificationStackScroller.getCollapseSecondCardPadding();
        }
        int maxQsHeight = mQsMaxExpansionHeight;

        // If an animation is changing the size of the QS panel, take the animated value.
        if (mQsSizeChangeAnimator != null) {
            maxQsHeight = (int) mQsSizeChangeAnimator.getAnimatedValue();
        }
        float totalHeight = Math.max(
                maxQsHeight + mNotificationStackScroller.getNotificationTopPadding(),
                mStatusBarState == StatusBarState.KEYGUARD
                        ? mClockPositionResult.stackScrollerPadding - mTopPaddingAdjustment
                        : 0)
                + notificationHeight;
        if (totalHeight > mNotificationStackScroller.getHeight()) {
            float fullyCollapsedHeight = maxQsHeight
                    + mNotificationStackScroller.getMinStackHeight()
                    + mNotificationStackScroller.getNotificationTopPadding()
                    - getScrollViewScrollY();
            totalHeight = Math.max(fullyCollapsedHeight, mNotificationStackScroller.getHeight());
        }
        return (int) totalHeight;
    }

    private int getScrollViewScrollY() {
        if (mScrollYOverride != -1 && !mQsTracking) {
            return mScrollYOverride;
        } else {
            return mScrollView.getScrollY();
        }
    }
    private void updateNotificationTranslucency() {
        float alpha = (getNotificationsTopY() + mNotificationStackScroller.getItemHeight())
                / (mQsMinExpansionHeight + mNotificationStackScroller.getBottomStackPeekSize()
                        - mNotificationStackScroller.getCollapseSecondCardPadding());
        alpha = Math.max(0, Math.min(alpha, 1));
        alpha = (float) Math.pow(alpha, 0.75);
        if (alpha != 1f && mNotificationStackScroller.getLayerType() != LAYER_TYPE_HARDWARE) {
            mNotificationStackScroller.setLayerType(LAYER_TYPE_HARDWARE, null);
        } else if (alpha == 1f
                && mNotificationStackScroller.getLayerType() == LAYER_TYPE_HARDWARE) {
            mNotificationStackScroller.setLayerType(LAYER_TYPE_NONE, null);
        }
        mNotificationStackScroller.setAlpha(alpha);
    }

    @Override
    protected float getOverExpansionAmount() {
        return mNotificationStackScroller.getCurrentOverScrollAmount(true /* top */);
    }

    @Override
    protected float getOverExpansionPixels() {
        return mNotificationStackScroller.getCurrentOverScrolledPixels(true /* top */);
    }

    private void updateUnlockIcon() {
        if (mStatusBar.getBarState() == StatusBarState.KEYGUARD
                || mStatusBar.getBarState() == StatusBarState.SHADE_LOCKED) {
            boolean active = getMaxPanelHeight() - getExpandedHeight() > mUnlockMoveDistance;
            KeyguardAffordanceView lockIcon = mKeyguardBottomArea.getLockIcon();
            if (active && !mUnlockIconActive && mTracking) {
                lockIcon.setImageAlpha(1.0f, true, 150, mFastOutLinearInterpolator, null);
                lockIcon.setImageScale(LOCK_ICON_ACTIVE_SCALE, true, 150,
                        mFastOutLinearInterpolator);
            } else if (!active && mUnlockIconActive && mTracking) {
                lockIcon.setImageAlpha(KeyguardAffordanceHelper.SWIPE_RESTING_ALPHA_AMOUNT, true,
                        150, mFastOutLinearInterpolator, null);
                lockIcon.setImageScale(1.0f, true, 150,
                        mFastOutLinearInterpolator);
            }
            mUnlockIconActive = active;
        }
    }

    /**
     * Hides the header when notifications are colliding with it.
     */
    private void updateHeader() {
        if (mStatusBar.getBarState() == StatusBarState.KEYGUARD
                || mStatusBar.getBarState() == StatusBarState.SHADE_LOCKED) {
            updateHeaderKeyguard();
        } else {
            updateHeaderShade();
        }

    }

    private void updateHeaderShade() {
        if (!mHeaderAnimatingIn) {
            mHeader.setTranslationY(getHeaderTranslation());
        }
        setQsTranslation(mQsExpansionHeight);
    }

    private float getHeaderTranslation() {
        if (mStatusBar.getBarState() == StatusBarState.KEYGUARD
                || mStatusBar.getBarState() == StatusBarState.SHADE_LOCKED) {
            return 0;
        }
        if (mNotificationStackScroller.getNotGoneChildCount() == 0) {
            if (mExpandedHeight / HEADER_RUBBERBAND_FACTOR >= mQsMinExpansionHeight) {
                return 0;
            } else {
                return mExpandedHeight / HEADER_RUBBERBAND_FACTOR - mQsMinExpansionHeight;
            }
        }
        return Math.min(0, mNotificationStackScroller.getTranslationY()) / HEADER_RUBBERBAND_FACTOR;
    }

    private void updateHeaderKeyguard() {
        float alphaNotifications;
        if (mStatusBar.getBarState() == StatusBarState.KEYGUARD) {

            // When on Keyguard, we hide the header as soon as the top card of the notification
            // stack scroller is close enough (collision distance) to the bottom of the header.
            alphaNotifications = getNotificationsTopY()
                    /
                    (mKeyguardStatusBar.getHeight() + mNotificationsHeaderCollideDistance);
        } else {

            // In SHADE_LOCKED, the top card is already really close to the header. Hide it as
            // soon as we start translating the stack.
            alphaNotifications = getNotificationsTopY() / mKeyguardStatusBar.getHeight();
        }
        alphaNotifications = MathUtils.constrain(alphaNotifications, 0, 1);
        alphaNotifications = (float) Math.pow(alphaNotifications, 0.75);
        float alphaQsExpansion = 1 - Math.min(1, getQsExpansionFraction() * 2);
        mKeyguardStatusBar.setAlpha(Math.min(alphaNotifications, alphaQsExpansion)
                * mKeyguardStatusBarAnimateAlpha);
        mKeyguardBottomArea.setAlpha(Math.min(1 - getQsExpansionFraction(), alphaNotifications));
        setQsTranslation(mQsExpansionHeight);
    }

    private float getNotificationsTopY() {
        if (mNotificationStackScroller.getNotGoneChildCount() == 0) {
            return getExpandedHeight();
        }
        return mNotificationStackScroller.getNotificationsTopY();
    }

    @Override
    protected void onExpandingStarted() {
        super.onExpandingStarted();
        mNotificationStackScroller.onExpansionStarted();
        mIsExpanding = true;
        mQsExpandedWhenExpandingStarted = mQsFullyExpanded;
        if (mQsExpanded) {
            onQsExpansionStarted();
        }
    }

    @Override
    protected void onExpandingFinished() {
        super.onExpandingFinished();
        mNotificationStackScroller.onExpansionStopped();
        mIsExpanding = false;
        mScrollYOverride = -1;
        if (mExpandedHeight == 0f) {
            setListening(false);
        } else {
            setListening(true);
        }
        mTwoFingerQsExpand = false;
        mTwoFingerQsExpandPossible = false;
    }

    private void setListening(boolean listening) {
        mHeader.setListening(listening);
        mKeyguardStatusBar.setListening(listening);
        mQsPanel.setListening(listening);
    }

    @Override
    public void instantExpand() {
        super.instantExpand();
        setListening(true);
    }

    @Override
    protected void setOverExpansion(float overExpansion, boolean isPixels) {
        if (mConflictingQsExpansionGesture || mTwoFingerQsExpand) {
            return;
        }
        if (mStatusBar.getBarState() != StatusBarState.KEYGUARD) {
            mNotificationStackScroller.setOnHeightChangedListener(null);
            if (isPixels) {
                mNotificationStackScroller.setOverScrolledPixels(
                        overExpansion, true /* onTop */, false /* animate */);
            } else {
                mNotificationStackScroller.setOverScrollAmount(
                        overExpansion, true /* onTop */, false /* animate */);
            }
            mNotificationStackScroller.setOnHeightChangedListener(this);
        }
    }

    @Override
    protected void onTrackingStarted() {
        super.onTrackingStarted();
        if (mQsFullyExpanded) {
            mTwoFingerQsExpand = true;
        }
        if (mStatusBar.getBarState() == StatusBarState.KEYGUARD
                || mStatusBar.getBarState() == StatusBarState.SHADE_LOCKED) {
            mAfforanceHelper.animateHideLeftRightIcon();
        }
    }

    @Override
    protected void onTrackingStopped(boolean expand) {
        super.onTrackingStopped(expand);
        if (expand) {
            mNotificationStackScroller.setOverScrolledPixels(
                    0.0f, true /* onTop */, true /* animate */);
        }
        if (expand && (mStatusBar.getBarState() == StatusBarState.KEYGUARD
                || mStatusBar.getBarState() == StatusBarState.SHADE_LOCKED)) {
            if (!mHintAnimationRunning) {
                mAfforanceHelper.reset(true);
            }
        }
        if (!expand && (mStatusBar.getBarState() == StatusBarState.KEYGUARD
                || mStatusBar.getBarState() == StatusBarState.SHADE_LOCKED)) {
            KeyguardAffordanceView lockIcon = mKeyguardBottomArea.getLockIcon();
            lockIcon.setImageAlpha(0.0f, true, 100, mFastOutLinearInterpolator, null);
            lockIcon.setImageScale(2.0f, true, 100, mFastOutLinearInterpolator);
        }
    }

    @Override
    public void onHeightChanged(ExpandableView view) {

        // Block update if we are in quick settings and just the top padding changed
        // (i.e. view == null).
        if (view == null && mQsExpanded) {
            return;
        }
        requestPanelHeightUpdate();
    }

    @Override
    public void onReset(ExpandableView view) {
    }

    @Override
    public void onScrollChanged() {
        if (mQsExpanded) {
            requestScrollerTopPaddingUpdate(false /* animate */);
            requestPanelHeightUpdate();
        }
    }

    @Override
    protected void onConfigurationChanged(Configuration newConfig) {
        super.onConfigurationChanged(newConfig);
        mAfforanceHelper.onConfigurationChanged();
    }

    @Override
    public void onRtlPropertiesChanged(int layoutDirection) {
        if (layoutDirection != mOldLayoutDirection) {
            mAfforanceHelper.onRtlPropertiesChanged();
            mOldLayoutDirection = layoutDirection;
        }
    }

    @Override
    public void onClick(View v) {
        if (v == mHeader) {
            onQsExpansionStarted();
            if (mQsExpanded) {
                flingSettings(0 /* vel */, false /* expand */);
            } else if (mQsExpansionEnabled) {
                flingSettings(0 /* vel */, true /* expand */);
            }
        }
    }

    public void onAnimationToSideStarted(boolean rightPage, float translation, float vel) {
        boolean start = getLayoutDirection() == LAYOUT_DIRECTION_RTL ? rightPage : !rightPage;
        mIsLaunchTransitionRunning = true;
        mLaunchAnimationEndRunnable = null;
        if (start) {
            mKeyguardBottomArea.launchPhone();
        } else {
            mSecureCameraLaunchManager.startSecureCameraLaunch();
        }
        mStatusBar.startLaunchTransitionTimeout();
        mBlockTouches = true;
    }

    @Override
    public void onAnimationToSideEnded() {
        mIsLaunchTransitionRunning = false;
        mIsLaunchTransitionFinished = true;
        if (mLaunchAnimationEndRunnable != null) {
            mLaunchAnimationEndRunnable.run();
            mLaunchAnimationEndRunnable = null;
        }
    }

    @Override
    protected void onEdgeClicked(boolean right) {
        if ((right && getRightIcon().getVisibility() != View.VISIBLE)
                || (!right && getLeftIcon().getVisibility() != View.VISIBLE)
                || isDozing()) {
            return;
        }
        mHintAnimationRunning = true;
        mAfforanceHelper.startHintAnimation(right, new Runnable() {
            @Override
            public void run() {
                mHintAnimationRunning = false;
                mStatusBar.onHintFinished();
            }
        });
        boolean start = getLayoutDirection() == LAYOUT_DIRECTION_RTL ? right : !right;
        if (start) {
            mStatusBar.onPhoneHintStarted();
        } else {
            mStatusBar.onCameraHintStarted();
        }
    }

    @Override
    protected void startUnlockHintAnimation() {
        super.startUnlockHintAnimation();
        startHighlightIconAnimation(getCenterIcon());
    }

    /**
     * Starts the highlight (making it fully opaque) animation on an icon.
     */
    private void startHighlightIconAnimation(final KeyguardAffordanceView icon) {
        icon.setImageAlpha(1.0f, true, KeyguardAffordanceHelper.HINT_PHASE1_DURATION,
                mFastOutSlowInInterpolator, new Runnable() {
                    @Override
                    public void run() {
                        icon.setImageAlpha(KeyguardAffordanceHelper.SWIPE_RESTING_ALPHA_AMOUNT,
                                true, KeyguardAffordanceHelper.HINT_PHASE1_DURATION,
                                mFastOutSlowInInterpolator, null);
                    }
                });
    }

    @Override
    public float getPageWidth() {
        return getWidth();
    }

    @Override
    public void onSwipingStarted() {
        mSecureCameraLaunchManager.onSwipingStarted();
        requestDisallowInterceptTouchEvent(true);
        mOnlyAffordanceInThisMotion = true;
    }

    @Override
    public KeyguardAffordanceView getLeftIcon() {
        return getLayoutDirection() == LAYOUT_DIRECTION_RTL
                ? mKeyguardBottomArea.getCameraView()
                : mKeyguardBottomArea.getPhoneView();
    }

    @Override
    public KeyguardAffordanceView getCenterIcon() {
        return mKeyguardBottomArea.getLockIcon();
    }

    @Override
    public KeyguardAffordanceView getRightIcon() {
        return getLayoutDirection() == LAYOUT_DIRECTION_RTL
                ? mKeyguardBottomArea.getPhoneView()
                : mKeyguardBottomArea.getCameraView();
    }

    @Override
    public View getLeftPreview() {
        return getLayoutDirection() == LAYOUT_DIRECTION_RTL
                ? mKeyguardBottomArea.getCameraPreview()
                : mKeyguardBottomArea.getPhonePreview();
    }

    @Override
    public View getRightPreview() {
        return getLayoutDirection() == LAYOUT_DIRECTION_RTL
                ? mKeyguardBottomArea.getPhonePreview()
                : mKeyguardBottomArea.getCameraPreview();
    }

    @Override
    public float getAffordanceFalsingFactor() {
        return mStatusBar.isScreenOnComingFromTouch() ? 1.5f : 1.0f;
    }

    @Override
    protected float getPeekHeight() {
        if (mNotificationStackScroller.getNotGoneChildCount() > 0) {
            return mNotificationStackScroller.getPeekHeight();
        } else {
            return mQsMinExpansionHeight * HEADER_RUBBERBAND_FACTOR;
        }
    }

    @Override
    protected float getCannedFlingDurationFactor() {
        if (mQsExpanded) {
            return 0.7f;
        } else {
            return 0.6f;
        }
    }

    @Override
    protected boolean fullyExpandedClearAllVisible() {
        return mNotificationStackScroller.isDismissViewNotGone()
                && mNotificationStackScroller.isScrolledToBottom() && !mTwoFingerQsExpand;
    }

    @Override
    protected boolean isClearAllVisible() {
        return mNotificationStackScroller.isDismissViewVisible();
    }

    @Override
    protected int getClearAllHeight() {
        return mNotificationStackScroller.getDismissViewHeight();
    }

    @Override
    protected boolean isTrackingBlocked() {
        return mConflictingQsExpansionGesture && mQsExpanded;
    }

    public void notifyVisibleChildrenChanged() {
        if (mNotificationStackScroller.getNotGoneChildCount() != 0) {
            mReserveNotificationSpace.setVisibility(View.VISIBLE);
        } else {
            mReserveNotificationSpace.setVisibility(View.GONE);
        }
    }

    public boolean isQsExpanded() {
        return mQsExpanded;
    }

    public boolean isQsDetailShowing() {
        return mQsPanel.isShowingDetail();
    }

    public void closeQsDetail() {
        mQsPanel.closeDetail();
    }

    @Override
    public boolean shouldDelayChildPressedState() {
        return true;
    }

    public boolean isLaunchTransitionFinished() {
        return mIsLaunchTransitionFinished;
    }

    public boolean isLaunchTransitionRunning() {
        return mIsLaunchTransitionRunning;
    }

    public void setLaunchTransitionEndRunnable(Runnable r) {
        mLaunchAnimationEndRunnable = r;
    }

    public void setEmptyDragAmount(float amount) {
        float factor = 0.8f;
        if (mNotificationStackScroller.getNotGoneChildCount() > 0) {
            factor = 0.4f;
        } else if (!mStatusBar.hasActiveNotifications()) {
            factor = 0.4f;
        }
        mEmptyDragAmount = amount * factor;
        positionClockAndNotifications();
    }

    private static float interpolate(float t, float start, float end) {
        return (1 - t) * start + t * end;
    }

    public void setDozing(boolean dozing, boolean animate) {
        if (dozing == mDozing) return;
        mDozing = dozing;
        if (mDozing) {
            mKeyguardStatusBar.setVisibility(View.INVISIBLE);
            mKeyguardBottomArea.setVisibility(View.INVISIBLE);
        } else {
            mKeyguardBottomArea.setVisibility(View.VISIBLE);
            mKeyguardStatusBar.setVisibility(View.VISIBLE);
            if (animate) {
                animateKeyguardStatusBarIn();
                mKeyguardBottomArea.startFinishDozeAnimation();
            }
        }
    }

    @Override
    public boolean isDozing() {
        return mDozing;
    }

    public void setShadeEmpty(boolean shadeEmpty) {
        mShadeEmpty = shadeEmpty;
        updateEmptyShadeView();
    }

    private void updateEmptyShadeView() {

        // Hide "No notifications" in QS.
        mNotificationStackScroller.updateEmptyShadeView(mShadeEmpty && !mQsExpanded);
    }

    public void setQsScrimEnabled(boolean qsScrimEnabled) {
        boolean changed = mQsScrimEnabled != qsScrimEnabled;
        mQsScrimEnabled = qsScrimEnabled;
        if (changed) {
            updateQsState();
        }
    }

    public void setKeyguardUserSwitcher(KeyguardUserSwitcher keyguardUserSwitcher) {
        mKeyguardUserSwitcher = keyguardUserSwitcher;
    }

    private final Runnable mUpdateHeader = new Runnable() {
        @Override
        public void run() {
            mHeader.updateEverything();
        }
    };

    public void onScreenTurnedOn() {
        mKeyguardStatusView.refreshTime();
    }

    @Override
    public void onEmptySpaceClicked(float x, float y) {
        onEmptySpaceClick(x);
    }

    @Override
    protected void dispatchDraw(Canvas canvas) {
        super.dispatchDraw(canvas);
        if (DEBUG) {
            Paint p = new Paint();
            p.setColor(Color.RED);
            p.setStrokeWidth(2);
            p.setStyle(Paint.Style.STROKE);
            canvas.drawLine(0, getMaxPanelHeight(), getWidth(), getMaxPanelHeight(), p);
            p.setColor(Color.BLUE);
            canvas.drawLine(0, getExpandedHeight(), getWidth(), getExpandedHeight(), p);
            p.setColor(Color.GREEN);
            canvas.drawLine(0, calculatePanelHeightQsExpanded(), getWidth(),
                    calculatePanelHeightQsExpanded(), p);
            p.setColor(Color.YELLOW);
            canvas.drawLine(0, calculatePanelHeightShade(), getWidth(),
                    calculatePanelHeightShade(), p);
            p.setColor(Color.MAGENTA);
            canvas.drawLine(0, calculateQsTopPadding(), getWidth(),
                    calculateQsTopPadding(), p);
            p.setColor(Color.CYAN);
            canvas.drawLine(0, mNotificationStackScroller.getTopPadding(), getWidth(),
                    mNotificationStackScroller.getTopPadding(), p);
        }
    }
}<|MERGE_RESOLUTION|>--- conflicted
+++ resolved
@@ -1346,16 +1346,6 @@
                 t = expandedHeight / getMaxPanelHeight();
             } else {
 
-<<<<<<< HEAD
-            // set quick settings panel view max expansion if it does
-            // not reach the notification position when keyguard showing
-            if (getResources().getBoolean(R.bool.config_showTaskManagerSwitcher)
-                    && (expandedHeight <= panelHeightQsCollapsed
-                    || panelHeightQsExpanded <= panelHeightQsCollapsed)) {
-                t = 1f;
-            }
-
-=======
                 // In Shade, interpolate linearly such that QS is closed whenever panel height is
                 // minimum QS expansion + minStackHeight
                 float panelHeightQsCollapsed = mNotificationStackScroller.getIntrinsicPadding()
@@ -1364,7 +1354,6 @@
                 t = (expandedHeight - panelHeightQsCollapsed)
                         / (panelHeightQsExpanded - panelHeightQsCollapsed);
             }
->>>>>>> 23a90283
             setQsExpansion(mQsMinExpansionHeight
                     + t * (getTempQsMaxExpansion() - mQsMinExpansionHeight));
         }
