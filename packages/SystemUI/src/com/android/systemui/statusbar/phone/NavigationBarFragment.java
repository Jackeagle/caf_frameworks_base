/*
 * Copyright (C) 2017 The Android Open Source Project
 *
 * Licensed under the Apache License, Version 2.0 (the "License"); you may not use this file
 * except in compliance with the License. You may obtain a copy of the License at
 *
 *      http://www.apache.org/licenses/LICENSE-2.0
 *
 * Unless required by applicable law or agreed to in writing, software distributed under the
 * License is distributed on an "AS IS" BASIS, WITHOUT WARRANTIES OR CONDITIONS OF ANY
 * KIND, either express or implied. See the License for the specific language governing
 * permissions and limitations under the License.
 */

package com.android.systemui.statusbar.phone;

import static android.app.StatusBarManager.NAVIGATION_HINT_BACK_ALT;
import static android.app.StatusBarManager.NAVIGATION_HINT_IME_SHOWN;
import static android.app.StatusBarManager.WINDOW_STATE_HIDDEN;
import static android.app.StatusBarManager.WINDOW_STATE_SHOWING;
import static android.app.StatusBarManager.WindowType;
import static android.app.StatusBarManager.WindowVisibleState;
import static android.app.StatusBarManager.windowStateToString;

import static com.android.systemui.recents.OverviewProxyService.OverviewProxyListener;
import static com.android.systemui.shared.system.NavigationBarCompat.InteractionType;
<<<<<<< HEAD
import static com.android.systemui.statusbar.phone.BarTransitions.MODE_LIGHTS_OUT_TRANSPARENT;
import static com.android.systemui.statusbar.phone.BarTransitions.MODE_SEMI_TRANSPARENT;
import static com.android.systemui.statusbar.phone.BarTransitions.MODE_TRANSPARENT;
=======
import static com.android.systemui.statusbar.phone.BarTransitions.MODE_LIGHTS_OUT;
import static com.android.systemui.statusbar.phone.BarTransitions.MODE_LIGHTS_OUT_TRANSPARENT;
import static com.android.systemui.statusbar.phone.BarTransitions.MODE_OPAQUE;
import static com.android.systemui.statusbar.phone.BarTransitions.MODE_SEMI_TRANSPARENT;
import static com.android.systemui.statusbar.phone.BarTransitions.MODE_TRANSLUCENT;
import static com.android.systemui.statusbar.phone.BarTransitions.MODE_TRANSPARENT;
import static com.android.systemui.statusbar.phone.BarTransitions.TransitionMode;
>>>>>>> de843449
import static com.android.systemui.statusbar.phone.StatusBar.DEBUG_WINDOW_STATE;
import static com.android.systemui.statusbar.phone.StatusBar.dumpBarTransitions;

import android.accessibilityservice.AccessibilityServiceInfo;
import android.annotation.IdRes;
import android.annotation.Nullable;
import android.app.ActivityManager;
import android.app.ActivityTaskManager;
<<<<<<< HEAD
import android.app.Fragment;
=======
>>>>>>> de843449
import android.app.IActivityTaskManager;
import android.app.StatusBarManager;
import android.content.BroadcastReceiver;
import android.content.ContentResolver;
import android.content.Context;
import android.content.Intent;
import android.content.IntentFilter;
import android.content.res.Configuration;
import android.database.ContentObserver;
import android.graphics.PixelFormat;
import android.graphics.Rect;
import android.inputmethodservice.InputMethodService;
import android.os.Binder;
import android.os.Bundle;
import android.os.Handler;
import android.os.IBinder;
import android.os.RemoteException;
import android.os.UserHandle;
import android.provider.Settings;
import android.telecom.TelecomManager;
import android.text.TextUtils;
import android.util.Log;
import android.view.Display;
import android.view.KeyEvent;
import android.view.LayoutInflater;
import android.view.MotionEvent;
import android.view.Surface;
import android.view.View;
import android.view.ViewGroup;
import android.view.WindowManager;
import android.view.WindowManager.LayoutParams;
import android.view.accessibility.AccessibilityEvent;
import android.view.accessibility.AccessibilityManager;
import android.view.accessibility.AccessibilityManager.AccessibilityServicesStateChangeListener;

import androidx.annotation.VisibleForTesting;

import com.android.internal.logging.MetricsLogger;
import com.android.internal.logging.nano.MetricsProto.MetricsEvent;
import com.android.internal.util.LatencyTracker;
import com.android.systemui.Dependency;
import com.android.systemui.R;
import com.android.systemui.SysUiServiceProvider;
import com.android.systemui.assist.AssistManager;
import com.android.systemui.fragments.FragmentHostManager;
import com.android.systemui.fragments.FragmentHostManager.FragmentListener;
import com.android.systemui.recents.OverviewProxyService;
import com.android.systemui.recents.Recents;
import com.android.systemui.shared.system.ActivityManagerWrapper;
import com.android.systemui.stackdivider.Divider;
import com.android.systemui.statusbar.CommandQueue;
import com.android.systemui.statusbar.CommandQueue.Callbacks;
<<<<<<< HEAD
=======
import com.android.systemui.statusbar.StatusBarState;
import com.android.systemui.statusbar.StatusBarStateController;
>>>>>>> de843449
import com.android.systemui.statusbar.notification.stack.StackStateAnimator;
import com.android.systemui.statusbar.phone.ContextualButton.ContextButtonListener;
import com.android.systemui.statusbar.policy.AccessibilityManagerWrapper;
import com.android.systemui.statusbar.policy.DeviceProvisionedController;
import com.android.systemui.statusbar.policy.KeyButtonView;
<<<<<<< HEAD
=======
import com.android.systemui.util.LifecycleFragment;
>>>>>>> de843449

import java.io.FileDescriptor;
import java.io.PrintWriter;
import java.util.List;
import java.util.Locale;
import java.util.function.Consumer;
<<<<<<< HEAD
=======

import javax.inject.Inject;
>>>>>>> de843449

/**
 * Fragment containing the NavigationBarFragment. Contains logic for what happens
 * on clicks and view states of the nav bar.
 */
public class NavigationBarFragment extends LifecycleFragment implements Callbacks {

    public static final String TAG = "NavigationBar";
    private static final boolean DEBUG = false;
    private static final String EXTRA_DISABLE_STATE = "disabled_state";
    private static final String EXTRA_DISABLE2_STATE = "disabled2_state";

    /** Allow some time inbetween the long press for back and recents. */
    private static final int LOCK_TO_APP_GESTURE_TOLERENCE = 200;
    private static final long AUTODIM_TIMEOUT_MS = 2250;

    private final AccessibilityManagerWrapper mAccessibilityManagerWrapper;
    protected final AssistManager mAssistManager;
    private final MetricsLogger mMetricsLogger;
    private final DeviceProvisionedController mDeviceProvisionedController;

    private final DeviceProvisionedController mDeviceProvisionedController =
            Dependency.get(DeviceProvisionedController.class);

    protected NavigationBarView mNavigationBarView = null;

    private @WindowVisibleState int mNavigationBarWindowState = WINDOW_STATE_SHOWING;

    private int mNavigationIconHints = 0;
<<<<<<< HEAD
    private int mNavigationBarMode;
=======
    private @TransitionMode int mNavigationBarMode;
>>>>>>> de843449
    private AccessibilityManager mAccessibilityManager;
    private MagnificationContentObserver mMagnificationObserver;
    private ContentResolver mContentResolver;

    private int mDisabledFlags1;
    private int mDisabledFlags2;
    private StatusBar mStatusBar;
    private Recents mRecents;
    private Divider mDivider;
    private WindowManager mWindowManager;
    private CommandQueue mCommandQueue;
    private long mLastLockToAppLongPress;

    private Locale mLocale;
    private int mLayoutDirection;

    private int mSystemUiVisibility;
    private LightBarController mLightBarController;
    private AutoHideController mAutoHideController;

    private OverviewProxyService mOverviewProxyService;

<<<<<<< HEAD
    private boolean mIsOnDefaultDisplay = true;
    public boolean mHomeBlockedThisTouch;

=======
    private int mDisplayId;
    private boolean mIsOnDefaultDisplay;
    public boolean mHomeBlockedThisTouch;

    private Handler mHandler = Dependency.get(Dependency.MAIN_HANDLER);

>>>>>>> de843449
    private final OverviewProxyListener mOverviewProxyListener = new OverviewProxyListener() {
        @Override
        public void onConnectionChanged(boolean isConnected) {
            mNavigationBarView.updateStates();
            updateScreenPinningGestures();
        }

        @Override
        public void onQuickStepStarted() {
            // Use navbar dragging as a signal to hide the rotate button
            mNavigationBarView.getRotateSuggestionButton().setRotateSuggestionButtonState(false);

            // Hide the notifications panel when quick step starts
            mStatusBar.collapsePanel(true /* animate */);
        }

        @Override
        public void onInteractionFlagsChanged(@InteractionType int flags) {
            mNavigationBarView.updateStates();
            updateScreenPinningGestures();
        }

        @Override
        public void onBackButtonAlphaChanged(float alpha, boolean animate) {
            final ButtonDispatcher backButton = mNavigationBarView.getBackButton();
            if (QuickStepController.shouldhideBackButton(getContext())) {
                // If property was changed to hide/show back button, going home will trigger
                // launcher to to change the back button alpha to reflect property change
                backButton.setVisibility(View.GONE);
            } else {
                backButton.setVisibility(alpha > 0 ? View.VISIBLE : View.INVISIBLE);
                backButton.setAlpha(alpha, animate);
            }
        }
    };

<<<<<<< HEAD
    private final ContextButtonListener mRotationButtonListener = new ContextButtonListener() {
        @Override
        public void onVisibilityChanged(ContextualButton button, boolean visible) {
            if (visible) {
                // If the button will actually become visible and the navbar is about to hide,
                // tell the statusbar to keep it around for longer
                mStatusBar.touchAutoHide();
            }
=======
    private final ContextButtonListener mRotationButtonListener = (button, visible) -> {
        if (visible) {
            // If the button will actually become visible and the navbar is about to hide,
            // tell the statusbar to keep it around for longer
            mAutoHideController.touchAutoHide();
>>>>>>> de843449
        }
    };

    private final Runnable mAutoDim = () -> getBarTransitions().setAutoDim(true);

    @Inject
    public NavigationBarFragment(AccessibilityManagerWrapper accessibilityManagerWrapper,
            DeviceProvisionedController deviceProvisionedController, MetricsLogger metricsLogger,
            AssistManager assistManager, OverviewProxyService overviewProxyService) {
        mAccessibilityManagerWrapper = accessibilityManagerWrapper;
        mDeviceProvisionedController = deviceProvisionedController;
        mMetricsLogger = metricsLogger;
        mAssistManager = assistManager;
        mOverviewProxyService = overviewProxyService;
    }

    // ----- Fragment Lifecycle Callbacks -----

    @Override
    public void onCreate(@Nullable Bundle savedInstanceState) {
        super.onCreate(savedInstanceState);
        mCommandQueue = SysUiServiceProvider.getComponent(getContext(), CommandQueue.class);
        mCommandQueue.observe(getLifecycle(), this);
        mStatusBar = SysUiServiceProvider.getComponent(getContext(), StatusBar.class);
        mRecents = SysUiServiceProvider.getComponent(getContext(), Recents.class);
        mDivider = SysUiServiceProvider.getComponent(getContext(), Divider.class);
        mWindowManager = getContext().getSystemService(WindowManager.class);
        mAccessibilityManager = getContext().getSystemService(AccessibilityManager.class);
        mContentResolver = getContext().getContentResolver();
        mMagnificationObserver = new MagnificationContentObserver(
                getContext().getMainThreadHandler());
        mContentResolver.registerContentObserver(Settings.Secure.getUriFor(
                Settings.Secure.ACCESSIBILITY_DISPLAY_MAGNIFICATION_NAVBAR_ENABLED), false,
                mMagnificationObserver, UserHandle.USER_ALL);

        if (savedInstanceState != null) {
            mDisabledFlags1 = savedInstanceState.getInt(EXTRA_DISABLE_STATE, 0);
            mDisabledFlags2 = savedInstanceState.getInt(EXTRA_DISABLE2_STATE, 0);
        }
<<<<<<< HEAD
        mAssistManager = Dependency.get(AssistManager.class);
        mOverviewProxyService = Dependency.get(OverviewProxyService.class);
=======
        mAccessibilityManagerWrapper.addCallback(mAccessibilityListener);
>>>>>>> de843449
    }

    @Override
    public void onDestroy() {
        super.onDestroy();
        mAccessibilityManagerWrapper.removeCallback(mAccessibilityListener);
        mContentResolver.unregisterContentObserver(mMagnificationObserver);
    }

    @Override
    public View onCreateView(LayoutInflater inflater, @Nullable ViewGroup container,
            Bundle savedInstanceState) {
        return inflater.inflate(R.layout.navigation_bar, container, false);
    }

    @Override
    public void onViewCreated(View view, @Nullable Bundle savedInstanceState) {
        super.onViewCreated(view, savedInstanceState);
        mNavigationBarView = (NavigationBarView) view;
        final Display display = view.getDisplay();
        // It may not have display when running unit test.
        if (display != null) {
<<<<<<< HEAD
            mIsOnDefaultDisplay = display.getDisplayId() == Display.DEFAULT_DISPLAY;
=======
            mDisplayId = display.getDisplayId();
            mIsOnDefaultDisplay = mDisplayId == Display.DEFAULT_DISPLAY;
>>>>>>> de843449
        }

        mNavigationBarView.setComponents(mStatusBar.getPanel());
        mNavigationBarView.setDisabledFlags(mDisabledFlags1);
        mNavigationBarView.setOnVerticalChangedListener(this::onVerticalChanged);
        mNavigationBarView.setOnTouchListener(this::onNavigationTouch);
        if (savedInstanceState != null) {
            mNavigationBarView.getLightTransitionsController().restoreState(savedInstanceState);
        }

        prepareNavigationBarView();
        checkNavBarModes();

        IntentFilter filter = new IntentFilter(Intent.ACTION_SCREEN_OFF);
        filter.addAction(Intent.ACTION_SCREEN_ON);
        filter.addAction(Intent.ACTION_USER_SWITCHED);
        getContext().registerReceiverAsUser(mBroadcastReceiver, UserHandle.ALL, filter, null, null);
        notifyNavigationBarScreenOn();
        mOverviewProxyService.addCallback(mOverviewProxyListener);

        // Currently there is no accelerometer sensor on non-default display.
        if (mIsOnDefaultDisplay) {
            final RotationContextButton rotationButton =
                    mNavigationBarView.getRotateSuggestionButton();
            rotationButton.setListener(mRotationButtonListener);
            rotationButton.addRotationCallback(mRotationWatcher);

            // Reset user rotation pref to match that of the WindowManager if starting in locked
            // mode. This will automatically happen when switching from auto-rotate to locked mode.
            if (display != null && rotationButton.isRotationLocked()) {
                final int winRotation = display.getRotation();
                rotationButton.setRotationLockedAtAngle(winRotation);
            }
        } else {
            mDisabledFlags2 |= StatusBarManager.DISABLE2_ROTATE_SUGGESTIONS;
        }
        setDisabled2Flags(mDisabledFlags2);
    }

    @Override
    public void onDestroyView() {
        super.onDestroyView();
        if (mNavigationBarView != null) {
            mNavigationBarView.getBarTransitions().destroy();
            mNavigationBarView.getLightTransitionsController().destroy(getContext());
        }
        mOverviewProxyService.removeCallback(mOverviewProxyListener);
        getContext().unregisterReceiver(mBroadcastReceiver);
    }

    @Override
    public void onSaveInstanceState(Bundle outState) {
        super.onSaveInstanceState(outState);
        outState.putInt(EXTRA_DISABLE_STATE, mDisabledFlags1);
        outState.putInt(EXTRA_DISABLE2_STATE, mDisabledFlags2);
        if (mNavigationBarView != null) {
            mNavigationBarView.getLightTransitionsController().saveState(outState);
        }
    }

    @Override
    public void onConfigurationChanged(Configuration newConfig) {
        super.onConfigurationChanged(newConfig);
        final Locale locale = getContext().getResources().getConfiguration().locale;
        final int ld = TextUtils.getLayoutDirectionFromLocale(locale);
        if (!locale.equals(mLocale) || ld != mLayoutDirection) {
            if (DEBUG) {
                Log.v(TAG, String.format(
                        "config changed locale/LD: %s (%d) -> %s (%d)", mLocale, mLayoutDirection,
                        locale, ld));
            }
            mLocale = locale;
            mLayoutDirection = ld;
            refreshLayout(ld);
        }
        repositionNavigationBar();
    }

    @Override
    public void dump(String prefix, FileDescriptor fd, PrintWriter pw, String[] args) {
        if (mNavigationBarView != null) {
            pw.print("  mNavigationBarWindowState=");
            pw.println(windowStateToString(mNavigationBarWindowState));
            pw.print("  mNavigationBarMode=");
            pw.println(BarTransitions.modeToString(mNavigationBarMode));
            dumpBarTransitions(pw, "mNavigationBarView", mNavigationBarView.getBarTransitions());
        }

        pw.print("  mNavigationBarView=");
        if (mNavigationBarView == null) {
            pw.println("null");
        } else {
            mNavigationBarView.dump(fd, pw, args);
        }
    }

    // ----- CommandQueue Callbacks -----

    @Override
    public void setImeWindowStatus(int displayId, IBinder token, int vis, int backDisposition,
            boolean showImeSwitcher) {
        if (displayId != mDisplayId) {
            return;
        }
        boolean imeShown = (vis & InputMethodService.IME_VISIBLE) != 0;
        int hints = mNavigationIconHints;
        switch (backDisposition) {
            case InputMethodService.BACK_DISPOSITION_DEFAULT:
            case InputMethodService.BACK_DISPOSITION_WILL_NOT_DISMISS:
            case InputMethodService.BACK_DISPOSITION_WILL_DISMISS:
                if (imeShown) {
                    hints |= NAVIGATION_HINT_BACK_ALT;
                } else {
                    hints &= ~NAVIGATION_HINT_BACK_ALT;
                }
                break;
            case InputMethodService.BACK_DISPOSITION_ADJUST_NOTHING:
                hints &= ~NAVIGATION_HINT_BACK_ALT;
                break;
        }
        if (showImeSwitcher) {
            hints |= NAVIGATION_HINT_IME_SHOWN;
        } else {
            hints &= ~NAVIGATION_HINT_IME_SHOWN;
        }
        if (hints == mNavigationIconHints) return;

        mNavigationIconHints = hints;

        if (mNavigationBarView != null) {
            mNavigationBarView.setNavigationIconHints(hints);
        }
        checkBarModes();
    }

    @Override
    public void topAppWindowChanged(int displayId, boolean showMenu) {
        if (displayId == mDisplayId && mNavigationBarView != null) {
            mNavigationBarView.setMenuVisibility(showMenu);
        }
    }

    @Override
    public void setWindowState(
            int displayId, @WindowType int window, @WindowVisibleState int state) {
        if (displayId == mDisplayId
                && mNavigationBarView != null
                && window == StatusBarManager.WINDOW_NAVIGATION_BAR
                && mNavigationBarWindowState != state) {
            mNavigationBarWindowState = state;
            if (DEBUG_WINDOW_STATE) Log.d(TAG, "Navigation bar " + windowStateToString(state));

            mNavigationBarView.getRotateSuggestionButton()
                    .onNavigationBarWindowVisibilityChange(state == WINDOW_STATE_SHOWING);
        }
    }

    @Override
    public void onRotationProposal(final int rotation, boolean isValid) {
        final int winRotation = mNavigationBarView.getDisplay().getRotation();
        final boolean rotateSuggestionsDisabled = RotationContextButton
                .hasDisable2RotateSuggestionFlag(mDisabledFlags2);
        if (RotationContextButton.DEBUG_ROTATION) {
            Log.v(TAG, "onRotationProposal proposedRotation=" + Surface.rotationToString(rotation)
                    + ", winRotation=" + Surface.rotationToString(winRotation)
                    + ", isValid=" + isValid + ", mNavBarWindowState="
                    + StatusBarManager.windowStateToString(mNavigationBarWindowState)
                    + ", rotateSuggestionsDisabled=" + rotateSuggestionsDisabled
                    + ", isRotateButtonVisible=" + (mNavigationBarView == null ? "null" :
                        mNavigationBarView.getRotateSuggestionButton().isVisible()));
        }

        // Respect the disabled flag, no need for action as flag change callback will handle hiding
        if (rotateSuggestionsDisabled) return;

        mNavigationBarView.getRotateSuggestionButton()
                .onRotationProposal(rotation, winRotation, isValid);
    }

<<<<<<< HEAD
    // Injected from StatusBar at creation.
    public void setCurrentSysuiVisibility(int systemUiVisibility) {
        mSystemUiVisibility = systemUiVisibility;
        final int barMode = mStatusBar.computeBarMode(0, mSystemUiVisibility,
                View.NAVIGATION_BAR_TRANSIENT, View.NAVIGATION_BAR_TRANSLUCENT,
                View.NAVIGATION_BAR_TRANSPARENT);
=======
    /**
     * Sets System UI flags to {@link NavigationBarFragment}.
     *
     * @see View#setSystemUiVisibility(int)
     */
    public void setSystemUiVisibility(int systemUiVisibility) {
        mSystemUiVisibility = systemUiVisibility;
        final int barMode = computeBarMode(0, mSystemUiVisibility);
>>>>>>> de843449
        if (barMode != -1) {
            mNavigationBarMode = barMode;
        }
        checkNavBarModes();
<<<<<<< HEAD
        mStatusBar.touchAutoHide();

        // TODO(115978725): Support light bar controller on external nav bars.
        if (mLightBarController != null) {
            mLightBarController.onNavigationVisibilityChanged(mSystemUiVisibility, 0 /* mask */,
                    true /* nbModeChanged */, mNavigationBarMode);
        }
=======
        mAutoHideController.touchAutoHide();

        mLightBarController.onNavigationVisibilityChanged(mSystemUiVisibility, 0 /* mask */,
                true /* nbModeChanged */, mNavigationBarMode);
>>>>>>> de843449
    }

    @Override
    public void setSystemUiVisibility(int displayId, int vis, int fullscreenStackVis,
            int dockedStackVis, int mask, Rect fullscreenStackBounds, Rect dockedStackBounds) {
        if (displayId != mDisplayId) {
            return;
        }
        final int oldVal = mSystemUiVisibility;
        final int newVal = (oldVal & ~mask) | (vis & mask);
        final int diff = newVal ^ oldVal;
        boolean nbModeChanged = false;
        if (diff != 0) {
            mSystemUiVisibility = newVal;

            // update navigation bar mode
            final int nbMode = getView() == null
                    ? -1 : computeBarMode(oldVal, newVal);
            nbModeChanged = nbMode != -1;
            if (nbModeChanged) {
                if (mNavigationBarMode != nbMode) {
                    if (mNavigationBarMode == MODE_TRANSPARENT
                            || mNavigationBarMode == MODE_LIGHTS_OUT_TRANSPARENT) {
                        mNavigationBarView.hideRecentsOnboarding();
                    }
                    mNavigationBarMode = nbMode;
                    checkNavBarModes();
                }
                mAutoHideController.touchAutoHide();
            }
        }
        mLightBarController.onNavigationVisibilityChanged(
                vis, mask, nbModeChanged, mNavigationBarMode);
    }

    private @TransitionMode int computeBarMode(int oldVis, int newVis) {
        final int oldMode = barMode(oldVis);
        final int newMode = barMode(newVis);
        if (oldMode == newMode) {
            return -1; // no mode change
        }
        return newMode;
    }

<<<<<<< HEAD
        // TODO(115978725): Support light bar controller on external nav bars.
        if (mLightBarController != null) {
            mLightBarController.onNavigationVisibilityChanged(vis, mask, nbModeChanged,
                    mNavigationBarMode);
=======
    private @TransitionMode int barMode(int vis) {
        final int lightsOutTransparent =
                View.SYSTEM_UI_FLAG_LOW_PROFILE | View.NAVIGATION_BAR_TRANSIENT;
        if ((vis & View.NAVIGATION_BAR_TRANSIENT) != 0) {
            return MODE_SEMI_TRANSPARENT;
        } else if ((vis & View.NAVIGATION_BAR_TRANSLUCENT) != 0) {
            return MODE_TRANSLUCENT;
        } else if ((vis & lightsOutTransparent) == lightsOutTransparent) {
            return MODE_LIGHTS_OUT_TRANSPARENT;
        } else if ((vis & View.NAVIGATION_BAR_TRANSPARENT) != 0) {
            return MODE_TRANSPARENT;
        } else if ((vis & View.SYSTEM_UI_FLAG_LOW_PROFILE) != 0) {
            return MODE_LIGHTS_OUT;
        } else {
            return MODE_OPAQUE;
>>>>>>> de843449
        }
    }

    @Override
    public void disable(int displayId, int state1, int state2, boolean animate) {
        if (displayId != mDisplayId) {
            return;
        }
        // Navigation bar flags are in both state1 and state2.
        final int masked = state1 & (StatusBarManager.DISABLE_HOME
                | StatusBarManager.DISABLE_RECENT
                | StatusBarManager.DISABLE_BACK
                | StatusBarManager.DISABLE_SEARCH);
        if (masked != mDisabledFlags1) {
            mDisabledFlags1 = masked;
            if (mNavigationBarView != null) mNavigationBarView.setDisabledFlags(state1);
            updateScreenPinningGestures();
        }

        // Only default display supports rotation suggestions.
        if (mIsOnDefaultDisplay) {
            final int masked2 = state2 & (StatusBarManager.DISABLE2_ROTATE_SUGGESTIONS);
            if (masked2 != mDisabledFlags2) {
                mDisabledFlags2 = masked2;
                setDisabled2Flags(masked2);
            }
        }
    }

    private void setDisabled2Flags(int state2) {
        // Method only called on change of disable2 flags
        if (mNavigationBarView != null) {
            mNavigationBarView.getRotateSuggestionButton().onDisable2FlagChanged(state2);
        }
    }

    // ----- Internal stuff -----

    private void refreshLayout(int layoutDirection) {
        if (mNavigationBarView != null) {
            mNavigationBarView.setLayoutDirection(layoutDirection);
        }
    }

    private boolean shouldDisableNavbarGestures() {
        return !mDeviceProvisionedController.isDeviceProvisioned()
                || (mDisabledFlags1 & StatusBarManager.DISABLE_SEARCH) != 0;
    }

    private void repositionNavigationBar() {
        if (mNavigationBarView == null || !mNavigationBarView.isAttachedToWindow()) return;

        prepareNavigationBarView();

        mWindowManager.updateViewLayout((View) mNavigationBarView.getParent(),
                ((View) mNavigationBarView.getParent()).getLayoutParams());
    }

    private void updateScreenPinningGestures() {
        if (mNavigationBarView == null) {
            return;
        }

        // Change the cancel pin gesture to home and back if recents button is invisible
        boolean recentsVisible = mNavigationBarView.isRecentsButtonVisible();
        ButtonDispatcher backButton = mNavigationBarView.getBackButton();
        if (recentsVisible) {
            backButton.setOnLongClickListener(this::onLongPressBackRecents);
        } else {
            backButton.setOnLongClickListener(this::onLongPressBackHome);
        }
    }

    private void notifyNavigationBarScreenOn() {
        mNavigationBarView.updateNavButtonIcons();
    }

    private void prepareNavigationBarView() {
        mNavigationBarView.reorient();

        ButtonDispatcher recentsButton = mNavigationBarView.getRecentsButton();
        recentsButton.setOnClickListener(this::onRecentsClick);
        recentsButton.setOnTouchListener(this::onRecentsTouch);
        recentsButton.setLongClickable(true);
        recentsButton.setOnLongClickListener(this::onLongPressBackRecents);

        ButtonDispatcher backButton = mNavigationBarView.getBackButton();
        backButton.setLongClickable(true);

        ButtonDispatcher homeButton = mNavigationBarView.getHomeButton();
        homeButton.setOnTouchListener(this::onHomeTouch);
        homeButton.setOnLongClickListener(this::onHomeLongClick);

        ButtonDispatcher accessibilityButton = mNavigationBarView.getAccessibilityButton();
        accessibilityButton.setOnClickListener(this::onAccessibilityClick);
        accessibilityButton.setOnLongClickListener(this::onAccessibilityLongClick);
        updateAccessibilityServicesState(mAccessibilityManager);

        updateScreenPinningGestures();
    }

    private boolean onHomeTouch(View v, MotionEvent event) {
        if (mHomeBlockedThisTouch && event.getActionMasked() != MotionEvent.ACTION_DOWN) {
            return true;
        }
        // If an incoming call is ringing, HOME is totally disabled.
        // (The user is already on the InCallUI at this point,
        // and his ONLY options are to answer or reject the call.)
        switch (event.getAction()) {
            case MotionEvent.ACTION_DOWN:
                mHomeBlockedThisTouch = false;
                TelecomManager telecomManager =
                        getContext().getSystemService(TelecomManager.class);
                if (telecomManager != null && telecomManager.isRinging()) {
                    if (mStatusBar.isKeyguardShowing()) {
                        Log.i(TAG, "Ignoring HOME; there's a ringing incoming call. " +
                                "No heads up");
                        mHomeBlockedThisTouch = true;
                        return true;
                    }
                }
                break;
            case MotionEvent.ACTION_UP:
            case MotionEvent.ACTION_CANCEL:
                mStatusBar.awakenDreams();
                break;
        }
        return false;
    }

    private void onVerticalChanged(boolean isVertical) {
        mStatusBar.setQsScrimEnabled(!isVertical);
    }

    private boolean onNavigationTouch(View v, MotionEvent event) {
        mAutoHideController.checkUserAutoHide(event);
        return false;
    }

    @VisibleForTesting
    boolean onHomeLongClick(View v) {
        if (!mNavigationBarView.isRecentsButtonVisible()
                && ActivityManagerWrapper.getInstance().isScreenPinningActive()) {
            return onLongPressBackHome(v);
        }
        if (shouldDisableNavbarGestures()) {
            return false;
        }
        mNavigationBarView.onNavigationButtonLongPress(v);
        mMetricsLogger.action(MetricsEvent.ACTION_ASSIST_LONG_PRESS);
        mAssistManager.startAssist(new Bundle() /* args */);
        mStatusBar.awakenDreams();

        if (mNavigationBarView != null) {
            mNavigationBarView.abortCurrentGesture();
        }
        return true;
    }

    // additional optimization when we have software system buttons - start loading the recent
    // tasks on touch down
    private boolean onRecentsTouch(View v, MotionEvent event) {
        int action = event.getAction() & MotionEvent.ACTION_MASK;
        if (action == MotionEvent.ACTION_DOWN) {
            mCommandQueue.preloadRecentApps();
        } else if (action == MotionEvent.ACTION_CANCEL) {
            mCommandQueue.cancelPreloadRecentApps();
        } else if (action == MotionEvent.ACTION_UP) {
            if (!v.isPressed()) {
                mCommandQueue.cancelPreloadRecentApps();
            }
        }
        return false;
    }

    private void onRecentsClick(View v) {
        if (LatencyTracker.isEnabled(getContext())) {
            LatencyTracker.getInstance(getContext()).onActionStart(
                    LatencyTracker.ACTION_TOGGLE_RECENTS);
        }
        mStatusBar.awakenDreams();
        mCommandQueue.toggleRecentApps();
    }

    private boolean onLongPressBackHome(View v) {
        mNavigationBarView.onNavigationButtonLongPress(v);
        return onLongPressNavigationButtons(v, R.id.back, R.id.home);
    }

    private boolean onLongPressBackRecents(View v) {
        mNavigationBarView.onNavigationButtonLongPress(v);
        return onLongPressNavigationButtons(v, R.id.back, R.id.recent_apps);
    }

    /**
     * This handles long-press of both back and recents/home. Back is the common button with
     * combination of recents if it is visible or home if recents is invisible.
     * They are handled together to capture them both being long-pressed
     * at the same time to exit screen pinning (lock task).
     *
     * When accessibility mode is on, only a long-press from recents/home
     * is required to exit.
     *
     * In all other circumstances we try to pass through long-press events
     * for Back, so that apps can still use it.  Which can be from two things.
     * 1) Not currently in screen pinning (lock task).
     * 2) Back is long-pressed without recents/home.
     */
    private boolean onLongPressNavigationButtons(View v, @IdRes int btnId1, @IdRes int btnId2) {
        try {
            boolean sendBackLongPress = false;
            IActivityTaskManager activityManager = ActivityTaskManager.getService();
            boolean touchExplorationEnabled = mAccessibilityManager.isTouchExplorationEnabled();
            boolean inLockTaskMode = activityManager.isInLockTaskMode();
            if (inLockTaskMode && !touchExplorationEnabled) {
                long time = System.currentTimeMillis();

                // If we recently long-pressed the other button then they were
                // long-pressed 'together'
                if ((time - mLastLockToAppLongPress) < LOCK_TO_APP_GESTURE_TOLERENCE) {
                    activityManager.stopSystemLockTaskMode();
                    // When exiting refresh disabled flags.
                    mNavigationBarView.updateNavButtonIcons();
                    return true;
                } else if (v.getId() == btnId1) {
                    ButtonDispatcher button = btnId2 == R.id.recent_apps
                            ? mNavigationBarView.getRecentsButton()
                            : mNavigationBarView.getHomeButton();
                    if (!button.getCurrentView().isPressed()) {
                        // If we aren't pressing recents/home right now then they presses
                        // won't be together, so send the standard long-press action.
                        sendBackLongPress = true;
                    }
                }
                mLastLockToAppLongPress = time;
            } else {
                // If this is back still need to handle sending the long-press event.
                if (v.getId() == btnId1) {
                    sendBackLongPress = true;
                } else if (touchExplorationEnabled && inLockTaskMode) {
                    // When in accessibility mode a long press that is recents/home (not back)
                    // should stop lock task.
                    activityManager.stopSystemLockTaskMode();
                    // When exiting refresh disabled flags.
                    mNavigationBarView.updateNavButtonIcons();
                    return true;
                } else if (v.getId() == btnId2) {
                    return btnId2 == R.id.recent_apps
                            ? onLongPressRecents()
                            : onHomeLongClick(mNavigationBarView.getHomeButton().getCurrentView());
                }
            }
            if (sendBackLongPress) {
                KeyButtonView keyButtonView = (KeyButtonView) v;
                keyButtonView.sendEvent(KeyEvent.ACTION_DOWN, KeyEvent.FLAG_LONG_PRESS);
                keyButtonView.sendAccessibilityEvent(AccessibilityEvent.TYPE_VIEW_LONG_CLICKED);
                return true;
            }
        } catch (RemoteException e) {
            Log.d(TAG, "Unable to reach activity manager", e);
        }
        return false;
    }

    private boolean onLongPressRecents() {
        if (mRecents == null || !ActivityTaskManager.supportsMultiWindow(getContext())
                || !mDivider.getView().getSnapAlgorithm().isSplitScreenFeasible()
                || ActivityManager.isLowRamDeviceStatic()
                // If we are connected to the overview service, then disable the recents button
                || mOverviewProxyService.getProxy() != null) {
            return false;
        }

        return mStatusBar.toggleSplitScreenMode(MetricsEvent.ACTION_WINDOW_DOCK_LONGPRESS,
                MetricsEvent.ACTION_WINDOW_UNDOCK_LONGPRESS);
    }

    private void onAccessibilityClick(View v) {
        mAccessibilityManager.notifyAccessibilityButtonClicked();
    }

    private boolean onAccessibilityLongClick(View v) {
        Intent intent = new Intent(AccessibilityManager.ACTION_CHOOSE_ACCESSIBILITY_BUTTON);
        intent.addFlags(Intent.FLAG_ACTIVITY_NEW_TASK | Intent.FLAG_ACTIVITY_CLEAR_TASK);
        v.getContext().startActivityAsUser(intent, UserHandle.CURRENT);
        return true;
    }

    private void updateAccessibilityServicesState(AccessibilityManager accessibilityManager) {
        int requestingServices = 0;
        try {
            if (Settings.Secure.getIntForUser(mContentResolver,
                    Settings.Secure.ACCESSIBILITY_DISPLAY_MAGNIFICATION_NAVBAR_ENABLED,
                    UserHandle.USER_CURRENT) == 1) {
                requestingServices++;
            }
        } catch (Settings.SettingNotFoundException e) {
        }

        boolean feedbackEnabled = false;
        // AccessibilityManagerService resolves services for the current user since the local
        // AccessibilityManager is created from a Context with the INTERACT_ACROSS_USERS permission
        final List<AccessibilityServiceInfo> services =
                accessibilityManager.getEnabledAccessibilityServiceList(
                        AccessibilityServiceInfo.FEEDBACK_ALL_MASK);
        for (int i = services.size() - 1; i >= 0; --i) {
            AccessibilityServiceInfo info = services.get(i);
            if ((info.flags & AccessibilityServiceInfo.FLAG_REQUEST_ACCESSIBILITY_BUTTON) != 0) {
                requestingServices++;
            }

            if (info.feedbackType != 0 && info.feedbackType !=
                    AccessibilityServiceInfo.FEEDBACK_GENERIC) {
                feedbackEnabled = true;
            }
        }

        mNavigationBarView.getRotateSuggestionButton()
                .setAccessibilityFeedbackEnabled(feedbackEnabled);

        final boolean showAccessibilityButton = requestingServices >= 1;
        final boolean targetSelection = requestingServices >= 2;
        mNavigationBarView.setAccessibilityButtonState(showAccessibilityButton, targetSelection);
    }

<<<<<<< HEAD
    // ----- Methods that StatusBar talks to (should be minimized) -----
=======
    // ----- Methods that DisplayNavigationBarController talks to -----

    /** Applies auto dimming animation on navigation bar when touched. */
    public void touchAutoDim() {
        getBarTransitions().setAutoDim(false);
        mHandler.removeCallbacks(mAutoDim);
        int state = Dependency.get(StatusBarStateController.class).getState();
        if (state != StatusBarState.KEYGUARD && state != StatusBarState.SHADE_LOCKED) {
            mHandler.postDelayed(mAutoDim, AUTODIM_TIMEOUT_MS);
        }
    }
>>>>>>> de843449

    public void setLightBarController(LightBarController lightBarController) {
        mLightBarController = lightBarController;
        mLightBarController.setNavigationBar(mNavigationBarView.getLightTransitionsController());
    }

    /** Sets {@link AutoHideController} to the navigation bar. */
    public void setAutoHideController(AutoHideController autoHideController) {
        mAutoHideController = autoHideController;
        mAutoHideController.setNavigationBar(this);
    }

    public boolean isSemiTransparent() {
        return mNavigationBarMode == MODE_SEMI_TRANSPARENT;
    }

    private void checkBarModes() {
        // We only have status bar on default display now.
        if (mIsOnDefaultDisplay) {
            mStatusBar.checkBarModes();
        } else {
            checkNavBarModes();
        }
    }

    /**
     * Checks current navigation bar mode and make transitions.
     */
    public void checkNavBarModes() {
        final boolean anim = mStatusBar.isDeviceInteractive()
                && mNavigationBarWindowState != WINDOW_STATE_HIDDEN;
        mNavigationBarView.getBarTransitions().transitionTo(mNavigationBarMode, anim);
    }

    public void disableAnimationsDuringHide(long delay) {
        mNavigationBarView.setLayoutTransitionsEnabled(false);
        mNavigationBarView.postDelayed(() -> mNavigationBarView.setLayoutTransitionsEnabled(true),
                delay + StackStateAnimator.ANIMATION_DURATION_GO_TO_FULL_SHADE);
    }

    /**
     * Performs transitions on navigation bar.
     *
     * @param barMode transition bar mode.
     * @param animate shows animations if {@code true}.
     */
    public void transitionTo(@TransitionMode int barMode, boolean animate) {
        getBarTransitions().transitionTo(barMode, animate);
    }

    private BarTransitions getBarTransitions() {
        return mNavigationBarView.getBarTransitions();
    }

    public void finishBarAnimations() {
        mNavigationBarView.getBarTransitions().finishAnimations();
    }

    private final AccessibilityServicesStateChangeListener mAccessibilityListener =
            this::updateAccessibilityServicesState;

    private class MagnificationContentObserver extends ContentObserver {

        public MagnificationContentObserver(Handler handler) {
            super(handler);
        }

        @Override
        public void onChange(boolean selfChange) {
            NavigationBarFragment.this.updateAccessibilityServicesState(mAccessibilityManager);
        }
    }

    private final Consumer<Integer> mRotationWatcher = rotation -> {
        if (mNavigationBarView != null
                && mNavigationBarView.needsReorient(rotation)) {
            repositionNavigationBar();
        }
    };

    private final BroadcastReceiver mBroadcastReceiver = new BroadcastReceiver() {
        @Override
        public void onReceive(Context context, Intent intent) {
            String action = intent.getAction();
            if (Intent.ACTION_SCREEN_OFF.equals(action)
                    || Intent.ACTION_SCREEN_ON.equals(action)) {
                notifyNavigationBarScreenOn();

                if (Intent.ACTION_SCREEN_ON.equals(action)) {
                    // Enabled and screen is on, start it again if enabled
                    if (NavBarTintController.isEnabled(getContext())) {
                        mNavigationBarView.getColorAdaptionController().start();
                    }
                } else {
                    // Screen off disable it
                    mNavigationBarView.getColorAdaptionController().end();
                }
            }
            if (Intent.ACTION_USER_SWITCHED.equals(action)) {
                // The accessibility settings may be different for the new user
                updateAccessibilityServicesState(mAccessibilityManager);
            }
        }
    };

    public static View create(Context context, FragmentListener listener) {
        final int displayId = context.getDisplay().getDisplayId();
        WindowManager.LayoutParams lp = new WindowManager.LayoutParams(
                LayoutParams.MATCH_PARENT, LayoutParams.MATCH_PARENT,
                WindowManager.LayoutParams.TYPE_NAVIGATION_BAR,
                WindowManager.LayoutParams.FLAG_TOUCHABLE_WHEN_WAKING
                        | WindowManager.LayoutParams.FLAG_NOT_FOCUSABLE
                        | WindowManager.LayoutParams.FLAG_NOT_TOUCH_MODAL
                        | WindowManager.LayoutParams.FLAG_WATCH_OUTSIDE_TOUCH
                        | WindowManager.LayoutParams.FLAG_SPLIT_TOUCH
                        | WindowManager.LayoutParams.FLAG_SLIPPERY,
                PixelFormat.TRANSLUCENT);
        lp.token = new Binder();
<<<<<<< HEAD
        lp.setTitle("NavigationBar" + displayId);
=======
        lp.setTitle("NavigationBar" + context.getDisplayId());
>>>>>>> de843449
        lp.accessibilityTitle = context.getString(R.string.nav_bar);
        lp.windowAnimations = 0;

        View navigationBarView = LayoutInflater.from(context).inflate(
                R.layout.navigation_bar_window, null);

        if (DEBUG) Log.v(TAG, "addNavigationBar: about to add " + navigationBarView);
        if (navigationBarView == null) return null;

<<<<<<< HEAD
        final NavigationBarFragment fragment = new NavigationBarFragment();
=======
        final NavigationBarFragment fragment = FragmentHostManager.get(navigationBarView)
                .create(NavigationBarFragment.class);
>>>>>>> de843449
        navigationBarView.addOnAttachStateChangeListener(new View.OnAttachStateChangeListener() {
            @Override
            public void onViewAttachedToWindow(View v) {
                final FragmentHostManager fragmentHost = FragmentHostManager.get(v);
                fragmentHost.getFragmentManager().beginTransaction()
                        .replace(R.id.navigation_bar_frame, fragment, TAG)
                        .commit();
                fragmentHost.addTagListener(TAG, listener);
            }

            @Override
            public void onViewDetachedFromWindow(View v) {
                FragmentHostManager.removeAndDestroy(v);
            }
        });
        context.getSystemService(WindowManager.class).addView(navigationBarView, lp);
        return navigationBarView;
    }
}<|MERGE_RESOLUTION|>--- conflicted
+++ resolved
@@ -24,11 +24,6 @@
 
 import static com.android.systemui.recents.OverviewProxyService.OverviewProxyListener;
 import static com.android.systemui.shared.system.NavigationBarCompat.InteractionType;
-<<<<<<< HEAD
-import static com.android.systemui.statusbar.phone.BarTransitions.MODE_LIGHTS_OUT_TRANSPARENT;
-import static com.android.systemui.statusbar.phone.BarTransitions.MODE_SEMI_TRANSPARENT;
-import static com.android.systemui.statusbar.phone.BarTransitions.MODE_TRANSPARENT;
-=======
 import static com.android.systemui.statusbar.phone.BarTransitions.MODE_LIGHTS_OUT;
 import static com.android.systemui.statusbar.phone.BarTransitions.MODE_LIGHTS_OUT_TRANSPARENT;
 import static com.android.systemui.statusbar.phone.BarTransitions.MODE_OPAQUE;
@@ -36,7 +31,6 @@
 import static com.android.systemui.statusbar.phone.BarTransitions.MODE_TRANSLUCENT;
 import static com.android.systemui.statusbar.phone.BarTransitions.MODE_TRANSPARENT;
 import static com.android.systemui.statusbar.phone.BarTransitions.TransitionMode;
->>>>>>> de843449
 import static com.android.systemui.statusbar.phone.StatusBar.DEBUG_WINDOW_STATE;
 import static com.android.systemui.statusbar.phone.StatusBar.dumpBarTransitions;
 
@@ -45,10 +39,6 @@
 import android.annotation.Nullable;
 import android.app.ActivityManager;
 import android.app.ActivityTaskManager;
-<<<<<<< HEAD
-import android.app.Fragment;
-=======
->>>>>>> de843449
 import android.app.IActivityTaskManager;
 import android.app.StatusBarManager;
 import android.content.BroadcastReceiver;
@@ -101,31 +91,22 @@
 import com.android.systemui.stackdivider.Divider;
 import com.android.systemui.statusbar.CommandQueue;
 import com.android.systemui.statusbar.CommandQueue.Callbacks;
-<<<<<<< HEAD
-=======
 import com.android.systemui.statusbar.StatusBarState;
 import com.android.systemui.statusbar.StatusBarStateController;
->>>>>>> de843449
 import com.android.systemui.statusbar.notification.stack.StackStateAnimator;
 import com.android.systemui.statusbar.phone.ContextualButton.ContextButtonListener;
 import com.android.systemui.statusbar.policy.AccessibilityManagerWrapper;
 import com.android.systemui.statusbar.policy.DeviceProvisionedController;
 import com.android.systemui.statusbar.policy.KeyButtonView;
-<<<<<<< HEAD
-=======
 import com.android.systemui.util.LifecycleFragment;
->>>>>>> de843449
 
 import java.io.FileDescriptor;
 import java.io.PrintWriter;
 import java.util.List;
 import java.util.Locale;
 import java.util.function.Consumer;
-<<<<<<< HEAD
-=======
 
 import javax.inject.Inject;
->>>>>>> de843449
 
 /**
  * Fragment containing the NavigationBarFragment. Contains logic for what happens
@@ -147,19 +128,12 @@
     private final MetricsLogger mMetricsLogger;
     private final DeviceProvisionedController mDeviceProvisionedController;
 
-    private final DeviceProvisionedController mDeviceProvisionedController =
-            Dependency.get(DeviceProvisionedController.class);
-
     protected NavigationBarView mNavigationBarView = null;
 
     private @WindowVisibleState int mNavigationBarWindowState = WINDOW_STATE_SHOWING;
 
     private int mNavigationIconHints = 0;
-<<<<<<< HEAD
-    private int mNavigationBarMode;
-=======
     private @TransitionMode int mNavigationBarMode;
->>>>>>> de843449
     private AccessibilityManager mAccessibilityManager;
     private MagnificationContentObserver mMagnificationObserver;
     private ContentResolver mContentResolver;
@@ -182,18 +156,12 @@
 
     private OverviewProxyService mOverviewProxyService;
 
-<<<<<<< HEAD
-    private boolean mIsOnDefaultDisplay = true;
-    public boolean mHomeBlockedThisTouch;
-
-=======
     private int mDisplayId;
     private boolean mIsOnDefaultDisplay;
     public boolean mHomeBlockedThisTouch;
 
     private Handler mHandler = Dependency.get(Dependency.MAIN_HANDLER);
 
->>>>>>> de843449
     private final OverviewProxyListener mOverviewProxyListener = new OverviewProxyListener() {
         @Override
         public void onConnectionChanged(boolean isConnected) {
@@ -230,22 +198,11 @@
         }
     };
 
-<<<<<<< HEAD
-    private final ContextButtonListener mRotationButtonListener = new ContextButtonListener() {
-        @Override
-        public void onVisibilityChanged(ContextualButton button, boolean visible) {
-            if (visible) {
-                // If the button will actually become visible and the navbar is about to hide,
-                // tell the statusbar to keep it around for longer
-                mStatusBar.touchAutoHide();
-            }
-=======
     private final ContextButtonListener mRotationButtonListener = (button, visible) -> {
         if (visible) {
             // If the button will actually become visible and the navbar is about to hide,
             // tell the statusbar to keep it around for longer
             mAutoHideController.touchAutoHide();
->>>>>>> de843449
         }
     };
 
@@ -285,12 +242,7 @@
             mDisabledFlags1 = savedInstanceState.getInt(EXTRA_DISABLE_STATE, 0);
             mDisabledFlags2 = savedInstanceState.getInt(EXTRA_DISABLE2_STATE, 0);
         }
-<<<<<<< HEAD
-        mAssistManager = Dependency.get(AssistManager.class);
-        mOverviewProxyService = Dependency.get(OverviewProxyService.class);
-=======
         mAccessibilityManagerWrapper.addCallback(mAccessibilityListener);
->>>>>>> de843449
     }
 
     @Override
@@ -313,12 +265,8 @@
         final Display display = view.getDisplay();
         // It may not have display when running unit test.
         if (display != null) {
-<<<<<<< HEAD
-            mIsOnDefaultDisplay = display.getDisplayId() == Display.DEFAULT_DISPLAY;
-=======
             mDisplayId = display.getDisplayId();
             mIsOnDefaultDisplay = mDisplayId == Display.DEFAULT_DISPLAY;
->>>>>>> de843449
         }
 
         mNavigationBarView.setComponents(mStatusBar.getPanel());
@@ -498,14 +446,6 @@
                 .onRotationProposal(rotation, winRotation, isValid);
     }
 
-<<<<<<< HEAD
-    // Injected from StatusBar at creation.
-    public void setCurrentSysuiVisibility(int systemUiVisibility) {
-        mSystemUiVisibility = systemUiVisibility;
-        final int barMode = mStatusBar.computeBarMode(0, mSystemUiVisibility,
-                View.NAVIGATION_BAR_TRANSIENT, View.NAVIGATION_BAR_TRANSLUCENT,
-                View.NAVIGATION_BAR_TRANSPARENT);
-=======
     /**
      * Sets System UI flags to {@link NavigationBarFragment}.
      *
@@ -514,25 +454,14 @@
     public void setSystemUiVisibility(int systemUiVisibility) {
         mSystemUiVisibility = systemUiVisibility;
         final int barMode = computeBarMode(0, mSystemUiVisibility);
->>>>>>> de843449
         if (barMode != -1) {
             mNavigationBarMode = barMode;
         }
         checkNavBarModes();
-<<<<<<< HEAD
-        mStatusBar.touchAutoHide();
-
-        // TODO(115978725): Support light bar controller on external nav bars.
-        if (mLightBarController != null) {
-            mLightBarController.onNavigationVisibilityChanged(mSystemUiVisibility, 0 /* mask */,
-                    true /* nbModeChanged */, mNavigationBarMode);
-        }
-=======
         mAutoHideController.touchAutoHide();
 
         mLightBarController.onNavigationVisibilityChanged(mSystemUiVisibility, 0 /* mask */,
                 true /* nbModeChanged */, mNavigationBarMode);
->>>>>>> de843449
     }
 
     @Override
@@ -577,12 +506,6 @@
         return newMode;
     }
 
-<<<<<<< HEAD
-        // TODO(115978725): Support light bar controller on external nav bars.
-        if (mLightBarController != null) {
-            mLightBarController.onNavigationVisibilityChanged(vis, mask, nbModeChanged,
-                    mNavigationBarMode);
-=======
     private @TransitionMode int barMode(int vis) {
         final int lightsOutTransparent =
                 View.SYSTEM_UI_FLAG_LOW_PROFILE | View.NAVIGATION_BAR_TRANSIENT;
@@ -598,7 +521,6 @@
             return MODE_LIGHTS_OUT;
         } else {
             return MODE_OPAQUE;
->>>>>>> de843449
         }
     }
 
@@ -924,9 +846,6 @@
         mNavigationBarView.setAccessibilityButtonState(showAccessibilityButton, targetSelection);
     }
 
-<<<<<<< HEAD
-    // ----- Methods that StatusBar talks to (should be minimized) -----
-=======
     // ----- Methods that DisplayNavigationBarController talks to -----
 
     /** Applies auto dimming animation on navigation bar when touched. */
@@ -938,7 +857,6 @@
             mHandler.postDelayed(mAutoDim, AUTODIM_TIMEOUT_MS);
         }
     }
->>>>>>> de843449
 
     public void setLightBarController(LightBarController lightBarController) {
         mLightBarController = lightBarController;
@@ -1045,7 +963,6 @@
     };
 
     public static View create(Context context, FragmentListener listener) {
-        final int displayId = context.getDisplay().getDisplayId();
         WindowManager.LayoutParams lp = new WindowManager.LayoutParams(
                 LayoutParams.MATCH_PARENT, LayoutParams.MATCH_PARENT,
                 WindowManager.LayoutParams.TYPE_NAVIGATION_BAR,
@@ -1057,11 +974,7 @@
                         | WindowManager.LayoutParams.FLAG_SLIPPERY,
                 PixelFormat.TRANSLUCENT);
         lp.token = new Binder();
-<<<<<<< HEAD
-        lp.setTitle("NavigationBar" + displayId);
-=======
         lp.setTitle("NavigationBar" + context.getDisplayId());
->>>>>>> de843449
         lp.accessibilityTitle = context.getString(R.string.nav_bar);
         lp.windowAnimations = 0;
 
@@ -1071,12 +984,8 @@
         if (DEBUG) Log.v(TAG, "addNavigationBar: about to add " + navigationBarView);
         if (navigationBarView == null) return null;
 
-<<<<<<< HEAD
-        final NavigationBarFragment fragment = new NavigationBarFragment();
-=======
         final NavigationBarFragment fragment = FragmentHostManager.get(navigationBarView)
                 .create(NavigationBarFragment.class);
->>>>>>> de843449
         navigationBarView.addOnAttachStateChangeListener(new View.OnAttachStateChangeListener() {
             @Override
             public void onViewAttachedToWindow(View v) {
