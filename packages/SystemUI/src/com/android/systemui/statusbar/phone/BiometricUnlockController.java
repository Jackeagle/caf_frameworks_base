--- conflicted
+++ resolved
@@ -142,19 +142,6 @@
     private boolean mPendingShowBouncer;
     private boolean mHasScreenTurnedOnSinceAuthenticating;
     private boolean mFadedAwayAfterWakeAndUnlock;
-<<<<<<< HEAD
-
-    private final TunerService.Tunable mFaceDismissedKeyguardTunable = new TunerService.Tunable() {
-        @Override
-        public void onTuningChanged(String key, String newValue) {
-            int defaultValue = mFaceDismissesKeyguardByDefault ? 1 : 0;
-            mFaceDismissesKeyguard = Settings.Secure.getIntForUser(mContext.getContentResolver(),
-                    Settings.Secure.FACE_UNLOCK_DISMISSES_KEYGUARD,
-                    defaultValue, KeyguardUpdateMonitor.getCurrentUser()) != 0;
-        }
-    };
-=======
->>>>>>> 0d7e17eb
 
     private final MetricsLogger mMetricsLogger = Dependency.get(MetricsLogger.class);
 
