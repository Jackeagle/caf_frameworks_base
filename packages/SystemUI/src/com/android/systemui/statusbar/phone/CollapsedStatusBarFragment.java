--- conflicted
+++ resolved
@@ -70,11 +70,7 @@
     private SignalCallback mSignalCallback = new SignalCallback() {
         @Override
         public void setIsAirplaneMode(NetworkController.IconState icon) {
-<<<<<<< HEAD
-            mCommandQueue.recomputeDisableFlags(true /* animate */);
-=======
             mCommandQueue.recomputeDisableFlags(getContext().getDisplayId(), true /* animate */);
->>>>>>> de843449
         }
     };
 
@@ -124,25 +120,15 @@
     @Override
     public void onResume() {
         super.onResume();
-<<<<<<< HEAD
-        mCommandQueue.addCallbacks(this);
-        mStatusBarStateController.addListener(this);
-=======
         mCommandQueue.addCallback(this);
         mStatusBarStateController.addCallback(this);
->>>>>>> de843449
     }
 
     @Override
     public void onPause() {
         super.onPause();
-<<<<<<< HEAD
-        mCommandQueue.removeCallbacks(this);
-        mStatusBarStateController.removeListener(this);
-=======
         mCommandQueue.removeCallback(this);
         mStatusBarStateController.removeCallback(this);
->>>>>>> de843449
     }
 
     @Override
@@ -379,10 +365,6 @@
 
     @Override
     public void onDozingChanged(boolean isDozing) {
-<<<<<<< HEAD
-        disable(mDisabled1, mDisabled1, false /* animate */);
-=======
         disable(getContext().getDisplayId(), mDisabled1, mDisabled1, false /* animate */);
->>>>>>> de843449
     }
 }