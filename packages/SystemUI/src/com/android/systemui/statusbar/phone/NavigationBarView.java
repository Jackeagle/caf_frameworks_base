/*
 * Copyright (C) 2008 The Android Open Source Project
 *
 * Licensed under the Apache License, Version 2.0 (the "License");
 * you may not use this file except in compliance with the License.
 * You may obtain a copy of the License at
 *
 *      http://www.apache.org/licenses/LICENSE-2.0
 *
 * Unless required by applicable law or agreed to in writing, software
 * distributed under the License is distributed on an "AS IS" BASIS,
 * WITHOUT WARRANTIES OR CONDITIONS OF ANY KIND, either express or implied.
 * See the License for the specific language governing permissions and
 * limitations under the License.
 */

package com.android.systemui.statusbar.phone;

import static android.view.MotionEvent.ACTION_DOWN;
<<<<<<< HEAD
=======
import static android.view.WindowManagerPolicyConstants.NAV_BAR_INVALID;
>>>>>>> de843449

import static com.android.systemui.shared.system.NavigationBarCompat.FLAG_DISABLE_QUICK_SCRUB;
import static com.android.systemui.shared.system.NavigationBarCompat.FLAG_SHOW_OVERVIEW_BUTTON;
import static com.android.systemui.shared.system.NavigationBarCompat.HIT_TARGET_BACK;
import static com.android.systemui.shared.system.NavigationBarCompat.HIT_TARGET_DEAD_ZONE;
import static com.android.systemui.shared.system.NavigationBarCompat.HIT_TARGET_HOME;
import static com.android.systemui.shared.system.NavigationBarCompat.HIT_TARGET_NONE;
import static com.android.systemui.shared.system.NavigationBarCompat.HIT_TARGET_OVERVIEW;
import static com.android.systemui.shared.system.NavigationBarCompat.HIT_TARGET_ROTATION;

import android.animation.LayoutTransition;
import android.animation.LayoutTransition.TransitionListener;
import android.animation.ObjectAnimator;
import android.animation.PropertyValuesHolder;
import android.animation.TimeInterpolator;
import android.animation.ValueAnimator;
import android.annotation.DrawableRes;
import android.app.StatusBarManager;
import android.content.Context;
import android.content.res.Configuration;
import android.graphics.Canvas;
import android.graphics.Point;
import android.graphics.Rect;
import android.os.Bundle;
import android.os.Handler;
import android.os.Message;
import android.os.RemoteException;
import android.os.SystemProperties;
import android.util.AttributeSet;
import android.util.Log;
import android.util.Slog;
import android.util.SparseArray;
import android.view.Display;
import android.view.MotionEvent;
import android.view.Surface;
import android.view.View;
import android.view.ViewGroup;
import android.view.WindowInsets;
import android.view.WindowManager;
import android.view.WindowManagerGlobal;
import android.view.accessibility.AccessibilityNodeInfo;
import android.view.accessibility.AccessibilityNodeInfo.AccessibilityAction;
import android.view.inputmethod.InputMethodManager;
import android.widget.FrameLayout;

<<<<<<< HEAD
=======
import com.android.internal.annotations.VisibleForTesting;
>>>>>>> de843449
import com.android.systemui.Dependency;
import com.android.systemui.DockedStackExistsListener;
import com.android.systemui.Interpolators;
import com.android.systemui.R;
import com.android.systemui.SysUiServiceProvider;
import com.android.systemui.plugins.PluginListener;
import com.android.systemui.plugins.statusbar.phone.NavGesture;
import com.android.systemui.plugins.statusbar.phone.NavGesture.GestureHelper;
import com.android.systemui.recents.OverviewProxyService;
import com.android.systemui.recents.Recents;
import com.android.systemui.recents.RecentsOnboarding;
import com.android.systemui.shared.plugins.PluginManager;
import com.android.systemui.shared.system.ActivityManagerWrapper;
import com.android.systemui.shared.system.NavigationBarCompat;
import com.android.systemui.shared.system.WindowManagerWrapper;
import com.android.systemui.statusbar.phone.NavigationPrototypeController.GestureAction;
import com.android.systemui.statusbar.phone.NavigationPrototypeController.OnPrototypeChangedListener;
import com.android.systemui.statusbar.policy.DeadZone;
import com.android.systemui.statusbar.policy.KeyButtonDrawable;

import java.io.FileDescriptor;
import java.io.PrintWriter;
import java.util.function.Consumer;

public class NavigationBarView extends FrameLayout implements PluginListener<NavGesture> {
    final static boolean DEBUG = false;
    final static String TAG = "StatusBar/NavBarView";

    // slippery nav bar when everything is disabled, e.g. during setup
    final static boolean SLIPPERY_WHEN_DISABLED = true;

    final static boolean ALTERNATE_CAR_MODE_UI = false;

    View mCurrentView = null;
    View[] mRotatedViews = new View[4];

    boolean mVertical;
    private int mCurrentRotation = -1;

    boolean mLongClickableAccessibilityButton;
    int mDisabledFlags = 0;
    int mNavigationIconHints = 0;

    private @NavigationBarCompat.HitTarget int mDownHitTarget = HIT_TARGET_NONE;
    private Rect mHomeButtonBounds = new Rect();
    private Rect mBackButtonBounds = new Rect();
    private Rect mRecentsButtonBounds = new Rect();
    private Rect mRotationButtonBounds = new Rect();
    private int[] mTmpPosition = new int[2];
    private Rect mTmpRect = new Rect();

    private KeyButtonDrawable mBackIcon;
    private KeyButtonDrawable mHomeDefaultIcon;
    private KeyButtonDrawable mRecentIcon;
    private KeyButtonDrawable mDockedIcon;

    private GestureHelper mGestureHelper;
    private final DeadZone mDeadZone;
    private boolean mDeadZoneConsuming = false;
    private final NavigationBarTransitions mBarTransitions;
    private final OverviewProxyService mOverviewProxyService;

    // workaround for LayoutTransitions leaving the nav buttons in a weird state (bug 5549288)
    final static boolean WORKAROUND_INVALID_LAYOUT = true;
    final static int MSG_CHECK_INVALID_LAYOUT = 8686;

    // performs manual animation in sync with layout transitions
    private final NavTransitionListener mTransitionListener = new NavTransitionListener();

    private OnVerticalChangedListener mOnVerticalChangedListener;
    private boolean mLayoutTransitionsEnabled = true;
    private boolean mWakeAndUnlocking;
    private boolean mUseCarModeUi = false;
    private boolean mInCarMode = false;
    private boolean mDockedStackExists;

    private final SparseArray<ButtonDispatcher> mButtonDispatchers = new SparseArray<>();
    private final ContextualButtonGroup mContextualButtonGroup;
    private Configuration mConfiguration;
    private Configuration mTmpLastConfiguration;

    private NavigationBarInflaterView mNavigationInflaterView;
    private RecentsOnboarding mRecentsOnboarding;
    private NotificationPanelView mPanelView;

<<<<<<< HEAD
=======
    private NavBarTintController mColorAdaptionController;
>>>>>>> de843449
    private NavigationPrototypeController mPrototypeController;
    private NavigationGestureAction[] mDefaultGestureMap;
    private QuickScrubAction mQuickScrubAction;
    private QuickStepAction mQuickStepAction;
    private NavigationBackAction mBackAction;
<<<<<<< HEAD
=======
    private QuickSwitchAction mQuickSwitchAction;
>>>>>>> de843449

    /**
     * Helper that is responsible for showing the right toast when a disallowed activity operation
     * occurred. In pinned mode, we show instructions on how to break out of this mode, whilst in
     * fully locked mode we only show that unlocking is blocked.
     */
    private ScreenPinningNotify mScreenPinningNotify;

    private class NavTransitionListener implements TransitionListener {
        private boolean mBackTransitioning;
        private boolean mHomeAppearing;
        private long mStartDelay;
        private long mDuration;
        private TimeInterpolator mInterpolator;

        @Override
        public void startTransition(LayoutTransition transition, ViewGroup container,
                View view, int transitionType) {
            if (view.getId() == R.id.back) {
                mBackTransitioning = true;
            } else if (view.getId() == R.id.home && transitionType == LayoutTransition.APPEARING) {
                mHomeAppearing = true;
                mStartDelay = transition.getStartDelay(transitionType);
                mDuration = transition.getDuration(transitionType);
                mInterpolator = transition.getInterpolator(transitionType);
            }
        }

        @Override
        public void endTransition(LayoutTransition transition, ViewGroup container,
                View view, int transitionType) {
            if (view.getId() == R.id.back) {
                mBackTransitioning = false;
            } else if (view.getId() == R.id.home && transitionType == LayoutTransition.APPEARING) {
                mHomeAppearing = false;
            }
        }

        public void onBackAltCleared() {
            ButtonDispatcher backButton = getBackButton();

            // When dismissing ime during unlock, force the back button to run the same appearance
            // animation as home (if we catch this condition early enough).
            if (!mBackTransitioning && backButton.getVisibility() == VISIBLE
                    && mHomeAppearing && getHomeButton().getAlpha() == 0) {
                getBackButton().setAlpha(0);
                ValueAnimator a = ObjectAnimator.ofFloat(backButton, "alpha", 0, 1);
                a.setStartDelay(mStartDelay);
                a.setDuration(mDuration);
                a.setInterpolator(mInterpolator);
                a.start();
            }
        }
    }

    private final OnClickListener mImeSwitcherClickListener = new OnClickListener() {
        @Override
        public void onClick(View view) {
            mContext.getSystemService(InputMethodManager.class).showInputMethodPickerFromSystem(
                    true /* showAuxiliarySubtypes */, getContext().getDisplayId());
        }
    };

    private class H extends Handler {
        public void handleMessage(Message m) {
            switch (m.what) {
                case MSG_CHECK_INVALID_LAYOUT:
                    final String how = "" + m.obj;
                    final int w = getWidth();
                    final int h = getHeight();
                    final int vw = getCurrentView().getWidth();
                    final int vh = getCurrentView().getHeight();

                    if (h != vh || w != vw) {
                        Log.w(TAG, String.format(
                            "*** Invalid layout in navigation bar (%s this=%dx%d cur=%dx%d)",
                            how, w, h, vw, vh));
                        if (WORKAROUND_INVALID_LAYOUT) {
                            requestLayout();
                        }
                    }
                    break;
            }
        }
    }

    private final AccessibilityDelegate mQuickStepAccessibilityDelegate
            = new AccessibilityDelegate() {
        private AccessibilityAction mToggleOverviewAction;

        @Override
        public void onInitializeAccessibilityNodeInfo(View host, AccessibilityNodeInfo info) {
            super.onInitializeAccessibilityNodeInfo(host, info);
            if (mToggleOverviewAction == null) {
                mToggleOverviewAction = new AccessibilityAction(R.id.action_toggle_overview,
                    getContext().getString(R.string.quick_step_accessibility_toggle_overview));
            }
            info.addAction(mToggleOverviewAction);
        }

        @Override
        public boolean performAccessibilityAction(View host, int action, Bundle args) {
            if (action == R.id.action_toggle_overview) {
                SysUiServiceProvider.getComponent(getContext(), Recents.class)
                        .toggleRecentApps();
            } else {
                return super.performAccessibilityAction(host, action, args);
            }
            return true;
        }
    };

    private OnPrototypeChangedListener mPrototypeListener = new OnPrototypeChangedListener() {
        @Override
        public void onGestureRemap(int[] actions) {
            updateNavigationGestures();
        }

        @Override
        public void onBackButtonVisibilityChanged(boolean visible) {
<<<<<<< HEAD
            getBackButton().setVisibility(visible ? VISIBLE : GONE);
=======
            if (!inScreenPinning()) {
                getBackButton().setVisibility(visible ? VISIBLE : GONE);
            }
        }

        @Override
        public void onHomeButtonVisibilityChanged(boolean visible) {
            getHomeButton().setVisibility(visible ? VISIBLE : GONE);
        }

        @Override
        public void onColorAdaptChanged(boolean enabled) {
            if (enabled) {
                mColorAdaptionController.start();
            } else {
                mColorAdaptionController.end();
            }
>>>>>>> de843449
        }
    };

    public NavigationBarView(Context context, AttributeSet attrs) {
        super(context, attrs);

<<<<<<< HEAD
        mDisplay = context.getDisplay();

=======
>>>>>>> de843449
        mVertical = false;
        mLongClickableAccessibilityButton = false;

        // Set up the context group of buttons
        mContextualButtonGroup = new ContextualButtonGroup(R.id.menu_container);
        final ContextualButton menuButton = new ContextualButton(R.id.menu,
                R.drawable.ic_sysbar_menu);
        final ContextualButton imeSwitcherButton = new ContextualButton(R.id.ime_switcher,
                R.drawable.ic_ime_switcher_default);
        final RotationContextButton rotateSuggestionButton = new RotationContextButton(
                R.id.rotate_suggestion, R.drawable.ic_sysbar_rotate_button, getContext(),
                R.style.RotateButtonCCWStart90);
        final ContextualButton accessibilityButton =
                new ContextualButton(R.id.accessibility_button,
                        R.drawable.ic_sysbar_accessibility_button);
        mContextualButtonGroup.addButton(menuButton);
        mContextualButtonGroup.addButton(imeSwitcherButton);
        mContextualButtonGroup.addButton(rotateSuggestionButton);
        mContextualButtonGroup.addButton(accessibilityButton);

        mOverviewProxyService = Dependency.get(OverviewProxyService.class);
        mRecentsOnboarding = new RecentsOnboarding(context, mOverviewProxyService);

        mConfiguration = new Configuration();
        mTmpLastConfiguration = new Configuration();
        mConfiguration.updateFrom(context.getResources().getConfiguration());

        mScreenPinningNotify = new ScreenPinningNotify(mContext);
        mBarTransitions = new NavigationBarTransitions(this);

        mButtonDispatchers.put(R.id.back, new ButtonDispatcher(R.id.back));
        mButtonDispatchers.put(R.id.home, new ButtonDispatcher(R.id.home));
        mButtonDispatchers.put(R.id.recent_apps, new ButtonDispatcher(R.id.recent_apps));
        mButtonDispatchers.put(R.id.menu, menuButton);
        mButtonDispatchers.put(R.id.ime_switcher, imeSwitcherButton);
        mButtonDispatchers.put(R.id.accessibility_button, accessibilityButton);
        mButtonDispatchers.put(R.id.rotate_suggestion, rotateSuggestionButton);
        mButtonDispatchers.put(R.id.menu_container, mContextualButtonGroup);
        mDeadZone = new DeadZone(this);

        mQuickScrubAction = new QuickScrubAction(this, mOverviewProxyService);
        mQuickStepAction = new QuickStepAction(this, mOverviewProxyService);
        mBackAction = new NavigationBackAction(this, mOverviewProxyService);
<<<<<<< HEAD
        mDefaultGestureMap = new NavigationGestureAction[] {
                mQuickStepAction, null /* swipeDownAction*/, null /* swipeLeftAction */,
                mQuickScrubAction
=======
        mQuickSwitchAction = new QuickSwitchAction(this, mOverviewProxyService);
        mDefaultGestureMap = new NavigationGestureAction[] {
                mQuickStepAction, null /* swipeDownAction*/, null /* swipeLeftAction */,
                mQuickScrubAction, null /* swipeLeftEdgeAction */, null /* swipeRightEdgeAction */
>>>>>>> de843449
        };

        mPrototypeController = new NavigationPrototypeController(mHandler, mContext);
        mPrototypeController.register();
        mPrototypeController.setOnPrototypeChangedListener(mPrototypeListener);
<<<<<<< HEAD
=======
        mColorAdaptionController = new NavBarTintController(this, getLightTransitionsController());
    }

    public NavBarTintController getColorAdaptionController() {
        return mColorAdaptionController;
>>>>>>> de843449
    }

    public BarTransitions getBarTransitions() {
        return mBarTransitions;
    }

    public LightBarTransitionsController getLightTransitionsController() {
        return mBarTransitions.getLightTransitionsController();
    }

    public void setComponents(NotificationPanelView panel) {
        mPanelView = panel;
        if (mGestureHelper instanceof QuickStepController) {
            ((QuickStepController) mGestureHelper).setComponents(this);
            updateNavigationGestures();
        }
    }

    private void updateNavigationGestures() {
        if (mGestureHelper instanceof QuickStepController) {
            final int[] assignedMap = mPrototypeController.getGestureActionMap();
            ((QuickStepController) mGestureHelper).setGestureActions(
                    getNavigationActionFromType(assignedMap[0], mDefaultGestureMap[0]),
                    getNavigationActionFromType(assignedMap[1], mDefaultGestureMap[1]),
                    getNavigationActionFromType(assignedMap[2], mDefaultGestureMap[2]),
<<<<<<< HEAD
                    getNavigationActionFromType(assignedMap[3], mDefaultGestureMap[3]));
=======
                    getNavigationActionFromType(assignedMap[3], mDefaultGestureMap[3]),
                    getNavigationActionFromType(assignedMap[4], mDefaultGestureMap[4]),
                    getNavigationActionFromType(assignedMap[5], mDefaultGestureMap[5]));
>>>>>>> de843449
        }
    }

    private NavigationGestureAction getNavigationActionFromType(@GestureAction int actionType,
            NavigationGestureAction defaultAction) {
        switch(actionType) {
            case NavigationPrototypeController.ACTION_QUICKSTEP:
                return mQuickStepAction;
            case NavigationPrototypeController.ACTION_QUICKSCRUB:
                return mQuickScrubAction;
            case NavigationPrototypeController.ACTION_BACK:
                return mBackAction;
<<<<<<< HEAD
=======
            case NavigationPrototypeController.ACTION_QUICKSWITCH:
                return mQuickSwitchAction;
>>>>>>> de843449
            default:
                return defaultAction;
        }
    }

    public void setOnVerticalChangedListener(OnVerticalChangedListener onVerticalChangedListener) {
        mOnVerticalChangedListener = onVerticalChangedListener;
        notifyVerticalChangedListener(mVertical);
    }

    @Override
    public boolean onInterceptTouchEvent(MotionEvent event) {
        final boolean deadZoneConsumed = shouldDeadZoneConsumeTouchEvents(event);
        switch (event.getActionMasked()) {
            case ACTION_DOWN:
                int x = (int) event.getX();
                int y = (int) event.getY();
                mDownHitTarget = HIT_TARGET_NONE;
                if (deadZoneConsumed) {
                    mDownHitTarget = HIT_TARGET_DEAD_ZONE;
                } else if (getBackButton().isVisible() && mBackButtonBounds.contains(x, y)) {
                    mDownHitTarget = HIT_TARGET_BACK;
                } else if (getHomeButton().isVisible() && mHomeButtonBounds.contains(x, y)) {
                    mDownHitTarget = HIT_TARGET_HOME;
                } else if (getRecentsButton().isVisible() && mRecentsButtonBounds.contains(x, y)) {
                    mDownHitTarget = HIT_TARGET_OVERVIEW;
                } else if (getRotateSuggestionButton().isVisible()
                        && mRotationButtonBounds.contains(x, y)) {
                    mDownHitTarget = HIT_TARGET_ROTATION;
                }
                break;
        }
        return mGestureHelper.onInterceptTouchEvent(event);
    }

    @Override
    public boolean onTouchEvent(MotionEvent event) {
        shouldDeadZoneConsumeTouchEvents(event);
        if (mGestureHelper != null && mGestureHelper.onTouchEvent(event)) {
            return true;
        }
        return super.onTouchEvent(event);
    }

    private boolean shouldDeadZoneConsumeTouchEvents(MotionEvent event) {
        if (mDeadZone.onTouchEvent(event) || mDeadZoneConsuming) {
            switch (event.getActionMasked()) {
                case MotionEvent.ACTION_DOWN:
                    // Allow gestures starting in the deadzone to be slippery
                    setSlippery(true);
                    mDeadZoneConsuming = true;
                    break;
                case MotionEvent.ACTION_CANCEL:
                case MotionEvent.ACTION_UP:
                    // When a gesture started in the deadzone is finished, restore slippery state
                    updateSlippery();
                    mDeadZoneConsuming = false;
                    break;
            }
            return true;
        }
        return false;
    }

    public @NavigationBarCompat.HitTarget int getDownHitTarget() {
        return mDownHitTarget;
    }

    public void abortCurrentGesture() {
        getHomeButton().abortCurrentGesture();
    }

    private H mHandler = new H();

    public View getCurrentView() {
        return mCurrentView;
    }

    public View[] getAllViews() {
        return mRotatedViews;
    }

    public ButtonDispatcher getRecentsButton() {
        return mButtonDispatchers.get(R.id.recent_apps);
    }

    public ButtonDispatcher getMenuButton() {
        return mButtonDispatchers.get(R.id.menu);
    }

    public ButtonDispatcher getBackButton() {
        return mButtonDispatchers.get(R.id.back);
    }

    public ButtonDispatcher getHomeButton() {
        return mButtonDispatchers.get(R.id.home);
    }

    public ButtonDispatcher getImeSwitchButton() {
        return mButtonDispatchers.get(R.id.ime_switcher);
    }

    public ButtonDispatcher getAccessibilityButton() {
        return mButtonDispatchers.get(R.id.accessibility_button);
    }

    public RotationContextButton getRotateSuggestionButton() {
        return (RotationContextButton) mContextualButtonGroup
                .getContextButton(R.id.rotate_suggestion);
    }

    public SparseArray<ButtonDispatcher> getButtonDispatchers() {
        return mButtonDispatchers;
    }

    public boolean isRecentsButtonVisible() {
        return getRecentsButton().getVisibility() == View.VISIBLE;
    }

    public boolean isOverviewEnabled() {
        return (mDisabledFlags & View.STATUS_BAR_DISABLE_RECENT) == 0;
    }

    public boolean isQuickStepSwipeUpEnabled() {
        return mOverviewProxyService.shouldShowSwipeUpUI() && isOverviewEnabled();
    }

    public boolean isQuickScrubEnabled() {
        return SystemProperties.getBoolean("persist.quickstep.scrub.enabled", true)
                && mOverviewProxyService.isEnabled() && isOverviewEnabled()
                && ((mOverviewProxyService.getInteractionFlags() & FLAG_DISABLE_QUICK_SCRUB) == 0);
    }

    private void reloadNavIcons() {
        updateIcons(Configuration.EMPTY);
    }

    private void updateIcons(Configuration oldConfig) {
        final boolean orientationChange = oldConfig.orientation != mConfiguration.orientation;
        final boolean densityChange = oldConfig.densityDpi != mConfiguration.densityDpi;
        final boolean dirChange = oldConfig.getLayoutDirection() != mConfiguration.getLayoutDirection();

        if (orientationChange || densityChange) {
            mDockedIcon = getDrawable(R.drawable.ic_sysbar_docked);
            mHomeDefaultIcon = getHomeDrawable();
        }
        if (densityChange || dirChange) {
            mRecentIcon = getDrawable(R.drawable.ic_sysbar_recent);
            mContextualButtonGroup.updateIcons();
        }
        if (orientationChange || densityChange || dirChange) {
            mBackIcon = getBackDrawable();
        }
    }

    public KeyButtonDrawable getBackDrawable() {
        KeyButtonDrawable drawable = chooseNavigationIconDrawable(R.drawable.ic_sysbar_back,
                R.drawable.ic_sysbar_back_quick_step);
        orientBackButton(drawable);
        return drawable;
    }

    public KeyButtonDrawable getHomeDrawable() {
        final boolean quickStepEnabled = mOverviewProxyService.shouldShowSwipeUpUI();
        KeyButtonDrawable drawable = quickStepEnabled
                ? getDrawable(R.drawable.ic_sysbar_home_quick_step)
                : getDrawable(R.drawable.ic_sysbar_home);
        orientHomeButton(drawable);
        return drawable;
    }

    private void orientBackButton(KeyButtonDrawable drawable) {
        final boolean useAltBack =
                (mNavigationIconHints & StatusBarManager.NAVIGATION_HINT_BACK_ALT) != 0;
        final boolean isRtl = mConfiguration.getLayoutDirection() == View.LAYOUT_DIRECTION_RTL;
        float degrees = useAltBack
                ? (isRtl ? 270 : -90)
                : (isRtl ? 180 : 0);
        if (drawable.getRotation() == degrees) {
            return;
        }

        // Animate the back button's rotation to the new degrees and only in portrait move up the
        // back button to line up with the other buttons
        float targetY = !mOverviewProxyService.shouldShowSwipeUpUI() && !mVertical && useAltBack
                ? - getResources().getDimension(R.dimen.navbar_back_button_ime_offset)
                : 0;
        ObjectAnimator navBarAnimator = ObjectAnimator.ofPropertyValuesHolder(drawable,
                PropertyValuesHolder.ofFloat(KeyButtonDrawable.KEY_DRAWABLE_ROTATE, degrees),
                PropertyValuesHolder.ofFloat(KeyButtonDrawable.KEY_DRAWABLE_TRANSLATE_Y, targetY));
        navBarAnimator.setInterpolator(Interpolators.FAST_OUT_SLOW_IN);
        navBarAnimator.setDuration(200);
        navBarAnimator.start();
    }

    private void orientHomeButton(KeyButtonDrawable drawable) {
        drawable.setRotation(mVertical ? 90 : 0);
    }

    private KeyButtonDrawable chooseNavigationIconDrawable(@DrawableRes int icon,
            @DrawableRes int quickStepIcon) {
        final boolean quickStepEnabled = mOverviewProxyService.shouldShowSwipeUpUI();
        return quickStepEnabled ? getDrawable(quickStepIcon) : getDrawable(icon);
    }

    private KeyButtonDrawable getDrawable(@DrawableRes int icon) {
        return KeyButtonDrawable.create(mContext, icon, true /* hasShadow */);
    }

    private KeyButtonDrawable getDrawable(@DrawableRes int icon, boolean hasShadow) {
        return KeyButtonDrawable.create(mContext, icon, hasShadow);
    }

    @Override
    public void setLayoutDirection(int layoutDirection) {
        reloadNavIcons();

        super.setLayoutDirection(layoutDirection);
    }

    public void setNavigationIconHints(int hints) {
        if (hints == mNavigationIconHints) return;
        final boolean backAlt = (hints & StatusBarManager.NAVIGATION_HINT_BACK_ALT) != 0;
        if ((mNavigationIconHints & StatusBarManager.NAVIGATION_HINT_BACK_ALT) != 0 && !backAlt) {
            mTransitionListener.onBackAltCleared();
        }
        if (DEBUG) {
            android.widget.Toast.makeText(getContext(),
                "Navigation icon hints = " + hints,
                500).show();
        }
        mNavigationIconHints = hints;
        updateNavButtonIcons();
    }

    public void setDisabledFlags(int disabledFlags) {
        if (mDisabledFlags == disabledFlags) return;

        final boolean overviewEnabledBefore = isOverviewEnabled();
        mDisabledFlags = disabledFlags;

        // Update icons if overview was just enabled to ensure the correct icons are present
        if (!overviewEnabledBefore && isOverviewEnabled()) {
            reloadNavIcons();
        }

        updateNavButtonIcons();
        updateSlippery();
        setUpSwipeUpOnboarding(isQuickStepSwipeUpEnabled());
    }

    public void updateNavButtonIcons() {
        // We have to replace or restore the back and home button icons when exiting or entering
        // carmode, respectively. Recents are not available in CarMode in nav bar so change
        // to recent icon is not required.
        final boolean useAltBack =
                (mNavigationIconHints & StatusBarManager.NAVIGATION_HINT_BACK_ALT) != 0;
        KeyButtonDrawable backIcon = mBackIcon;
        orientBackButton(backIcon);
        KeyButtonDrawable homeIcon = mHomeDefaultIcon;
        if (!mUseCarModeUi) {
            orientHomeButton(homeIcon);
        }
        getHomeButton().setImageDrawable(homeIcon);
        getBackButton().setImageDrawable(backIcon);

        updateRecentsIcon();

        // Update IME button visibility, a11y and rotate button always overrides the appearance
        mContextualButtonGroup.setButtonVisiblity(R.id.ime_switcher,
                (mNavigationIconHints & StatusBarManager.NAVIGATION_HINT_IME_SHOWN) != 0);

        mBarTransitions.reapplyDarkIntensity();

        boolean disableHome = ((mDisabledFlags & View.STATUS_BAR_DISABLE_HOME) != 0);

        // TODO(b/113914868): investigation log for disappearing home button
        Log.i(TAG, "updateNavButtonIcons (b/113914868): home disabled=" + disableHome
                + " mDisabledFlags=" + mDisabledFlags);
<<<<<<< HEAD

        // Always disable recents when alternate car mode UI is active.
        boolean disableRecent = mUseCarModeUi || !isOverviewEnabled();
=======
        disableHome |= mPrototypeController.hideHomeButton();

        // Always disable recents when alternate car mode UI is active and for secondary displays.
        boolean disableRecent = isRecentsButtonDisabled();
>>>>>>> de843449

        boolean disableBack = QuickStepController.shouldhideBackButton(getContext())
                || (((mDisabledFlags & View.STATUS_BAR_DISABLE_BACK) != 0) && !useAltBack);

        // When screen pinning, don't hide back and home when connected service or back and
        // recents buttons when disconnected from launcher service in screen pinning mode,
        // as they are used for exiting.
        final boolean pinningActive = ActivityManagerWrapper.getInstance().isScreenPinningActive();
        if (mOverviewProxyService.isEnabled()) {
            // Use interaction flags to show/hide navigation buttons but will be shown if required
            // to exit screen pinning.
            final int flags = mOverviewProxyService.getInteractionFlags();
            disableRecent |= (flags & FLAG_SHOW_OVERVIEW_BUTTON) == 0;
            if (pinningActive) {
                disableBack = disableHome = false;
            }
        } else if (pinningActive) {
            disableBack = disableRecent = false;
        }

        ViewGroup navButtons = (ViewGroup) getCurrentView().findViewById(R.id.nav_buttons);
        if (navButtons != null) {
            LayoutTransition lt = navButtons.getLayoutTransition();
            if (lt != null) {
                if (!lt.getTransitionListeners().contains(mTransitionListener)) {
                    lt.addTransitionListener(mTransitionListener);
                }
            }
        }

        getBackButton().setVisibility(disableBack      ? View.INVISIBLE : View.VISIBLE);
        getHomeButton().setVisibility(disableHome      ? View.INVISIBLE : View.VISIBLE);
        getRecentsButton().setVisibility(disableRecent ? View.INVISIBLE : View.VISIBLE);
    }

    @VisibleForTesting
    boolean isRecentsButtonDisabled() {
        return mUseCarModeUi || !isOverviewEnabled()
                || getContext().getDisplayId() != Display.DEFAULT_DISPLAY;
    }

    private Display getContextDisplay() {
        return getContext().getDisplay();
    }

    public boolean inScreenPinning() {
        return ActivityManagerWrapper.getInstance().isScreenPinningActive();
    }

    public void setLayoutTransitionsEnabled(boolean enabled) {
        mLayoutTransitionsEnabled = enabled;
        updateLayoutTransitionsEnabled();
    }

    public void setWakeAndUnlocking(boolean wakeAndUnlocking) {
        setUseFadingAnimations(wakeAndUnlocking);
        mWakeAndUnlocking = wakeAndUnlocking;
        updateLayoutTransitionsEnabled();
    }

    private void updateLayoutTransitionsEnabled() {
        boolean enabled = !mWakeAndUnlocking && mLayoutTransitionsEnabled;
        ViewGroup navButtons = (ViewGroup) getCurrentView().findViewById(R.id.nav_buttons);
        LayoutTransition lt = navButtons.getLayoutTransition();
        if (lt != null) {
            if (enabled) {
                lt.enableTransitionType(LayoutTransition.APPEARING);
                lt.enableTransitionType(LayoutTransition.DISAPPEARING);
                lt.enableTransitionType(LayoutTransition.CHANGE_APPEARING);
                lt.enableTransitionType(LayoutTransition.CHANGE_DISAPPEARING);
            } else {
                lt.disableTransitionType(LayoutTransition.APPEARING);
                lt.disableTransitionType(LayoutTransition.DISAPPEARING);
                lt.disableTransitionType(LayoutTransition.CHANGE_APPEARING);
                lt.disableTransitionType(LayoutTransition.CHANGE_DISAPPEARING);
            }
        }
    }

    private void setUseFadingAnimations(boolean useFadingAnimations) {
        WindowManager.LayoutParams lp = (WindowManager.LayoutParams) ((ViewGroup) getParent())
                .getLayoutParams();
        if (lp != null) {
            boolean old = lp.windowAnimations != 0;
            if (!old && useFadingAnimations) {
                lp.windowAnimations = R.style.Animation_NavigationBarFadeIn;
            } else if (old && !useFadingAnimations) {
                lp.windowAnimations = 0;
            } else {
                return;
            }
            WindowManager wm = (WindowManager)getContext().getSystemService(Context.WINDOW_SERVICE);
            wm.updateViewLayout((View) getParent(), lp);
        }
    }

    public void onNavigationButtonLongPress(View v) {
        if (mGestureHelper != null) {
            mGestureHelper.onNavigationButtonLongPress(v);
        }
    }

    public void onPanelExpandedChange(boolean expanded) {
        updateSlippery();
    }

    public void updateStates() {
        final boolean showSwipeUpUI = mOverviewProxyService.shouldShowSwipeUpUI();

        if (mNavigationInflaterView != null) {
            // Reinflate the navbar if needed, no-op unless the swipe up state changes
            mNavigationInflaterView.onLikelyDefaultLayoutChange();
        }

        updateSlippery();
        reloadNavIcons();
        updateNavButtonIcons();
        setUpSwipeUpOnboarding(isQuickStepSwipeUpEnabled());
        WindowManagerWrapper.getInstance().setNavBarVirtualKeyHapticFeedbackEnabled(!showSwipeUpUI);
        getHomeButton().setAccessibilityDelegate(
                showSwipeUpUI ? mQuickStepAccessibilityDelegate : null);
    }

    public boolean isNotificationsFullyCollapsed() {
        return mPanelView.isFullyCollapsed();
    }

    /**
     * Updates the {@link WindowManager.LayoutParams.FLAG_SLIPPERY} state dependent on if swipe up
     * is enabled, or the notifications is fully opened without being in an animated state. If
     * slippery is enabled, touch events will leave the nav bar window and enter into the fullscreen
     * app/home window, if not nav bar will receive a cancelled touch event once gesture leaves bar.
     */
    public void updateSlippery() {
        setSlippery(!isQuickStepSwipeUpEnabled() ||
                (mPanelView.isFullyExpanded() && !mPanelView.isCollapsing()));
    }

    private void setSlippery(boolean slippery) {
        boolean changed = false;
        final ViewGroup navbarView = ((ViewGroup) getParent());
        final WindowManager.LayoutParams lp = (WindowManager.LayoutParams) navbarView
                .getLayoutParams();
        if (lp == null) {
            return;
        }
        if (slippery && (lp.flags & WindowManager.LayoutParams.FLAG_SLIPPERY) == 0) {
            lp.flags |= WindowManager.LayoutParams.FLAG_SLIPPERY;
            changed = true;
        } else if (!slippery && (lp.flags & WindowManager.LayoutParams.FLAG_SLIPPERY) != 0) {
            lp.flags &= ~WindowManager.LayoutParams.FLAG_SLIPPERY;
            changed = true;
        }
        if (changed) {
            WindowManager wm = (WindowManager)getContext().getSystemService(Context.WINDOW_SERVICE);
            wm.updateViewLayout(navbarView, lp);
        }
    }

    public void setMenuVisibility(final boolean show) {
        mContextualButtonGroup.setButtonVisiblity(R.id.menu, show);
    }

    public void setAccessibilityButtonState(final boolean visible, final boolean longClickable) {
        mLongClickableAccessibilityButton = longClickable;
        getAccessibilityButton().setLongClickable(longClickable);
        mContextualButtonGroup.setButtonVisiblity(R.id.accessibility_button, visible);
    }

    void hideRecentsOnboarding() {
        mRecentsOnboarding.hide(true);
    }

    @Override
    public void onFinishInflate() {
        mNavigationInflaterView = findViewById(R.id.navigation_inflater);
        mNavigationInflaterView.setButtonDispatchers(mButtonDispatchers);

        getImeSwitchButton().setOnClickListener(mImeSwitcherClickListener);

        DockedStackExistsListener.register(mDockedListener);
        updateRotatedViews();
        reloadNavIcons();
    }

    public void onDarkIntensityChange(float intensity) {
        if (mGestureHelper != null) {
            mGestureHelper.onDarkIntensityChange(intensity);
        }
    }

    @Override
    protected void onDraw(Canvas canvas) {
        if (mGestureHelper != null) {
            mGestureHelper.onDraw(canvas);
        }
        mDeadZone.onDraw(canvas);
        super.onDraw(canvas);
    }

    @Override
    protected void onLayout(boolean changed, int left, int top, int right, int bottom) {
        super.onLayout(changed, left, top, right, bottom);
        updateButtonLocationOnScreen(getBackButton(), mBackButtonBounds);
        updateButtonLocationOnScreen(getHomeButton(), mHomeButtonBounds);
        updateButtonLocationOnScreen(getRecentsButton(), mRecentsButtonBounds);
        updateButtonLocationOnScreen(getRotateSuggestionButton(), mRotationButtonBounds);
        if (mGestureHelper != null) {
            mGestureHelper.onLayout(changed, left, top, right, bottom);
        }
        mRecentsOnboarding.setNavBarHeight(getMeasuredHeight());
    }

    private void updateButtonLocationOnScreen(ButtonDispatcher button, Rect buttonBounds) {
        View view = button.getCurrentView();
        if (view == null) {
            buttonBounds.setEmpty();
            return;
        }
        // Temporarily reset the translation back to origin to get the position in window
        final float posX = view.getTranslationX();
        final float posY = view.getTranslationY();
        view.setTranslationX(0);
        view.setTranslationY(0);
        view.getLocationInWindow(mTmpPosition);
        buttonBounds.set(mTmpPosition[0], mTmpPosition[1],
                mTmpPosition[0] + view.getMeasuredWidth(),
                mTmpPosition[1] + view.getMeasuredHeight());
        view.setTranslationX(posX);
        view.setTranslationY(posY);
    }

    private void updateRotatedViews() {
        mRotatedViews[Surface.ROTATION_0] =
                mRotatedViews[Surface.ROTATION_180] = findViewById(R.id.rot0);
        mRotatedViews[Surface.ROTATION_270] =
                mRotatedViews[Surface.ROTATION_90] = findViewById(R.id.rot90);

        updateCurrentView();
    }

    public boolean needsReorient(int rotation) {
        return mCurrentRotation != rotation;
    }

    private void updateCurrentView() {
        final int rot = getContextDisplay().getRotation();
        for (int i=0; i<4; i++) {
            mRotatedViews[i].setVisibility(View.GONE);
        }
        mCurrentView = mRotatedViews[rot];
        mCurrentView.setVisibility(View.VISIBLE);
        mNavigationInflaterView.setAlternativeOrder(rot == Surface.ROTATION_90);
        mNavigationInflaterView.updateButtonDispatchersCurrentView();
        updateLayoutTransitionsEnabled();
        mCurrentRotation = rot;
    }

    private void updateRecentsIcon() {
        mDockedIcon.setRotation(mDockedStackExists && mVertical ? 90 : 0);
        getRecentsButton().setImageDrawable(mDockedStackExists ? mDockedIcon : mRecentIcon);
        mBarTransitions.reapplyDarkIntensity();
    }

    public void showPinningEnterExitToast(boolean entering) {
        if (entering) {
            mScreenPinningNotify.showPinningStartToast();
<<<<<<< HEAD
=======

            // TODO(b/112934365): remove after prototype finished, only needed to escape from pin
            getBackButton().setVisibility(VISIBLE);
            getHomeButton().setVisibility(VISIBLE);
>>>>>>> de843449
        } else {
            mScreenPinningNotify.showPinningExitToast();
        }
    }

    public void showPinningEscapeToast() {
        mScreenPinningNotify.showEscapeToast(isRecentsButtonVisible());
    }

    public boolean isVertical() {
        return mVertical;
    }

    public void reorient() {
        updateCurrentView();

        ((NavigationBarFrame) getRootView()).setDeadZone(mDeadZone);
        mDeadZone.onConfigurationChanged(mCurrentRotation);

        // force the low profile & disabled states into compliance
        mBarTransitions.init();

        if (DEBUG) {
            Log.d(TAG, "reorient(): rot=" + mCurrentRotation);
        }

        // Resolve layout direction if not resolved since components changing layout direction such
        // as changing languages will recreate this view and the direction will be resolved later
        if (!isLayoutDirectionResolved()) {
            resolveLayoutDirection();
        }
        updateTaskSwitchHelper();
        updateNavButtonIcons();

        getHomeButton().setVertical(mVertical);
    }

    private void updateTaskSwitchHelper() {
        if (mGestureHelper == null) return;
        boolean isRtl = (getLayoutDirection() == View.LAYOUT_DIRECTION_RTL);
<<<<<<< HEAD
        int navBarPos = 0;
        try {
            // TODO: Use WindowManagerService.getNavBarPosition(int displayId)
            navBarPos = WindowManagerGlobal.getWindowManagerService().getNavBarPosition();
=======
        int navBarPos = NAV_BAR_INVALID;
        try {
            navBarPos = WindowManagerGlobal.getWindowManagerService().getNavBarPosition(
                    getContext().getDisplayId());
>>>>>>> de843449
        } catch (RemoteException e) {
            Slog.e(TAG, "Failed to get nav bar position.", e);
        }
        mGestureHelper.setBarState(isRtl, navBarPos);
    }

    @Override
    protected void onSizeChanged(int w, int h, int oldw, int oldh) {
        if (DEBUG) Log.d(TAG, String.format(
                    "onSizeChanged: (%dx%d) old: (%dx%d)", w, h, oldw, oldh));

        final boolean newVertical = w > 0 && h > w;
        if (newVertical != mVertical) {
            mVertical = newVertical;
            //Log.v(TAG, String.format("onSizeChanged: h=%d, w=%d, vert=%s", h, w, mVertical?"y":"n"));
            reorient();
            notifyVerticalChangedListener(newVertical);
        }

        postCheckForInvalidLayout("sizeChanged");
        super.onSizeChanged(w, h, oldw, oldh);
    }

    private void notifyVerticalChangedListener(boolean newVertical) {
        if (mOnVerticalChangedListener != null) {
            mOnVerticalChangedListener.onVerticalChanged(newVertical);
        }
    }

    @Override
    protected void onConfigurationChanged(Configuration newConfig) {
        super.onConfigurationChanged(newConfig);
        mTmpLastConfiguration.updateFrom(mConfiguration);
        mConfiguration.updateFrom(newConfig);
        boolean uiCarModeChanged = updateCarMode();
        updateTaskSwitchHelper();
        updateIcons(mTmpLastConfiguration);
        updateRecentsIcon();
        mRecentsOnboarding.onConfigurationChanged(mConfiguration);
        if (uiCarModeChanged || mTmpLastConfiguration.densityDpi != mConfiguration.densityDpi
                || mTmpLastConfiguration.getLayoutDirection() != mConfiguration.getLayoutDirection()) {
            // If car mode or density changes, we need to reset the icons.
            updateNavButtonIcons();
        }
    }

    /**
     * If the configuration changed, update the carmode and return that it was updated.
     */
    private boolean updateCarMode() {
        boolean uiCarModeChanged = false;
        if (mConfiguration != null) {
            int uiMode = mConfiguration.uiMode & Configuration.UI_MODE_TYPE_MASK;
            final boolean isCarMode = (uiMode == Configuration.UI_MODE_TYPE_CAR);

            if (isCarMode != mInCarMode) {
                mInCarMode = isCarMode;
                if (ALTERNATE_CAR_MODE_UI) {
                    mUseCarModeUi = isCarMode;
                    uiCarModeChanged = true;
                } else {
                    // Don't use car mode behavior if ALTERNATE_CAR_MODE_UI not set.
                    mUseCarModeUi = false;
                }
            }
        }
        return uiCarModeChanged;
    }

    /*
    @Override
    protected void onLayout (boolean changed, int left, int top, int right, int bottom) {
        if (DEBUG) Log.d(TAG, String.format(
                    "onLayout: %s (%d,%d,%d,%d)",
                    changed?"changed":"notchanged", left, top, right, bottom));
        super.onLayout(changed, left, top, right, bottom);
    }

    // uncomment this for extra defensiveness in WORKAROUND_INVALID_LAYOUT situations: if all else
    // fails, any touch on the display will fix the layout.
    @Override
    public boolean onInterceptTouchEvent(MotionEvent ev) {
        if (DEBUG) Log.d(TAG, "onInterceptTouchEvent: " + ev.toString());
        if (ev.getAction() == MotionEvent.ACTION_DOWN) {
            postCheckForInvalidLayout("touch");
        }
        return super.onInterceptTouchEvent(ev);
    }
    */


    private String getResourceName(int resId) {
        if (resId != 0) {
            final android.content.res.Resources res = getContext().getResources();
            try {
                return res.getResourceName(resId);
            } catch (android.content.res.Resources.NotFoundException ex) {
                return "(unknown)";
            }
        } else {
            return "(null)";
        }
    }

    private void postCheckForInvalidLayout(final String how) {
        mHandler.obtainMessage(MSG_CHECK_INVALID_LAYOUT, 0, 0, how).sendToTarget();
    }

    private static String visibilityToString(int vis) {
        switch (vis) {
            case View.INVISIBLE:
                return "INVISIBLE";
            case View.GONE:
                return "GONE";
            default:
                return "VISIBLE";
        }
    }

    @Override
    protected void onAttachedToWindow() {
        super.onAttachedToWindow();
        requestApplyInsets();
        reorient();
        onPluginDisconnected(null); // Create default gesture helper
        Dependency.get(PluginManager.class).addPluginListener(this,
                NavGesture.class, false /* Only one */);
        setUpSwipeUpOnboarding(isQuickStepSwipeUpEnabled());
        mColorAdaptionController.start();
    }

    @Override
    protected void onDetachedFromWindow() {
        super.onDetachedFromWindow();
        Dependency.get(PluginManager.class).removePluginListener(this);
        if (mGestureHelper != null) {
            mGestureHelper.destroy();
        }
        mPrototypeController.unregister();
<<<<<<< HEAD
=======
        mColorAdaptionController.stop();
>>>>>>> de843449
        setUpSwipeUpOnboarding(false);
        for (int i = 0; i < mButtonDispatchers.size(); ++i) {
            mButtonDispatchers.valueAt(i).onDestroy();
        }
    }

    private void setUpSwipeUpOnboarding(boolean connectedToOverviewProxy) {
        if (connectedToOverviewProxy) {
            mRecentsOnboarding.onConnectedToLauncher();
        } else {
            mRecentsOnboarding.onDisconnectedFromLauncher();
        }
    }

    @Override
    public void onPluginConnected(NavGesture plugin, Context context) {
        mGestureHelper = plugin.getGestureHelper();
        updateTaskSwitchHelper();
    }

    @Override
    public void onPluginDisconnected(NavGesture plugin) {
        QuickStepController defaultHelper = new QuickStepController(getContext());
        defaultHelper.setComponents(this);
        if (mGestureHelper != null) {
            mGestureHelper.destroy();
        }
        mGestureHelper = defaultHelper;
        updateTaskSwitchHelper();
    }

    public void dump(FileDescriptor fd, PrintWriter pw, String[] args) {
        pw.println("NavigationBarView {");
        final Rect r = new Rect();
        final Point size = new Point();
        getContextDisplay().getRealSize(size);

        pw.println(String.format("      this: " + StatusBar.viewInfo(this)
                        + " " + visibilityToString(getVisibility())));

        getWindowVisibleDisplayFrame(r);
        final boolean offscreen = r.right > size.x || r.bottom > size.y;
        pw.println("      window: "
                + r.toShortString()
                + " " + visibilityToString(getWindowVisibility())
                + (offscreen ? " OFFSCREEN!" : ""));

        pw.println(String.format("      mCurrentView: id=%s (%dx%d) %s %f",
                        getResourceName(getCurrentView().getId()),
                        getCurrentView().getWidth(), getCurrentView().getHeight(),
                        visibilityToString(getCurrentView().getVisibility()),
                        getCurrentView().getAlpha()));

        pw.println(String.format("      disabled=0x%08x vertical=%s menu=%s darkIntensity=%.2f",
                        mDisabledFlags,
                        mVertical ? "true" : "false",
                        getMenuButton().isVisible() ? "true" : "false",
                        getLightTransitionsController().getCurrentDarkIntensity()));

        dumpButton(pw, "back", getBackButton());
        dumpButton(pw, "home", getHomeButton());
        dumpButton(pw, "rcnt", getRecentsButton());
        dumpButton(pw, "menu", getMenuButton());
        dumpButton(pw, "rota", getRotateSuggestionButton());
        dumpButton(pw, "a11y", getAccessibilityButton());

        pw.println("    }");

        mContextualButtonGroup.dump(pw);
        if (mGestureHelper != null) {
            pw.println("Navigation Gesture Actions {");
            pw.print("    "); pw.println("QuickScrub Enabled=" + mQuickScrubAction.isEnabled());
            pw.print("    "); pw.println("QuickScrub Active=" + mQuickScrubAction.isActive());
            pw.print("    "); pw.println("QuickStep Enabled=" + mQuickStepAction.isEnabled());
            pw.print("    "); pw.println("QuickStep Active=" + mQuickStepAction.isActive());
            pw.print("    "); pw.println("Back Gesture Enabled=" + mBackAction.isEnabled());
            pw.print("    "); pw.println("Back Gesture Active=" + mBackAction.isActive());
            pw.println("}");
            mGestureHelper.dump(pw);
        }
        mRecentsOnboarding.dump(pw);
    }

    @Override
    public WindowInsets onApplyWindowInsets(WindowInsets insets) {
        setPadding(insets.getSystemWindowInsetLeft(), insets.getSystemWindowInsetTop(),
                insets.getSystemWindowInsetRight(), insets.getSystemWindowInsetBottom());
        return super.onApplyWindowInsets(insets);
    }

    private static void dumpButton(PrintWriter pw, String caption, ButtonDispatcher button) {
        pw.print("      " + caption + ": ");
        if (button == null) {
            pw.print("null");
        } else {
            pw.print(visibilityToString(button.getVisibility())
                    + " alpha=" + button.getAlpha()
                    );
        }
        pw.println();
    }

    public interface OnVerticalChangedListener {
        void onVerticalChanged(boolean isVertical);
    }

    private final Consumer<Boolean> mDockedListener = exists -> mHandler.post(() -> {
        mDockedStackExists = exists;
        updateRecentsIcon();
    });
}<|MERGE_RESOLUTION|>--- conflicted
+++ resolved
@@ -17,10 +17,7 @@
 package com.android.systemui.statusbar.phone;
 
 import static android.view.MotionEvent.ACTION_DOWN;
-<<<<<<< HEAD
-=======
 import static android.view.WindowManagerPolicyConstants.NAV_BAR_INVALID;
->>>>>>> de843449
 
 import static com.android.systemui.shared.system.NavigationBarCompat.FLAG_DISABLE_QUICK_SCRUB;
 import static com.android.systemui.shared.system.NavigationBarCompat.FLAG_SHOW_OVERVIEW_BUTTON;
@@ -66,10 +63,7 @@
 import android.view.inputmethod.InputMethodManager;
 import android.widget.FrameLayout;
 
-<<<<<<< HEAD
-=======
 import com.android.internal.annotations.VisibleForTesting;
->>>>>>> de843449
 import com.android.systemui.Dependency;
 import com.android.systemui.DockedStackExistsListener;
 import com.android.systemui.Interpolators;
@@ -155,19 +149,13 @@
     private RecentsOnboarding mRecentsOnboarding;
     private NotificationPanelView mPanelView;
 
-<<<<<<< HEAD
-=======
     private NavBarTintController mColorAdaptionController;
->>>>>>> de843449
     private NavigationPrototypeController mPrototypeController;
     private NavigationGestureAction[] mDefaultGestureMap;
     private QuickScrubAction mQuickScrubAction;
     private QuickStepAction mQuickStepAction;
     private NavigationBackAction mBackAction;
-<<<<<<< HEAD
-=======
     private QuickSwitchAction mQuickSwitchAction;
->>>>>>> de843449
 
     /**
      * Helper that is responsible for showing the right toast when a disallowed activity operation
@@ -288,9 +276,6 @@
 
         @Override
         public void onBackButtonVisibilityChanged(boolean visible) {
-<<<<<<< HEAD
-            getBackButton().setVisibility(visible ? VISIBLE : GONE);
-=======
             if (!inScreenPinning()) {
                 getBackButton().setVisibility(visible ? VISIBLE : GONE);
             }
@@ -308,18 +293,12 @@
             } else {
                 mColorAdaptionController.end();
             }
->>>>>>> de843449
         }
     };
 
     public NavigationBarView(Context context, AttributeSet attrs) {
         super(context, attrs);
 
-<<<<<<< HEAD
-        mDisplay = context.getDisplay();
-
-=======
->>>>>>> de843449
         mVertical = false;
         mLongClickableAccessibilityButton = false;
 
@@ -363,29 +342,20 @@
         mQuickScrubAction = new QuickScrubAction(this, mOverviewProxyService);
         mQuickStepAction = new QuickStepAction(this, mOverviewProxyService);
         mBackAction = new NavigationBackAction(this, mOverviewProxyService);
-<<<<<<< HEAD
-        mDefaultGestureMap = new NavigationGestureAction[] {
-                mQuickStepAction, null /* swipeDownAction*/, null /* swipeLeftAction */,
-                mQuickScrubAction
-=======
         mQuickSwitchAction = new QuickSwitchAction(this, mOverviewProxyService);
         mDefaultGestureMap = new NavigationGestureAction[] {
                 mQuickStepAction, null /* swipeDownAction*/, null /* swipeLeftAction */,
                 mQuickScrubAction, null /* swipeLeftEdgeAction */, null /* swipeRightEdgeAction */
->>>>>>> de843449
         };
 
         mPrototypeController = new NavigationPrototypeController(mHandler, mContext);
         mPrototypeController.register();
         mPrototypeController.setOnPrototypeChangedListener(mPrototypeListener);
-<<<<<<< HEAD
-=======
         mColorAdaptionController = new NavBarTintController(this, getLightTransitionsController());
     }
 
     public NavBarTintController getColorAdaptionController() {
         return mColorAdaptionController;
->>>>>>> de843449
     }
 
     public BarTransitions getBarTransitions() {
@@ -411,13 +381,9 @@
                     getNavigationActionFromType(assignedMap[0], mDefaultGestureMap[0]),
                     getNavigationActionFromType(assignedMap[1], mDefaultGestureMap[1]),
                     getNavigationActionFromType(assignedMap[2], mDefaultGestureMap[2]),
-<<<<<<< HEAD
-                    getNavigationActionFromType(assignedMap[3], mDefaultGestureMap[3]));
-=======
                     getNavigationActionFromType(assignedMap[3], mDefaultGestureMap[3]),
                     getNavigationActionFromType(assignedMap[4], mDefaultGestureMap[4]),
                     getNavigationActionFromType(assignedMap[5], mDefaultGestureMap[5]));
->>>>>>> de843449
         }
     }
 
@@ -430,11 +396,8 @@
                 return mQuickScrubAction;
             case NavigationPrototypeController.ACTION_BACK:
                 return mBackAction;
-<<<<<<< HEAD
-=======
             case NavigationPrototypeController.ACTION_QUICKSWITCH:
                 return mQuickSwitchAction;
->>>>>>> de843449
             default:
                 return defaultAction;
         }
@@ -714,16 +677,10 @@
         // TODO(b/113914868): investigation log for disappearing home button
         Log.i(TAG, "updateNavButtonIcons (b/113914868): home disabled=" + disableHome
                 + " mDisabledFlags=" + mDisabledFlags);
-<<<<<<< HEAD
-
-        // Always disable recents when alternate car mode UI is active.
-        boolean disableRecent = mUseCarModeUi || !isOverviewEnabled();
-=======
         disableHome |= mPrototypeController.hideHomeButton();
 
         // Always disable recents when alternate car mode UI is active and for secondary displays.
         boolean disableRecent = isRecentsButtonDisabled();
->>>>>>> de843449
 
         boolean disableBack = QuickStepController.shouldhideBackButton(getContext())
                 || (((mDisabledFlags & View.STATUS_BAR_DISABLE_BACK) != 0) && !useAltBack);
@@ -991,13 +948,10 @@
     public void showPinningEnterExitToast(boolean entering) {
         if (entering) {
             mScreenPinningNotify.showPinningStartToast();
-<<<<<<< HEAD
-=======
 
             // TODO(b/112934365): remove after prototype finished, only needed to escape from pin
             getBackButton().setVisibility(VISIBLE);
             getHomeButton().setVisibility(VISIBLE);
->>>>>>> de843449
         } else {
             mScreenPinningNotify.showPinningExitToast();
         }
@@ -1038,17 +992,10 @@
     private void updateTaskSwitchHelper() {
         if (mGestureHelper == null) return;
         boolean isRtl = (getLayoutDirection() == View.LAYOUT_DIRECTION_RTL);
-<<<<<<< HEAD
-        int navBarPos = 0;
-        try {
-            // TODO: Use WindowManagerService.getNavBarPosition(int displayId)
-            navBarPos = WindowManagerGlobal.getWindowManagerService().getNavBarPosition();
-=======
         int navBarPos = NAV_BAR_INVALID;
         try {
             navBarPos = WindowManagerGlobal.getWindowManagerService().getNavBarPosition(
                     getContext().getDisplayId());
->>>>>>> de843449
         } catch (RemoteException e) {
             Slog.e(TAG, "Failed to get nav bar position.", e);
         }
@@ -1188,10 +1135,7 @@
             mGestureHelper.destroy();
         }
         mPrototypeController.unregister();
-<<<<<<< HEAD
-=======
         mColorAdaptionController.stop();
->>>>>>> de843449
         setUpSwipeUpOnboarding(false);
         for (int i = 0; i < mButtonDispatchers.size(); ++i) {
             mButtonDispatchers.valueAt(i).onDestroy();
