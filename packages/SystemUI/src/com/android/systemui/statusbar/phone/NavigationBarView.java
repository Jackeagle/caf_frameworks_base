--- conflicted
+++ resolved
@@ -261,13 +261,12 @@
     }
 
     private void getIcons(Resources res) {
-<<<<<<< HEAD
         mBackIcon = new BackButtonDrawable(res.getDrawable(R.drawable.ic_sysbar_back));
-        mBackLandIcon = new BackButtonDrawable(res.getDrawable(R.drawable.ic_sysbar_back_land));
+	mBackLandIcon = mBackIcon;
         mRecentIcon = res.getDrawable(R.drawable.ic_sysbar_recent);
-        mRecentLandIcon = res.getDrawable(R.drawable.ic_sysbar_recent_land);
+        mRecentLandIcon = mRecentIcon;
         mHomeIcon = res.getDrawable(R.drawable.ic_sysbar_home);
-        mHomeLandIcon = res.getDrawable(R.drawable.ic_sysbar_home_land);
+        mHomeLandIcon = mHomeIcon;
     }
 
     public void updateResources(Resources res) {
@@ -299,14 +298,6 @@
                 }
             }
         }
-=======
-        mBackIcon = res.getDrawable(R.drawable.ic_sysbar_back);
-        mBackLandIcon = mBackIcon;
-        mBackAltIcon = res.getDrawable(R.drawable.ic_sysbar_back_ime);
-        mBackAltLandIcon = mBackAltIcon;
-        mRecentIcon = res.getDrawable(R.drawable.ic_sysbar_recent);
-        mRecentLandIcon = mRecentIcon;
->>>>>>> 25b5096f
     }
 
     @Override
