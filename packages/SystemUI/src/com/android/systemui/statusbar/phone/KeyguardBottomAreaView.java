--- conflicted
+++ resolved
@@ -486,7 +486,6 @@
             return null;
         }
     }
-<<<<<<< HEAD
 
     public String getLeftHint() {
         String label = getIndexHint(LockscreenShortcutsHelper.Shortcuts.LEFT_SHORTCUT);
@@ -496,17 +495,6 @@
         return label;
     }
 
-=======
-
-    public String getLeftHint() {
-        String label = getIndexHint(LockscreenShortcutsHelper.Shortcuts.LEFT_SHORTCUT);
-        if (label == null) {
-            label = mContext.getString(R.string.phone_hint);
-        }
-        return label;
-    }
-
->>>>>>> 073b8a01
     public String getRightHint() {
         String label = getIndexHint(LockscreenShortcutsHelper.Shortcuts.RIGHT_SHORTCUT);
         if (label == null) {
@@ -570,8 +558,6 @@
         }
     }
 
-<<<<<<< HEAD
-=======
     public void startFinishDozeAnimation() {
         long delay = 0;
         if (mPhoneImageView.getVisibility() == View.VISIBLE) {
@@ -601,7 +587,6 @@
                 .setDuration(DOZE_ANIMATION_ELEMENT_DURATION);
     }
 
->>>>>>> 073b8a01
     private final BroadcastReceiver mDevicePolicyReceiver = new BroadcastReceiver() {
         public void onReceive(Context context, Intent intent) {
             post(new Runnable() {
