/*
 * Copyright (C) 2016 The Android Open Source Project
 *
 * Licensed under the Apache License, Version 2.0 (the "License");
 * you may not use this file except in compliance with the License.
 * You may obtain a copy of the License at
 *
 *      http://www.apache.org/licenses/LICENSE-2.0
 *
 * Unless required by applicable law or agreed to in writing, software
 * distributed under the License is distributed on an "AS IS" BASIS,
 * WITHOUT WARRANTIES OR CONDITIONS OF ANY KIND, either express or implied.
 * See the License for the specific language governing permissions and
 * limitations under the License
 */

package com.android.systemui.statusbar.phone;

import static com.android.systemui.statusbar.phone.BarTransitions.MODE_LIGHTS_OUT_TRANSPARENT;
import static com.android.systemui.statusbar.phone.BarTransitions.MODE_TRANSPARENT;

import android.content.Context;
import android.graphics.Color;
import android.graphics.Rect;
import android.view.View;

import com.android.internal.colorextraction.ColorExtractor.GradientColors;
import com.android.systemui.Dumpable;
import com.android.systemui.R;
import com.android.systemui.plugins.DarkIconDispatcher;
import com.android.systemui.statusbar.policy.BatteryController;

import java.io.FileDescriptor;
import java.io.PrintWriter;

<<<<<<< HEAD
=======
import javax.inject.Inject;
import javax.inject.Singleton;

>>>>>>> de843449
/**
 * Controls how light status bar flag applies to the icons.
 */
@Singleton
public class LightBarController implements BatteryController.BatteryStateChangeCallback, Dumpable {

    private static final float NAV_BAR_INVERSION_SCRIM_ALPHA_THRESHOLD = 0.1f;

    private final SysuiDarkIconDispatcher mStatusBarIconController;
    private final BatteryController mBatteryController;
    private BiometricUnlockController mBiometricUnlockController;

    private LightBarTransitionsController mNavigationBarController;
    private int mSystemUiVisibility;
    private int mFullscreenStackVisibility;
    private int mDockedStackVisibility;
    private boolean mFullscreenLight;
    private boolean mDockedLight;
    private int mLastStatusBarMode;
    private int mLastNavigationBarMode;
    private final Color mDarkModeColor;

    /**
     * Whether the navigation bar should be light factoring in already how much alpha the scrim has
     */
    private boolean mNavigationLight;

    /**
     * Whether the flags indicate that a light status bar is requested. This doesn't factor in the
     * scrim alpha yet.
     */
    private boolean mHasLightNavigationBar;

    /**
     * {@code true} if {@link #mHasLightNavigationBar} should be ignored and forcefully make
     * {@link #mNavigationLight} {@code false}.
     */
    private boolean mForceDarkForScrim;

    private final Rect mLastFullscreenBounds = new Rect();
    private final Rect mLastDockedBounds = new Rect();
    private boolean mQsCustomizing;

    @Inject
    public LightBarController(Context ctx, DarkIconDispatcher darkIconDispatcher,
            BatteryController batteryController) {
        mDarkModeColor = Color.valueOf(ctx.getColor(R.color.dark_mode_icon_color_single_tone));
        mStatusBarIconController = (SysuiDarkIconDispatcher) darkIconDispatcher;
        mBatteryController = batteryController;
        mBatteryController.addCallback(this);
    }

    public void setNavigationBar(LightBarTransitionsController navigationBar) {
        mNavigationBarController = navigationBar;
        updateNavigation();
    }

    public void setBiometricUnlockController(
            BiometricUnlockController biometricUnlockController) {
        mBiometricUnlockController = biometricUnlockController;
    }

    public void onSystemUiVisibilityChanged(int fullscreenStackVis, int dockedStackVis,
            int mask, Rect fullscreenStackBounds, Rect dockedStackBounds, boolean sbModeChanged,
            int statusBarMode) {
        int oldFullscreen = mFullscreenStackVisibility;
        int newFullscreen = (oldFullscreen & ~mask) | (fullscreenStackVis & mask);
        int diffFullscreen = newFullscreen ^ oldFullscreen;
        int oldDocked = mDockedStackVisibility;
        int newDocked = (oldDocked & ~mask) | (dockedStackVis & mask);
        int diffDocked = newDocked ^ oldDocked;
        if ((diffFullscreen & View.SYSTEM_UI_FLAG_LIGHT_STATUS_BAR) != 0
                || (diffDocked & View.SYSTEM_UI_FLAG_LIGHT_STATUS_BAR) != 0
                || sbModeChanged
                || !mLastFullscreenBounds.equals(fullscreenStackBounds)
                || !mLastDockedBounds.equals(dockedStackBounds)) {

            mFullscreenLight = isLight(newFullscreen, statusBarMode,
                    View.SYSTEM_UI_FLAG_LIGHT_STATUS_BAR);
            mDockedLight = isLight(newDocked, statusBarMode, View.SYSTEM_UI_FLAG_LIGHT_STATUS_BAR);
            updateStatus(fullscreenStackBounds, dockedStackBounds);
        }

        mFullscreenStackVisibility = newFullscreen;
        mDockedStackVisibility = newDocked;
        mLastStatusBarMode = statusBarMode;
        mLastFullscreenBounds.set(fullscreenStackBounds);
        mLastDockedBounds.set(dockedStackBounds);
    }

    public void onNavigationVisibilityChanged(int vis, int mask, boolean nbModeChanged,
            int navigationBarMode) {
        int oldVis = mSystemUiVisibility;
        int newVis = (oldVis & ~mask) | (vis & mask);
        int diffVis = newVis ^ oldVis;
        if ((diffVis & View.SYSTEM_UI_FLAG_LIGHT_NAVIGATION_BAR) != 0
                || nbModeChanged) {
            boolean last = mNavigationLight;
            mHasLightNavigationBar = isLight(vis, navigationBarMode,
                    View.SYSTEM_UI_FLAG_LIGHT_NAVIGATION_BAR);
            mNavigationLight = mHasLightNavigationBar && !mForceDarkForScrim && !mQsCustomizing;
            if (mNavigationLight != last) {
                updateNavigation();
            }
        }
        mSystemUiVisibility = newVis;
        mLastNavigationBarMode = navigationBarMode;
    }

    private void reevaluate() {
        onSystemUiVisibilityChanged(mFullscreenStackVisibility,
                mDockedStackVisibility, 0 /* mask */, mLastFullscreenBounds, mLastDockedBounds,
                true /* sbModeChange*/, mLastStatusBarMode);
        onNavigationVisibilityChanged(mSystemUiVisibility, 0 /* mask */, true /* nbModeChanged */,
                mLastNavigationBarMode);
    }

    public void setQsCustomizing(boolean customizing) {
        if (mQsCustomizing == customizing) return;
        mQsCustomizing = customizing;
        reevaluate();
    }

    public void setScrimState(ScrimState scrimState, float scrimBehindAlpha,
            GradientColors scrimInFrontColor) {
        boolean forceDarkForScrimLast = mForceDarkForScrim;
        // For BOUNCER/BOUNCER_SCRIMMED cases, we assume that alpha is always below threshold.
        // This enables IMEs to control the navigation bar color.
        // For other cases, scrim should be able to veto the light navigation bar.
        mForceDarkForScrim = scrimState != ScrimState.BOUNCER
                && scrimState != ScrimState.BOUNCER_SCRIMMED
                && scrimBehindAlpha >= NAV_BAR_INVERSION_SCRIM_ALPHA_THRESHOLD
                && !scrimInFrontColor.supportsDarkText();
        if (mHasLightNavigationBar && (mForceDarkForScrim != forceDarkForScrimLast)) {
            reevaluate();
        }
    }

    private boolean isLight(int vis, int barMode, int flag) {
        boolean isTransparentBar = (barMode == MODE_TRANSPARENT
                || barMode == MODE_LIGHTS_OUT_TRANSPARENT);
        boolean light = (vis & flag) != 0;
        return isTransparentBar && light;
    }

    private boolean animateChange() {
        if (mBiometricUnlockController == null) {
            return false;
        }
        int unlockMode = mBiometricUnlockController.getMode();
        return unlockMode != BiometricUnlockController.MODE_WAKE_AND_UNLOCK_PULSING
                && unlockMode != BiometricUnlockController.MODE_WAKE_AND_UNLOCK;
    }

    private void updateStatus(Rect fullscreenStackBounds, Rect dockedStackBounds) {
        boolean hasDockedStack = !dockedStackBounds.isEmpty();

        // If both are light or fullscreen is light and there is no docked stack, all icons get
        // dark.
        if ((mFullscreenLight && mDockedLight) || (mFullscreenLight && !hasDockedStack)) {
            mStatusBarIconController.setIconsDarkArea(null);
            mStatusBarIconController.getTransitionsController().setIconsDark(true, animateChange());

        }

        // If no one is light or the fullscreen is not light and there is no docked stack,
        // all icons become white.
        else if ((!mFullscreenLight && !mDockedLight) || (!mFullscreenLight && !hasDockedStack)) {
            mStatusBarIconController.getTransitionsController().setIconsDark(
                    false, animateChange());
        }

        // Not the same for every stack, magic!
        else {
            Rect bounds = mFullscreenLight ? fullscreenStackBounds : dockedStackBounds;
            if (bounds.isEmpty()) {
                mStatusBarIconController.setIconsDarkArea(null);
            } else {
                mStatusBarIconController.setIconsDarkArea(bounds);
            }
            mStatusBarIconController.getTransitionsController().setIconsDark(true, animateChange());
        }
    }

    private void updateNavigation() {
        if (mNavigationBarController != null) {
            mNavigationBarController.setIconsDark(
                    mNavigationLight, animateChange());
        }
    }

    @Override
    public void onBatteryLevelChanged(int level, boolean pluggedIn, boolean charging) {

    }

    @Override
    public void onPowerSaveChanged(boolean isPowerSave) {
        reevaluate();
    }

    @Override
    public void dump(FileDescriptor fd, PrintWriter pw, String[] args) {
        pw.println("LightBarController: ");
        pw.print(" mSystemUiVisibility=0x"); pw.print(
                Integer.toHexString(mSystemUiVisibility));
        pw.print(" mFullscreenStackVisibility=0x"); pw.print(
                Integer.toHexString(mFullscreenStackVisibility));
        pw.print(" mDockedStackVisibility=0x"); pw.println(
                Integer.toHexString(mDockedStackVisibility));

        pw.print(" mFullscreenLight="); pw.print(mFullscreenLight);
        pw.print(" mDockedLight="); pw.println(mDockedLight);

        pw.print(" mLastFullscreenBounds="); pw.print(mLastFullscreenBounds);
        pw.print(" mLastDockedBounds="); pw.println(mLastDockedBounds);

        pw.print(" mNavigationLight="); pw.print(mNavigationLight);
        pw.print(" mHasLightNavigationBar="); pw.println(mHasLightNavigationBar);

        pw.print(" mLastStatusBarMode="); pw.print(mLastStatusBarMode);
        pw.print(" mLastNavigationBarMode="); pw.println(mLastNavigationBarMode);

        pw.print(" mForceDarkForScrim="); pw.print(mForceDarkForScrim);
        pw.print(" mQsCustomizing="); pw.println(mQsCustomizing);

        pw.println();

        LightBarTransitionsController transitionsController =
                mStatusBarIconController.getTransitionsController();
        if (transitionsController != null) {
            pw.println(" StatusBarTransitionsController:");
            transitionsController.dump(fd, pw, args);
            pw.println();
        }

        if (mNavigationBarController != null) {
            pw.println(" NavigationBarTransitionsController:");
            mNavigationBarController.dump(fd, pw, args);
            pw.println();
        }
    }
}<|MERGE_RESOLUTION|>--- conflicted
+++ resolved
@@ -33,12 +33,9 @@
 import java.io.FileDescriptor;
 import java.io.PrintWriter;
 
-<<<<<<< HEAD
-=======
 import javax.inject.Inject;
 import javax.inject.Singleton;
 
->>>>>>> de843449
 /**
  * Controls how light status bar flag applies to the icons.
  */
