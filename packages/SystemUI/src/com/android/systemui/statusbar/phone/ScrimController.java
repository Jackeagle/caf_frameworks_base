/*
 * Copyright (C) 2014 The Android Open Source Project
 *
 * Licensed under the Apache License, Version 2.0 (the "License");
 * you may not use this file except in compliance with the License.
 * You may obtain a copy of the License at
 *
 *      http://www.apache.org/licenses/LICENSE-2.0
 *
 * Unless required by applicable law or agreed to in writing, software
 * distributed under the License is distributed on an "AS IS" BASIS,
 * WITHOUT WARRANTIES OR CONDITIONS OF ANY KIND, either express or implied.
 * See the License for the specific language governing permissions and
 * limitations under the License
 */

package com.android.systemui.statusbar.phone;

import android.animation.Animator;
import android.animation.AnimatorListenerAdapter;
import android.animation.PropertyValuesHolder;
import android.animation.ValueAnimator;
import android.app.WallpaperManager;
import android.content.Context;
import android.graphics.Color;
import android.graphics.Rect;
import android.graphics.drawable.Drawable;
import android.os.Trace;
import android.util.MathUtils;
import android.view.View;
import android.view.ViewGroup;
import android.view.ViewTreeObserver;
import android.view.animation.DecelerateInterpolator;
import android.view.animation.Interpolator;
import android.view.animation.PathInterpolator;

import com.android.internal.colorextraction.ColorExtractor;
import com.android.internal.colorextraction.ColorExtractor.GradientColors;
import com.android.internal.colorextraction.ColorExtractor.OnColorsChangedListener;
import com.android.internal.graphics.ColorUtils;
import com.android.keyguard.KeyguardUpdateMonitor;
import com.android.systemui.Dependency;
import com.android.systemui.R;
import com.android.systemui.colorextraction.SysuiColorExtractor;
import com.android.systemui.statusbar.ExpandableNotificationRow;
import com.android.systemui.statusbar.NotificationData;
import com.android.systemui.statusbar.ScrimView;
import com.android.systemui.statusbar.policy.OnHeadsUpChangedListener;
import com.android.systemui.statusbar.stack.ViewState;

import java.util.function.Consumer;

/**
 * Controls both the scrim behind the notifications and in front of the notifications (when a
 * security method gets shown).
 */
public class ScrimController implements ViewTreeObserver.OnPreDrawListener,
        OnHeadsUpChangedListener, OnColorsChangedListener {
    public static final long ANIMATION_DURATION = 220;
    public static final Interpolator KEYGUARD_FADE_OUT_INTERPOLATOR
            = new PathInterpolator(0f, 0, 0.7f, 1f);
    public static final Interpolator KEYGUARD_FADE_OUT_INTERPOLATOR_LOCKED
            = new PathInterpolator(0.3f, 0f, 0.8f, 1f);
    // Default alpha value for most scrims, if unsure use this constant
    public static final float GRADIENT_SCRIM_ALPHA = 0.45f;
    // A scrim varies its opacity based on a busyness factor, for example
    // how many notifications are currently visible.
    public static final float GRADIENT_SCRIM_ALPHA_BUSY = 0.70f;
    protected static final float SCRIM_BEHIND_ALPHA_KEYGUARD = GRADIENT_SCRIM_ALPHA;
    protected static final float SCRIM_BEHIND_ALPHA_UNLOCKING = 0.2f;
    private static final float SCRIM_IN_FRONT_ALPHA = GRADIENT_SCRIM_ALPHA_BUSY;
    private static final float SCRIM_IN_FRONT_ALPHA_LOCKED = GRADIENT_SCRIM_ALPHA_BUSY;
    private static final int TAG_KEY_ANIM = R.id.scrim;
    private static final int TAG_KEY_ANIM_TARGET = R.id.scrim_target;
    private static final int TAG_START_ALPHA = R.id.scrim_alpha_start;
    private static final int TAG_END_ALPHA = R.id.scrim_alpha_end;
    private static final float NOT_INITIALIZED = -1;

    private final LightBarController mLightBarController;
    protected final ScrimView mScrimBehind;
    protected final ScrimView mScrimInFront;
    private final UnlockMethodCache mUnlockMethodCache;
    private final View mHeadsUpScrim;
    private final KeyguardUpdateMonitor mKeyguardUpdateMonitor;

    private final SysuiColorExtractor mColorExtractor;
    private GradientColors mLockColors;
    private GradientColors mSystemColors;
    private boolean mNeedsDrawableColorUpdate;

    protected float mScrimBehindAlpha;
    protected float mScrimBehindAlphaResValue;
    protected float mScrimBehindAlphaKeyguard = SCRIM_BEHIND_ALPHA_KEYGUARD;
    protected float mScrimBehindAlphaUnlocking = SCRIM_BEHIND_ALPHA_UNLOCKING;

    protected boolean mKeyguardShowing;
    private float mFraction;

    private boolean mDarkenWhileDragging;
    protected boolean mBouncerShowing;
    protected boolean mBouncerIsKeyguard = false;
    private boolean mWakeAndUnlocking;
    protected boolean mAnimateChange;
    private boolean mUpdatePending;
    private boolean mTracking;
    private boolean mAnimateKeyguardFadingOut;
    protected long mDurationOverride = -1;
    private long mAnimationDelay;
    private Runnable mOnAnimationFinished;
    private boolean mDeferFinishedListener;
    private final Interpolator mInterpolator = new DecelerateInterpolator();
    private boolean mDozing;
    private float mDozeInFrontAlpha;
    private float mDozeBehindAlpha;
    private float mCurrentInFrontAlpha  = NOT_INITIALIZED;
    private float mCurrentBehindAlpha = NOT_INITIALIZED;
    private float mCurrentHeadsUpAlpha = NOT_INITIALIZED;
    private int mPinnedHeadsUpCount;
    private float mTopHeadsUpDragAmount;
    private View mDraggedHeadsUpView;
    private boolean mForceHideScrims;
    private boolean mSkipFirstFrame;
    private boolean mDontAnimateBouncerChanges;
    private boolean mKeyguardFadingOutInProgress;
    private boolean mAnimatingDozeUnlock;
    private ValueAnimator mKeyguardFadeoutAnimation;
    /** Wake up from AOD transition is starting; need fully opaque front scrim */
    private boolean mWakingUpFromAodStarting;
    /** Wake up from AOD transition is in progress; need black tint */
    private boolean mWakingUpFromAodInProgress;
    /** Wake up from AOD transition is animating; need to reset when animation finishes */
    private boolean mWakingUpFromAodAnimationRunning;
    private boolean mScrimsVisble;
    private final Consumer<Boolean> mScrimVisibleListener;

    public ScrimController(LightBarController lightBarController, ScrimView scrimBehind,
            ScrimView scrimInFront, View headsUpScrim,
            Consumer<Boolean> scrimVisibleListener) {
        mScrimBehind = scrimBehind;
        mScrimInFront = scrimInFront;
        mHeadsUpScrim = headsUpScrim;
        mScrimVisibleListener = scrimVisibleListener;
        final Context context = scrimBehind.getContext();
        mUnlockMethodCache = UnlockMethodCache.getInstance(context);
        mKeyguardUpdateMonitor = KeyguardUpdateMonitor.getInstance(context);
        mLightBarController = lightBarController;
        mScrimBehindAlphaResValue = context.getResources().getFloat(R.dimen.scrim_behind_alpha);
        // Scrim alpha is initially set to the value on the resource but might be changed
        // to make sure that text on top of it is legible.
        mScrimBehindAlpha = mScrimBehindAlphaResValue;

        mColorExtractor = Dependency.get(SysuiColorExtractor.class);
        mColorExtractor.addOnColorsChangedListener(this);
        mLockColors = mColorExtractor.getColors(WallpaperManager.FLAG_LOCK,
                ColorExtractor.TYPE_DARK, true /* ignoreVisibility */);
        mSystemColors = mColorExtractor.getColors(WallpaperManager.FLAG_SYSTEM,
                ColorExtractor.TYPE_DARK, true /* ignoreVisibility */);
        mNeedsDrawableColorUpdate = true;

        updateHeadsUpScrim(false);
        updateScrims();
    }

    public void setKeyguardShowing(boolean showing) {
        mKeyguardShowing = showing;

        // Showing/hiding the keyguard means that scrim colors have to be switched
        mNeedsDrawableColorUpdate = true;
        scheduleUpdate();
    }

    protected void setScrimBehindValues(float scrimBehindAlphaKeyguard,
            float scrimBehindAlphaUnlocking) {
        mScrimBehindAlphaKeyguard = scrimBehindAlphaKeyguard;
        mScrimBehindAlphaUnlocking = scrimBehindAlphaUnlocking;
        scheduleUpdate();
    }

    public void onTrackingStarted() {
        mTracking = true;
        mDarkenWhileDragging = !mUnlockMethodCache.canSkipBouncer();
    }

    public void onExpandingFinished() {
        mTracking = false;
    }

    public void setPanelExpansion(float fraction) {
        if (mFraction != fraction) {
            mFraction = fraction;
            scheduleUpdate();
            if (mPinnedHeadsUpCount != 0) {
                updateHeadsUpScrim(false);
            }
            if (mKeyguardFadeoutAnimation != null && mTracking) {
                mKeyguardFadeoutAnimation.cancel();
            }
        }
    }

    public void setBouncerShowing(boolean showing) {
        mBouncerShowing = showing;
        mAnimateChange = !mTracking && !mDontAnimateBouncerChanges && !mKeyguardFadingOutInProgress;
        scheduleUpdate();
    }

    /** Prepares the wakeUpFromAod animation (while turning on screen); Forces black scrims. */
    public void prepareWakeUpFromAod() {
        if (mWakingUpFromAodInProgress) {
            return;
        }
        mWakingUpFromAodInProgress = true;
        mWakingUpFromAodStarting = true;
        mAnimateChange = false;
        scheduleUpdate();
        onPreDraw();
    }

    /** Starts the wakeUpFromAod animation (once screen is on); animate to transparent scrims. */
    public void wakeUpFromAod() {
        if (mWakeAndUnlocking || mAnimateKeyguardFadingOut) {
            // Wake and unlocking has a separate transition that must not be interfered with.
            mWakingUpFromAodStarting = false;
            mWakingUpFromAodInProgress = false;
            return;
        }
        if (mWakingUpFromAodStarting) {
            mWakingUpFromAodInProgress = true;
            mWakingUpFromAodStarting = false;
            mAnimateChange = true;
            scheduleUpdate();
        }
    }

    public void setWakeAndUnlocking() {
        mWakeAndUnlocking = true;
        mAnimatingDozeUnlock = true;
        mWakingUpFromAodStarting = false;
        mWakingUpFromAodInProgress = false;
        scheduleUpdate();
    }

    public void animateKeyguardFadingOut(long delay, long duration, Runnable onAnimationFinished,
            boolean skipFirstFrame) {
        mWakeAndUnlocking = false;
        mAnimateKeyguardFadingOut = true;
        mDurationOverride = duration;
        mAnimationDelay = delay;
        mAnimateChange = true;
        mSkipFirstFrame = skipFirstFrame;
        mOnAnimationFinished = onAnimationFinished;

        if (!mKeyguardUpdateMonitor.needsSlowUnlockTransition()) {
            scheduleUpdate();

            // No need to wait for the next frame to be drawn for this case - onPreDraw will execute
            // the changes we just scheduled.
            onPreDraw();
        } else {

            // In case the user isn't unlocked, make sure to delay a bit because the system is hosed
            // with too many things in this case, in order to not skip the initial frames.
            mScrimInFront.postOnAnimationDelayed(this::scheduleUpdate, 16);
        }
    }

    public void abortKeyguardFadingOut() {
        if (mAnimateKeyguardFadingOut) {
            endAnimateKeyguardFadingOut(true /* force */);
        }
    }

    public void animateKeyguardUnoccluding(long duration) {
        mAnimateChange = false;
        setScrimBehindAlpha(0f);
        mAnimateChange = true;
        scheduleUpdate();
        mDurationOverride = duration;
    }

    public void animateGoingToFullShade(long delay, long duration) {
        mDurationOverride = duration;
        mAnimationDelay = delay;
        mAnimateChange = true;
        scheduleUpdate();
    }

    public void setDozing(boolean dozing) {
        if (mDozing != dozing) {
            mDozing = dozing;
            scheduleUpdate();
        }
    }

    public void setDozeInFrontAlpha(float alpha) {
        mDozeInFrontAlpha = alpha;
        updateScrimColor(mScrimInFront);
    }

    public void setDozeBehindAlpha(float alpha) {
        mDozeBehindAlpha = alpha;
        updateScrimColor(mScrimBehind);
    }

    public float getDozeBehindAlpha() {
        return mDozeBehindAlpha;
    }

    public float getDozeInFrontAlpha() {
        return mDozeInFrontAlpha;
    }

    public void setNotificationCount(int notificationCount) {
        final float maxNotificationDensity = 3;
        float notificationDensity = Math.min(notificationCount / maxNotificationDensity, 1f);
        float newAlpha = MathUtils.map(0, 1,
                GRADIENT_SCRIM_ALPHA, GRADIENT_SCRIM_ALPHA_BUSY,
                notificationDensity);
        if (mScrimBehindAlphaKeyguard != newAlpha) {
            mScrimBehindAlphaKeyguard = newAlpha;
            mAnimateChange = true;
            scheduleUpdate();
        }
    }

    private float getScrimInFrontAlpha() {
        return mKeyguardUpdateMonitor.needsSlowUnlockTransition()
                ? SCRIM_IN_FRONT_ALPHA_LOCKED
                : SCRIM_IN_FRONT_ALPHA;
    }

    /**
     * Sets the given drawable as the background of the scrim that shows up behind the
     * notifications.
     */
    public void setScrimBehindDrawable(Drawable drawable) {
        mScrimBehind.setDrawable(drawable);
    }

    protected void scheduleUpdate() {
        if (mUpdatePending) return;

        // Make sure that a frame gets scheduled.
        mScrimBehind.invalidate();
        mScrimBehind.getViewTreeObserver().addOnPreDrawListener(this);
        mUpdatePending = true;
    }

    protected void updateScrims() {
<<<<<<< HEAD
        // Make sure we have the right gradients
=======
        // Make sure we have the right gradients and their opacities will satisfy GAR.
>>>>>>> f98facc3
        if (mNeedsDrawableColorUpdate) {
            mNeedsDrawableColorUpdate = false;
            final GradientColors currentScrimColors;
            if (mKeyguardShowing) {
                // Always animate color changes if we're seeing the keyguard
                mScrimInFront.setColors(mLockColors, true /* animated */);
                mScrimBehind.setColors(mLockColors, true /* animated */);
                currentScrimColors = mLockColors;
            } else {
                // Only animate scrim color if the scrim view is actually visible
                boolean animateScrimInFront = mScrimInFront.getViewAlpha() != 0;
                boolean animateScrimBehind = mScrimBehind.getViewAlpha() != 0;
                mScrimInFront.setColors(mSystemColors, animateScrimInFront);
                mScrimBehind.setColors(mSystemColors, animateScrimBehind);
                currentScrimColors = mSystemColors;
            }

            // Calculate minimum scrim opacity for white or black text.
            int textColor = currentScrimColors.supportsDarkText() ? Color.BLACK : Color.WHITE;
            int mainColor = currentScrimColors.getMainColor();
            float minOpacity = ColorUtils.calculateMinimumBackgroundAlpha(textColor, mainColor,
                    4.5f /* minimumContrast */) / 255f;
            mScrimBehindAlpha = Math.max(mScrimBehindAlphaResValue, minOpacity);
            mLightBarController.setScrimColor(mScrimInFront.getColors());
        }

        if (mAnimateKeyguardFadingOut || mForceHideScrims) {
            setScrimInFrontAlpha(0f);
            setScrimBehindAlpha(0f);
        } else if (mWakeAndUnlocking) {
            // During wake and unlock, we first hide everything behind a black scrim, which then
            // gets faded out from animateKeyguardFadingOut.
            if (mDozing) {
                setScrimInFrontAlpha(0f);
                setScrimBehindAlpha(1f);
            } else {
                setScrimInFrontAlpha(1f);
                setScrimBehindAlpha(0f);
            }
        } else if (!mKeyguardShowing && !mBouncerShowing && !mWakingUpFromAodStarting) {
            updateScrimNormal();
            setScrimInFrontAlpha(0);
        } else {
            updateScrimKeyguard();
        }
        mAnimateChange = false;
        dispatchScrimsVisible();
    }

    private void dispatchScrimsVisible() {
        boolean scrimsVisible = mScrimBehind.getViewAlpha() > 0 || mScrimInFront.getViewAlpha() > 0;

        if (mScrimsVisble != scrimsVisible) {
            mScrimsVisble = scrimsVisible;

            mScrimVisibleListener.accept(scrimsVisible);
        }
    }

    private void updateScrimKeyguard() {
        if (mTracking && mDarkenWhileDragging) {
            float behindFraction = Math.max(0, Math.min(mFraction, 1));
            float fraction = 1 - behindFraction;
            fraction = (float) Math.pow(fraction, 0.8f);
            behindFraction = (float) Math.pow(behindFraction, 0.8f);
            setScrimInFrontAlpha(fraction * getScrimInFrontAlpha());
            setScrimBehindAlpha(behindFraction * mScrimBehindAlphaKeyguard);
        } else if (mBouncerShowing && !mBouncerIsKeyguard) {
            setScrimInFrontAlpha(getScrimInFrontAlpha());
            updateScrimNormal();
        } else if (mBouncerShowing) {
            setScrimInFrontAlpha(0f);
            setScrimBehindAlpha(mScrimBehindAlpha);
        } else {
            float fraction = Math.max(0, Math.min(mFraction, 1));
            if (mWakingUpFromAodStarting) {
                setScrimInFrontAlpha(1f);
            } else {
                setScrimInFrontAlpha(0f);
            }
            setScrimBehindAlpha(fraction
                    * (mScrimBehindAlphaKeyguard - mScrimBehindAlphaUnlocking)
                    + mScrimBehindAlphaUnlocking);
        }
    }

    private void updateScrimNormal() {
        float frac = mFraction;
        // let's start this 20% of the way down the screen
        frac = frac * 1.2f - 0.2f;
        if (frac <= 0) {
            setScrimBehindAlpha(0);
        } else {
            // woo, special effects
            final float k = (float)(1f-0.5f*(1f-Math.cos(3.14159f * Math.pow(1f-frac, 2f))));
            setScrimBehindAlpha(k * mScrimBehindAlpha);
        }
    }

    private void setScrimBehindAlpha(float alpha) {
        setScrimAlpha(mScrimBehind, alpha);
    }

    private void setScrimInFrontAlpha(float alpha) {
        setScrimAlpha(mScrimInFront, alpha);
        if (alpha == 0f) {
            mScrimInFront.setClickable(false);
        } else {
            // Eat touch events (unless dozing).
            mScrimInFront.setClickable(!mDozing);
        }
    }

    private void setScrimAlpha(View scrim, float alpha) {
        updateScrim(mAnimateChange, scrim, alpha, getCurrentScrimAlpha(scrim));
    }

    protected float getDozeAlpha(View scrim) {
        return scrim == mScrimBehind ? mDozeBehindAlpha : mDozeInFrontAlpha;
    }

    protected float getCurrentScrimAlpha(View scrim) {
        return scrim == mScrimBehind ? mCurrentBehindAlpha
                : scrim == mScrimInFront ? mCurrentInFrontAlpha
                : mCurrentHeadsUpAlpha;
    }

    private void setCurrentScrimAlpha(View scrim, float alpha) {
        if (scrim == mScrimBehind) {
            mCurrentBehindAlpha = alpha;
            mLightBarController.setScrimAlpha(mCurrentBehindAlpha);
        } else if (scrim == mScrimInFront) {
            mCurrentInFrontAlpha = alpha;
        } else {
            alpha = Math.max(0.0f, Math.min(1.0f, alpha));
            mCurrentHeadsUpAlpha = alpha;
        }
    }

    private void updateScrimColor(View scrim) {
        float alpha1 = getCurrentScrimAlpha(scrim);
        if (scrim instanceof ScrimView) {
            ScrimView scrimView = (ScrimView) scrim;
            float dozeAlpha = getDozeAlpha(scrim);
            float alpha = 1 - (1 - alpha1) * (1 - dozeAlpha);
            alpha = Math.max(0, Math.min(1.0f, alpha));
            scrimView.setViewAlpha(alpha);

            Trace.traceCounter(Trace.TRACE_TAG_APP,
                    scrim == mScrimInFront ? "front_scrim_alpha" : "back_scrim_alpha",
                    (int) (alpha * 255));

            int dozeTint = Color.TRANSPARENT;

            boolean dozing = mAnimatingDozeUnlock || mDozing;
            boolean frontScrimDozing = mWakingUpFromAodInProgress;
            if (dozing || frontScrimDozing && scrim == mScrimInFront) {
                dozeTint = Color.BLACK;
            }
            Trace.traceCounter(Trace.TRACE_TAG_APP,
                    scrim == mScrimInFront ? "front_scrim_tint" : "back_scrim_tint",
                    dozeTint == Color.BLACK ? 1 : 0);

            scrimView.setTint(dozeTint);
        } else {
            scrim.setAlpha(alpha1);
        }
    }

    private void startScrimAnimation(final View scrim, float target) {
        float current = getCurrentScrimAlpha(scrim);
        ValueAnimator anim = ValueAnimator.ofFloat(current, target);
        anim.addUpdateListener(animation -> {
            float alpha = (float) animation.getAnimatedValue();
            setCurrentScrimAlpha(scrim, alpha);
            updateScrimColor(scrim);
            dispatchScrimsVisible();
        });
        anim.setInterpolator(getInterpolator());
        anim.setStartDelay(mAnimationDelay);
        anim.setDuration(mDurationOverride != -1 ? mDurationOverride : ANIMATION_DURATION);
        anim.addListener(new AnimatorListenerAdapter() {
            @Override
            public void onAnimationEnd(Animator animation) {
                if (!mDeferFinishedListener && mOnAnimationFinished != null) {
                    mOnAnimationFinished.run();
                    mOnAnimationFinished = null;
                }
                if (mKeyguardFadingOutInProgress) {
                    mKeyguardFadeoutAnimation = null;
                    mKeyguardFadingOutInProgress = false;
                    mAnimatingDozeUnlock = false;
                }
                if (mWakingUpFromAodAnimationRunning) {
                    mWakingUpFromAodAnimationRunning = false;
                    mWakingUpFromAodInProgress = false;
                }
                scrim.setTag(TAG_KEY_ANIM, null);
                scrim.setTag(TAG_KEY_ANIM_TARGET, null);
            }
        });
        anim.start();
        if (mAnimateKeyguardFadingOut) {
            mKeyguardFadingOutInProgress = true;
            mKeyguardFadeoutAnimation = anim;
        }
        if (mWakingUpFromAodInProgress) {
            mWakingUpFromAodAnimationRunning = true;
        }
        if (mSkipFirstFrame) {
            anim.setCurrentPlayTime(16);
        }
        scrim.setTag(TAG_KEY_ANIM, anim);
        scrim.setTag(TAG_KEY_ANIM_TARGET, target);
    }

    protected Interpolator getInterpolator() {
        if (mAnimateKeyguardFadingOut && mKeyguardUpdateMonitor.needsSlowUnlockTransition()) {
            return KEYGUARD_FADE_OUT_INTERPOLATOR_LOCKED;
        } else if (mAnimateKeyguardFadingOut) {
            return KEYGUARD_FADE_OUT_INTERPOLATOR;
        } else {
            return mInterpolator;
        }
    }

    @Override
    public boolean onPreDraw() {
        mScrimBehind.getViewTreeObserver().removeOnPreDrawListener(this);
        mUpdatePending = false;
        if (mDontAnimateBouncerChanges) {
            mDontAnimateBouncerChanges = false;
        }
        updateScrims();
        mDurationOverride = -1;
        mAnimationDelay = 0;
        mSkipFirstFrame = false;

        // Make sure that we always call the listener even if we didn't start an animation.
        endAnimateKeyguardFadingOut(false /* force */);
        return true;
    }

    private void endAnimateKeyguardFadingOut(boolean force) {
        mAnimateKeyguardFadingOut = false;
        if (force || (!isAnimating(mScrimInFront) && !isAnimating(mScrimBehind))) {
            if (mOnAnimationFinished != null) {
                mOnAnimationFinished.run();
                mOnAnimationFinished = null;
            }
            mKeyguardFadingOutInProgress = false;
            if (!mWakeAndUnlocking || force)
                mAnimatingDozeUnlock = false;
        }
    }

    private boolean isAnimating(View scrim) {
        return scrim.getTag(TAG_KEY_ANIM) != null;
    }

    public void setDrawBehindAsSrc(boolean asSrc) {
        mScrimBehind.setDrawAsSrc(asSrc);
    }

    @Override
    public void onHeadsUpPinnedModeChanged(boolean inPinnedMode) {
    }

    @Override
    public void onHeadsUpPinned(ExpandableNotificationRow headsUp) {
        mPinnedHeadsUpCount++;
        updateHeadsUpScrim(true);
    }

    @Override
    public void onHeadsUpUnPinned(ExpandableNotificationRow headsUp) {
        mPinnedHeadsUpCount--;
        if (headsUp == mDraggedHeadsUpView) {
            mDraggedHeadsUpView = null;
            mTopHeadsUpDragAmount = 0.0f;
        }
        updateHeadsUpScrim(true);
    }

    @Override
    public void onHeadsUpStateChanged(NotificationData.Entry entry, boolean isHeadsUp) {
    }

    private void updateHeadsUpScrim(boolean animate) {
        updateScrim(animate, mHeadsUpScrim, calculateHeadsUpAlpha(), mCurrentHeadsUpAlpha);
    }

    private void updateScrim(boolean animate, View scrim, float alpha, float currentAlpha) {
        if (mKeyguardFadingOutInProgress && mKeyguardFadeoutAnimation.getCurrentPlayTime() != 0) {
            return;
        }

        ValueAnimator previousAnimator = ViewState.getChildTag(scrim,
                TAG_KEY_ANIM);
        float animEndValue = -1;
        if (previousAnimator != null) {
            if (animate || alpha == currentAlpha) {
                // We are not done yet! Defer calling the finished listener.
                if (animate) {
                    mDeferFinishedListener = true;
                }
                previousAnimator.cancel();
                mDeferFinishedListener = false;
            } else {
                animEndValue = ViewState.getChildTag(scrim, TAG_END_ALPHA);
            }
        }
        if (alpha != currentAlpha && alpha != animEndValue) {
            if (animate) {
                startScrimAnimation(scrim, alpha);
                scrim.setTag(TAG_START_ALPHA, currentAlpha);
                scrim.setTag(TAG_END_ALPHA, alpha);
            } else {
                if (previousAnimator != null) {
                    float previousStartValue = ViewState.getChildTag(scrim, TAG_START_ALPHA);
                    float previousEndValue = ViewState.getChildTag(scrim, TAG_END_ALPHA);
                    // we need to increase all animation keyframes of the previous animator by the
                    // relative change to the end value
                    PropertyValuesHolder[] values = previousAnimator.getValues();
                    float relativeDiff = alpha - previousEndValue;
                    float newStartValue = previousStartValue + relativeDiff;
                    newStartValue = Math.max(0, Math.min(1.0f, newStartValue));
                    values[0].setFloatValues(newStartValue, alpha);
                    scrim.setTag(TAG_START_ALPHA, newStartValue);
                    scrim.setTag(TAG_END_ALPHA, alpha);
                    previousAnimator.setCurrentPlayTime(previousAnimator.getCurrentPlayTime());
                } else {
                    // update the alpha directly
                    setCurrentScrimAlpha(scrim, alpha);
                    updateScrimColor(scrim);
                }
            }
        }
    }

    /**
     * Set the amount the current top heads up view is dragged. The range is from 0 to 1 and 0 means
     * the heads up is in its resting space and 1 means it's fully dragged out.
     *
     * @param draggedHeadsUpView the dragged view
     * @param topHeadsUpDragAmount how far is it dragged
     */
    public void setTopHeadsUpDragAmount(View draggedHeadsUpView, float topHeadsUpDragAmount) {
        mTopHeadsUpDragAmount = topHeadsUpDragAmount;
        mDraggedHeadsUpView = draggedHeadsUpView;
        updateHeadsUpScrim(false);
    }

    private float calculateHeadsUpAlpha() {
        float alpha;
        if (mPinnedHeadsUpCount >= 2) {
            alpha = 1.0f;
        } else if (mPinnedHeadsUpCount == 0) {
            alpha = 0.0f;
        } else {
            alpha = 1.0f - mTopHeadsUpDragAmount;
        }
        float expandFactor = (1.0f - mFraction);
        expandFactor = Math.max(expandFactor, 0.0f);
        return alpha * expandFactor;
    }

    public void forceHideScrims(boolean hide, boolean animated) {
        mForceHideScrims = hide;
        mAnimateChange = animated;
        scheduleUpdate();
    }

    public void dontAnimateBouncerChangesUntilNextFrame() {
        mDontAnimateBouncerChanges = true;
    }

    public void setExcludedBackgroundArea(Rect area) {
        mScrimBehind.setExcludedArea(area);
    }

    public int getBackgroundColor() {
        int color = mLockColors.getMainColor();
        return Color.argb((int) (mScrimBehind.getAlpha() * Color.alpha(color)),
                Color.red(color), Color.green(color), Color.blue(color));
    }

    public void setScrimBehindChangeRunnable(Runnable changeRunnable) {
        mScrimBehind.setChangeRunnable(changeRunnable);
    }

    public void onDensityOrFontScaleChanged() {
        ViewGroup.LayoutParams layoutParams = mHeadsUpScrim.getLayoutParams();
        layoutParams.height = mHeadsUpScrim.getResources().getDimensionPixelSize(
                R.dimen.heads_up_scrim_height);
        mHeadsUpScrim.setLayoutParams(layoutParams);
    }

    public void setCurrentUser(int currentUser) {
        // Don't care in the base class.
    }

    @Override
    public void onColorsChanged(ColorExtractor colorExtractor, int which) {
        if ((which & WallpaperManager.FLAG_LOCK) != 0) {
            mLockColors = mColorExtractor.getColors(WallpaperManager.FLAG_LOCK,
                    ColorExtractor.TYPE_DARK, true /* ignoreVisibility */);
            mNeedsDrawableColorUpdate = true;
            scheduleUpdate();
        }
        if ((which & WallpaperManager.FLAG_SYSTEM) != 0) {
            mSystemColors = mColorExtractor.getColors(WallpaperManager.FLAG_SYSTEM,
                    ColorExtractor.TYPE_DARK, mKeyguardShowing);
            mNeedsDrawableColorUpdate = true;
            scheduleUpdate();
        }
    }
}<|MERGE_RESOLUTION|>--- conflicted
+++ resolved
@@ -347,11 +347,7 @@
     }
 
     protected void updateScrims() {
-<<<<<<< HEAD
-        // Make sure we have the right gradients
-=======
         // Make sure we have the right gradients and their opacities will satisfy GAR.
->>>>>>> f98facc3
         if (mNeedsDrawableColorUpdate) {
             mNeedsDrawableColorUpdate = false;
             final GradientColors currentScrimColors;
