--- conflicted
+++ resolved
@@ -45,12 +45,9 @@
 import java.util.ArrayList;
 import java.util.List;
 
-<<<<<<< HEAD
-=======
 import javax.inject.Inject;
 import javax.inject.Singleton;
 
->>>>>>> de843449
 /**
  * Receives the callbacks from CommandQueue related to icons and tracks the state of
  * all the icons. Dispatches this state to any IconManagers that are currently
