--- conflicted
+++ resolved
@@ -465,9 +465,10 @@
         mLocationController = new LocationController(mContext); // will post a notification
         mBatteryController = new BatteryController(mContext);
         mBatteryController.addIconView((ImageView)mStatusBarView.findViewById(R.id.battery));
-<<<<<<< HEAD
+
         SignalClusterView signalCluster;
         MSimSignalClusterView mSimSignalCluster;
+        mEmergencyCallLabel = (TextView)mStatusBarWindow.findViewById(R.id.emergency_calls_only);
 
         if (MSimTelephonyManager.getDefault().isMultiSimEnabled()) {
             mMSimNetworkController = new MSimNetworkController(mContext);
@@ -477,7 +478,21 @@
                 mMSimNetworkController.addSignalCluster(mSimSignalCluster, i);
             }
             mSimSignalCluster.setNetworkController(mMSimNetworkController);
+
+            if (mEmergencyCallLabel != null) {
+                mMSimNetworkController.addEmergencyLabelView(mEmergencyCallLabel);
+                mEmergencyCallLabel.addOnLayoutChangeListener(new View.OnLayoutChangeListener() {
+                    @Override
+                    public void onLayoutChange(View v, int left, int top, int right, int bottom,
+                            int oldLeft, int oldTop, int oldRight, int oldBottom) {
+                        updateCarrierLabelVisibility(false);
+                    }});
+            }
+
             if (SHOW_CARRIER_LABEL) {
+                mCarrierLabel = (TextView)mStatusBarWindow.findViewById(R.id.carrier_label);
+                mCarrierLabel.setVisibility(mCarrierLabelVisible ? View.VISIBLE : View.INVISIBLE);
+
                 // for mobile devices, we always show mobile connection info here (SPN/PLMN)
                 // for other devices, we show whatever network is connected
                 if (mMSimNetworkController.hasMobileDataFeature()) {
@@ -491,7 +506,21 @@
             signalCluster = (SignalClusterView)mStatusBarView.findViewById(R.id.signal_cluster);
             mNetworkController.addSignalCluster(signalCluster);
             signalCluster.setNetworkController(mNetworkController);
+
+            if (mEmergencyCallLabel != null) {
+                mNetworkController.addEmergencyLabelView(mEmergencyCallLabel);
+                mEmergencyCallLabel.addOnLayoutChangeListener(new View.OnLayoutChangeListener() {
+                    @Override
+                    public void onLayoutChange(View v, int left, int top, int right, int bottom,
+                            int oldLeft, int oldTop, int oldRight, int oldBottom) {
+                        updateCarrierLabelVisibility(false);
+                    }});
+            }
+
             if (SHOW_CARRIER_LABEL) {
+                mCarrierLabel = (TextView)mStatusBarWindow.findViewById(R.id.carrier_label);
+                mCarrierLabel.setVisibility(mCarrierLabelVisible ? View.VISIBLE : View.INVISIBLE);
+
                 // for mobile devices, we always show mobile connection info here (SPN/PLMN)
                 // for other devices, we show whatever network is connected
                 if (mNetworkController.hasMobileDataFeature()) {
@@ -500,47 +529,15 @@
                     mNetworkController.addCombinedLabelView(mCarrierLabel);
                 }
             }
-
-=======
-        mNetworkController = new NetworkController(mContext);
-        final SignalClusterView signalCluster =
-                (SignalClusterView)mStatusBarView.findViewById(R.id.signal_cluster);
-
-        mNetworkController.addSignalCluster(signalCluster);
-        signalCluster.setNetworkController(mNetworkController);
-
-        mEmergencyCallLabel = (TextView)mStatusBarWindow.findViewById(R.id.emergency_calls_only);
-        if (mEmergencyCallLabel != null) {
-            mNetworkController.addEmergencyLabelView(mEmergencyCallLabel);
-            mEmergencyCallLabel.addOnLayoutChangeListener(new View.OnLayoutChangeListener() {
-                @Override
-                public void onLayoutChange(View v, int left, int top, int right, int bottom,
-                        int oldLeft, int oldTop, int oldRight, int oldBottom) {
-                    updateCarrierLabelVisibility(false);
-                }});
-        }
-
-        if (SHOW_CARRIER_LABEL) {
-            mCarrierLabel = (TextView)mStatusBarWindow.findViewById(R.id.carrier_label);
-            mCarrierLabel.setVisibility(mCarrierLabelVisible ? View.VISIBLE : View.INVISIBLE);
-
-            // for mobile devices, we always show mobile connection info here (SPN/PLMN)
-            // for other devices, we show whatever network is connected
-            if (mNetworkController.hasMobileDataFeature()) {
-                mNetworkController.addMobileLabelView(mCarrierLabel);
-            } else {
-                mNetworkController.addCombinedLabelView(mCarrierLabel);
-            }
-
-            // set up the dynamic hide/show of the label
-            mPile.setOnSizeChangedListener(new OnSizeChangedListener() {
-                @Override
-                public void onSizeChanged(View view, int w, int h, int oldw, int oldh) {
-                    updateCarrierLabelVisibility(false);
-                }
-            });
->>>>>>> 4873a480
-        }
+        }
+
+        // set up the dynamic hide/show of the label
+        mPile.setOnSizeChangedListener(new OnSizeChangedListener() {
+            @Override
+            public void onSizeChanged(View view, int w, int h, int oldw, int oldh) {
+                updateCarrierLabelVisibility(false);
+            }
+        });
 
 //        final ImageView wimaxRSSI =
 //                (ImageView)sb.findViewById(R.id.wimax_signal);
@@ -993,9 +990,17 @@
         }
 
         final boolean emergencyCallsShownElsewhere = mEmergencyCallLabel != null;
-        final boolean makeVisible =
-            !(emergencyCallsShownElsewhere && mNetworkController.isEmergencyOnly())
-            && mPile.getHeight() < (mScrollView.getHeight() - mCarrierLabelHeight);
+        final boolean makeVisible;
+
+        if (MSimTelephonyManager.getDefault().isMultiSimEnabled()) {
+            makeVisible =
+                !(emergencyCallsShownElsewhere && mMSimNetworkController.isEmergencyOnly(0))
+                && mPile.getHeight() < (mScrollView.getHeight() - mCarrierLabelHeight);
+        } else {
+            makeVisible =
+                !(emergencyCallsShownElsewhere && mNetworkController.isEmergencyOnly())
+                && mPile.getHeight() < (mScrollView.getHeight() - mCarrierLabelHeight);
+        }
         
         if (force || mCarrierLabelVisible != makeVisible) {
             mCarrierLabelVisible = makeVisible;
