/*
 * Copyright (c) 2012-2014 The Linux Foundation. All rights reserved.
 * Not a Contribution.
 * Copyright (C) 2010 The Android Open Source Project
 *
 * Licensed under the Apache License, Version 2.0 (the "License");
 * you may not use this file except in compliance with the License.
 * You may obtain a copy of the License at
 *
 *      http://www.apache.org/licenses/LICENSE-2.0
 *
 * Unless required by applicable law or agreed to in writing, software
 * distributed under the License is distributed on an "AS IS" BASIS,
 * WITHOUT WARRANTIES OR CONDITIONS OF ANY KIND, either express or implied.
 * See the License for the specific language governing permissions and
 * limitations under the License.
 */

package com.android.systemui.statusbar.phone;


import static android.app.StatusBarManager.NAVIGATION_HINT_BACK_ALT;
import static android.app.StatusBarManager.NAVIGATION_HINT_IME_SHOWN;
import static android.app.StatusBarManager.WINDOW_STATE_HIDDEN;
import static android.app.StatusBarManager.WINDOW_STATE_SHOWING;
import static android.app.StatusBarManager.windowStateToString;
import static com.android.systemui.statusbar.phone.BarTransitions.MODE_LIGHTS_OUT;
import static com.android.systemui.statusbar.phone.BarTransitions.MODE_OPAQUE;
import static com.android.systemui.statusbar.phone.BarTransitions.MODE_SEMI_TRANSPARENT;
import static com.android.systemui.statusbar.phone.BarTransitions.MODE_TRANSLUCENT;
import static com.android.systemui.statusbar.phone.BarTransitions.MODE_TRANSPARENT;
import static com.android.systemui.statusbar.phone.BarTransitions.MODE_WARNING;

import android.animation.Animator;
import android.animation.AnimatorListenerAdapter;
import android.animation.TimeInterpolator;
import android.annotation.NonNull;
import android.app.ActivityManager;
import android.app.ActivityManagerNative;
import android.app.IActivityManager;
import android.app.Notification;
import android.app.PendingIntent;
import android.app.StatusBarManager;
import android.content.BroadcastReceiver;
import android.content.Context;
import android.content.Intent;
import android.content.IntentFilter;
import android.content.res.Configuration;
import android.content.res.Resources;
import android.database.ContentObserver;
import android.graphics.Bitmap;
import android.graphics.Canvas;
import android.graphics.ColorFilter;
import android.graphics.PixelFormat;
import android.graphics.Point;
import android.graphics.PointF;
import android.graphics.PorterDuff;
import android.graphics.PorterDuffXfermode;
import android.graphics.Rect;
import android.graphics.Xfermode;
import android.graphics.drawable.ColorDrawable;
import android.graphics.drawable.Drawable;
import android.inputmethodservice.InputMethodService;
import android.media.AudioAttributes;
import android.media.MediaMetadata;
import android.media.session.MediaController;
import android.media.session.MediaSession;
import android.media.session.MediaSessionManager;
import android.media.session.PlaybackState;
import android.os.AsyncTask;
import android.os.Bundle;
import android.os.Handler;
import android.os.HandlerThread;
import android.os.IBinder;
import android.os.Message;
import android.os.PowerManager;
import android.os.Process;
import android.os.RemoteException;
import android.os.SystemClock;
import android.os.UserHandle;
import android.provider.Settings;
import android.service.notification.NotificationListenerService;
import android.service.notification.NotificationListenerService.RankingMap;
import android.service.notification.StatusBarNotification;
import android.telephony.TelephonyManager;
import android.util.ArraySet;
import android.util.DisplayMetrics;
import android.util.EventLog;
import android.util.Log;
import android.view.Display;
import android.view.Gravity;
import android.view.HardwareCanvas;
import android.view.KeyEvent;
import android.view.LayoutInflater;
import android.view.MotionEvent;
import android.view.VelocityTracker;
import android.view.View;
import android.view.View.OnClickListener;
import android.view.ViewGroup;
import android.view.ViewGroup.LayoutParams;
import android.view.ViewPropertyAnimator;
import android.view.ViewStub;
import android.view.ViewTreeObserver;
import android.view.WindowManager;
import android.view.accessibility.AccessibilityEvent;
import android.view.accessibility.AccessibilityManager;
import android.view.animation.AccelerateDecelerateInterpolator;
import android.view.animation.AccelerateInterpolator;
import android.view.animation.Animation;
import android.view.animation.AnimationUtils;
import android.view.animation.DecelerateInterpolator;
import android.view.animation.Interpolator;
import android.view.animation.LinearInterpolator;
import android.view.animation.PathInterpolator;
import android.widget.FrameLayout;
import android.widget.ImageButton;
import android.widget.ImageView;
import android.widget.LinearLayout;
import android.widget.TextView;

import com.android.internal.statusbar.StatusBarIcon;
import com.android.keyguard.KeyguardHostView.OnDismissAction;
import com.android.keyguard.ViewMediatorCallback;
import com.android.systemui.BatteryMeterView;
import com.android.systemui.DemoMode;
import com.android.systemui.EventLogTags;
import com.android.systemui.FontSizeUtils;
import com.android.systemui.R;
import com.android.systemui.doze.DozeHost;
import com.android.systemui.doze.DozeLog;
import com.android.systemui.keyguard.KeyguardViewMediator;
import com.android.systemui.qs.QSPanel;
import com.android.systemui.recent.ScreenPinningRequest;
import com.android.systemui.statusbar.ActivatableNotificationView;
import com.android.systemui.statusbar.BackDropView;
import com.android.systemui.statusbar.BaseStatusBar;
import com.android.systemui.statusbar.CommandQueue;
import com.android.systemui.statusbar.DismissView;
import com.android.systemui.statusbar.DragDownHelper;
import com.android.systemui.statusbar.EmptyShadeView;
import com.android.systemui.statusbar.ExpandableNotificationRow;
import com.android.systemui.statusbar.GestureRecorder;
import com.android.systemui.statusbar.KeyguardIndicationController;
import com.android.systemui.statusbar.MSimSignalClusterView;
import com.android.systemui.statusbar.NotificationData;
import com.android.systemui.statusbar.NotificationData.Entry;
import com.android.systemui.statusbar.NotificationOverflowContainer;
import com.android.systemui.statusbar.ScrimView;
import com.android.systemui.statusbar.SignalClusterView;
import com.android.systemui.statusbar.SpeedBumpView;
import com.android.systemui.statusbar.StatusBarIconView;
import com.android.systemui.statusbar.StatusBarState;
import com.android.systemui.statusbar.policy.AccessibilityController;
import com.android.systemui.statusbar.policy.BatteryController;
import com.android.systemui.statusbar.policy.BatteryController.BatteryStateChangeCallback;
import com.android.systemui.statusbar.policy.BluetoothControllerImpl;
import com.android.systemui.statusbar.policy.BrightnessMirrorController;
import com.android.systemui.statusbar.policy.CastControllerImpl;
import com.android.systemui.statusbar.policy.FlashlightController;
import com.android.systemui.statusbar.policy.HeadsUpNotificationView;
import com.android.systemui.statusbar.policy.HotspotControllerImpl;
import com.android.systemui.statusbar.policy.KeyButtonView;
import com.android.systemui.statusbar.policy.KeyguardMonitor;
import com.android.systemui.statusbar.policy.KeyguardUserSwitcher;
import com.android.systemui.statusbar.policy.LocationControllerImpl;
import com.android.systemui.statusbar.policy.MSimNetworkControllerImpl;
import com.android.systemui.statusbar.policy.NetworkControllerImpl;
import com.android.systemui.statusbar.policy.NextAlarmController;
import com.android.systemui.statusbar.policy.PreviewInflater;
import com.android.systemui.statusbar.policy.RotationLockControllerImpl;
import com.android.systemui.statusbar.policy.SecurityControllerImpl;
import com.android.systemui.statusbar.policy.UserInfoController;
import com.android.systemui.statusbar.policy.UserSwitcherController;
import com.android.systemui.statusbar.policy.ZenModeController;
import com.android.systemui.statusbar.stack.NotificationStackScrollLayout;
import com.android.systemui.statusbar.stack.NotificationStackScrollLayout.OnChildLocationsChangedListener;
import com.android.systemui.statusbar.stack.StackScrollAlgorithm;
import com.android.systemui.statusbar.stack.StackScrollState.ViewState;
import com.android.systemui.volume.VolumeComponent;

import java.io.FileDescriptor;
import java.io.PrintWriter;
import java.util.ArrayList;
import java.util.Collection;
import java.util.Collections;
import java.util.List;

public class PhoneStatusBar extends BaseStatusBar implements DemoMode,
        DragDownHelper.DragDownCallback, ActivityStarter {
    static final String TAG = "PhoneStatusBar";
    public static final boolean DEBUG = BaseStatusBar.DEBUG;
    public static final boolean SPEW = false;
    public static final boolean DUMPTRUCK = true; // extra dumpsys info
    public static final boolean DEBUG_GESTURES = false;
    public static final boolean DEBUG_MEDIA = false;
    public static final boolean DEBUG_MEDIA_FAKE_ARTWORK = false;

    public static final boolean DEBUG_WINDOW_STATE = false;

    // additional instrumentation for testing purposes; intended to be left on during development
    public static final boolean CHATTY = DEBUG;

    public static final String ACTION_STATUSBAR_START
            = "com.android.internal.policy.statusbar.START";

    public static final boolean SHOW_LOCKSCREEN_MEDIA_ARTWORK = true;

    private static final int MSG_OPEN_NOTIFICATION_PANEL = 1000;
    private static final int MSG_CLOSE_PANELS = 1001;
    private static final int MSG_OPEN_SETTINGS_PANEL = 1002;
    private static final int MSG_LAUNCH_TRANSITION_TIMEOUT = 1003;
    // 1020-1040 reserved for BaseStatusBar

    // Time after we abort the launch transition.
    private static final long LAUNCH_TRANSITION_TIMEOUT_MS = 5000;

    private static final boolean CLOSE_PANEL_WHEN_EMPTIED = true;

    private static final int NOTIFICATION_PRIORITY_MULTIPLIER = 10; // see NotificationManagerService
    private static final int HIDE_ICONS_BELOW_SCORE = Notification.PRIORITY_LOW * NOTIFICATION_PRIORITY_MULTIPLIER;

    private static final int STATUS_OR_NAV_TRANSIENT =
            View.STATUS_BAR_TRANSIENT | View.NAVIGATION_BAR_TRANSIENT;
    private static final long AUTOHIDE_TIMEOUT_MS = 3000;

    /** The minimum delay in ms between reports of notification visibility. */
    private static final int VISIBILITY_REPORT_MIN_DELAY_MS = 500;

    /**
     * The delay to reset the hint text when the hint animation is finished running.
     */
    private static final int HINT_RESET_DELAY_MS = 1200;

    private static final AudioAttributes VIBRATION_ATTRIBUTES = new AudioAttributes.Builder()
            .setContentType(AudioAttributes.CONTENT_TYPE_SONIFICATION)
            .setUsage(AudioAttributes.USAGE_ASSISTANCE_SONIFICATION)
            .build();

    public static final int FADE_KEYGUARD_START_DELAY = 100;
    public static final int FADE_KEYGUARD_DURATION = 300;

    /** Allow some time inbetween the long press for back and recents. */
    private static final int LOCK_TO_APP_GESTURE_TOLERENCE = 200;

    PhoneStatusBarPolicy mIconPolicy;

    // These are no longer handled by the policy, because we need custom strategies for them
    BluetoothControllerImpl mBluetoothController;
    SecurityControllerImpl mSecurityController;
    BatteryController mBatteryController;
    LocationControllerImpl mLocationController;
    NetworkControllerImpl mNetworkController;
    HotspotControllerImpl mHotspotController;
    RotationLockControllerImpl mRotationLockController;
    UserInfoController mUserInfoController;
    ZenModeController mZenModeController;
    CastControllerImpl mCastController;
    VolumeComponent mVolumeComponent;
    KeyguardUserSwitcher mKeyguardUserSwitcher;
    FlashlightController mFlashlightController;
    UserSwitcherController mUserSwitcherController;
    NextAlarmController mNextAlarmController;
    KeyguardMonitor mKeyguardMonitor;
    BrightnessMirrorController mBrightnessMirrorController;
    AccessibilityController mAccessibilityController;
    MSimNetworkControllerImpl mMSimNetworkController;

    int mNaturalBarHeight = -1;
    int mIconSize = -1;
    int mIconHPadding = -1;
    Display mDisplay;
    Point mCurrentDisplaySize = new Point();

    StatusBarWindowView mStatusBarWindow;
    PhoneStatusBarView mStatusBarView;
    private int mStatusBarWindowState = WINDOW_STATE_SHOWING;
    private StatusBarWindowManager mStatusBarWindowManager;
    private UnlockMethodCache mUnlockMethodCache;
    private DozeServiceHost mDozeServiceHost;
    private boolean mScreenOnComingFromTouch;
    private PointF mScreenOnTouchLocation;

    int mPixelFormat;
    Object mQueueLock = new Object();

    // viewgroup containing the normal contents of the statusbar
    LinearLayout mStatusBarContents;

    // right-hand icons
    LinearLayout mSystemIconArea;
    LinearLayout mSystemIcons;

    // left-hand icons
    LinearLayout mStatusIcons;
    LinearLayout mStatusIconsKeyguard;

    // the icons themselves
    IconMerger mNotificationIcons;
    View mNotificationIconArea;

    // [+>
    View mMoreIcon;

    // expanded notifications
    NotificationPanelView mNotificationPanel; // the sliding/resizing panel within the notification window
    View mExpandedContents;
    int mNotificationPanelGravity;
    int mNotificationPanelMarginBottomPx;
    float mNotificationPanelMinHeightFrac;
    TextView mNotificationPanelDebugText;

    // settings
    View mFlipSettingsView;
    private QSPanel mQSPanel;

    // task manager
    private TaskManager mTaskManager;
    private LinearLayout mTaskManagerPanel;
    private ImageButton mTaskManagerButton;
    private boolean showTaskList = false;

    // top bar
    StatusBarHeaderView mHeader;
    KeyguardStatusBarView mKeyguardStatusBar;
    View mKeyguardStatusView;
    KeyguardBottomAreaView mKeyguardBottomArea;
    boolean mLeaveOpenOnKeyguardHide;
    KeyguardIndicationController mKeyguardIndicationController;

    private boolean mKeyguardFadingAway;
    private long mKeyguardFadingAwayDelay;
    private long mKeyguardFadingAwayDuration;

    int mKeyguardMaxNotificationCount;

    // carrier/wifi label
    private TextView mCarrierLabel;
    private TextView mSubsLabel;
    private boolean mCarrierLabelVisible = false;
    private int mCarrierLabelHeight;
    private int mStatusBarHeaderHeight;

    private boolean mShowCarrierInPanel = false;

    // position
    int[] mPositionTmp = new int[2];
    boolean mExpandedVisible;

    private int mNavigationBarWindowState = WINDOW_STATE_SHOWING;

    // the tracker view
    int mTrackingPosition; // the position of the top of the tracking view.

    // ticker
    private boolean mTickerEnabled;
    private Ticker mTicker;
    private View mTickerView;
    private boolean mTicking;

    // Tracking finger for opening/closing.
    int mEdgeBorder; // corresponds to R.dimen.status_bar_edge_ignore
    boolean mTracking;
    VelocityTracker mVelocityTracker;

    int[] mAbsPos = new int[2];
    ArrayList<Runnable> mPostCollapseRunnables = new ArrayList<>();

    // for disabling the status bar
    int mDisabled = 0;

    // tracking calls to View.setSystemUiVisibility()
    int mSystemUiVisibility = View.SYSTEM_UI_FLAG_VISIBLE;

    DisplayMetrics mDisplayMetrics = new DisplayMetrics();

    // XXX: gesture research
    private final GestureRecorder mGestureRec = DEBUG_GESTURES
        ? new GestureRecorder("/sdcard/statusbar_gestures.dat")
        : null;

    private ScreenPinningRequest mScreenPinningRequest;

    private int mNavigationIconHints = 0;
    private HandlerThread mHandlerThread;

    // ensure quick settings is disabled until the current user makes it through the setup wizard
    private boolean mUserSetup = false;
    private ContentObserver mUserSetupObserver = new ContentObserver(new Handler()) {
        @Override
        public void onChange(boolean selfChange) {
            final boolean userSetup = 0 != Settings.Secure.getIntForUser(
                    mContext.getContentResolver(),
                    Settings.Secure.USER_SETUP_COMPLETE,
                    0 /*default */,
                    mCurrentUserId);
            if (MULTIUSER_DEBUG) Log.d(TAG, String.format("User setup changed: " +
                    "selfChange=%s userSetup=%s mUserSetup=%s",
                    selfChange, userSetup, mUserSetup));

            if (userSetup != mUserSetup) {
                mUserSetup = userSetup;
                if (!mUserSetup && mStatusBarView != null)
                    animateCollapseQuickSettings();
            }
        }
    };

    final private ContentObserver mHeadsUpObserver = new ContentObserver(mHandler) {
        @Override
        public void onChange(boolean selfChange) {
            boolean wasUsing = mUseHeadsUp;
            mUseHeadsUp = ENABLE_HEADS_UP && !mDisableNotificationAlerts
                    && Settings.Global.HEADS_UP_OFF != Settings.Global.getInt(
                    mContext.getContentResolver(), Settings.Global.HEADS_UP_NOTIFICATIONS_ENABLED,
                    Settings.Global.HEADS_UP_OFF);
            mHeadsUpTicker = mUseHeadsUp && 0 != Settings.Global.getInt(
                    mContext.getContentResolver(), SETTING_HEADS_UP_TICKER, 0);
            Log.d(TAG, "heads up is " + (mUseHeadsUp ? "enabled" : "disabled"));
            if (wasUsing != mUseHeadsUp) {
                if (!mUseHeadsUp) {
                    Log.d(TAG, "dismissing any existing heads up notification on disable event");
                    setHeadsUpVisibility(false);
                    mHeadsUpNotificationView.release();
                    removeHeadsUpView();
                } else {
                    addHeadsUpView();
                }
            }
        }
    };

    private int mInteractingWindows;
    private boolean mAutohideSuspended;
    private int mStatusBarMode;
    private int mNavigationBarMode;
    private Boolean mScreenOn;

    // The second field is a bit different from the first one because it only listens to screen on/
    // screen of events from Keyguard. We need this so we don't have a race condition with the
    // broadcast. In the future, we should remove the first field altogether and rename the second
    // field.
    private boolean mScreenOnFromKeyguard;

    private ViewMediatorCallback mKeyguardViewMediatorCallback;
    private ScrimController mScrimController;
    private DozeScrimController mDozeScrimController;

    private final Runnable mAutohide = new Runnable() {
        @Override
        public void run() {
            int requested = mSystemUiVisibility & ~STATUS_OR_NAV_TRANSIENT;
            if (mSystemUiVisibility != requested) {
                notifyUiVisibilityChanged(requested);
            }
        }};

    private boolean mVisible;
    private boolean mWaitingForKeyguardExit;
    private boolean mDozing;
    private boolean mScrimSrcModeEnabled;

    private Interpolator mLinearOutSlowIn;
    private Interpolator mLinearInterpolator = new LinearInterpolator();
    private Interpolator mBackdropInterpolator = new AccelerateDecelerateInterpolator();
    public static final Interpolator ALPHA_IN = new PathInterpolator(0.4f, 0f, 1f, 1f);
    public static final Interpolator ALPHA_OUT = new PathInterpolator(0f, 0f, 0.8f, 1f);

    private BackDropView mBackdrop;
    private ImageView mBackdropFront, mBackdropBack;
    private PorterDuffXfermode mSrcXferMode = new PorterDuffXfermode(PorterDuff.Mode.SRC);
    private PorterDuffXfermode mSrcOverXferMode = new PorterDuffXfermode(PorterDuff.Mode.SRC_OVER);

    private MediaSessionManager mMediaSessionManager;
    private MediaController mMediaController;
    private String mMediaNotificationKey;
    private MediaMetadata mMediaMetadata;
    private MediaController.Callback mMediaListener
            = new MediaController.Callback() {
        @Override
        public void onPlaybackStateChanged(PlaybackState state) {
            super.onPlaybackStateChanged(state);
            if (DEBUG_MEDIA) Log.v(TAG, "DEBUG_MEDIA: onPlaybackStateChanged: " + state);
        }

        @Override
        public void onMetadataChanged(MediaMetadata metadata) {
            super.onMetadataChanged(metadata);
            if (DEBUG_MEDIA) Log.v(TAG, "DEBUG_MEDIA: onMetadataChanged: " + metadata);
            mMediaMetadata = metadata;
            updateMediaMetaData(true);
        }
    };

    private final OnChildLocationsChangedListener mOnChildLocationsChangedListener =
            new OnChildLocationsChangedListener() {
        @Override
        public void onChildLocationsChanged(NotificationStackScrollLayout stackScrollLayout) {
            userActivity();
        }
    };

    private int mDisabledUnmodified;

    /** Keys of notifications currently visible to the user. */
    private final ArraySet<String> mCurrentlyVisibleNotifications = new ArraySet<String>();
    private long mLastVisibilityReportUptimeMs;

    private final ShadeUpdates mShadeUpdates = new ShadeUpdates();

    private int mDrawCount;
    private Runnable mLaunchTransitionEndRunnable;
    private boolean mLaunchTransitionFadingAway;
    private ExpandableNotificationRow mDraggedDownRow;

    private static final int VISIBLE_LOCATIONS = ViewState.LOCATION_FIRST_CARD
            | ViewState.LOCATION_TOP_STACK_PEEKING
            | ViewState.LOCATION_MAIN_AREA
            | ViewState.LOCATION_BOTTOM_STACK_PEEKING;

    private final OnChildLocationsChangedListener mNotificationLocationsChangedListener =
            new OnChildLocationsChangedListener() {
                @Override
                public void onChildLocationsChanged(
                        NotificationStackScrollLayout stackScrollLayout) {
                    if (mHandler.hasCallbacks(mVisibilityReporter)) {
                        // Visibilities will be reported when the existing
                        // callback is executed.
                        return;
                    }
                    // Calculate when we're allowed to run the visibility
                    // reporter. Note that this timestamp might already have
                    // passed. That's OK, the callback will just be executed
                    // ASAP.
                    long nextReportUptimeMs =
                            mLastVisibilityReportUptimeMs + VISIBILITY_REPORT_MIN_DELAY_MS;
                    mHandler.postAtTime(mVisibilityReporter, nextReportUptimeMs);
                }
            };

    // Tracks notifications currently visible in mNotificationStackScroller and
    // emits visibility events via NoMan on changes.
    private final Runnable mVisibilityReporter = new Runnable() {
        private final ArrayList<String> mTmpNewlyVisibleNotifications = new ArrayList<String>();
        private final ArrayList<String> mTmpCurrentlyVisibleNotifications = new ArrayList<String>();

        @Override
        public void run() {
            mLastVisibilityReportUptimeMs = SystemClock.uptimeMillis();

            // 1. Loop over mNotificationData entries:
            //   A. Keep list of visible notifications.
            //   B. Keep list of previously hidden, now visible notifications.
            // 2. Compute no-longer visible notifications by removing currently
            //    visible notifications from the set of previously visible
            //    notifications.
            // 3. Report newly visible and no-longer visible notifications.
            // 4. Keep currently visible notifications for next report.
            ArrayList<Entry> activeNotifications = mNotificationData.getActiveNotifications();
            int N = activeNotifications.size();
            for (int i = 0; i < N; i++) {
                Entry entry = activeNotifications.get(i);
                String key = entry.notification.getKey();
                boolean previouslyVisible = mCurrentlyVisibleNotifications.contains(key);
                boolean currentlyVisible =
                        (mStackScroller.getChildLocation(entry.row) & VISIBLE_LOCATIONS) != 0;
                if (currentlyVisible) {
                    // Build new set of visible notifications.
                    mTmpCurrentlyVisibleNotifications.add(key);
                }
                if (!previouslyVisible && currentlyVisible) {
                    mTmpNewlyVisibleNotifications.add(key);
                }
            }
            ArraySet<String> noLongerVisibleNotifications = mCurrentlyVisibleNotifications;
            noLongerVisibleNotifications.removeAll(mTmpCurrentlyVisibleNotifications);

            logNotificationVisibilityChanges(
                    mTmpNewlyVisibleNotifications, noLongerVisibleNotifications);

            mCurrentlyVisibleNotifications.clear();
            mCurrentlyVisibleNotifications.addAll(mTmpCurrentlyVisibleNotifications);

            mTmpNewlyVisibleNotifications.clear();
            mTmpCurrentlyVisibleNotifications.clear();
        }
    };

    private final View.OnClickListener mOverflowClickListener = new View.OnClickListener() {
        @Override
        public void onClick(View v) {
            goToLockedShade(null);
        }
    };

    @Override
    public void start() {
        mDisplay = ((WindowManager)mContext.getSystemService(Context.WINDOW_SERVICE))
                .getDefaultDisplay();
        updateDisplaySize();
        mScrimSrcModeEnabled = mContext.getResources().getBoolean(
                R.bool.config_status_bar_scrim_behind_use_src);
        super.start(); // calls createAndAddWindows()

        mMediaSessionManager
                = (MediaSessionManager) mContext.getSystemService(Context.MEDIA_SESSION_SERVICE);
        // TODO: use MediaSessionManager.SessionListener to hook us up to future updates
        // in session state

        addNavigationBar();

        // Lastly, call to the icon policy to install/update all the icons.
        mIconPolicy = new PhoneStatusBarPolicy(mContext, mCastController);
        mSettingsObserver.onChange(false); // set up

        mHeadsUpObserver.onChange(true); // set up
        if (ENABLE_HEADS_UP) {
            mContext.getContentResolver().registerContentObserver(
                    Settings.Global.getUriFor(Settings.Global.HEADS_UP_NOTIFICATIONS_ENABLED), true,
                    mHeadsUpObserver);
            mContext.getContentResolver().registerContentObserver(
                    Settings.Global.getUriFor(SETTING_HEADS_UP_TICKER), true,
                    mHeadsUpObserver);
        }
        mUnlockMethodCache = UnlockMethodCache.getInstance(mContext);
        startKeyguard();

        mDozeServiceHost = new DozeServiceHost();
        putComponent(DozeHost.class, mDozeServiceHost);
        putComponent(PhoneStatusBar.class, this);

        setControllerUsers();

        notifyUserAboutHiddenNotifications();

        mScreenPinningRequest = new ScreenPinningRequest(mContext);
    }

    boolean isMSim() {
        return (TelephonyManager.getDefault().getPhoneCount() > 1);
    }

    boolean isMSim() {
        return (TelephonyManager.getDefault().getPhoneCount() > 1);
    }

    // ================================================================================
    // Constructing the view
    // ================================================================================
    protected PhoneStatusBarView makeStatusBarView() {
        final Context context = mContext;

        Resources res = context.getResources();

        updateDisplaySize(); // populates mDisplayMetrics
        updateResources();

        mIconSize = res.getDimensionPixelSize(com.android.internal.R.dimen.status_bar_icon_size);

        if (isMSim()) {
            mStatusBarWindow = (StatusBarWindowView) View.inflate(context,
                    R.layout.msim_super_status_bar, null);
        } else {
            mStatusBarWindow = (StatusBarWindowView) View.inflate(context,
                    R.layout.super_status_bar, null);
        }
        mStatusBarWindow.mService = this;
        mStatusBarWindow.setOnTouchListener(new View.OnTouchListener() {
            @Override
            public boolean onTouch(View v, MotionEvent event) {
                checkUserAutohide(v, event);
                if (event.getAction() == MotionEvent.ACTION_DOWN) {
                    if (mExpandedVisible) {
                        animateCollapsePanels();
                    }
                }
                return mStatusBarWindow.onTouchEvent(event);
            }});

        if (isMSim()) {
            mStatusBarView = (PhoneStatusBarView) mStatusBarWindow.findViewById(
                    R.id.msim_status_bar);
        } else {
            mStatusBarView = (PhoneStatusBarView) mStatusBarWindow.findViewById(R.id.status_bar);
        }
        mStatusBarView.setBar(this);

        PanelHolder holder;
        if (isMSim()) {
            holder = (PanelHolder) mStatusBarWindow.findViewById(R.id.msim_panel_holder);
        } else {
            holder = (PanelHolder) mStatusBarWindow.findViewById(R.id.panel_holder);
        }
        mStatusBarView.setPanelHolder(holder);

        mNotificationPanel = (NotificationPanelView) mStatusBarWindow.findViewById(
                R.id.notification_panel);
        mNotificationPanel.setStatusBar(this);

        if (!ActivityManager.isHighEndGfx()) {
            mStatusBarWindow.setBackground(null);
            mNotificationPanel.setBackground(new FastColorDrawable(context.getResources().getColor(
                    R.color.notification_panel_solid_background)));
        }
        if (ENABLE_HEADS_UP) {
            mHeadsUpNotificationView =
                    (HeadsUpNotificationView) View.inflate(context, R.layout.heads_up, null);
            mHeadsUpNotificationView.setVisibility(View.GONE);
            mHeadsUpNotificationView.setBar(this);
        }
        if (MULTIUSER_DEBUG) {
            mNotificationPanelDebugText = (TextView) mNotificationPanel.findViewById(
                    R.id.header_debug_info);
            mNotificationPanelDebugText.setVisibility(View.VISIBLE);
        }

        updateShowSearchHoldoff();

        try {
            boolean showNav = mWindowManagerService.hasNavigationBar();
            if (DEBUG) Log.v(TAG, "hasNavigationBar=" + showNav);
            if (showNav) {
                mNavigationBarView =
                    (NavigationBarView) View.inflate(context, R.layout.navigation_bar, null);

                mNavigationBarView.setDisabledFlags(mDisabled);
                mNavigationBarView.setBar(this);
                mNavigationBarView.setOnVerticalChangedListener(
                        new NavigationBarView.OnVerticalChangedListener() {
                    @Override
                    public void onVerticalChanged(boolean isVertical) {
                        if (mSearchPanelView != null) {
                            mSearchPanelView.setHorizontal(isVertical);
                        }
                        mNotificationPanel.setQsScrimEnabled(!isVertical);
                    }
                });
                mNavigationBarView.setOnTouchListener(new View.OnTouchListener() {
                    @Override
                    public boolean onTouch(View v, MotionEvent event) {
                        checkUserAutohide(v, event);
                        return false;
                    }});
            }
        } catch (RemoteException ex) {
            // no window manager? good luck with that
        }

        // figure out which pixel-format to use for the status bar.
        mPixelFormat = PixelFormat.OPAQUE;

        mSystemIconArea = (LinearLayout) mStatusBarView.findViewById(R.id.system_icon_area);
        mSystemIcons = (LinearLayout) mStatusBarView.findViewById(R.id.system_icons);
        mStatusIcons = (LinearLayout)mStatusBarView.findViewById(R.id.statusIcons);
        mNotificationIconArea = mStatusBarView.findViewById(R.id.notification_icon_area_inner);
        mNotificationIcons = (IconMerger)mStatusBarView.findViewById(R.id.notificationIcons);
        mMoreIcon = mStatusBarView.findViewById(R.id.moreIcon);
        mNotificationIcons.setOverflowIndicator(mMoreIcon);
        mStatusBarContents = (LinearLayout)mStatusBarView.findViewById(R.id.status_bar_contents);

        mStackScroller = (NotificationStackScrollLayout) mStatusBarWindow.findViewById(
                R.id.notification_stack_scroller);
        mStackScroller.setLongPressListener(getNotificationLongClicker());
        mStackScroller.setPhoneStatusBar(this);

        mKeyguardIconOverflowContainer =
                (NotificationOverflowContainer) LayoutInflater.from(mContext).inflate(
                        R.layout.status_bar_notification_keyguard_overflow, mStackScroller, false);
        mKeyguardIconOverflowContainer.setOnActivatedListener(this);
        mKeyguardIconOverflowContainer.setOnClickListener(mOverflowClickListener);
        mStackScroller.addView(mKeyguardIconOverflowContainer);

        SpeedBumpView speedBump = (SpeedBumpView) LayoutInflater.from(mContext).inflate(
                        R.layout.status_bar_notification_speed_bump, mStackScroller, false);
        mStackScroller.setSpeedBumpView(speedBump);
        mEmptyShadeView = (EmptyShadeView) LayoutInflater.from(mContext).inflate(
                R.layout.status_bar_no_notifications, mStackScroller, false);
        mStackScroller.setEmptyShadeView(mEmptyShadeView);
        mDismissView = (DismissView) LayoutInflater.from(mContext).inflate(
                R.layout.status_bar_notification_dismiss_all, mStackScroller, false);
        mDismissView.setOnButtonClickListener(new View.OnClickListener() {
            @Override
            public void onClick(View v) {
                clearAllNotifications();
            }
        });
        mStackScroller.setDismissView(mDismissView);
        mExpandedContents = mStackScroller;

        mBackdrop = (BackDropView) mStatusBarWindow.findViewById(R.id.backdrop);
        mBackdropFront = (ImageView) mBackdrop.findViewById(R.id.backdrop_front);
        mBackdropBack = (ImageView) mBackdrop.findViewById(R.id.backdrop_back);

        ScrimView scrimBehind = (ScrimView) mStatusBarWindow.findViewById(R.id.scrim_behind);
        ScrimView scrimInFront = (ScrimView) mStatusBarWindow.findViewById(R.id.scrim_in_front);
        mScrimController = new ScrimController(scrimBehind, scrimInFront, mScrimSrcModeEnabled);
        mScrimController.setBackDropView(mBackdrop);
        mStatusBarView.setScrimController(mScrimController);
        mDozeScrimController = new DozeScrimController(mScrimController, context);

        mHeader = (StatusBarHeaderView) mStatusBarWindow.findViewById(R.id.header);
        mHeader.setActivityStarter(this);
        mKeyguardStatusBar = (KeyguardStatusBarView) mStatusBarWindow.findViewById(R.id.keyguard_header);
        mStatusIconsKeyguard = (LinearLayout) mKeyguardStatusBar.findViewById(R.id.statusIcons);
        mKeyguardStatusView = mStatusBarWindow.findViewById(R.id.keyguard_status_view);
        mKeyguardBottomArea =
                (KeyguardBottomAreaView) mStatusBarWindow.findViewById(R.id.keyguard_bottom_area);
        mKeyguardBottomArea.setActivityStarter(this);
        mKeyguardIndicationController = new KeyguardIndicationController(mContext,
                (KeyguardIndicationTextView) mStatusBarWindow.findViewById(
                        R.id.keyguard_indication_text));
        mKeyguardBottomArea.setKeyguardIndicationController(mKeyguardIndicationController);

        mTickerEnabled = res.getBoolean(R.bool.enable_ticker);
        if (mTickerEnabled) {
            final ViewStub tickerStub = (ViewStub) mStatusBarView.findViewById(R.id.ticker_stub);
            if (tickerStub != null) {
                mTickerView = tickerStub.inflate();
                mTicker = new MyTicker(context, mStatusBarView);

                TickerView tickerView = (TickerView) mStatusBarView.findViewById(R.id.tickerText);
                tickerView.mTicker = mTicker;
            }
        }

        mEdgeBorder = res.getDimensionPixelSize(R.dimen.status_bar_edge_ignore);

        // set the inital view visibility
        setAreThereNotifications();

        // Background thread for any controllers that need it.
        mHandlerThread = new HandlerThread(TAG, Process.THREAD_PRIORITY_BACKGROUND);
        mHandlerThread.start();

        // Other icons
        mLocationController = new LocationControllerImpl(mContext); // will post a notification
        mBatteryController = new BatteryController(mContext);
        mBatteryController.addStateChangedCallback(new BatteryStateChangeCallback() {
            @Override
            public void onPowerSaveChanged() {
                mHandler.post(mCheckBarModes);
                if (mDozeServiceHost != null) {
                    mDozeServiceHost.firePowerSaveChanged(mBatteryController.isPowerSave());
                }
            }
            @Override
            public void onBatteryLevelChanged(int level, boolean pluggedIn, boolean charging) {
                // noop
            }
        });
        mHotspotController = new HotspotControllerImpl(mContext);
        mBluetoothController = new BluetoothControllerImpl(mContext, mHandlerThread.getLooper());
        mSecurityController = new SecurityControllerImpl(mContext);
        if (mContext.getResources().getBoolean(R.bool.config_showRotationLock)) {
            mRotationLockController = new RotationLockControllerImpl(mContext);
        }
        mUserInfoController = new UserInfoController(mContext);
        mVolumeComponent = getComponent(VolumeComponent.class);
        mZenModeController = mVolumeComponent.getZenController();
        mCastController = new CastControllerImpl(mContext);

        if (isMSim()) {
            mMSimNetworkController = new MSimNetworkControllerImpl(mContext);
            MSimSignalClusterView signalCluster = (MSimSignalClusterView)
                    mStatusBarView.findViewById(R.id.msim_signal_cluster);
            MSimSignalClusterView signalClusterKeyguard = (MSimSignalClusterView)
                    mKeyguardStatusBar.findViewById(R.id.msim_signal_cluster);
            for (int i = 0; i < TelephonyManager.getDefault().getPhoneCount(); i++) {
                mMSimNetworkController.addSignalCluster(signalCluster, i);
                mMSimNetworkController.addSignalCluster(signalClusterKeyguard, i);
            }
            signalCluster.setNetworkController(mMSimNetworkController);
            signalClusterKeyguard.setNetworkController(mMSimNetworkController);

            mMSimNetworkController.addEmergencyLabelView(mHeader);

            mCarrierLabel = (TextView)mStatusBarWindow.findViewById(R.id.carrier_label);
            mSubsLabel = (TextView)mStatusBarWindow.findViewById(R.id.subs_label);
            mShowCarrierInPanel = (mCarrierLabel != null);

            if (DEBUG) Log.v(TAG, "carrierlabel=" + mCarrierLabel + " show=" +
                                    mShowCarrierInPanel + "operator label=" + mSubsLabel);
            if (mShowCarrierInPanel) {
                mCarrierLabel.setVisibility(mCarrierLabelVisible ? View.VISIBLE : View.INVISIBLE);

                // for mobile devices, we always show mobile connection info here (SPN/PLMN)
                // for other devices, we show whatever network is connected
                if (mMSimNetworkController.hasMobileDataFeature()) {
                    mMSimNetworkController.addMobileLabelView(mCarrierLabel);
                } else {
                    mMSimNetworkController.addCombinedLabelView(mCarrierLabel);
                }
                mSubsLabel.setVisibility(View.VISIBLE);
                mMSimNetworkController.addSubsLabelView(mSubsLabel);
                // set up the dynamic hide/show of the label
                //mPile.setOnSizeChangedListener(new OnSizeChangedListener() {
                //    @Override
                //    public void onSizeChanged(View view, int w, int h, int oldw, int oldh) {
                //        updateCarrierLabelVisibility(false);
                //    }
                //});
            }
        } else {
            mNetworkController = new NetworkControllerImpl(mContext);
            final SignalClusterView signalCluster =
                (SignalClusterView)mStatusBarView.findViewById(R.id.signal_cluster);
            final SignalClusterView signalClusterKeyguard =
                (SignalClusterView) mKeyguardStatusBar.findViewById(R.id.signal_cluster);
            final SignalClusterView signalClusterQs =
                (SignalClusterView) mHeader.findViewById(R.id.signal_cluster);
            mNetworkController.addSignalCluster(signalCluster);
            mNetworkController.addSignalCluster(signalClusterKeyguard);
            mNetworkController.addSignalCluster(signalClusterQs);
            signalCluster.setSecurityController(mSecurityController);
            signalCluster.setNetworkController(mNetworkController);
            signalClusterKeyguard.setSecurityController(mSecurityController);
            signalClusterKeyguard.setNetworkController(mNetworkController);
            signalClusterQs.setSecurityController(mSecurityController);
            signalClusterQs.setNetworkController(mNetworkController);
            final boolean isAPhone = mNetworkController.hasVoiceCallingFeature();
            if (isAPhone) {
                mNetworkController.addEmergencyLabelView(mHeader);
            }

            mCarrierLabel = (TextView)mStatusBarWindow.findViewById(R.id.carrier_label);
            mShowCarrierInPanel = (mCarrierLabel != null);
            if (DEBUG) Log.v(TAG, "carrierlabel=" + mCarrierLabel + " show=" + mShowCarrierInPanel);
            if (mShowCarrierInPanel) {
                mCarrierLabel.setVisibility(mCarrierLabelVisible ? View.VISIBLE : View.INVISIBLE);

                // for mobile devices, we always show mobile connection info here (SPN/PLMN)
                // for other devices, we show whatever network is connected
                if (mNetworkController.hasMobileDataFeature()) {
                    mNetworkController.addMobileLabelView(mCarrierLabel);
                } else {
                    mNetworkController.addCombinedLabelView(mCarrierLabel);
                }
            }

            // set up the dynamic hide/show of the label
            // TODO: uncomment, handle this for the Stack scroller aswell
//                ((NotificationRowLayout) mStackScroller)
// .setOnSizeChangedListener(new OnSizeChangedListener() {
//                @Override
//                public void onSizeChanged(View view, int w, int h, int oldw, int oldh) {
//                    updateCarrierLabelVisibility(false);
        }

        mFlashlightController = new FlashlightController(mContext);
        mKeyguardBottomArea.setFlashlightController(mFlashlightController);
        mKeyguardBottomArea.setPhoneStatusBar(this);
        mAccessibilityController = new AccessibilityController(mContext);
        mKeyguardBottomArea.setAccessibilityController(mAccessibilityController);
        mNextAlarmController = new NextAlarmController(mContext);
        mKeyguardMonitor = new KeyguardMonitor();
        mUserSwitcherController = new UserSwitcherController(mContext, mKeyguardMonitor);

        mKeyguardUserSwitcher = new KeyguardUserSwitcher(mContext,
                (ViewStub) mStatusBarWindow.findViewById(R.id.keyguard_user_switcher),
                mKeyguardStatusBar, mNotificationPanel, mUserSwitcherController);


        // Set up the quick settings tile panel
        mQSPanel = (QSPanel) mStatusBarWindow.findViewById(R.id.quick_settings_panel);
        if (mQSPanel != null) {
            final QSTileHost qsh;
            if (isMSim()) {
                qsh = new QSTileHost(mContext, this,
<<<<<<< HEAD
                    mBluetoothController, mLocationController, mRotationLockController,
                    mMSimNetworkController, mZenModeController, mVolumeComponent,
                    mHotspotController, mCastController, mFlashlightController,
                    mUserSwitcherController, mKeyguardMonitor,
                    mSecurityController);
            } else {
                qsh = new QSTileHost(mContext, this,
                    mBluetoothController, mLocationController, mRotationLockController,
                    mNetworkController, mZenModeController, mVolumeComponent,
                    mHotspotController, mCastController, mFlashlightController,
                    mUserSwitcherController, mKeyguardMonitor,
                    mSecurityController);
=======
                    mBluetoothController, mLocationController, mRotationLockController,
                    mMSimNetworkController, mZenModeController, mVolumeComponent,
                    mHotspotController, mCastController, mFlashlightController,
                    mUserSwitcherController, mKeyguardMonitor,
                    mSecurityController);
            } else {
                qsh = new QSTileHost(mContext, this,
                    mBluetoothController, mLocationController, mRotationLockController,
                    mNetworkController, mZenModeController, mVolumeComponent,
                    mHotspotController, mCastController, mFlashlightController,
                    mUserSwitcherController, mKeyguardMonitor,
                    mSecurityController);
>>>>>>> 23a90283
            }
            mQSPanel.setHost(qsh);
            mQSPanel.setTiles(qsh.getTiles());
            mBrightnessMirrorController = new BrightnessMirrorController(mStatusBarWindow);
            mQSPanel.setBrightnessMirror(mBrightnessMirrorController);
            mHeader.setQSPanel(mQSPanel);
            qsh.setCallback(new QSTileHost.Callback() {
                @Override
                public void onTilesChanged() {
                    mQSPanel.setTiles(qsh.getTiles());
                }
            });
        }

        // task manager
        if (mContext.getResources().getBoolean(R.bool.config_showTaskManagerSwitcher)) {
            mTaskManagerPanel =
                    (LinearLayout) mStatusBarWindow.findViewById(R.id.task_manager_panel);
            mTaskManager = new TaskManager(mContext, mTaskManagerPanel);
            mTaskManager.setActivityStarter(this);
            mTaskManagerButton = (ImageButton) mHeader.findViewById(R.id.task_manager_button);
            mTaskManagerButton.setOnClickListener(new OnClickListener() {
                @Override
                public void onClick(View arg0) {
                    showTaskList = !showTaskList;
                    mNotificationPanel.setTaskManagerVisibility(showTaskList);
                }
            });
        }

        // User info. Trigger first load.
        mHeader.setUserInfoController(mUserInfoController);
        mKeyguardStatusBar.setUserInfoController(mUserInfoController);
        mUserInfoController.reloadUserInfo();

        mHeader.setBatteryController(mBatteryController);
        ((BatteryMeterView) mStatusBarView.findViewById(R.id.battery)).setBatteryController(
                mBatteryController);
        mKeyguardStatusBar.setBatteryController(mBatteryController);
        mHeader.setNextAlarmController(mNextAlarmController);

        PowerManager pm = (PowerManager) mContext.getSystemService(Context.POWER_SERVICE);
        mBroadcastReceiver.onReceive(mContext,
                new Intent(pm.isScreenOn() ? Intent.ACTION_SCREEN_ON : Intent.ACTION_SCREEN_OFF));

        // receive broadcasts
        IntentFilter filter = new IntentFilter();
        filter.addAction(Intent.ACTION_CLOSE_SYSTEM_DIALOGS);
        filter.addAction(Intent.ACTION_SCREEN_OFF);
        filter.addAction(Intent.ACTION_SCREEN_ON);
        if (DEBUG_MEDIA_FAKE_ARTWORK) {
            filter.addAction("fake_artwork");
        }
        filter.addAction(ACTION_DEMO);
        context.registerReceiver(mBroadcastReceiver, filter);

        // listen for USER_SETUP_COMPLETE setting (per-user)
        resetUserSetupObserver();

        startGlyphRasterizeHack();
        return mStatusBarView;
    }

    private void clearAllNotifications() {

        // animate-swipe all dismissable notifications, then animate the shade closed
        int numChildren = mStackScroller.getChildCount();

        final ArrayList<View> viewsToHide = new ArrayList<View>(numChildren);
        for (int i = 0; i < numChildren; i++) {
            final View child = mStackScroller.getChildAt(i);
            if (mStackScroller.canChildBeDismissed(child)) {
                if (child.getVisibility() == View.VISIBLE) {
                    viewsToHide.add(child);
                }
            }
        }
        if (viewsToHide.isEmpty()) {
            animateCollapsePanels(CommandQueue.FLAG_EXCLUDE_NONE);
            return;
        }

        addPostCollapseAction(new Runnable() {
            @Override
            public void run() {
                try {
                    mBarService.onClearAllNotifications(mCurrentUserId);
                } catch (Exception ex) { }
            }
        });

        performDismissAllAnimations(viewsToHide);

    }

    private void performDismissAllAnimations(ArrayList<View> hideAnimatedList) {
        Runnable animationFinishAction = new Runnable() {
            @Override
            public void run() {
                mStackScroller.post(new Runnable() {
                    @Override
                    public void run() {
                        mStackScroller.setDismissAllInProgress(false);
                    }
                });
                animateCollapsePanels(CommandQueue.FLAG_EXCLUDE_NONE);
            }
        };

        // let's disable our normal animations
        mStackScroller.setDismissAllInProgress(true);

        // Decrease the delay for every row we animate to give the sense of
        // accelerating the swipes
        int rowDelayDecrement = 10;
        int currentDelay = 140;
        int totalDelay = 0;
        int numItems = hideAnimatedList.size();
        for (int i = 0; i < numItems; i++) {
            View view = hideAnimatedList.get(i);
            Runnable endRunnable = null;
            if (i == numItems - 1) {
                endRunnable = animationFinishAction;
            }
            mStackScroller.dismissViewAnimated(view, endRunnable, totalDelay, 260);
            currentDelay = Math.max(50, currentDelay - rowDelayDecrement);
            totalDelay += currentDelay;
        }
    }

    /**
     * Hack to improve glyph rasterization for scaled text views.
     */
    private void startGlyphRasterizeHack() {
        mStatusBarView.getViewTreeObserver().addOnPreDrawListener(
                new ViewTreeObserver.OnPreDrawListener() {
            @Override
            public boolean onPreDraw() {
                if (mDrawCount == 1) {
                    mStatusBarView.getViewTreeObserver().removeOnPreDrawListener(this);
                    HardwareCanvas.setProperty("extraRasterBucket",
                            Float.toString(StackScrollAlgorithm.DIMMED_SCALE));
                    HardwareCanvas.setProperty("extraRasterBucket", Float.toString(
                            mContext.getResources().getDimensionPixelSize(
                                    R.dimen.qs_time_collapsed_size)
                            / mContext.getResources().getDimensionPixelSize(
                                    R.dimen.qs_time_expanded_size)));
                }
                mDrawCount++;
                return true;
            }
        });
    }

    @Override
    protected void setZenMode(int mode) {
        super.setZenMode(mode);
        if (mIconPolicy != null) {
            mIconPolicy.setZenMode(mode);
        }
    }

    private void startKeyguard() {
        KeyguardViewMediator keyguardViewMediator = getComponent(KeyguardViewMediator.class);
        mStatusBarKeyguardViewManager = keyguardViewMediator.registerStatusBar(this,
                mStatusBarWindow, mStatusBarWindowManager, mScrimController);
        mKeyguardViewMediatorCallback = keyguardViewMediator.getViewMediatorCallback();
    }

    @Override
    protected View getStatusBarView() {
        return mStatusBarView;
    }

    public StatusBarWindowView getStatusBarWindow() {
        return mStatusBarWindow;
    }

    @Override
    protected WindowManager.LayoutParams getSearchLayoutParams(LayoutParams layoutParams) {
        boolean opaque = false;
        WindowManager.LayoutParams lp = new WindowManager.LayoutParams(
                LayoutParams.MATCH_PARENT,
                LayoutParams.MATCH_PARENT,
                WindowManager.LayoutParams.TYPE_NAVIGATION_BAR_PANEL,
                WindowManager.LayoutParams.FLAG_LAYOUT_IN_SCREEN
                | WindowManager.LayoutParams.FLAG_ALT_FOCUSABLE_IM
                | WindowManager.LayoutParams.FLAG_SPLIT_TOUCH,
                (opaque ? PixelFormat.OPAQUE : PixelFormat.TRANSLUCENT));
        if (ActivityManager.isHighEndGfx()) {
            lp.flags |= WindowManager.LayoutParams.FLAG_HARDWARE_ACCELERATED;
        }
        lp.gravity = Gravity.BOTTOM | Gravity.START;
        lp.setTitle("SearchPanel");
        lp.softInputMode = WindowManager.LayoutParams.SOFT_INPUT_STATE_UNCHANGED
        | WindowManager.LayoutParams.SOFT_INPUT_ADJUST_NOTHING;
        return lp;
    }

    @Override
    protected void updateSearchPanel() {
        super.updateSearchPanel();
        if (mNavigationBarView != null) {
            mNavigationBarView.setDelegateView(mSearchPanelView);
        }
    }

    @Override
    public void showSearchPanel() {
        super.showSearchPanel();
        mHandler.removeCallbacks(mShowSearchPanel);

        // we want to freeze the sysui state wherever it is
        mSearchPanelView.setSystemUiVisibility(mSystemUiVisibility);

        if (mNavigationBarView != null) {
            WindowManager.LayoutParams lp =
                (android.view.WindowManager.LayoutParams) mNavigationBarView.getLayoutParams();
            lp.flags &= ~WindowManager.LayoutParams.FLAG_NOT_TOUCH_MODAL;
            mWindowManager.updateViewLayout(mNavigationBarView, lp);
        }
    }

    @Override
    public void hideSearchPanel() {
        super.hideSearchPanel();
        if (mNavigationBarView != null) {
            WindowManager.LayoutParams lp =
                (android.view.WindowManager.LayoutParams) mNavigationBarView.getLayoutParams();
            lp.flags |= WindowManager.LayoutParams.FLAG_NOT_TOUCH_MODAL;
            mWindowManager.updateViewLayout(mNavigationBarView, lp);
        }
    }

    public int getStatusBarHeight() {
        if (mNaturalBarHeight < 0) {
            final Resources res = mContext.getResources();
            mNaturalBarHeight =
                    res.getDimensionPixelSize(com.android.internal.R.dimen.status_bar_height);
        }
        return mNaturalBarHeight;
    }

    private View.OnClickListener mRecentsClickListener = new View.OnClickListener() {
        public void onClick(View v) {
            awakenDreams();
            toggleRecentApps();
        }
    };

    private long mLastLockToAppLongPress;
    private View.OnLongClickListener mLongPressBackRecentsListener =
            new View.OnLongClickListener() {
        @Override
        public boolean onLongClick(View v) {
            handleLongPressBackRecents(v);
            return true;
        }
    };

    private int mShowSearchHoldoff = 0;
    private Runnable mShowSearchPanel = new Runnable() {
        public void run() {
            showSearchPanel();
            awakenDreams();
        }
    };

    View.OnTouchListener mHomeActionListener = new View.OnTouchListener() {
        public boolean onTouch(View v, MotionEvent event) {
            switch(event.getAction()) {
                case MotionEvent.ACTION_DOWN:
                if (!shouldDisableNavbarGestures()) {
                    mHandler.removeCallbacks(mShowSearchPanel);
                    mHandler.postDelayed(mShowSearchPanel, mShowSearchHoldoff);
                }
            break;

            case MotionEvent.ACTION_UP:
            case MotionEvent.ACTION_CANCEL:
                mHandler.removeCallbacks(mShowSearchPanel);
                awakenDreams();
            break;
        }
        return false;
        }
    };

    private void awakenDreams() {
        if (mDreamManager != null) {
            try {
                mDreamManager.awaken();
            } catch (RemoteException e) {
                // fine, stay asleep then
            }
        }
    }

    private void prepareNavigationBarView() {
        mNavigationBarView.reorient();

        mNavigationBarView.getRecentsButton().setOnClickListener(mRecentsClickListener);
        mNavigationBarView.getRecentsButton().setOnTouchListener(mRecentsPreloadOnTouchListener);
        mNavigationBarView.getRecentsButton().setLongClickable(true);
        mNavigationBarView.getRecentsButton().setOnLongClickListener(mLongPressBackRecentsListener);
        mNavigationBarView.getBackButton().setLongClickable(true);
        mNavigationBarView.getBackButton().setOnLongClickListener(mLongPressBackRecentsListener);
        mNavigationBarView.getHomeButton().setOnTouchListener(mHomeActionListener);
        updateSearchPanel();
    }

    // For small-screen devices (read: phones) that lack hardware navigation buttons
    private void addNavigationBar() {
        if (DEBUG) Log.v(TAG, "addNavigationBar: about to add " + mNavigationBarView);
        if (mNavigationBarView == null) return;

        prepareNavigationBarView();

        mWindowManager.addView(mNavigationBarView, getNavigationBarLayoutParams());
    }

    private void repositionNavigationBar() {
        if (mNavigationBarView == null || !mNavigationBarView.isAttachedToWindow()) return;

        prepareNavigationBarView();

        mWindowManager.updateViewLayout(mNavigationBarView, getNavigationBarLayoutParams());
    }

    private void notifyNavigationBarScreenOn(boolean screenOn) {
        if (mNavigationBarView == null) return;
        mNavigationBarView.notifyScreenOn(screenOn);
    }

    private WindowManager.LayoutParams getNavigationBarLayoutParams() {
        WindowManager.LayoutParams lp = new WindowManager.LayoutParams(
                LayoutParams.MATCH_PARENT, LayoutParams.MATCH_PARENT,
                WindowManager.LayoutParams.TYPE_NAVIGATION_BAR,
                    0
                    | WindowManager.LayoutParams.FLAG_TOUCHABLE_WHEN_WAKING
                    | WindowManager.LayoutParams.FLAG_NOT_FOCUSABLE
                    | WindowManager.LayoutParams.FLAG_NOT_TOUCH_MODAL
                    | WindowManager.LayoutParams.FLAG_WATCH_OUTSIDE_TOUCH
                    | WindowManager.LayoutParams.FLAG_SPLIT_TOUCH,
                PixelFormat.TRANSLUCENT);
        // this will allow the navbar to run in an overlay on devices that support this
        if (ActivityManager.isHighEndGfx()) {
            lp.flags |= WindowManager.LayoutParams.FLAG_HARDWARE_ACCELERATED;
        }

        lp.setTitle("NavigationBar");
        lp.windowAnimations = 0;
        return lp;
    }

    private void addHeadsUpView() {
        int headsUpHeight = mContext.getResources()
                .getDimensionPixelSize(R.dimen.heads_up_window_height);
        WindowManager.LayoutParams lp = new WindowManager.LayoutParams(
                LayoutParams.MATCH_PARENT, headsUpHeight,
                WindowManager.LayoutParams.TYPE_STATUS_BAR_PANEL, // above the status bar!
                WindowManager.LayoutParams.FLAG_LAYOUT_IN_SCREEN
                    | WindowManager.LayoutParams.FLAG_LAYOUT_NO_LIMITS
                    | WindowManager.LayoutParams.FLAG_NOT_TOUCH_MODAL
                    | WindowManager.LayoutParams.FLAG_NOT_FOCUSABLE
                    | WindowManager.LayoutParams.FLAG_ALT_FOCUSABLE_IM
                    | WindowManager.LayoutParams.FLAG_SPLIT_TOUCH,
                PixelFormat.TRANSLUCENT);
        lp.flags |= WindowManager.LayoutParams.FLAG_HARDWARE_ACCELERATED;
        lp.gravity = Gravity.TOP;
        lp.setTitle("Heads Up");
        lp.packageName = mContext.getPackageName();
        lp.windowAnimations = R.style.Animation_StatusBar_HeadsUp;

        mWindowManager.addView(mHeadsUpNotificationView, lp);
    }

    private void removeHeadsUpView() {
        mWindowManager.removeView(mHeadsUpNotificationView);
    }

    public void refreshAllStatusBarIcons() {
        refreshAllIconsForLayout(mStatusIcons);
        refreshAllIconsForLayout(mStatusIconsKeyguard);
        refreshAllIconsForLayout(mNotificationIcons);
    }

    private void refreshAllIconsForLayout(LinearLayout ll) {
        final int count = ll.getChildCount();
        for (int n = 0; n < count; n++) {
            View child = ll.getChildAt(n);
            if (child instanceof StatusBarIconView) {
                ((StatusBarIconView) child).updateDrawable();
            }
        }
    }

    public void addIcon(String slot, int index, int viewIndex, StatusBarIcon icon) {
        if (SPEW) Log.d(TAG, "addIcon slot=" + slot + " index=" + index + " viewIndex=" + viewIndex
                + " icon=" + icon);
        StatusBarIconView view = new StatusBarIconView(mContext, slot, null);
        view.set(icon);
        mStatusIcons.addView(view, viewIndex, new LinearLayout.LayoutParams(
                LayoutParams.WRAP_CONTENT, mIconSize));
        view = new StatusBarIconView(mContext, slot, null);
        view.set(icon);
        mStatusIconsKeyguard.addView(view, viewIndex, new LinearLayout.LayoutParams(
                LayoutParams.WRAP_CONTENT, mIconSize));
    }

    public void updateIcon(String slot, int index, int viewIndex,
            StatusBarIcon old, StatusBarIcon icon) {
        if (SPEW) Log.d(TAG, "updateIcon slot=" + slot + " index=" + index + " viewIndex=" + viewIndex
                + " old=" + old + " icon=" + icon);
        StatusBarIconView view = (StatusBarIconView) mStatusIcons.getChildAt(viewIndex);
        view.set(icon);
        view = (StatusBarIconView) mStatusIconsKeyguard.getChildAt(viewIndex);
        view.set(icon);
    }

    public void removeIcon(String slot, int index, int viewIndex) {
        if (SPEW) Log.d(TAG, "removeIcon slot=" + slot + " index=" + index + " viewIndex=" + viewIndex);
        mStatusIcons.removeViewAt(viewIndex);
        mStatusIconsKeyguard.removeViewAt(viewIndex);
    }

    public UserHandle getCurrentUserHandle() {
        return new UserHandle(mCurrentUserId);
    }

    @Override
    public void addNotification(StatusBarNotification notification, RankingMap ranking) {
        if (DEBUG) Log.d(TAG, "addNotification key=" + notification.getKey());
        if (mUseHeadsUp && shouldInterrupt(notification)) {
            if (DEBUG) Log.d(TAG, "launching notification in heads up mode");
            Entry interruptionCandidate = new Entry(notification, null);
            ViewGroup holder = mHeadsUpNotificationView.getHolder();
            if (inflateViewsForHeadsUp(interruptionCandidate, holder)) {
                // 1. Populate mHeadsUpNotificationView
                mHeadsUpNotificationView.showNotification(interruptionCandidate);

                // do not show the notification in the shade, yet.
                return;
            }
        }

        Entry shadeEntry = createNotificationViews(notification);
        if (shadeEntry == null) {
            return;
        }

        if (notification.getNotification().fullScreenIntent != null) {
            // Stop screensaver if the notification has a full-screen intent.
            // (like an incoming phone call)
            awakenDreams();

            // not immersive & a full-screen alert should be shown
            if (DEBUG) Log.d(TAG, "Notification has fullScreenIntent; sending fullScreenIntent");
            try {
                notification.getNotification().fullScreenIntent.send();
            } catch (PendingIntent.CanceledException e) {
            }
        } else {
            // usual case: status bar visible & not immersive

            // show the ticker if there isn't already a heads up
            if (mHeadsUpNotificationView.getEntry() == null) {
                tick(notification, true);
            }
        }
        addNotificationViews(shadeEntry, ranking);
        // Recalculate the position of the sliding windows and the titles.
        setAreThereNotifications();
        updateExpandedViewPos(EXPANDED_LEAVE_ALONE);
    }

    public void displayNotificationFromHeadsUp(StatusBarNotification notification) {
        NotificationData.Entry shadeEntry = createNotificationViews(notification);
        if (shadeEntry == null) {
            return;
        }
        shadeEntry.setInterruption();

        addNotificationViews(shadeEntry, null);
        // Recalculate the position of the sliding windows and the titles.
        setAreThereNotifications();
        updateExpandedViewPos(EXPANDED_LEAVE_ALONE);
    }

    @Override
    public void resetHeadsUpDecayTimer() {
        mHandler.removeMessages(MSG_DECAY_HEADS_UP);
        if (mUseHeadsUp && mHeadsUpNotificationDecay > 0
                && mHeadsUpNotificationView.isClearable()) {
            mHandler.sendEmptyMessageDelayed(MSG_DECAY_HEADS_UP, mHeadsUpNotificationDecay);
        }
    }

    @Override
    public void scheduleHeadsUpOpen() {
        mHandler.sendEmptyMessage(MSG_SHOW_HEADS_UP);
    }

    @Override
    public void scheduleHeadsUpClose() {
        mHandler.sendEmptyMessage(MSG_HIDE_HEADS_UP);
    }

    @Override
    public void scheduleHeadsUpEscalation() {
        mHandler.sendEmptyMessage(MSG_ESCALATE_HEADS_UP);
    }

    @Override
    protected void updateNotificationRanking(RankingMap ranking) {
        mNotificationData.updateRanking(ranking);
        updateNotifications();
    }

    @Override
    public void removeNotification(String key, RankingMap ranking) {
        if (ENABLE_HEADS_UP && mHeadsUpNotificationView.getEntry() != null
                && key.equals(mHeadsUpNotificationView.getEntry().notification.getKey())) {
            mHeadsUpNotificationView.clear();
        }

        StatusBarNotification old = removeNotificationViews(key, ranking);
        if (SPEW) Log.d(TAG, "removeNotification key=" + key + " old=" + old);

        if (old != null) {
            // Cancel the ticker if it's still running
            if (mTickerEnabled) {
                mTicker.removeEntry(old);
            }

            // Recalculate the position of the sliding windows and the titles.
            updateExpandedViewPos(EXPANDED_LEAVE_ALONE);

            if (CLOSE_PANEL_WHEN_EMPTIED && !hasActiveNotifications()
                    && !mNotificationPanel.isTracking() && !mNotificationPanel.isQsExpanded()) {
                if (mState == StatusBarState.SHADE) {
                    animateCollapsePanels();
                } else if (mState == StatusBarState.SHADE_LOCKED) {
                    goToKeyguard();
                }
            }
        }
        setAreThereNotifications();
    }

    @Override
    protected void refreshLayout(int layoutDirection) {
        if (mNavigationBarView != null) {
            mNavigationBarView.setLayoutDirection(layoutDirection);
        }
        refreshAllStatusBarIcons();
    }

    private void updateShowSearchHoldoff() {
        mShowSearchHoldoff = mContext.getResources().getInteger(
            R.integer.config_show_search_delay);
    }

    private void updateNotificationShade() {
        if (mStackScroller == null) return;

        // Do not modify the notifications during collapse.
        if (isCollapsing()) {
            addPostCollapseAction(new Runnable() {
                @Override
                public void run() {
                    updateNotificationShade();
                }
            });
            return;
        }

        ArrayList<Entry> activeNotifications = mNotificationData.getActiveNotifications();
        ArrayList<ExpandableNotificationRow> toShow = new ArrayList<>(activeNotifications.size());
        final int N = activeNotifications.size();
        for (int i=0; i<N; i++) {
            Entry ent = activeNotifications.get(i);
            int vis = ent.notification.getNotification().visibility;

            // Display public version of the notification if we need to redact.
            final boolean hideSensitive =
                    !userAllowsPrivateNotificationsInPublic(ent.notification.getUserId());
            boolean sensitiveNote = vis == Notification.VISIBILITY_PRIVATE;
            boolean sensitivePackage = packageHasVisibilityOverride(ent.notification.getKey());
            boolean sensitive = (sensitiveNote && hideSensitive) || sensitivePackage;
            boolean showingPublic = sensitive && isLockscreenPublicMode();
            ent.row.setSensitive(sensitive);
            if (ent.autoRedacted && ent.legacy) {
                // TODO: Also fade this? Or, maybe easier (and better), provide a dark redacted form
                // for legacy auto redacted notifications.
                if (showingPublic) {
                    ent.row.setShowingLegacyBackground(false);
                } else {
                    ent.row.setShowingLegacyBackground(true);
                }
            }
            toShow.add(ent.row);
        }

        ArrayList<View> toRemove = new ArrayList<View>();
        for (int i=0; i< mStackScroller.getChildCount(); i++) {
            View child = mStackScroller.getChildAt(i);
            if (!toShow.contains(child) && child instanceof ExpandableNotificationRow) {
                toRemove.add(child);
            }
        }

        for (View remove : toRemove) {
            mStackScroller.removeView(remove);
        }
        for (int i=0; i<toShow.size(); i++) {
            View v = toShow.get(i);
            if (v.getParent() == null) {
                mStackScroller.addView(v);
            }
        }

        // So after all this work notifications still aren't sorted correctly.
        // Let's do that now by advancing through toShow and mStackScroller in
        // lock-step, making sure mStackScroller matches what we see in toShow.
        int j = 0;
        for (int i = 0; i < mStackScroller.getChildCount(); i++) {
            View child = mStackScroller.getChildAt(i);
            if (!(child instanceof ExpandableNotificationRow)) {
                // We don't care about non-notification views.
                continue;
            }

            if (child == toShow.get(j)) {
                // Everything is well, advance both lists.
                j++;
                continue;
            }

            // Oops, wrong notification at this position. Put the right one
            // here and advance both lists.
            mStackScroller.changeViewPosition(toShow.get(j), i);
            j++;
        }
        updateRowStates();
        updateSpeedbump();
        updateClearAll();
        updateEmptyShadeView();

        // Disable QS if device not provisioned.
        // If the user switcher is simple then disable QS during setup because
        // the user intends to use the lock screen user switcher, QS in not needed.
        mNotificationPanel.setQsExpansionEnabled(isDeviceProvisioned()
                && (!mUserSwitcherController.isSimpleUserSwitcher() || mUserSetup));
        mShadeUpdates.check();
    }

    private boolean packageHasVisibilityOverride(String key) {
        return mNotificationData.getVisibilityOverride(key)
                != NotificationListenerService.Ranking.VISIBILITY_NO_OVERRIDE;
    }

    private void updateClearAll() {
        boolean showDismissView =
                mState != StatusBarState.KEYGUARD &&
                mNotificationData.hasActiveClearableNotifications();
        mStackScroller.updateDismissView(showDismissView);
    }

    private void updateEmptyShadeView() {
        boolean showEmptyShade =
                mState != StatusBarState.KEYGUARD &&
                        mNotificationData.getActiveNotifications().size() == 0;
        mNotificationPanel.setShadeEmpty(showEmptyShade);
    }

    private void updateSpeedbump() {
        int speedbumpIndex = -1;
        int currentIndex = 0;
        ArrayList<Entry> activeNotifications = mNotificationData.getActiveNotifications();
        final int N = activeNotifications.size();
        for (int i = 0; i < N; i++) {
            Entry entry = activeNotifications.get(i);
            if (entry.row.getVisibility() != View.GONE &&
                    mNotificationData.isAmbient(entry.key)) {
                speedbumpIndex = currentIndex;
                break;
            }
            currentIndex++;
        }
        mStackScroller.updateSpeedBumpIndex(speedbumpIndex);
    }

    @Override
    protected void updateNotifications() {
        // TODO: Move this into updateNotificationIcons()?
        if (mNotificationIcons == null) return;

        mNotificationData.filterAndSort();

        updateNotificationShade();
        updateNotificationIcons();
    }

    private void updateNotificationIcons() {
        final LinearLayout.LayoutParams params
            = new LinearLayout.LayoutParams(mIconSize + 2*mIconHPadding, mNaturalBarHeight);

        ArrayList<Entry> activeNotifications = mNotificationData.getActiveNotifications();
        final int N = activeNotifications.size();
        ArrayList<StatusBarIconView> toShow = new ArrayList<>(N);

        // Filter out notifications with low scores.
        for (int i = 0; i < N; i++) {
            Entry ent = activeNotifications.get(i);
            if (ent.notification.getScore() < HIDE_ICONS_BELOW_SCORE &&
                    !NotificationData.showNotificationEvenIfUnprovisioned(ent.notification)) {
                continue;
            }
            toShow.add(ent.icon);
        }

        if (DEBUG) {
            Log.d(TAG, "refreshing icons: " + toShow.size() +
                    " notifications, mNotificationIcons=" + mNotificationIcons);
        }

        ArrayList<View> toRemove = new ArrayList<View>();
        for (int i=0; i<mNotificationIcons.getChildCount(); i++) {
            View child = mNotificationIcons.getChildAt(i);
            if (!toShow.contains(child)) {
                toRemove.add(child);
            }
        }

        final int toRemoveCount = toRemove.size();
        for (int i = 0; i < toRemoveCount; i++) {
            mNotificationIcons.removeView(toRemove.get(i));
        }

        for (int i=0; i<toShow.size(); i++) {
            View v = toShow.get(i);
            if (v.getParent() == null) {
                mNotificationIcons.addView(v, i, params);
            }
        }

        // Resort notification icons
        final int childCount = mNotificationIcons.getChildCount();
        for (int i = 0; i < childCount; i++) {
            View actual = mNotificationIcons.getChildAt(i);
            StatusBarIconView expected = toShow.get(i);
            if (actual == expected) {
                continue;
            }
            mNotificationIcons.removeView(expected);
            mNotificationIcons.addView(expected, i);
        }
    }

    @Override
    protected void updateRowStates() {
        super.updateRowStates();
        mNotificationPanel.notifyVisibleChildrenChanged();
    }

    protected void updateCarrierLabelVisibility(boolean force) {
        // TODO: Handle this for the notification stack scroller as well
        if (!mShowCarrierInPanel) return;
        // The idea here is to only show the carrier label when there is enough room to see it,
        // i.e. when there aren't enough notifications to fill the panel.
        if (SPEW) {
            Log.d(TAG, String.format("stackScrollerh=%d scrollh=%d carrierh=%d",
                    mStackScroller.getHeight(), mStackScroller.getHeight(),
                    mCarrierLabelHeight));
        }

        // Emergency calls only is shown in the expanded header now.
        final boolean emergencyCallsShownElsewhere = mContext.getResources().getBoolean(
                R.bool.config_showEmergencyCallLabelOnly);

        final boolean makeVisible ;
        if (isMSim()) {
            makeVisible =
            !(emergencyCallsShownElsewhere && mMSimNetworkController.isEmergencyOnly())
            && mStackScroller.getHeight() < (mNotificationPanel.getHeight()
                    - mCarrierLabelHeight - mStatusBarHeaderHeight)
            && mStackScroller.getVisibility() == View.VISIBLE
            && mState != StatusBarState.KEYGUARD;
        } else {
            makeVisible =
            !(emergencyCallsShownElsewhere && mNetworkController.isEmergencyOnly())
            && mStackScroller.getHeight() < (mNotificationPanel.getHeight()
                    - mCarrierLabelHeight - mStatusBarHeaderHeight)
            && mStackScroller.getVisibility() == View.VISIBLE
            && mState != StatusBarState.KEYGUARD;
        }


        if (force || mCarrierLabelVisible != makeVisible) {
            mCarrierLabelVisible = makeVisible;
            if (DEBUG) {
                Log.d(TAG, "making carrier label " + (makeVisible?"visible":"invisible"));
            }
            mCarrierLabel.animate().cancel();
            if (makeVisible) {
                mCarrierLabel.setVisibility(View.VISIBLE);
            }
            mCarrierLabel.animate()
                .alpha(makeVisible ? 1f : 0f)
                //.setStartDelay(makeVisible ? 500 : 0)
                //.setDuration(makeVisible ? 750 : 100)
                .setDuration(150)
                .setListener(makeVisible ? null : new AnimatorListenerAdapter() {
                    @Override
                    public void onAnimationEnd(Animator animation) {
                        if (!mCarrierLabelVisible) { // race
                            mCarrierLabel.setVisibility(View.INVISIBLE);
                            mCarrierLabel.setAlpha(0f);
                        }
                    }
                })
                .start();
        }
    }

    @Override
    protected void setAreThereNotifications() {

        if (SPEW) {
            final boolean clearable = hasActiveNotifications() &&
                    mNotificationData.hasActiveClearableNotifications();
            Log.d(TAG, "setAreThereNotifications: N=" +
                    mNotificationData.getActiveNotifications().size() + " any=" +
                    hasActiveNotifications() + " clearable=" + clearable);
        }

        final View nlo = mStatusBarView.findViewById(R.id.notification_lights_out);
        final boolean showDot = hasActiveNotifications() && !areLightsOn();
        if (showDot != (nlo.getAlpha() == 1.0f)) {
            if (showDot) {
                nlo.setAlpha(0f);
                nlo.setVisibility(View.VISIBLE);
            }
            nlo.animate()
                .alpha(showDot?1:0)
                .setDuration(showDot?750:250)
                .setInterpolator(new AccelerateInterpolator(2.0f))
                .setListener(showDot ? null : new AnimatorListenerAdapter() {
                    @Override
                    public void onAnimationEnd(Animator _a) {
                        nlo.setVisibility(View.GONE);
                    }
                })
                .start();
        }

        findAndUpdateMediaNotifications();

        updateCarrierLabelVisibility(false);
    }

    public void findAndUpdateMediaNotifications() {
        boolean metaDataChanged = false;

        synchronized (mNotificationData) {
            ArrayList<Entry> activeNotifications = mNotificationData.getActiveNotifications();
            final int N = activeNotifications.size();
            Entry mediaNotification = null;
            MediaController controller = null;
            for (int i = 0; i < N; i++) {
                final Entry entry = activeNotifications.get(i);
                if (isMediaNotification(entry)) {
                    final MediaSession.Token token = entry.notification.getNotification().extras
                            .getParcelable(Notification.EXTRA_MEDIA_SESSION);
                    if (token != null) {
                        controller = new MediaController(mContext, token);
                        if (controller != null) {
                            // we've got a live one, here
                            mediaNotification = entry;
                        }
                    }
                }
            }

            if (mediaNotification == null) {
                // Still nothing? OK, let's just look for live media sessions and see if they match
                // one of our notifications. This will catch apps that aren't (yet!) using media
                // notifications.

                if (mMediaSessionManager != null) {
                    final List<MediaController> sessions
                            = mMediaSessionManager.getActiveSessionsForUser(
                                    null,
                                    UserHandle.USER_ALL);

                    for (MediaController aController : sessions) {
                        if (aController == null) continue;
                        final PlaybackState state = aController.getPlaybackState();
                        if (state == null) continue;
                        switch (state.getState()) {
                            case PlaybackState.STATE_STOPPED:
                            case PlaybackState.STATE_ERROR:
                                continue;
                            default:
                                // now to see if we have one like this
                                final String pkg = aController.getPackageName();

                                for (int i = 0; i < N; i++) {
                                    final Entry entry = activeNotifications.get(i);
                                    if (entry.notification.getPackageName().equals(pkg)) {
                                        if (DEBUG_MEDIA) {
                                            Log.v(TAG, "DEBUG_MEDIA: found controller matching "
                                                + entry.notification.getKey());
                                        }
                                        controller = aController;
                                        mediaNotification = entry;
                                        break;
                                    }
                                }
                        }
                    }
                }
            }

            if (!sameSessions(mMediaController, controller)) {
                // We have a new media session

                if (mMediaController != null) {
                    // something old was playing
                    Log.v(TAG, "DEBUG_MEDIA: Disconnecting from old controller: "
                            + mMediaController);
                    mMediaController.unregisterCallback(mMediaListener);
                }
                mMediaController = controller;

                if (mMediaController != null) {
                    mMediaController.registerCallback(mMediaListener);
                    mMediaMetadata = mMediaController.getMetadata();
                    if (DEBUG_MEDIA) {
                        Log.v(TAG, "DEBUG_MEDIA: insert listener, receive metadata: "
                                + mMediaMetadata);
                    }

                    final String notificationKey = mediaNotification == null
                            ? null
                            : mediaNotification.notification.getKey();

                    if (notificationKey == null || !notificationKey.equals(mMediaNotificationKey)) {
                        // we have a new notification!
                        if (DEBUG_MEDIA) {
                            Log.v(TAG, "DEBUG_MEDIA: Found new media notification: key="
                                    + notificationKey + " controller=" + controller);
                        }
                        mMediaNotificationKey = notificationKey;
                    }
                } else {
                    mMediaMetadata = null;
                    mMediaNotificationKey = null;
                }

                metaDataChanged = true;
            } else {
                // Media session unchanged

                if (DEBUG_MEDIA) {
                    Log.v(TAG, "DEBUG_MEDIA: Continuing media notification: key=" + mMediaNotificationKey);
                }
            }
        }

        updateMediaMetaData(metaDataChanged);
    }

    private boolean sameSessions(MediaController a, MediaController b) {
        if (a == b) return true;
        if (a == null) return false;
        return a.controlsSameSession(b);
    }

    /**
     * Hide the album artwork that is fading out and release its bitmap.
     */
    private Runnable mHideBackdropFront = new Runnable() {
        @Override
        public void run() {
            if (DEBUG_MEDIA) {
                Log.v(TAG, "DEBUG_MEDIA: removing fade layer");
            }
            mBackdropFront.setVisibility(View.INVISIBLE);
            mBackdropFront.animate().cancel();
            mBackdropFront.setImageDrawable(null);
        }
    };

    /**
     * Refresh or remove lockscreen artwork from media metadata.
     */
    public void updateMediaMetaData(boolean metaDataChanged) {
        if (!SHOW_LOCKSCREEN_MEDIA_ARTWORK) return;

        if (mBackdrop == null) return; // called too early

        if (DEBUG_MEDIA) {
            Log.v(TAG, "DEBUG_MEDIA: updating album art for notification " + mMediaNotificationKey
                + " metadata=" + mMediaMetadata
                + " metaDataChanged=" + metaDataChanged
                + " state=" + mState);
        }

        Bitmap artworkBitmap = null;
        if (mMediaMetadata != null) {
            artworkBitmap = mMediaMetadata.getBitmap(MediaMetadata.METADATA_KEY_ART);
            if (artworkBitmap == null) {
                artworkBitmap = mMediaMetadata.getBitmap(MediaMetadata.METADATA_KEY_ALBUM_ART);
                // might still be null
            }
        }

        final boolean hasArtwork = artworkBitmap != null;

        if ((hasArtwork || DEBUG_MEDIA_FAKE_ARTWORK)
                && (mState == StatusBarState.KEYGUARD || mState == StatusBarState.SHADE_LOCKED)) {
            // time to show some art!
            if (mBackdrop.getVisibility() != View.VISIBLE) {
                mBackdrop.setVisibility(View.VISIBLE);
                mBackdrop.animate().alpha(1f);
                metaDataChanged = true;
                if (DEBUG_MEDIA) {
                    Log.v(TAG, "DEBUG_MEDIA: Fading in album artwork");
                }
            }
            if (metaDataChanged) {
                if (mBackdropBack.getDrawable() != null) {
                    Drawable drawable = mBackdropBack.getDrawable();
                    mBackdropFront.setImageDrawable(drawable);
                    if (mScrimSrcModeEnabled) {
                        mBackdropFront.getDrawable().mutate().setXfermode(mSrcOverXferMode);
                    }
                    mBackdropFront.setAlpha(1f);
                    mBackdropFront.setVisibility(View.VISIBLE);
                } else {
                    mBackdropFront.setVisibility(View.INVISIBLE);
                }

                if (DEBUG_MEDIA_FAKE_ARTWORK) {
                    final int c = 0xFF000000 | (int)(Math.random() * 0xFFFFFF);
                    Log.v(TAG, String.format("DEBUG_MEDIA: setting new color: 0x%08x", c));
                    mBackdropBack.setBackgroundColor(0xFFFFFFFF);
                    mBackdropBack.setImageDrawable(new ColorDrawable(c));
                } else {
                    mBackdropBack.setImageBitmap(artworkBitmap);
                }
                if (mScrimSrcModeEnabled) {
                    mBackdropBack.getDrawable().mutate().setXfermode(mSrcXferMode);
                }

                if (mBackdropFront.getVisibility() == View.VISIBLE) {
                    if (DEBUG_MEDIA) {
                        Log.v(TAG, "DEBUG_MEDIA: Crossfading album artwork from "
                                + mBackdropFront.getDrawable()
                                + " to "
                                + mBackdropBack.getDrawable());
                    }
                    mBackdropFront.animate()
                            .setDuration(250)
                            .alpha(0f).withEndAction(mHideBackdropFront);
                }
            }
        } else {
            // need to hide the album art, either because we are unlocked or because
            // the metadata isn't there to support it
            if (mBackdrop.getVisibility() != View.GONE) {
                if (DEBUG_MEDIA) {
                    Log.v(TAG, "DEBUG_MEDIA: Fading out album artwork");
                }
                mBackdrop.animate()
                        .alpha(0f)
                        .setInterpolator(mBackdropInterpolator)
                        .setDuration(300)
                        .setStartDelay(0)
                        .withEndAction(new Runnable() {
                            @Override
                            public void run() {
                                mBackdrop.setVisibility(View.GONE);
                                mBackdropFront.animate().cancel();
                                mBackdropBack.animate().cancel();
                                mHandler.post(mHideBackdropFront);
                            }
                        });
                if (mKeyguardFadingAway) {
                    mBackdrop.animate()

                            // Make it disappear faster, as the focus should be on the activity behind.
                            .setDuration(mKeyguardFadingAwayDuration / 2)
                            .setStartDelay(mKeyguardFadingAwayDelay)
                            .setInterpolator(mLinearInterpolator)
                            .start();
                }
            }
        }
    }

    public void showClock(boolean show) {
        if (mStatusBarView == null) return;
        View clock = mStatusBarView.findViewById(R.id.clock);
        if (clock != null) {
            clock.setVisibility(show ? View.VISIBLE : View.GONE);
        }
    }

    private int adjustDisableFlags(int state) {
        if (!mLaunchTransitionFadingAway
                && (mExpandedVisible || mBouncerShowing || mWaitingForKeyguardExit)) {
            state |= StatusBarManager.DISABLE_NOTIFICATION_ICONS;
            state |= StatusBarManager.DISABLE_SYSTEM_INFO;
        }
        return state;
    }

    /**
     * State is one or more of the DISABLE constants from StatusBarManager.
     */
    public void disable(int state, boolean animate) {
        mDisabledUnmodified = state;
        state = adjustDisableFlags(state);
        final int old = mDisabled;
        final int diff = state ^ old;
        mDisabled = state;

        if (DEBUG) {
            Log.d(TAG, String.format("disable: 0x%08x -> 0x%08x (diff: 0x%08x)",
                old, state, diff));
        }

        StringBuilder flagdbg = new StringBuilder();
        flagdbg.append("disable: < ");
        flagdbg.append(((state & StatusBarManager.DISABLE_EXPAND) != 0) ? "EXPAND" : "expand");
        flagdbg.append(((diff  & StatusBarManager.DISABLE_EXPAND) != 0) ? "* " : " ");
        flagdbg.append(((state & StatusBarManager.DISABLE_NOTIFICATION_ICONS) != 0) ? "ICONS" : "icons");
        flagdbg.append(((diff  & StatusBarManager.DISABLE_NOTIFICATION_ICONS) != 0) ? "* " : " ");
        flagdbg.append(((state & StatusBarManager.DISABLE_NOTIFICATION_ALERTS) != 0) ? "ALERTS" : "alerts");
        flagdbg.append(((diff  & StatusBarManager.DISABLE_NOTIFICATION_ALERTS) != 0) ? "* " : " ");
        flagdbg.append(((state & StatusBarManager.DISABLE_SYSTEM_INFO) != 0) ? "SYSTEM_INFO" : "system_info");
        flagdbg.append(((diff  & StatusBarManager.DISABLE_SYSTEM_INFO) != 0) ? "* " : " ");
        flagdbg.append(((state & StatusBarManager.DISABLE_BACK) != 0) ? "BACK" : "back");
        flagdbg.append(((diff  & StatusBarManager.DISABLE_BACK) != 0) ? "* " : " ");
        flagdbg.append(((state & StatusBarManager.DISABLE_HOME) != 0) ? "HOME" : "home");
        flagdbg.append(((diff  & StatusBarManager.DISABLE_HOME) != 0) ? "* " : " ");
        flagdbg.append(((state & StatusBarManager.DISABLE_RECENT) != 0) ? "RECENT" : "recent");
        flagdbg.append(((diff  & StatusBarManager.DISABLE_RECENT) != 0) ? "* " : " ");
        flagdbg.append(((state & StatusBarManager.DISABLE_CLOCK) != 0) ? "CLOCK" : "clock");
        flagdbg.append(((diff  & StatusBarManager.DISABLE_CLOCK) != 0) ? "* " : " ");
        flagdbg.append(((state & StatusBarManager.DISABLE_SEARCH) != 0) ? "SEARCH" : "search");
        flagdbg.append(((diff  & StatusBarManager.DISABLE_SEARCH) != 0) ? "* " : " ");
        flagdbg.append(">");
        Log.d(TAG, flagdbg.toString());

        if ((diff & StatusBarManager.DISABLE_SYSTEM_INFO) != 0) {
            mSystemIconArea.animate().cancel();
            if ((state & StatusBarManager.DISABLE_SYSTEM_INFO) != 0) {
                animateStatusBarHide(mSystemIconArea, animate);
            } else {
                animateStatusBarShow(mSystemIconArea, animate);
            }
        }

        if ((diff & StatusBarManager.DISABLE_CLOCK) != 0) {
            boolean show = (state & StatusBarManager.DISABLE_CLOCK) == 0;
            showClock(show);
        }
        if ((diff & StatusBarManager.DISABLE_EXPAND) != 0) {
            if ((state & StatusBarManager.DISABLE_EXPAND) != 0) {
                animateCollapsePanels();
            }
        }

        if ((diff & (StatusBarManager.DISABLE_HOME
                        | StatusBarManager.DISABLE_RECENT
                        | StatusBarManager.DISABLE_BACK
                        | StatusBarManager.DISABLE_SEARCH)) != 0) {
            // the nav bar will take care of these
            if (mNavigationBarView != null) mNavigationBarView.setDisabledFlags(state);

            if ((state & StatusBarManager.DISABLE_RECENT) != 0) {
                // close recents if it's visible
                mHandler.removeMessages(MSG_HIDE_RECENT_APPS);
                mHandler.sendEmptyMessage(MSG_HIDE_RECENT_APPS);
            }
        }

        if ((diff & StatusBarManager.DISABLE_NOTIFICATION_ICONS) != 0) {
            if ((state & StatusBarManager.DISABLE_NOTIFICATION_ICONS) != 0) {
                if (mTicking) {
                    haltTicker();
                }
                animateStatusBarHide(mNotificationIconArea, animate);
            } else {
                animateStatusBarShow(mNotificationIconArea, animate);
            }
        }

        if ((diff & StatusBarManager.DISABLE_NOTIFICATION_ALERTS) != 0) {
            mDisableNotificationAlerts =
                    (state & StatusBarManager.DISABLE_NOTIFICATION_ALERTS) != 0;
            mHeadsUpObserver.onChange(true);
        }
    }

    /**
     * Animates {@code v}, a view that is part of the status bar, out.
     */
    private void animateStatusBarHide(final View v, boolean animate) {
        v.animate().cancel();
        if (!animate) {
            v.setAlpha(0f);
            v.setVisibility(View.INVISIBLE);
            return;
        }
        v.animate()
                .alpha(0f)
                .setDuration(160)
                .setStartDelay(0)
                .setInterpolator(ALPHA_OUT)
                .withEndAction(new Runnable() {
                    @Override
                    public void run() {
                        v.setVisibility(View.INVISIBLE);
                    }
                });
    }

    /**
     * Animates {@code v}, a view that is part of the status bar, in.
     */
    private void animateStatusBarShow(View v, boolean animate) {
        v.animate().cancel();
        v.setVisibility(View.VISIBLE);
        if (!animate) {
            v.setAlpha(1f);
            return;
        }
        v.animate()
                .alpha(1f)
                .setDuration(320)
                .setInterpolator(ALPHA_IN)
                .setStartDelay(50)

                // We need to clean up any pending end action from animateStatusBarHide if we call
                // both hide and show in the same frame before the animation actually gets started.
                // cancel() doesn't really remove the end action.
                .withEndAction(null);

        // Synchronize the motion with the Keyguard fading if necessary.
        if (mKeyguardFadingAway) {
            v.animate()
                    .setDuration(mKeyguardFadingAwayDuration)
                    .setInterpolator(mLinearOutSlowIn)
                    .setStartDelay(mKeyguardFadingAwayDelay)
                    .start();
        }
    }

    @Override
    protected BaseStatusBar.H createHandler() {
        return new PhoneStatusBar.H();
    }

    @Override
    public void startActivity(Intent intent, boolean dismissShade) {
        startActivityDismissingKeyguard(intent, false, dismissShade);
    }

    public ScrimController getScrimController() {
        return mScrimController;
    }

    public void setQsExpanded(boolean expanded) {
        mStatusBarWindowManager.setQsExpanded(expanded);
    }

    public boolean isGoingToNotificationShade() {
        return mLeaveOpenOnKeyguardHide;
    }

    public boolean isQsExpanded() {
        return mNotificationPanel.isQsExpanded();
    }

    public boolean isScreenOnComingFromTouch() {
        return mScreenOnComingFromTouch;
    }

    public boolean isFalsingThresholdNeeded() {
        boolean onKeyguard = getBarState() == StatusBarState.KEYGUARD;
        //boolean isMethodInsecure = mUnlockMethodCache.isMethodInsecure();
        return onKeyguard && (/*isMethodInsecure ||*/ mDozing || mScreenOnComingFromTouch);
    }

    public boolean isDozing() {
        return mDozing;
    }

    @Override  // NotificationData.Environment
    public String getCurrentMediaNotificationKey() {
        return mMediaNotificationKey;
    }

    public boolean isScrimSrcModeEnabled() {
        return mScrimSrcModeEnabled;
    }

    /**
     * All changes to the status bar and notifications funnel through here and are batched.
     */
    private class H extends BaseStatusBar.H {
        public void handleMessage(Message m) {
            super.handleMessage(m);
            switch (m.what) {
                case MSG_OPEN_NOTIFICATION_PANEL:
                    animateExpandNotificationsPanel();
                    break;
                case MSG_OPEN_SETTINGS_PANEL:
                    animateExpandSettingsPanel();
                    break;
                case MSG_CLOSE_PANELS:
                    animateCollapsePanels();
                    break;
                case MSG_SHOW_HEADS_UP:
                    setHeadsUpVisibility(true);
                    break;
                case MSG_DECAY_HEADS_UP:
                    mHeadsUpNotificationView.release();
                    setHeadsUpVisibility(false);
                    break;
                case MSG_HIDE_HEADS_UP:
                    mHeadsUpNotificationView.release();
                    setHeadsUpVisibility(false);
                    break;
                case MSG_ESCALATE_HEADS_UP:
                    escalateHeadsUp();
                    setHeadsUpVisibility(false);
                    break;
                case MSG_LAUNCH_TRANSITION_TIMEOUT:
                    onLaunchTransitionTimeout();
                    break;
            }
        }
    }

    /**  if the interrupting notification had a fullscreen intent, fire it now.  */
    private void escalateHeadsUp() {
        if (mHeadsUpNotificationView.getEntry() != null) {
            final StatusBarNotification sbn = mHeadsUpNotificationView.getEntry().notification;
            mHeadsUpNotificationView.release();
            final Notification notification = sbn.getNotification();
            if (notification.fullScreenIntent != null) {
                if (DEBUG)
                    Log.d(TAG, "converting a heads up to fullScreen");
                try {
                    notification.fullScreenIntent.send();
                } catch (PendingIntent.CanceledException e) {
                }
            }
        }
    }

    View.OnFocusChangeListener mFocusChangeListener = new View.OnFocusChangeListener() {
        public void onFocusChange(View v, boolean hasFocus) {
            // Because 'v' is a ViewGroup, all its children will be (un)selected
            // too, which allows marqueeing to work.
            v.setSelected(hasFocus);
        }
    };

    boolean panelsEnabled() {
        return (mDisabled & StatusBarManager.DISABLE_EXPAND) == 0;
    }

    void makeExpandedVisible(boolean force) {
        if (SPEW) Log.d(TAG, "Make expanded visible: expanded visible=" + mExpandedVisible);
        if (!force && (mExpandedVisible || !panelsEnabled())) {
            return;
        }

        mExpandedVisible = true;
        if (mNavigationBarView != null)
            mNavigationBarView.setSlippery(true);

        updateCarrierLabelVisibility(true);

        updateExpandedViewPos(EXPANDED_LEAVE_ALONE);

        // Expand the window to encompass the full screen in anticipation of the drag.
        // This is only possible to do atomically because the status bar is at the top of the screen!
        mStatusBarWindowManager.setStatusBarExpanded(true);
        mStatusBarView.setFocusable(false);

        visibilityChanged(true);
        mWaitingForKeyguardExit = false;
        disable(mDisabledUnmodified, !force /* animate */);
        setInteracting(StatusBarManager.WINDOW_STATUS_BAR, true);
        if (mContext.getResources().getBoolean(R.bool.config_showTaskManagerSwitcher)) {
            mTaskManager.refreshTaskManagerView();
        }
    }

    public void animateCollapsePanels() {
        animateCollapsePanels(CommandQueue.FLAG_EXCLUDE_NONE);
    }

    private final Runnable mAnimateCollapsePanels = new Runnable() {
        @Override
        public void run() {
            animateCollapsePanels();
        }
    };

    public void postAnimateCollapsePanels() {
        mHandler.post(mAnimateCollapsePanels);
    }

    public void animateCollapsePanels(int flags) {
        animateCollapsePanels(flags, false /* force */);
    }

    public void animateCollapsePanels(int flags, boolean force) {
        if (!force &&
                (mState == StatusBarState.KEYGUARD || mState == StatusBarState.SHADE_LOCKED)) {
            runPostCollapseRunnables();
            return;
        }
        if (SPEW) {
            Log.d(TAG, "animateCollapse():"
                    + " mExpandedVisible=" + mExpandedVisible
                    + " flags=" + flags);
        }

        if ((flags & CommandQueue.FLAG_EXCLUDE_RECENTS_PANEL) == 0) {
            if (!mHandler.hasMessages(MSG_HIDE_RECENT_APPS)) {
                mHandler.removeMessages(MSG_HIDE_RECENT_APPS);
                mHandler.sendEmptyMessage(MSG_HIDE_RECENT_APPS);
            }
        }

        if ((flags & CommandQueue.FLAG_EXCLUDE_SEARCH_PANEL) == 0) {
            mHandler.removeMessages(MSG_CLOSE_SEARCH_PANEL);
            mHandler.sendEmptyMessage(MSG_CLOSE_SEARCH_PANEL);
        }

        if (mStatusBarWindow != null) {
            // release focus immediately to kick off focus change transition
            mStatusBarWindowManager.setStatusBarFocusable(false);

            mStatusBarWindow.cancelExpandHelper();
            mStatusBarView.collapseAllPanels(true);
        }
    }

    private void runPostCollapseRunnables() {
        int size = mPostCollapseRunnables.size();
        for (int i = 0; i < size; i++) {
            mPostCollapseRunnables.get(i).run();
        }
        mPostCollapseRunnables.clear();
    }

    public ViewPropertyAnimator setVisibilityWhenDone(
            final ViewPropertyAnimator a, final View v, final int vis) {
        a.setListener(new AnimatorListenerAdapter() {
            @Override
            public void onAnimationEnd(Animator animation) {
                v.setVisibility(vis);
                a.setListener(null); // oneshot
            }
        });
        return a;
    }

    public Animator setVisibilityWhenDone(
            final Animator a, final View v, final int vis) {
        a.addListener(new AnimatorListenerAdapter() {
            @Override
            public void onAnimationEnd(Animator animation) {
                v.setVisibility(vis);
            }
        });
        return a;
    }

    public Animator interpolator(TimeInterpolator ti, Animator a) {
        a.setInterpolator(ti);
        return a;
    }

    public Animator startDelay(int d, Animator a) {
        a.setStartDelay(d);
        return a;
    }

    public Animator start(Animator a) {
        a.start();
        return a;
    }

    final TimeInterpolator mAccelerateInterpolator = new AccelerateInterpolator();
    final TimeInterpolator mDecelerateInterpolator = new DecelerateInterpolator();
    final int FLIP_DURATION_OUT = 125;
    final int FLIP_DURATION_IN = 225;
    final int FLIP_DURATION = (FLIP_DURATION_IN + FLIP_DURATION_OUT);

    Animator mScrollViewAnim, mClearButtonAnim;

    @Override
    public void animateExpandNotificationsPanel() {
        if (SPEW) Log.d(TAG, "animateExpand: mExpandedVisible=" + mExpandedVisible);
        if (!panelsEnabled()) {
            return ;
        }

        mNotificationPanel.expand();

        if (false) postStartTracing();
    }

    @Override
    public void animateExpandSettingsPanel() {
        if (SPEW) Log.d(TAG, "animateExpand: mExpandedVisible=" + mExpandedVisible);
        if (!panelsEnabled()) {
            return;
        }

        // Settings are not available in setup
        if (!mUserSetup) return;

        mNotificationPanel.expand();
        mNotificationPanel.openQs();

        if (false) postStartTracing();
    }

    public void animateCollapseQuickSettings() {
        if (mState == StatusBarState.SHADE) {
            mStatusBarView.collapseAllPanels(true);
        }
    }

    void makeExpandedInvisible() {
        if (SPEW) Log.d(TAG, "makeExpandedInvisible: mExpandedVisible=" + mExpandedVisible
                + " mExpandedVisible=" + mExpandedVisible);

        if (!mExpandedVisible || mStatusBarWindow == null) {
            return;
        }

        // Ensure the panel is fully collapsed (just in case; bug 6765842, 7260868)
        mStatusBarView.collapseAllPanels(/*animate=*/ false);

        // reset things to their proper state
        if (mScrollViewAnim != null) mScrollViewAnim.cancel();
        if (mClearButtonAnim != null) mClearButtonAnim.cancel();

        mStackScroller.setVisibility(View.VISIBLE);
        mNotificationPanel.setVisibility(View.GONE);

        mNotificationPanel.closeQs();

        mExpandedVisible = false;
        if (mNavigationBarView != null)
            mNavigationBarView.setSlippery(false);
        visibilityChanged(false);

        // Shrink the window to the size of the status bar only
        mStatusBarWindowManager.setStatusBarExpanded(false);
        mStatusBarView.setFocusable(true);

        // Close any "App info" popups that might have snuck on-screen
        dismissPopups();

        runPostCollapseRunnables();
        setInteracting(StatusBarManager.WINDOW_STATUS_BAR, false);
        showBouncer();
        disable(mDisabledUnmodified, true /* animate */);
    }

    public boolean interceptTouchEvent(MotionEvent event) {
        if (DEBUG_GESTURES) {
            if (event.getActionMasked() != MotionEvent.ACTION_MOVE) {
                EventLog.writeEvent(EventLogTags.SYSUI_STATUSBAR_TOUCH,
                        event.getActionMasked(), (int) event.getX(), (int) event.getY(), mDisabled);
            }

        }

        if (SPEW) {
            Log.d(TAG, "Touch: rawY=" + event.getRawY() + " event=" + event + " mDisabled="
                + mDisabled + " mTracking=" + mTracking);
        } else if (CHATTY) {
            if (event.getAction() != MotionEvent.ACTION_MOVE) {
                Log.d(TAG, String.format(
                            "panel: %s at (%f, %f) mDisabled=0x%08x",
                            MotionEvent.actionToString(event.getAction()),
                            event.getRawX(), event.getRawY(), mDisabled));
            }
        }

        if (DEBUG_GESTURES) {
            mGestureRec.add(event);
        }

        if (mStatusBarWindowState == WINDOW_STATE_SHOWING) {
            final boolean upOrCancel =
                    event.getAction() == MotionEvent.ACTION_UP ||
                    event.getAction() == MotionEvent.ACTION_CANCEL;
            if (upOrCancel && !mExpandedVisible) {
                setInteracting(StatusBarManager.WINDOW_STATUS_BAR, false);
            } else {
                setInteracting(StatusBarManager.WINDOW_STATUS_BAR, true);
            }
        }
        return false;
    }

    public GestureRecorder getGestureRecorder() {
        return mGestureRec;
    }

    private void setNavigationIconHints(int hints) {
        if (hints == mNavigationIconHints) return;

        mNavigationIconHints = hints;

        if (mNavigationBarView != null) {
            mNavigationBarView.setNavigationIconHints(hints);
        }
        checkBarModes();
    }

    @Override // CommandQueue
    public void setWindowState(int window, int state) {
        boolean showing = state == WINDOW_STATE_SHOWING;
        if (mStatusBarWindow != null
                && window == StatusBarManager.WINDOW_STATUS_BAR
                && mStatusBarWindowState != state) {
            mStatusBarWindowState = state;
            if (DEBUG_WINDOW_STATE) Log.d(TAG, "Status bar " + windowStateToString(state));
            if (!showing && mState == StatusBarState.SHADE) {
                mStatusBarView.collapseAllPanels(false);
            }
        }
        if (mNavigationBarView != null
                && window == StatusBarManager.WINDOW_NAVIGATION_BAR
                && mNavigationBarWindowState != state) {
            mNavigationBarWindowState = state;
            if (DEBUG_WINDOW_STATE) Log.d(TAG, "Navigation bar " + windowStateToString(state));
        }
    }

    @Override // CommandQueue
    public void buzzBeepBlinked() {
        if (mDozeServiceHost != null) {
            mDozeServiceHost.fireBuzzBeepBlinked();
        }
    }

    @Override
    public void notificationLightOff() {
        if (mDozeServiceHost != null) {
            mDozeServiceHost.fireNotificationLight(false);
        }
    }

    @Override
    public void notificationLightPulse(int argb, int onMillis, int offMillis) {
        if (mDozeServiceHost != null) {
            mDozeServiceHost.fireNotificationLight(true);
        }
    }

    @Override // CommandQueue
    public void setSystemUiVisibility(int vis, int mask) {
        final int oldVal = mSystemUiVisibility;
        final int newVal = (oldVal&~mask) | (vis&mask);
        final int diff = newVal ^ oldVal;
        if (DEBUG) Log.d(TAG, String.format(
                "setSystemUiVisibility vis=%s mask=%s oldVal=%s newVal=%s diff=%s",
                Integer.toHexString(vis), Integer.toHexString(mask),
                Integer.toHexString(oldVal), Integer.toHexString(newVal),
                Integer.toHexString(diff)));
        if (diff != 0) {
            // we never set the recents bit via this method, so save the prior state to prevent
            // clobbering the bit below
            final boolean wasRecentsVisible = (mSystemUiVisibility & View.RECENT_APPS_VISIBLE) > 0;

            mSystemUiVisibility = newVal;

            // update low profile
            if ((diff & View.SYSTEM_UI_FLAG_LOW_PROFILE) != 0) {
                final boolean lightsOut = (vis & View.SYSTEM_UI_FLAG_LOW_PROFILE) != 0;
                if (lightsOut) {
                    animateCollapsePanels();
                    if (mTicking) {
                        haltTicker();
                    }
                }

                setAreThereNotifications();
            }

            // update status bar mode
            final int sbMode = computeBarMode(oldVal, newVal, mStatusBarView.getBarTransitions(),
                    View.STATUS_BAR_TRANSIENT, View.STATUS_BAR_TRANSLUCENT);

            // update navigation bar mode
            final int nbMode = mNavigationBarView == null ? -1 : computeBarMode(
                    oldVal, newVal, mNavigationBarView.getBarTransitions(),
                    View.NAVIGATION_BAR_TRANSIENT, View.NAVIGATION_BAR_TRANSLUCENT);
            final boolean sbModeChanged = sbMode != -1;
            final boolean nbModeChanged = nbMode != -1;
            boolean checkBarModes = false;
            if (sbModeChanged && sbMode != mStatusBarMode) {
                mStatusBarMode = sbMode;
                checkBarModes = true;
            }
            if (nbModeChanged && nbMode != mNavigationBarMode) {
                mNavigationBarMode = nbMode;
                checkBarModes = true;
            }
            if (checkBarModes) {
                checkBarModes();
            }
            if (sbModeChanged || nbModeChanged) {
                // update transient bar autohide
                if (mStatusBarMode == MODE_SEMI_TRANSPARENT || mNavigationBarMode == MODE_SEMI_TRANSPARENT) {
                    scheduleAutohide();
                } else {
                    cancelAutohide();
                }
            }

            // ready to unhide
            if ((vis & View.STATUS_BAR_UNHIDE) != 0) {
                mSystemUiVisibility &= ~View.STATUS_BAR_UNHIDE;
            }
            if ((vis & View.NAVIGATION_BAR_UNHIDE) != 0) {
                mSystemUiVisibility &= ~View.NAVIGATION_BAR_UNHIDE;
            }

            // restore the recents bit
            if (wasRecentsVisible) {
                mSystemUiVisibility |= View.RECENT_APPS_VISIBLE;
            }

            // send updated sysui visibility to window manager
            notifyUiVisibilityChanged(mSystemUiVisibility);
        }
    }

    private int computeBarMode(int oldVis, int newVis, BarTransitions transitions,
            int transientFlag, int translucentFlag) {
        final int oldMode = barMode(oldVis, transientFlag, translucentFlag);
        final int newMode = barMode(newVis, transientFlag, translucentFlag);
        if (oldMode == newMode) {
            return -1; // no mode change
        }
        return newMode;
    }

    private int barMode(int vis, int transientFlag, int translucentFlag) {
        return (vis & transientFlag) != 0 ? MODE_SEMI_TRANSPARENT
                : (vis & translucentFlag) != 0 ? MODE_TRANSLUCENT
                : (vis & View.SYSTEM_UI_TRANSPARENT) != 0 ? MODE_TRANSPARENT
                : (vis & View.SYSTEM_UI_FLAG_LOW_PROFILE) != 0 ? MODE_LIGHTS_OUT
                : MODE_OPAQUE;
    }

    private void checkBarModes() {
        if (mDemoMode) return;
        checkBarMode(mStatusBarMode, mStatusBarWindowState, mStatusBarView.getBarTransitions());
        if (mNavigationBarView != null) {
            checkBarMode(mNavigationBarMode,
                    mNavigationBarWindowState, mNavigationBarView.getBarTransitions());
        }
    }

    private void checkBarMode(int mode, int windowState, BarTransitions transitions) {
        final boolean powerSave = mBatteryController.isPowerSave();
        final boolean anim = (mScreenOn == null || mScreenOn) && windowState != WINDOW_STATE_HIDDEN
                && !powerSave;
        if (powerSave && getBarState() == StatusBarState.SHADE) {
            mode = MODE_WARNING;
        }
        transitions.transitionTo(mode, anim);
    }

    private void finishBarAnimations() {
        mStatusBarView.getBarTransitions().finishAnimations();
        if (mNavigationBarView != null) {
            mNavigationBarView.getBarTransitions().finishAnimations();
        }
    }

    private final Runnable mCheckBarModes = new Runnable() {
        @Override
        public void run() {
            checkBarModes();
        }
    };

    @Override
    public void setInteracting(int barWindow, boolean interacting) {
        mInteractingWindows = interacting
                ? (mInteractingWindows | barWindow)
                : (mInteractingWindows & ~barWindow);
        if (mInteractingWindows != 0) {
            suspendAutohide();
        } else {
            resumeSuspendedAutohide();
        }
        checkBarModes();
    }

    private void resumeSuspendedAutohide() {
        if (mAutohideSuspended) {
            scheduleAutohide();
            mHandler.postDelayed(mCheckBarModes, 500); // longer than home -> launcher
        }
    }

    private void suspendAutohide() {
        mHandler.removeCallbacks(mAutohide);
        mHandler.removeCallbacks(mCheckBarModes);
        mAutohideSuspended = (mSystemUiVisibility & STATUS_OR_NAV_TRANSIENT) != 0;
    }

    private void cancelAutohide() {
        mAutohideSuspended = false;
        mHandler.removeCallbacks(mAutohide);
    }

    private void scheduleAutohide() {
        cancelAutohide();
        mHandler.postDelayed(mAutohide, AUTOHIDE_TIMEOUT_MS);
    }

    private void checkUserAutohide(View v, MotionEvent event) {
        if ((mSystemUiVisibility & STATUS_OR_NAV_TRANSIENT) != 0  // a transient bar is revealed
                && event.getAction() == MotionEvent.ACTION_OUTSIDE // touch outside the source bar
                && event.getX() == 0 && event.getY() == 0  // a touch outside both bars
                ) {
            userAutohide();
        }
    }

    private void userAutohide() {
        cancelAutohide();
        mHandler.postDelayed(mAutohide, 350); // longer than app gesture -> flag clear
    }

    private boolean areLightsOn() {
        return 0 == (mSystemUiVisibility & View.SYSTEM_UI_FLAG_LOW_PROFILE);
    }

    public void setLightsOn(boolean on) {
        Log.v(TAG, "setLightsOn(" + on + ")");
        if (on) {
            setSystemUiVisibility(0, View.SYSTEM_UI_FLAG_LOW_PROFILE);
        } else {
            setSystemUiVisibility(View.SYSTEM_UI_FLAG_LOW_PROFILE, View.SYSTEM_UI_FLAG_LOW_PROFILE);
        }
    }

    private void notifyUiVisibilityChanged(int vis) {
        try {
            mWindowManagerService.statusBarVisibilityChanged(vis);
        } catch (RemoteException ex) {
        }
    }

    public void topAppWindowChanged(boolean showMenu) {
        if (DEBUG) {
            Log.d(TAG, (showMenu?"showing":"hiding") + " the MENU button");
        }
        if (mNavigationBarView != null) {
            mNavigationBarView.setMenuVisibility(showMenu);
        }

        // See above re: lights-out policy for legacy apps.
        if (showMenu) setLightsOn(true);
    }

    @Override
    public void setImeWindowStatus(IBinder token, int vis, int backDisposition,
            boolean showImeSwitcher) {
        boolean imeShown = (vis & InputMethodService.IME_VISIBLE) != 0;
        int flags = mNavigationIconHints;
        if ((backDisposition == InputMethodService.BACK_DISPOSITION_WILL_DISMISS) || imeShown) {
            flags |= NAVIGATION_HINT_BACK_ALT;
        } else {
            flags &= ~NAVIGATION_HINT_BACK_ALT;
        }
        if (showImeSwitcher) {
            flags |= NAVIGATION_HINT_IME_SHOWN;
        } else {
            flags &= ~NAVIGATION_HINT_IME_SHOWN;
        }

        setNavigationIconHints(flags);
    }

    @Override
    protected void tick(StatusBarNotification n, boolean firstTime) {
        if (!mTickerEnabled) return;

        // no ticking in lights-out mode
        if (!areLightsOn()) return;

        // no ticking in Setup
        if (!isDeviceProvisioned()) return;

        // not for you
        if (!isNotificationForCurrentProfiles(n)) return;

        // Show the ticker if one is requested. Also don't do this
        // until status bar window is attached to the window manager,
        // because...  well, what's the point otherwise?  And trying to
        // run a ticker without being attached will crash!
        if (n.getNotification().tickerText != null && mStatusBarWindow != null
                && mStatusBarWindow.getWindowToken() != null) {
            if (0 == (mDisabled & (StatusBarManager.DISABLE_NOTIFICATION_ICONS
                    | StatusBarManager.DISABLE_NOTIFICATION_TICKER))) {
                mTicker.addEntry(n);
            }
        }
    }

    private class MyTicker extends Ticker {
        MyTicker(Context context, View sb) {
            super(context, sb);
            if (!mTickerEnabled) {
                Log.w(TAG, "MyTicker instantiated with mTickerEnabled=false", new Throwable());
            }
        }

        @Override
        public void tickerStarting() {
            if (!mTickerEnabled) return;
            mTicking = true;
            mStatusBarContents.setVisibility(View.GONE);
            mTickerView.setVisibility(View.VISIBLE);
            mTickerView.startAnimation(loadAnim(com.android.internal.R.anim.push_up_in, null));
            mStatusBarContents.startAnimation(loadAnim(com.android.internal.R.anim.push_up_out, null));
        }

        @Override
        public void tickerDone() {
            if (!mTickerEnabled) return;
            mStatusBarContents.setVisibility(View.VISIBLE);
            mTickerView.setVisibility(View.GONE);
            mStatusBarContents.startAnimation(loadAnim(com.android.internal.R.anim.push_down_in, null));
            mTickerView.startAnimation(loadAnim(com.android.internal.R.anim.push_down_out,
                        mTickingDoneListener));
        }

        public void tickerHalting() {
            if (!mTickerEnabled) return;
            if (mStatusBarContents.getVisibility() != View.VISIBLE) {
                mStatusBarContents.setVisibility(View.VISIBLE);
                mStatusBarContents
                        .startAnimation(loadAnim(com.android.internal.R.anim.fade_in, null));
            }
            mTickerView.setVisibility(View.GONE);
            // we do not animate the ticker away at this point, just get rid of it (b/6992707)
        }
    }

    Animation.AnimationListener mTickingDoneListener = new Animation.AnimationListener() {;
        public void onAnimationEnd(Animation animation) {
            mTicking = false;
        }
        public void onAnimationRepeat(Animation animation) {
        }
        public void onAnimationStart(Animation animation) {
        }
    };

    private Animation loadAnim(int id, Animation.AnimationListener listener) {
        Animation anim = AnimationUtils.loadAnimation(mContext, id);
        if (listener != null) {
            anim.setAnimationListener(listener);
        }
        return anim;
    }

    public static String viewInfo(View v) {
        return "[(" + v.getLeft() + "," + v.getTop() + ")(" + v.getRight() + "," + v.getBottom()
                + ") " + v.getWidth() + "x" + v.getHeight() + "]";
    }

    public void dump(FileDescriptor fd, PrintWriter pw, String[] args) {
        synchronized (mQueueLock) {
            pw.println("Current Status Bar state:");
            pw.println("  mExpandedVisible=" + mExpandedVisible
                    + ", mTrackingPosition=" + mTrackingPosition);
            pw.println("  mTickerEnabled=" + mTickerEnabled);
            if (mTickerEnabled) {
                pw.println("  mTicking=" + mTicking);
                pw.println("  mTickerView: " + viewInfo(mTickerView));
            }
            pw.println("  mTracking=" + mTracking);
            pw.println("  mDisplayMetrics=" + mDisplayMetrics);
            pw.println("  mStackScroller: " + viewInfo(mStackScroller));
            pw.println("  mStackScroller: " + viewInfo(mStackScroller)
                    + " scroll " + mStackScroller.getScrollX()
                    + "," + mStackScroller.getScrollY());
        }

        pw.print("  mInteractingWindows="); pw.println(mInteractingWindows);
        pw.print("  mStatusBarWindowState=");
        pw.println(windowStateToString(mStatusBarWindowState));
        pw.print("  mStatusBarMode=");
        pw.println(BarTransitions.modeToString(mStatusBarMode));
        pw.print("  mDozing="); pw.println(mDozing);
        pw.print("  mZenMode=");
        pw.println(Settings.Global.zenModeToString(mZenMode));
        pw.print("  mUseHeadsUp=");
        pw.println(mUseHeadsUp);
        pw.print("  interrupting package: ");
        pw.println(hunStateToString(mHeadsUpNotificationView.getEntry()));
        dumpBarTransitions(pw, "mStatusBarView", mStatusBarView.getBarTransitions());
        if (mNavigationBarView != null) {
            pw.print("  mNavigationBarWindowState=");
            pw.println(windowStateToString(mNavigationBarWindowState));
            pw.print("  mNavigationBarMode=");
            pw.println(BarTransitions.modeToString(mNavigationBarMode));
            dumpBarTransitions(pw, "mNavigationBarView", mNavigationBarView.getBarTransitions());
        }

        pw.print("  mNavigationBarView=");
        if (mNavigationBarView == null) {
            pw.println("null");
        } else {
            mNavigationBarView.dump(fd, pw, args);
        }

        pw.print("  mMediaSessionManager=");
        pw.println(mMediaSessionManager);
        pw.print("  mMediaNotificationKey=");
        pw.println(mMediaNotificationKey);
        pw.print("  mMediaController=");
        pw.print(mMediaController);
        if (mMediaController != null) {
            pw.print(" state=" + mMediaController.getPlaybackState());
        }
        pw.println();
        pw.print("  mMediaMetadata=");
        pw.print(mMediaMetadata);
        if (mMediaMetadata != null) {
            pw.print(" title=" + mMediaMetadata.getText(MediaMetadata.METADATA_KEY_TITLE));
        }
        pw.println();

        pw.println("  Panels: ");
        if (mNotificationPanel != null) {
            pw.println("    mNotificationPanel=" +
                mNotificationPanel + " params=" + mNotificationPanel.getLayoutParams().debug(""));
            pw.print  ("      ");
            mNotificationPanel.dump(fd, pw, args);
        }

        DozeLog.dump(pw);

        if (DUMPTRUCK) {
            synchronized (mNotificationData) {
                mNotificationData.dump(pw, "  ");
            }

            int N = mStatusIcons.getChildCount();
            pw.println("  system icons: " + N);
            for (int i=0; i<N; i++) {
                StatusBarIconView ic = (StatusBarIconView) mStatusIcons.getChildAt(i);
                pw.println("    [" + i + "] icon=" + ic);
            }

            if (false) {
                pw.println("see the logcat for a dump of the views we have created.");
                // must happen on ui thread
                mHandler.post(new Runnable() {
                        public void run() {
                            mStatusBarView.getLocationOnScreen(mAbsPos);
                            Log.d(TAG, "mStatusBarView: ----- (" + mAbsPos[0] + "," + mAbsPos[1]
                                    + ") " + mStatusBarView.getWidth() + "x"
                                    + getStatusBarHeight());
                            mStatusBarView.debug();
                        }
                    });
            }
        }

        if (DEBUG_GESTURES) {
            pw.print("  status bar gestures: ");
            mGestureRec.dump(fd, pw, args);
        }

        if (isMSim()) {
            for(int i=0; i < TelephonyManager.getDefault().getPhoneCount(); i++) {
                if (mMSimNetworkController != null) {
                    mMSimNetworkController.dump(fd, pw, args, i);
                }
            }
        } else {
            if (mNetworkController != null) {
                mNetworkController.dump(fd, pw, args);
            }
        }
        if (mBluetoothController != null) {
            mBluetoothController.dump(fd, pw, args);
        }
        if (mCastController != null) {
            mCastController.dump(fd, pw, args);
        }
        if (mUserSwitcherController != null) {
            mUserSwitcherController.dump(fd, pw, args);
        }
        if (mBatteryController != null) {
            mBatteryController.dump(fd, pw, args);
        }
        if (mNextAlarmController != null) {
            mNextAlarmController.dump(fd, pw, args);
        }
        if (mSecurityController != null) {
            mSecurityController.dump(fd, pw, args);
        }
    }

    private String hunStateToString(Entry entry) {
        if (entry == null) return "null";
        if (entry.notification == null) return "corrupt";
        return entry.notification.getPackageName();
    }

    private static void dumpBarTransitions(PrintWriter pw, String var, BarTransitions transitions) {
        pw.print("  "); pw.print(var); pw.print(".BarTransitions.mMode=");
        pw.println(BarTransitions.modeToString(transitions.getMode()));
    }

    @Override
    public void createAndAddWindows() {
        addStatusBarWindow();
    }

    private void addStatusBarWindow() {
        makeStatusBarView();
        mStatusBarWindowManager = new StatusBarWindowManager(mContext);
        mStatusBarWindowManager.add(mStatusBarWindow, getStatusBarHeight());
    }

    static final float saturate(float a) {
        return a < 0f ? 0f : (a > 1f ? 1f : a);
    }

    @Override
    public void updateExpandedViewPos(int thingy) {
        if (SPEW) Log.v(TAG, "updateExpandedViewPos");

        // on larger devices, the notification panel is propped open a bit
        mNotificationPanel.setMinimumHeight(
                (int)(mNotificationPanelMinHeightFrac * mCurrentDisplaySize.y));

        FrameLayout.LayoutParams lp = (FrameLayout.LayoutParams) mNotificationPanel.getLayoutParams();
        lp.gravity = mNotificationPanelGravity;
        mNotificationPanel.setLayoutParams(lp);

        updateCarrierLabelVisibility(false);
    }

    // called by makeStatusbar and also by PhoneStatusBarView
    void updateDisplaySize() {
        mDisplay.getMetrics(mDisplayMetrics);
        mDisplay.getSize(mCurrentDisplaySize);
        if (DEBUG_GESTURES) {
            mGestureRec.tag("display",
                    String.format("%dx%d", mDisplayMetrics.widthPixels, mDisplayMetrics.heightPixels));
        }
    }

    public void startActivityDismissingKeyguard(final Intent intent, boolean onlyProvisioned,
            final boolean dismissShade) {
        if (onlyProvisioned && !isDeviceProvisioned()) return;

        final boolean afterKeyguardGone = PreviewInflater.wouldLaunchResolverActivity(
                mContext, intent, mCurrentUserId);
        final boolean keyguardShowing = mStatusBarKeyguardViewManager.isShowing();
        dismissKeyguardThenExecute(new OnDismissAction() {
            @Override
            public boolean onDismiss() {
                AsyncTask.execute(new Runnable() {
                    public void run() {
                        try {
                            if (keyguardShowing && !afterKeyguardGone) {
                                ActivityManagerNative.getDefault()
                                        .keyguardWaitingForActivityDrawn();
                            }
                            intent.setFlags(
                                    Intent.FLAG_ACTIVITY_NEW_TASK | Intent.FLAG_ACTIVITY_CLEAR_TOP);
                            mContext.startActivityAsUser(
                                    intent, new UserHandle(UserHandle.USER_CURRENT));
                            overrideActivityPendingAppTransition(
                                    keyguardShowing && !afterKeyguardGone);
                        } catch (RemoteException e) {
                        }
                    }
                });
                if (dismissShade) {
                    animateCollapsePanels(CommandQueue.FLAG_EXCLUDE_NONE, true /* force */);
                }
                return true;
            }
        }, afterKeyguardGone);
    }

    private BroadcastReceiver mBroadcastReceiver = new BroadcastReceiver() {
        public void onReceive(Context context, Intent intent) {
            if (DEBUG) Log.v(TAG, "onReceive: " + intent);
            String action = intent.getAction();
            if (Intent.ACTION_CLOSE_SYSTEM_DIALOGS.equals(action)) {
                int flags = CommandQueue.FLAG_EXCLUDE_NONE;
                String reason = intent.getStringExtra("reason");
                if (reason != null && reason.equals(SYSTEM_DIALOG_REASON_RECENT_APPS)) {
                    flags |= CommandQueue.FLAG_EXCLUDE_RECENTS_PANEL;
                }
                animateCollapsePanels(flags);
            }
            else if (Intent.ACTION_SCREEN_OFF.equals(action)) {
                mScreenOn = false;
                notifyNavigationBarScreenOn(false);
                notifyHeadsUpScreenOn(false);
                finishBarAnimations();
                stopNotificationLogging();
                resetUserExpandedStates();
            }
            else if (Intent.ACTION_SCREEN_ON.equals(action)) {
                mScreenOn = true;
                // work around problem where mDisplay.getRotation() is not stable while screen is off (bug 7086018)
                repositionNavigationBar();
                notifyNavigationBarScreenOn(true);
                startNotificationLoggingIfScreenOnAndVisible();
            }
            else if (ACTION_DEMO.equals(action)) {
                Bundle bundle = intent.getExtras();
                if (bundle != null) {
                    String command = bundle.getString("command", "").trim().toLowerCase();
                    if (command.length() > 0) {
                        try {
                            dispatchDemoCommand(command, bundle);
                        } catch (Throwable t) {
                            Log.w(TAG, "Error running demo command, intent=" + intent, t);
                        }
                    }
                }
            } else if ("fake_artwork".equals(action)) {
                if (DEBUG_MEDIA_FAKE_ARTWORK) {
                    updateMediaMetaData(true);
                }
            }
        }
    };

    private void resetUserExpandedStates() {
        ArrayList<Entry> activeNotifications = mNotificationData.getActiveNotifications();
        final int notificationCount = activeNotifications.size();
        for (int i = 0; i < notificationCount; i++) {
            NotificationData.Entry entry = activeNotifications.get(i);
            if (entry.row != null) {
                entry.row.resetUserExpansion();
            }
        }
    }

    @Override
    protected void dismissKeyguardThenExecute(final OnDismissAction action,
            boolean afterKeyguardGone) {
        if (mStatusBarKeyguardViewManager.isShowing()) {
            if (/*UnlockMethodCache.getInstance(mContext).isMethodInsecure()
                    &&*/ mNotificationPanel.isLaunchTransitionRunning() && !afterKeyguardGone) {
                action.onDismiss();
                mNotificationPanel.setLaunchTransitionEndRunnable(new Runnable() {
                    @Override
                    public void run() {
                        mStatusBarKeyguardViewManager.dismiss();
                    }
                });
            } else {
                mStatusBarKeyguardViewManager.dismissWithAction(action, afterKeyguardGone);
            }
        } else {
            action.onDismiss();
        }
    }

    // SystemUIService notifies SystemBars of configuration changes, which then calls down here
    @Override
    protected void onConfigurationChanged(Configuration newConfig) {
        super.onConfigurationChanged(newConfig); // calls refreshLayout

        if (DEBUG) {
            Log.v(TAG, "configuration changed: " + mContext.getResources().getConfiguration());
        }
        updateDisplaySize(); // populates mDisplayMetrics

        updateResources();
        updateClockSize();
        repositionNavigationBar();
        updateExpandedViewPos(EXPANDED_LEAVE_ALONE);
        updateShowSearchHoldoff();
        updateRowStates();
        mScreenPinningRequest.onConfigurationChanged();
    }

    @Override
    public void userSwitched(int newUserId) {
        if (MULTIUSER_DEBUG) mNotificationPanelDebugText.setText("USER " + newUserId);
        animateCollapsePanels();
        updateNotifications();
        resetUserSetupObserver();
        setControllerUsers();
    }

    private void setControllerUsers() {
        if (mZenModeController != null) {
            mZenModeController.setUserId(mCurrentUserId);
        }
    }

    private void resetUserSetupObserver() {
        mContext.getContentResolver().unregisterContentObserver(mUserSetupObserver);
        mUserSetupObserver.onChange(false);
        mContext.getContentResolver().registerContentObserver(
                Settings.Secure.getUriFor(Settings.Secure.USER_SETUP_COMPLETE), true,
                mUserSetupObserver,
                mCurrentUserId);
    }

    private void setHeadsUpVisibility(boolean vis) {
        if (!ENABLE_HEADS_UP) return;
        if (DEBUG) Log.v(TAG, (vis ? "showing" : "hiding") + " heads up window");
        EventLog.writeEvent(EventLogTags.SYSUI_HEADS_UP_STATUS,
                vis ? mHeadsUpNotificationView.getKey() : "",
                vis ? 1 : 0);
        mHeadsUpNotificationView.setVisibility(vis ? View.VISIBLE : View.GONE);
    }

    public void onHeadsUpDismissed() {
        mHeadsUpNotificationView.dismiss();
    }

    /**
     * Reload some of our resources when the configuration changes.
     *
     * We don't reload everything when the configuration changes -- we probably
     * should, but getting that smooth is tough.  Someday we'll fix that.  In the
     * meantime, just update the things that we know change.
     */
    void updateResources() {
        // Update the quick setting tiles
        if (mQSPanel != null) {
            mQSPanel.updateResources();
        }

        loadDimens();
        mLinearOutSlowIn = AnimationUtils.loadInterpolator(
                mContext, android.R.interpolator.linear_out_slow_in);

        if (mNotificationPanel != null) {
            mNotificationPanel.updateResources();
        }
        if (mHeadsUpNotificationView != null) {
            mHeadsUpNotificationView.updateResources();
        }
        if (mBrightnessMirrorController != null) {
            mBrightnessMirrorController.updateResources();
        }
    }

    private void updateClockSize() {
        if (mStatusBarView == null) return;
        TextView clock = (TextView) mStatusBarView.findViewById(R.id.clock);
        if (clock != null) {
            FontSizeUtils.updateFontSize(clock, R.dimen.status_bar_clock_size);
        }
    }
    protected void loadDimens() {
        final Resources res = mContext.getResources();

        mNaturalBarHeight = res.getDimensionPixelSize(
                com.android.internal.R.dimen.status_bar_height);

        int newIconSize = res.getDimensionPixelSize(
            com.android.internal.R.dimen.status_bar_icon_size);
        int newIconHPadding = res.getDimensionPixelSize(
            R.dimen.status_bar_icon_padding);

        if (newIconHPadding != mIconHPadding || newIconSize != mIconSize) {
//            Log.d(TAG, "size=" + newIconSize + " padding=" + newIconHPadding);
            mIconHPadding = newIconHPadding;
            mIconSize = newIconSize;
            //reloadAllNotificationIcons(); // reload the tray
        }

        mEdgeBorder = res.getDimensionPixelSize(R.dimen.status_bar_edge_ignore);

        mNotificationPanelGravity = res.getInteger(R.integer.notification_panel_layout_gravity);
        if (mNotificationPanelGravity <= 0) {
            mNotificationPanelGravity = Gravity.START | Gravity.TOP;
        }

        mCarrierLabelHeight = res.getDimensionPixelSize(R.dimen.carrier_label_height);
        mStatusBarHeaderHeight = res.getDimensionPixelSize(R.dimen.status_bar_header_height);

        mNotificationPanelMinHeightFrac = res.getFraction(R.dimen.notification_panel_min_height_frac, 1, 1);
        if (mNotificationPanelMinHeightFrac < 0f || mNotificationPanelMinHeightFrac > 1f) {
            mNotificationPanelMinHeightFrac = 0f;
        }

        mHeadsUpNotificationDecay = res.getInteger(R.integer.heads_up_notification_decay);
        mRowMinHeight =  res.getDimensionPixelSize(R.dimen.notification_min_height);
        mRowMaxHeight =  res.getDimensionPixelSize(R.dimen.notification_max_height);

        mKeyguardMaxNotificationCount = res.getInteger(R.integer.keyguard_max_notification_count);

        if (DEBUG) Log.v(TAG, "updateResources");
    }

    // Visibility reporting

    @Override
    protected void visibilityChanged(boolean visible) {
        mVisible = visible;
        if (visible) {
            startNotificationLoggingIfScreenOnAndVisible();
        } else {
            stopNotificationLogging();
        }
        super.visibilityChanged(visible);
    }

    private void stopNotificationLogging() {
        // Report all notifications as invisible and turn down the
        // reporter.
        if (!mCurrentlyVisibleNotifications.isEmpty()) {
            logNotificationVisibilityChanges(
                    Collections.<String>emptyList(), mCurrentlyVisibleNotifications);
            mCurrentlyVisibleNotifications.clear();
        }
        mHandler.removeCallbacks(mVisibilityReporter);
        mStackScroller.setChildLocationsChangedListener(null);
    }

    private void startNotificationLoggingIfScreenOnAndVisible() {
        if (mVisible && mScreenOn) {
            mStackScroller.setChildLocationsChangedListener(mNotificationLocationsChangedListener);
            // Some transitions like mScreenOn=false -> mScreenOn=true don't
            // cause the scroller to emit child location events. Hence generate
            // one ourselves to guarantee that we're reporting visible
            // notifications.
            // (Note that in cases where the scroller does emit events, this
            // additional event doesn't break anything.)
            mNotificationLocationsChangedListener.onChildLocationsChanged(mStackScroller);
        }
    }

    private void logNotificationVisibilityChanges(
            Collection<String> newlyVisible, Collection<String> noLongerVisible) {
        if (newlyVisible.isEmpty() && noLongerVisible.isEmpty()) {
            return;
        }
        String[] newlyVisibleAr = newlyVisible.toArray(new String[newlyVisible.size()]);
        String[] noLongerVisibleAr = noLongerVisible.toArray(new String[noLongerVisible.size()]);
        try {
            mBarService.onNotificationVisibilityChanged(newlyVisibleAr, noLongerVisibleAr);
        } catch (RemoteException e) {
            // Ignore.
        }
    }

    //
    // tracing
    //

    void postStartTracing() {
        mHandler.postDelayed(mStartTracing, 3000);
    }

    void vibrate() {
        android.os.Vibrator vib = (android.os.Vibrator)mContext.getSystemService(
                Context.VIBRATOR_SERVICE);
        vib.vibrate(250, VIBRATION_ATTRIBUTES);
    }

    Runnable mStartTracing = new Runnable() {
        public void run() {
            vibrate();
            SystemClock.sleep(250);
            Log.d(TAG, "startTracing");
            android.os.Debug.startMethodTracing("/data/statusbar-traces/trace");
            mHandler.postDelayed(mStopTracing, 10000);
        }
    };

    Runnable mStopTracing = new Runnable() {
        public void run() {
            android.os.Debug.stopMethodTracing();
            Log.d(TAG, "stopTracing");
            vibrate();
        }
    };

    @Override
    protected void haltTicker() {
        if (mTickerEnabled) {
            mTicker.halt();
        }
    }

    @Override
    protected boolean shouldDisableNavbarGestures() {
        return !isDeviceProvisioned()
                || mExpandedVisible
                || (mDisabled & StatusBarManager.DISABLE_SEARCH) != 0;
    }

    public void postStartSettingsActivity(final Intent intent, int delay) {
        mHandler.postDelayed(new Runnable() {
            @Override
            public void run() {
                handleStartSettingsActivity(intent, true /*onlyProvisioned*/);
            }
        }, delay);
    }

    private void handleStartSettingsActivity(Intent intent, boolean onlyProvisioned) {
        startActivityDismissingKeyguard(intent, onlyProvisioned, true /* dismissShade */);
    }

    private static class FastColorDrawable extends Drawable {
        private final int mColor;

        public FastColorDrawable(int color) {
            mColor = 0xff000000 | color;
        }

        @Override
        public void draw(Canvas canvas) {
            canvas.drawColor(mColor, PorterDuff.Mode.SRC);
        }

        @Override
        public void setAlpha(int alpha) {
        }

        @Override
        public void setColorFilter(ColorFilter cf) {
        }

        @Override
        public int getOpacity() {
            return PixelFormat.OPAQUE;
        }

        @Override
        public void setBounds(int left, int top, int right, int bottom) {
        }

        @Override
        public void setBounds(Rect bounds) {
        }
    }

    @Override
    public void destroy() {
        super.destroy();
        if (mStatusBarWindow != null) {
            mWindowManager.removeViewImmediate(mStatusBarWindow);
            mStatusBarWindow = null;
        }
        if (mNavigationBarView != null) {
            mWindowManager.removeViewImmediate(mNavigationBarView);
            mNavigationBarView = null;
        }
        mContext.unregisterReceiver(mBroadcastReceiver);
    }

    private boolean mDemoModeAllowed;
    private boolean mDemoMode;
    private DemoStatusIcons mDemoStatusIcons;

    @Override
    public void dispatchDemoCommand(String command, Bundle args) {
        if (!mDemoModeAllowed) {
            mDemoModeAllowed = Settings.Global.getInt(mContext.getContentResolver(),
                    "sysui_demo_allowed", 0) != 0;
        }
        if (!mDemoModeAllowed) return;
        if (command.equals(COMMAND_ENTER)) {
            mDemoMode = true;
        } else if (command.equals(COMMAND_EXIT)) {
            mDemoMode = false;
            checkBarModes();
        } else if (!mDemoMode) {
            // automatically enter demo mode on first demo command
            dispatchDemoCommand(COMMAND_ENTER, new Bundle());
        }
        boolean modeChange = command.equals(COMMAND_ENTER) || command.equals(COMMAND_EXIT);
        if (modeChange || command.equals(COMMAND_CLOCK)) {
            dispatchDemoCommandToView(command, args, R.id.clock);
        }
        if (modeChange || command.equals(COMMAND_BATTERY)) {
            dispatchDemoCommandToView(command, args, R.id.battery);
        }
        if (modeChange || command.equals(COMMAND_STATUS)) {
            if (mDemoStatusIcons == null) {
                mDemoStatusIcons = new DemoStatusIcons(mStatusIcons, mIconSize);
            }
            mDemoStatusIcons.dispatchDemoCommand(command, args);
        }
        if (mNetworkController != null && (modeChange || command.equals(COMMAND_NETWORK))) {
            mNetworkController.dispatchDemoCommand(command, args);
        }
        if (modeChange || command.equals(COMMAND_NOTIFICATIONS)) {
            View notifications = mStatusBarView == null ? null
                    : mStatusBarView.findViewById(R.id.notification_icon_area);
            if (notifications != null) {
                String visible = args.getString("visible");
                int vis = mDemoMode && "false".equals(visible) ? View.INVISIBLE : View.VISIBLE;
                notifications.setVisibility(vis);
            }
        }
        if (command.equals(COMMAND_BARS)) {
            String mode = args.getString("mode");
            int barMode = "opaque".equals(mode) ? MODE_OPAQUE :
                    "translucent".equals(mode) ? MODE_TRANSLUCENT :
                    "semi-transparent".equals(mode) ? MODE_SEMI_TRANSPARENT :
                    "transparent".equals(mode) ? MODE_TRANSPARENT :
                    "warning".equals(mode) ? MODE_WARNING :
                    -1;
            if (barMode != -1) {
                boolean animate = true;
                if (mStatusBarView != null) {
                    mStatusBarView.getBarTransitions().transitionTo(barMode, animate);
                }
                if (mNavigationBarView != null) {
                    mNavigationBarView.getBarTransitions().transitionTo(barMode, animate);
                }
            }
        }
    }

    private void dispatchDemoCommandToView(String command, Bundle args, int id) {
        if (mStatusBarView == null) return;
        View v = mStatusBarView.findViewById(id);
        if (v instanceof DemoMode) {
            ((DemoMode)v).dispatchDemoCommand(command, args);
        }
    }

    /**
     * @return The {@link StatusBarState} the status bar is in.
     */
    public int getBarState() {
        return mState;
    }

    public void showKeyguard() {
        if (mLaunchTransitionFadingAway) {
            mNotificationPanel.animate().cancel();
            mNotificationPanel.setAlpha(1f);
            runLaunchTransitionEndRunnable();
            mLaunchTransitionFadingAway = false;
        }
        mHandler.removeMessages(MSG_LAUNCH_TRANSITION_TIMEOUT);
        setBarState(StatusBarState.KEYGUARD);
        updateKeyguardState(false /* goingToFullShade */, false /* fromShadeLocked */);
        if (!mScreenOnFromKeyguard) {

            // If the screen is off already, we need to disable touch events because these might
            // collapse the panel after we expanded it, and thus we would end up with a blank
            // Keyguard.
            mNotificationPanel.setTouchDisabled(true);
        }
        instantExpandNotificationsPanel();
        mLeaveOpenOnKeyguardHide = false;
        if (mDraggedDownRow != null) {
            mDraggedDownRow.setUserLocked(false);
            mDraggedDownRow.notifyHeightChanged();
            mDraggedDownRow = null;
        }
    }

    public boolean isCollapsing() {
        return mNotificationPanel.isCollapsing();
    }

    public void addPostCollapseAction(Runnable r) {
        mPostCollapseRunnables.add(r);
    }

    public boolean isInLaunchTransition() {
        return mNotificationPanel.isLaunchTransitionRunning()
                || mNotificationPanel.isLaunchTransitionFinished();
    }

    /**
     * Fades the content of the keyguard away after the launch transition is done.
     *
     * @param beforeFading the runnable to be run when the circle is fully expanded and the fading
     *                     starts
     * @param endRunnable the runnable to be run when the transition is done
     */
    public void fadeKeyguardAfterLaunchTransition(final Runnable beforeFading,
            Runnable endRunnable) {
        mHandler.removeMessages(MSG_LAUNCH_TRANSITION_TIMEOUT);
        mLaunchTransitionEndRunnable = endRunnable;
        Runnable hideRunnable = new Runnable() {
            @Override
            public void run() {
                mLaunchTransitionFadingAway = true;
                if (beforeFading != null) {
                    beforeFading.run();
                }
                mNotificationPanel.setAlpha(1);
                mNotificationPanel.animate()
                        .alpha(0)
                        .setStartDelay(FADE_KEYGUARD_START_DELAY)
                        .setDuration(FADE_KEYGUARD_DURATION)
                        .withLayer()
                        .withEndAction(new Runnable() {
                            @Override
                            public void run() {
                                mNotificationPanel.setAlpha(1);
                                runLaunchTransitionEndRunnable();
                                mLaunchTransitionFadingAway = false;
                            }
                        });
            }
        };
        if (mNotificationPanel.isLaunchTransitionRunning()) {
            mNotificationPanel.setLaunchTransitionEndRunnable(hideRunnable);
        } else {
            hideRunnable.run();
        }
    }

    /**
     * Starts the timeout when we try to start the affordances on Keyguard. We usually rely that
     * Keyguard goes away via fadeKeyguardAfterLaunchTransition, however, that might not happen
     * because the launched app crashed or something else went wrong.
     */
    public void startLaunchTransitionTimeout() {
        mHandler.sendEmptyMessageDelayed(MSG_LAUNCH_TRANSITION_TIMEOUT,
                LAUNCH_TRANSITION_TIMEOUT_MS);
    }

    private void onLaunchTransitionTimeout() {
        Log.w(TAG, "Launch transition: Timeout!");
        mNotificationPanel.resetViews();
    }

    private void runLaunchTransitionEndRunnable() {
        if (mLaunchTransitionEndRunnable != null) {
            Runnable r = mLaunchTransitionEndRunnable;

            // mLaunchTransitionEndRunnable might call showKeyguard, which would execute it again,
            // which would lead to infinite recursion. Protect against it.
            mLaunchTransitionEndRunnable = null;
            r.run();
        }
    }


    /**
     * @return true if we would like to stay in the shade, false if it should go away entirely
     */
    public boolean hideKeyguard() {
        boolean staying = mLeaveOpenOnKeyguardHide;
        setBarState(StatusBarState.SHADE);
        if (mLeaveOpenOnKeyguardHide) {
            mLeaveOpenOnKeyguardHide = false;
            mNotificationPanel.animateToFullShade(calculateGoingToFullShadeDelay());
            if (mDraggedDownRow != null) {
                mDraggedDownRow.setUserLocked(false);
                mDraggedDownRow = null;
            }
        } else {
            instantCollapseNotificationPanel();
        }
        updateKeyguardState(staying, false /* fromShadeLocked */);

        // Keyguard state has changed, but QS is not listening anymore. Make sure to update the tile
        // visibilities so next time we open the panel we know the correct height already.
        if (mQSPanel != null) {
            mQSPanel.refreshAllTiles();
        }
        mHandler.removeMessages(MSG_LAUNCH_TRANSITION_TIMEOUT);
        return staying;
    }

    public long calculateGoingToFullShadeDelay() {
        return mKeyguardFadingAwayDelay + mKeyguardFadingAwayDuration;
    }

    /**
     * Notifies the status bar the Keyguard is fading away with the specified timings.
     *
     * @param delay the animation delay in miliseconds
     * @param fadeoutDuration the duration of the exit animation, in milliseconds
     */
    public void setKeyguardFadingAway(long delay, long fadeoutDuration) {
        mKeyguardFadingAway = true;
        mKeyguardFadingAwayDelay = delay;
        mKeyguardFadingAwayDuration = fadeoutDuration;
        mWaitingForKeyguardExit = false;
        disable(mDisabledUnmodified, true /* animate */);
    }

    public boolean isKeyguardFadingAway() {
        return mKeyguardFadingAway;
    }

    /**
     * Notifies that the Keyguard fading away animation is done.
     */
    public void finishKeyguardFadingAway() {
        mKeyguardFadingAway = false;
    }

    private void updatePublicMode() {
        setLockscreenPublicMode(
                (mStatusBarKeyguardViewManager.isShowing() ||
                        mStatusBarKeyguardViewManager.isOccluded())
                && mStatusBarKeyguardViewManager.isSecure());
    }

    private void updateKeyguardState(boolean goingToFullShade, boolean fromShadeLocked) {
        if (mState == StatusBarState.KEYGUARD) {
            mKeyguardIndicationController.setVisible(true);
            mNotificationPanel.resetViews();
            mKeyguardUserSwitcher.setKeyguard(true, fromShadeLocked);
        } else {
            mKeyguardIndicationController.setVisible(false);
            mKeyguardUserSwitcher.setKeyguard(false,
                    goingToFullShade || mState == StatusBarState.SHADE_LOCKED || fromShadeLocked);
        }
        if (mState == StatusBarState.KEYGUARD || mState == StatusBarState.SHADE_LOCKED) {
            mScrimController.setKeyguardShowing(true);
        } else {
            mScrimController.setKeyguardShowing(false);
        }
        mNotificationPanel.setBarState(mState, mKeyguardFadingAway, goingToFullShade);
        updateDozingState();
        updatePublicMode();
        updateStackScrollerState(goingToFullShade);
        updateNotifications();
        checkBarModes();
        updateCarrierLabelVisibility(false);
        updateMediaMetaData(false);
        mKeyguardMonitor.notifyKeyguardState(mStatusBarKeyguardViewManager.isShowing(),
                mStatusBarKeyguardViewManager.isSecure());
    }

    private void updateDozingState() {
        if (mState != StatusBarState.KEYGUARD && !mNotificationPanel.isDozing()) {
            return;
        }
        boolean animate = !mDozing && mDozeScrimController.isPulsing();
        mNotificationPanel.setDozing(mDozing, animate);
        mStackScroller.setDark(mDozing, animate, mScreenOnTouchLocation);
        mScrimController.setDozing(mDozing);
        mDozeScrimController.setDozing(mDozing, animate);
    }

    public void updateStackScrollerState(boolean goingToFullShade) {
        if (mStackScroller == null) return;
        boolean onKeyguard = mState == StatusBarState.KEYGUARD;
        mStackScroller.setHideSensitive(isLockscreenPublicMode(), goingToFullShade);
        mStackScroller.setDimmed(onKeyguard, false /* animate */);
        mStackScroller.setExpandingEnabled(!onKeyguard);
        ActivatableNotificationView activatedChild = mStackScroller.getActivatedChild();
        mStackScroller.setActivatedChild(null);
        if (activatedChild != null) {
            activatedChild.makeInactive(false /* animate */);
        }
    }

    public void userActivity() {
        if (mState == StatusBarState.KEYGUARD) {
            mKeyguardViewMediatorCallback.userActivity();
        }
    }

    public boolean interceptMediaKey(KeyEvent event) {
        return mState == StatusBarState.KEYGUARD
                && mStatusBarKeyguardViewManager.interceptMediaKey(event);
    }

    public boolean onMenuPressed() {
        return mState == StatusBarState.KEYGUARD && mStatusBarKeyguardViewManager.onMenuPressed();
    }

    public boolean onBackPressed() {
        if (mStatusBarKeyguardViewManager.onBackPressed()) {
            return true;
        }
        if (mNotificationPanel.isQsExpanded()) {
            if (mNotificationPanel.isQsDetailShowing()) {
                mNotificationPanel.closeQsDetail();
            } else {
                mNotificationPanel.animateCloseQs();
            }
            return true;
        }
        if (mState != StatusBarState.KEYGUARD && mState != StatusBarState.SHADE_LOCKED) {
            animateCollapsePanels();
            return true;
        }
        return false;
    }

    public boolean onSpacePressed() {
        if (mScreenOn != null && mScreenOn
                && (mState == StatusBarState.KEYGUARD || mState == StatusBarState.SHADE_LOCKED)) {
            animateCollapsePanels(0 /* flags */, true /* force */);
            return true;
        }
        return false;
    }

    private void showBouncer() {
        if (mState == StatusBarState.KEYGUARD || mState == StatusBarState.SHADE_LOCKED) {
            mWaitingForKeyguardExit = mStatusBarKeyguardViewManager.isShowing();
            mStatusBarKeyguardViewManager.dismiss();
        }
    }

    private void instantExpandNotificationsPanel() {

        // Make our window larger and the panel expanded.
        makeExpandedVisible(true);
        mNotificationPanel.instantExpand();
    }

    private void instantCollapseNotificationPanel() {
        mNotificationPanel.instantCollapse();
    }

    @Override
    public void onActivated(ActivatableNotificationView view) {
        mKeyguardIndicationController.showTransientIndication(R.string.notification_tap_again);
        ActivatableNotificationView previousView = mStackScroller.getActivatedChild();
        if (previousView != null) {
            previousView.makeInactive(true /* animate */);
        }
        mStackScroller.setActivatedChild(view);
    }

    /**
     * @param state The {@link StatusBarState} to set.
     */
    public void setBarState(int state) {
        mState = state;
        mStatusBarWindowManager.setStatusBarState(state);
    }

    @Override
    public void onActivationReset(ActivatableNotificationView view) {
        if (view == mStackScroller.getActivatedChild()) {
            mKeyguardIndicationController.hideTransientIndication();
            mStackScroller.setActivatedChild(null);
        }
    }

    public void onTrackingStarted() {
        runPostCollapseRunnables();
    }

    public void onClosingFinished() {
        runPostCollapseRunnables();
    }

    public void onUnlockHintStarted() {
        mKeyguardIndicationController.showTransientIndication(R.string.keyguard_unlock);
    }

    public void onHintFinished() {
        // Delay the reset a bit so the user can read the text.
        mKeyguardIndicationController.hideTransientIndicationDelayed(HINT_RESET_DELAY_MS);
    }

    public void onCameraHintStarted() {
        mKeyguardIndicationController.showTransientIndication(R.string.camera_hint);
    }

    public void onPhoneHintStarted() {
        mKeyguardIndicationController.showTransientIndication(R.string.phone_hint);
    }

    public void onTrackingStopped(boolean expand) {
        if (mState == StatusBarState.KEYGUARD || mState == StatusBarState.SHADE_LOCKED) {
            if (!expand /*&& !mUnlockMethodCache.isMethodInsecure()*/) {
                showBouncer();
            }
        }
    }

    @Override
    protected int getMaxKeyguardNotifications() {
        return mKeyguardMaxNotificationCount;
    }

    public NavigationBarView getNavigationBarView() {
        return mNavigationBarView;
    }

    // ---------------------- DragDownHelper.OnDragDownListener ------------------------------------

    @Override
    public boolean onDraggedDown(View startingChild) {
        if (hasActiveNotifications()) {

            // We have notifications, go to locked shade.
            goToLockedShade(startingChild);
            return true;
        } else {

            // No notifications - abort gesture.
            return false;
        }
    }

    @Override
    public void onDragDownReset() {
        mStackScroller.setDimmed(true /* dimmed */, true /* animated */);
    }

    @Override
    public void onThresholdReached() {
        mStackScroller.setDimmed(false /* dimmed */, true /* animate */);
    }

    @Override
    public void onTouchSlopExceeded() {
        mStackScroller.removeLongPressCallback();
    }

    @Override
    public void setEmptyDragAmount(float amount) {
        mNotificationPanel.setEmptyDragAmount(amount);
    }

    /**
     * If secure with redaction: Show bouncer, go to unlocked shade.
     *
     * <p>If secure without redaction or no security: Go to {@link StatusBarState#SHADE_LOCKED}.</p>
     *
     * @param expandView The view to expand after going to the shade.
     */
    public void goToLockedShade(View expandView) {
        ExpandableNotificationRow row = null;
        if (expandView instanceof ExpandableNotificationRow) {
            row = (ExpandableNotificationRow) expandView;
            row.setUserExpanded(true);
        }
        boolean fullShadeNeedsBouncer = !userAllowsPrivateNotificationsInPublic(mCurrentUserId)
                || !mShowLockscreenNotifications;
        if (isLockscreenPublicMode() && fullShadeNeedsBouncer) {
            mLeaveOpenOnKeyguardHide = true;
            showBouncer();
            mDraggedDownRow = row;
        } else {
            mNotificationPanel.animateToFullShade(0 /* delay */);
            setBarState(StatusBarState.SHADE_LOCKED);
            updateKeyguardState(false /* goingToFullShade */, false /* fromShadeLocked */);
            if (row != null) {
                row.setUserLocked(false);
            }
        }
    }

    /**
     * Goes back to the keyguard after hanging around in {@link StatusBarState#SHADE_LOCKED}.
     */
    public void goToKeyguard() {
        if (mState == StatusBarState.SHADE_LOCKED) {
            mStackScroller.onGoToKeyguard();
            setBarState(StatusBarState.KEYGUARD);
            updateKeyguardState(false /* goingToFullShade */, true /* fromShadeLocked*/);
        }
    }

    /**
     * @return a ViewGroup that spans the entire panel which contains the quick settings
     */
    public ViewGroup getQuickSettingsOverlayParent() {
        return mNotificationPanel;
    }

    public long getKeyguardFadingAwayDelay() {
        return mKeyguardFadingAwayDelay;
    }

    public long getKeyguardFadingAwayDuration() {
        return mKeyguardFadingAwayDuration;
    }

    public LinearLayout getSystemIcons() {
        return mSystemIcons;
    }

    public LinearLayout getSystemIconArea() {
        return mSystemIconArea;
    }

    @Override
    public void setBouncerShowing(boolean bouncerShowing) {
        super.setBouncerShowing(bouncerShowing);
        disable(mDisabledUnmodified, true /* animate */);
    }

    public void onScreenTurnedOff() {
        mScreenOnFromKeyguard = false;
        mScreenOnComingFromTouch = false;
        mScreenOnTouchLocation = null;
        mStackScroller.setAnimationsEnabled(false);
        updateVisibleToUser();
    }

    public void onScreenTurnedOn() {
        mScreenOnFromKeyguard = true;
        mStackScroller.setAnimationsEnabled(true);
        mNotificationPanel.onScreenTurnedOn();
        mNotificationPanel.setTouchDisabled(false);
        updateVisibleToUser();
    }

    /**
     * This handles long-press of both back and recents.  They are
     * handled together to capture them both being long-pressed
     * at the same time to exit screen pinning (lock task).
     *
     * When accessibility mode is on, only a long-press from recents
     * is required to exit.
     *
     * In all other circumstances we try to pass through long-press events
     * for Back, so that apps can still use it.  Which can be from two things.
     * 1) Not currently in screen pinning (lock task).
     * 2) Back is long-pressed without recents.
     */
    private void handleLongPressBackRecents(View v) {
        try {
            boolean sendBackLongPress = false;
            IActivityManager activityManager = ActivityManagerNative.getDefault();
            boolean isAccessiblityEnabled = mAccessibilityManager.isEnabled();
            if (activityManager.isInLockTaskMode() && !isAccessiblityEnabled) {
                long time = System.currentTimeMillis();
                // If we recently long-pressed the other button then they were
                // long-pressed 'together'
                if ((time - mLastLockToAppLongPress) < LOCK_TO_APP_GESTURE_TOLERENCE) {
                    activityManager.stopLockTaskModeOnCurrent();
                } else if ((v.getId() == R.id.back)
                        && !mNavigationBarView.getRecentsButton().isPressed()) {
                    // If we aren't pressing recents right now then they presses
                    // won't be together, so send the standard long-press action.
                    sendBackLongPress = true;
                }
                mLastLockToAppLongPress = time;
            } else {
                // If this is back still need to handle sending the long-press event.
                if (v.getId() == R.id.back) {
                    sendBackLongPress = true;
                } else if (isAccessiblityEnabled && activityManager.isInLockTaskMode()) {
                    // When in accessibility mode a long press that is recents (not back)
                    // should stop lock task.
                    activityManager.stopLockTaskModeOnCurrent();
                }
            }
            if (sendBackLongPress) {
                KeyButtonView keyButtonView = (KeyButtonView) v;
                keyButtonView.sendEvent(KeyEvent.ACTION_DOWN, KeyEvent.FLAG_LONG_PRESS);
                keyButtonView.sendAccessibilityEvent(AccessibilityEvent.TYPE_VIEW_LONG_CLICKED);
            }
        } catch (RemoteException e) {
            Log.d(TAG, "Unable to reach activity manager", e);
        }
    }

    // Recents

    @Override
    protected void showRecents(boolean triggeredFromAltTab) {
        // Set the recents visibility flag
        mSystemUiVisibility |= View.RECENT_APPS_VISIBLE;
        notifyUiVisibilityChanged(mSystemUiVisibility);
        super.showRecents(triggeredFromAltTab);
    }

    @Override
    protected void hideRecents(boolean triggeredFromAltTab, boolean triggeredFromHomeKey) {
        // Unset the recents visibility flag
        mSystemUiVisibility &= ~View.RECENT_APPS_VISIBLE;
        notifyUiVisibilityChanged(mSystemUiVisibility);
        super.hideRecents(triggeredFromAltTab, triggeredFromHomeKey);
    }

    @Override
    protected void toggleRecents() {
        // Toggle the recents visibility flag
        mSystemUiVisibility ^= View.RECENT_APPS_VISIBLE;
        notifyUiVisibilityChanged(mSystemUiVisibility);
        super.toggleRecents();
    }

    @Override
    public void onVisibilityChanged(boolean visible) {
        // Update the recents visibility flag
        if (visible) {
            mSystemUiVisibility |= View.RECENT_APPS_VISIBLE;
        } else {
            mSystemUiVisibility &= ~View.RECENT_APPS_VISIBLE;
        }
        notifyUiVisibilityChanged(mSystemUiVisibility);
    }

    @Override
    public void showScreenPinningRequest() {
        if (mKeyguardMonitor.isShowing()) {
            // Don't allow apps to trigger this from keyguard.
            return;
        }
        // Show screen pinning request, since this comes from an app, show 'no thanks', button.
        showScreenPinningRequest(true);
    }

    public void showScreenPinningRequest(boolean allowCancel) {
        mScreenPinningRequest.showPrompt(allowCancel);
    }


    public boolean hasActiveNotifications() {
        return !mNotificationData.getActiveNotifications().isEmpty();
    }

    public void wakeUpIfDozing(long time, MotionEvent event) {
        if (mDozing && mDozeScrimController.isPulsing()) {
            PowerManager pm = (PowerManager) mContext.getSystemService(Context.POWER_SERVICE);
            pm.wakeUp(time);
            mScreenOnComingFromTouch = true;
            mScreenOnTouchLocation = new PointF(event.getX(), event.getY());
            mNotificationPanel.setTouchDisabled(false);
        }
    }

    private final class ShadeUpdates {
        private final ArraySet<String> mVisibleNotifications = new ArraySet<String>();
        private final ArraySet<String> mNewVisibleNotifications = new ArraySet<String>();

        public void check() {
            mNewVisibleNotifications.clear();
            ArrayList<Entry> activeNotifications = mNotificationData.getActiveNotifications();
            for (int i = 0; i < activeNotifications.size(); i++) {
                final Entry entry = activeNotifications.get(i);
                final boolean visible = entry.row != null
                        && entry.row.getVisibility() == View.VISIBLE;
                if (visible) {
                    mNewVisibleNotifications.add(entry.key + entry.notification.getPostTime());
                }
            }
            final boolean updates = !mVisibleNotifications.containsAll(mNewVisibleNotifications);
            mVisibleNotifications.clear();
            mVisibleNotifications.addAll(mNewVisibleNotifications);

            // We have new notifications
            if (updates && mDozeServiceHost != null) {
                mDozeServiceHost.fireNewNotifications();
            }
        }
    }

    private final class DozeServiceHost implements DozeHost {
        // Amount of time to allow to update the time shown on the screen before releasing
        // the wakelock.  This timeout is design to compensate for the fact that we don't
        // currently have a way to know when time display contents have actually been
        // refreshed once we've finished rendering a new frame.
        private static final long PROCESSING_TIME = 500;

        private final ArrayList<Callback> mCallbacks = new ArrayList<Callback>();
        private final H mHandler = new H();

        // Keeps the last reported state by fireNotificationLight.
        private boolean mNotificationLightOn;

        @Override
        public String toString() {
            return "PSB.DozeServiceHost[mCallbacks=" + mCallbacks.size() + "]";
        }

        public void firePowerSaveChanged(boolean active) {
            for (Callback callback : mCallbacks) {
                callback.onPowerSaveChanged(active);
            }
        }

        public void fireBuzzBeepBlinked() {
            for (Callback callback : mCallbacks) {
                callback.onBuzzBeepBlinked();
            }
        }

        public void fireNotificationLight(boolean on) {
            mNotificationLightOn = on;
            for (Callback callback : mCallbacks) {
                callback.onNotificationLight(on);
            }
        }

        public void fireNewNotifications() {
            for (Callback callback : mCallbacks) {
                callback.onNewNotifications();
            }
        }

        @Override
        public void addCallback(@NonNull Callback callback) {
            mCallbacks.add(callback);
        }

        @Override
        public void removeCallback(@NonNull Callback callback) {
            mCallbacks.remove(callback);
        }

        @Override
        public void startDozing(@NonNull Runnable ready) {
            mHandler.obtainMessage(H.MSG_START_DOZING, ready).sendToTarget();
        }

        @Override
        public void pulseWhileDozing(@NonNull PulseCallback callback, int reason) {
            mHandler.obtainMessage(H.MSG_PULSE_WHILE_DOZING, reason, 0, callback).sendToTarget();
        }

        @Override
        public void stopDozing() {
            mHandler.obtainMessage(H.MSG_STOP_DOZING).sendToTarget();
        }

        @Override
        public boolean isPowerSaveActive() {
            return mBatteryController != null && mBatteryController.isPowerSave();
        }

        @Override
        public boolean isNotificationLightOn() {
            return mNotificationLightOn;
        }

        private void handleStartDozing(@NonNull Runnable ready) {
            if (!mDozing) {
                mDozing = true;
                DozeLog.traceDozing(mContext, mDozing);
                updateDozingState();
            }
            ready.run();
        }

        private void handlePulseWhileDozing(@NonNull PulseCallback callback, int reason) {
            mDozeScrimController.pulse(callback, reason);
        }

        private void handleStopDozing() {
            if (mDozing) {
                mDozing = false;
                DozeLog.traceDozing(mContext, mDozing);
                updateDozingState();
            }
        }

        private final class H extends Handler {
            private static final int MSG_START_DOZING = 1;
            private static final int MSG_PULSE_WHILE_DOZING = 2;
            private static final int MSG_STOP_DOZING = 3;

            @Override
            public void handleMessage(Message msg) {
                switch (msg.what) {
                    case MSG_START_DOZING:
                        handleStartDozing((Runnable) msg.obj);
                        break;
                    case MSG_PULSE_WHILE_DOZING:
                        handlePulseWhileDozing((PulseCallback) msg.obj, msg.arg1);
                        break;
                    case MSG_STOP_DOZING:
                        handleStopDozing();
                        break;
                }
            }
        }
    }
}<|MERGE_RESOLUTION|>--- conflicted
+++ resolved
@@ -639,10 +639,6 @@
         return (TelephonyManager.getDefault().getPhoneCount() > 1);
     }
 
-    boolean isMSim() {
-        return (TelephonyManager.getDefault().getPhoneCount() > 1);
-    }
-
     // ================================================================================
     // Constructing the view
     // ================================================================================
@@ -965,7 +961,6 @@
             final QSTileHost qsh;
             if (isMSim()) {
                 qsh = new QSTileHost(mContext, this,
-<<<<<<< HEAD
                     mBluetoothController, mLocationController, mRotationLockController,
                     mMSimNetworkController, mZenModeController, mVolumeComponent,
                     mHotspotController, mCastController, mFlashlightController,
@@ -978,20 +973,6 @@
                     mHotspotController, mCastController, mFlashlightController,
                     mUserSwitcherController, mKeyguardMonitor,
                     mSecurityController);
-=======
-                    mBluetoothController, mLocationController, mRotationLockController,
-                    mMSimNetworkController, mZenModeController, mVolumeComponent,
-                    mHotspotController, mCastController, mFlashlightController,
-                    mUserSwitcherController, mKeyguardMonitor,
-                    mSecurityController);
-            } else {
-                qsh = new QSTileHost(mContext, this,
-                    mBluetoothController, mLocationController, mRotationLockController,
-                    mNetworkController, mZenModeController, mVolumeComponent,
-                    mHotspotController, mCastController, mFlashlightController,
-                    mUserSwitcherController, mKeyguardMonitor,
-                    mSecurityController);
->>>>>>> 23a90283
             }
             mQSPanel.setHost(qsh);
             mQSPanel.setTiles(qsh.getTiles());
