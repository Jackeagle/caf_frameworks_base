/*
 * Copyright (C) 2014 The Android Open Source Project
 *
 * Licensed under the Apache License, Version 2.0 (the "License");
 * you may not use this file except in compliance with the License.
 * You may obtain a copy of the License at
 *
 *      http://www.apache.org/licenses/LICENSE-2.0
 *
 * Unless required by applicable law or agreed to in writing, software
 * distributed under the License is distributed on an "AS IS" BASIS,
 * WITHOUT WARRANTIES OR CONDITIONS OF ANY KIND, either express or implied.
 * See the License for the specific language governing permissions and
 * limitations under the License
 */

package com.android.systemui.statusbar.phone;

import static com.android.systemui.ScreenDecorations.DisplayCutoutView.boundsFromDirection;
import static com.android.systemui.doze.util.BurnInHelperKt.getBurnInOffset;

import android.annotation.ColorInt;
import android.content.Context;
import android.content.res.Configuration;
import android.content.res.Resources;
import android.graphics.Color;
import android.graphics.Rect;
import android.graphics.drawable.Drawable;
import android.util.AttributeSet;
import android.util.Pair;
import android.util.TypedValue;
import android.view.DisplayCutout;
import android.view.Gravity;
import android.view.View;
import android.view.ViewGroup;
import android.view.ViewTreeObserver;
import android.view.WindowInsets;
import android.widget.ImageView;
import android.widget.LinearLayout;
import android.widget.RelativeLayout;
import android.widget.TextView;

import com.android.settingslib.Utils;
import com.android.systemui.BatteryMeterView;
import com.android.systemui.Dependency;
import com.android.systemui.Interpolators;
import com.android.systemui.R;
import com.android.systemui.plugins.DarkIconDispatcher.DarkReceiver;
import com.android.systemui.qs.QSPanel;
import com.android.systemui.statusbar.phone.StatusBarIconController.TintedIconManager;
import com.android.systemui.statusbar.policy.BatteryController;
import com.android.systemui.statusbar.policy.BatteryController.BatteryStateChangeCallback;
import com.android.systemui.statusbar.policy.ConfigurationController;
import com.android.systemui.statusbar.policy.ConfigurationController.ConfigurationListener;
import com.android.systemui.statusbar.policy.KeyguardUserSwitcher;
import com.android.systemui.statusbar.policy.UserInfoController;
import com.android.systemui.statusbar.policy.UserInfoController.OnUserInfoChangedListener;
import com.android.systemui.statusbar.policy.UserInfoControllerImpl;
import com.android.systemui.statusbar.policy.UserSwitcherController;

import java.io.FileDescriptor;
import java.io.PrintWriter;

/**
 * The header group on Keyguard.
 */
public class KeyguardStatusBarView extends RelativeLayout
        implements BatteryStateChangeCallback, OnUserInfoChangedListener, ConfigurationListener {

    private static final int LAYOUT_NONE = 0;
    private static final int LAYOUT_CUTOUT = 1;
    private static final int LAYOUT_NO_CUTOUT = 2;

    private final Rect mEmptyRect = new Rect(0, 0, 0, 0);

    private boolean mShowPercentAvailable;
    private boolean mBatteryCharging;
    private boolean mKeyguardUserSwitcherShowing;
    private boolean mBatteryListening;

    private TextView mCarrierLabel;
    private MultiUserSwitch mMultiUserSwitch;
    private ImageView mMultiUserAvatar;
    private BatteryMeterView mBatteryView;
    private StatusIconContainer mStatusIconContainer;

    private BatteryController mBatteryController;
    private KeyguardUserSwitcher mKeyguardUserSwitcher;
    private UserSwitcherController mUserSwitcherController;

    private int mSystemIconsSwitcherHiddenExpandedMargin;
    private int mSystemIconsBaseMargin;
    private View mSystemIconsContainer;
    private TintedIconManager mIconManager;

    private View mCutoutSpace;
    private ViewGroup mStatusIconArea;
    private int mLayoutState = LAYOUT_NONE;

    /**
     * Draw this many pixels into the left/right side of the cutout to optimally use the space
     */
    private int mCutoutSideNudge = 0;

    /**
     * How much to move icons to avoid burn in.
     */
    private int mBurnInOffset;
    private int mCurrentBurnInOffsetX;
    private int mCurrentBurnInOffsetY;

    /**
     * Ratio representing being in ambient mode or not.
     */
    private float mDarkAmount;

    public KeyguardStatusBarView(Context context, AttributeSet attrs) {
        super(context, attrs);
    }

    @Override
    protected void onFinishInflate() {
        super.onFinishInflate();
        mSystemIconsContainer = findViewById(R.id.system_icons_container);
        mMultiUserSwitch = findViewById(R.id.multi_user_switch);
        mMultiUserAvatar = findViewById(R.id.multi_user_avatar);
        mCarrierLabel = findViewById(R.id.keyguard_carrier_text);
        mBatteryView = mSystemIconsContainer.findViewById(R.id.battery);
        mCutoutSpace = findViewById(R.id.cutout_space_view);
        mStatusIconArea = findViewById(R.id.status_icon_area);
        mStatusIconContainer = findViewById(R.id.statusIcons);

        loadDimens();
        updateUserSwitcher();
        mBatteryController = Dependency.get(BatteryController.class);
    }

    @Override
    protected void onConfigurationChanged(Configuration newConfig) {
        super.onConfigurationChanged(newConfig);

        MarginLayoutParams lp = (MarginLayoutParams) mMultiUserAvatar.getLayoutParams();
        lp.width = lp.height = getResources().getDimensionPixelSize(
                R.dimen.multi_user_avatar_keyguard_size);
        mMultiUserAvatar.setLayoutParams(lp);

        // Multi-user switch
        lp = (MarginLayoutParams) mMultiUserSwitch.getLayoutParams();
        lp.width = getResources().getDimensionPixelSize(
                R.dimen.multi_user_switch_width_keyguard);
        lp.setMarginEnd(getResources().getDimensionPixelSize(
                R.dimen.multi_user_switch_keyguard_margin));
        mMultiUserSwitch.setLayoutParams(lp);

        // System icons
        lp = (MarginLayoutParams) mSystemIconsContainer.getLayoutParams();
        lp.setMarginStart(getResources().getDimensionPixelSize(
                R.dimen.system_icons_super_container_margin_start));
        mSystemIconsContainer.setLayoutParams(lp);
        mSystemIconsContainer.setPaddingRelative(mSystemIconsContainer.getPaddingStart(),
                mSystemIconsContainer.getPaddingTop(),
                getResources().getDimensionPixelSize(R.dimen.system_icons_keyguard_padding_end),
                mSystemIconsContainer.getPaddingBottom());

        // Respect font size setting.
        mCarrierLabel.setTextSize(TypedValue.COMPLEX_UNIT_PX,
                getResources().getDimensionPixelSize(
                        com.android.internal.R.dimen.text_size_small_material));
        lp = (MarginLayoutParams) mCarrierLabel.getLayoutParams();
        lp.setMarginStart(
                getResources().getDimensionPixelSize(R.dimen.keyguard_carrier_text_margin));
        mCarrierLabel.setLayoutParams(lp);

        lp = (MarginLayoutParams) getLayoutParams();
        lp.height =  getResources().getDimensionPixelSize(
                R.dimen.status_bar_header_height_keyguard);
        setLayoutParams(lp);
    }

    private void loadDimens() {
        Resources res = getResources();
        mSystemIconsSwitcherHiddenExpandedMargin = res.getDimensionPixelSize(
                R.dimen.system_icons_switcher_hidden_expanded_margin);
        mSystemIconsBaseMargin = res.getDimensionPixelSize(
                R.dimen.system_icons_super_container_avatarless_margin_end);
        mCutoutSideNudge = getResources().getDimensionPixelSize(
                R.dimen.display_cutout_margin_consumption);
        mBurnInOffset = getResources().getDimensionPixelSize(
                R.dimen.default_burn_in_prevention_offset);
        mShowPercentAvailable = getContext().getResources().getBoolean(
                com.android.internal.R.bool.config_battery_percentage_setting_available);
    }

    private void updateVisibilities() {
        if (mMultiUserSwitch.getParent() != mStatusIconArea && !mKeyguardUserSwitcherShowing) {
            if (mMultiUserSwitch.getParent() != null) {
                getOverlay().remove(mMultiUserSwitch);
            }
            mStatusIconArea.addView(mMultiUserSwitch, 0);
        } else if (mMultiUserSwitch.getParent() == mStatusIconArea && mKeyguardUserSwitcherShowing) {
            mStatusIconArea.removeView(mMultiUserSwitch);
        }
        if (mKeyguardUserSwitcher == null) {
            // If we have no keyguard switcher, the screen width is under 600dp. In this case,
            // we don't show the multi-user avatar unless there is more than 1 user on the device.
            if (mUserSwitcherController != null
                    && mUserSwitcherController.getSwitchableUserCount() > 1) {
                mMultiUserSwitch.setVisibility(View.VISIBLE);
            } else {
                mMultiUserSwitch.setVisibility(View.GONE);
            }
        }
        mBatteryView.setForceShowPercent(mBatteryCharging && mShowPercentAvailable);
    }

    private void updateSystemIconsLayoutParams() {
        LinearLayout.LayoutParams lp =
                (LinearLayout.LayoutParams) mSystemIconsContainer.getLayoutParams();
        // If the avatar icon is gone, we need to have some end margin to display the system icons
        // correctly.
        int baseMarginEnd = mMultiUserSwitch.getVisibility() == View.GONE
                ? mSystemIconsBaseMargin
                : 0;
        int marginEnd = mKeyguardUserSwitcherShowing ? mSystemIconsSwitcherHiddenExpandedMargin :
                baseMarginEnd;
        if (marginEnd != lp.getMarginEnd()) {
            lp.setMarginEnd(marginEnd);
            mSystemIconsContainer.setLayoutParams(lp);
        }
    }

    @Override
    public WindowInsets onApplyWindowInsets(WindowInsets insets) {
        mLayoutState = LAYOUT_NONE;
        if (updateLayoutConsideringCutout()) {
            requestLayout();
        }
        return super.onApplyWindowInsets(insets);
    }

    private boolean updateLayoutConsideringCutout() {
        DisplayCutout dc = getRootWindowInsets().getDisplayCutout();
        Pair<Integer, Integer> cornerCutoutMargins =
                PhoneStatusBarView.cornerCutoutMargins(dc, getDisplay());
        updateCornerCutoutPadding(cornerCutoutMargins);
        if (dc == null || cornerCutoutMargins != null) {
            return updateLayoutParamsNoCutout();
        } else {
            return updateLayoutParamsForCutout(dc);
        }
    }

    private void updateCornerCutoutPadding(Pair<Integer, Integer> cornerCutoutMargins) {
        if (cornerCutoutMargins != null) {
            setPadding(cornerCutoutMargins.first, 0, cornerCutoutMargins.second, 0);
        } else {
            setPadding(0, 0, 0, 0);
        }
    }

    private boolean updateLayoutParamsNoCutout() {
        if (mLayoutState == LAYOUT_NO_CUTOUT) {
            return false;
        }
        mLayoutState = LAYOUT_NO_CUTOUT;

        if (mCutoutSpace != null) {
            mCutoutSpace.setVisibility(View.GONE);
        }

        RelativeLayout.LayoutParams lp = (LayoutParams) mCarrierLabel.getLayoutParams();
        lp.addRule(RelativeLayout.START_OF, R.id.status_icon_area);

        lp = (LayoutParams) mStatusIconArea.getLayoutParams();
        lp.removeRule(RelativeLayout.RIGHT_OF);
        lp.width = LayoutParams.WRAP_CONTENT;

        LinearLayout.LayoutParams llp =
                (LinearLayout.LayoutParams) mSystemIconsContainer.getLayoutParams();
        llp.setMarginStart(getResources().getDimensionPixelSize(
                R.dimen.system_icons_super_container_margin_start));
        return true;
    }

    private boolean updateLayoutParamsForCutout(DisplayCutout dc) {
        if (mLayoutState == LAYOUT_CUTOUT) {
            return false;
        }
        mLayoutState = LAYOUT_CUTOUT;

        if (mCutoutSpace == null) {
            updateLayoutParamsNoCutout();
        }

        Rect bounds = new Rect();
        boundsFromDirection(dc, Gravity.TOP, bounds);

        mCutoutSpace.setVisibility(View.VISIBLE);
        RelativeLayout.LayoutParams lp = (LayoutParams) mCutoutSpace.getLayoutParams();
        bounds.left = bounds.left + mCutoutSideNudge;
        bounds.right = bounds.right - mCutoutSideNudge;
        lp.width = bounds.width();
        lp.height = bounds.height();
        lp.addRule(RelativeLayout.CENTER_IN_PARENT);

        lp = (LayoutParams) mCarrierLabel.getLayoutParams();
        lp.addRule(RelativeLayout.START_OF, R.id.cutout_space_view);

        lp = (LayoutParams) mStatusIconArea.getLayoutParams();
        lp.addRule(RelativeLayout.RIGHT_OF, R.id.cutout_space_view);
        lp.width = LayoutParams.MATCH_PARENT;

        LinearLayout.LayoutParams llp =
                (LinearLayout.LayoutParams) mSystemIconsContainer.getLayoutParams();
        llp.setMarginStart(0);
        return true;
    }

    public void setListening(boolean listening) {
        if (listening == mBatteryListening) {
            return;
        }
        mBatteryListening = listening;
        if (mBatteryListening) {
            mBatteryController.addCallback(this);
        } else {
            mBatteryController.removeCallback(this);
        }
    }

    private void updateUserSwitcher() {
        boolean keyguardSwitcherAvailable = mKeyguardUserSwitcher != null;
        mMultiUserSwitch.setClickable(keyguardSwitcherAvailable);
        mMultiUserSwitch.setFocusable(keyguardSwitcherAvailable);
        mMultiUserSwitch.setKeyguardMode(keyguardSwitcherAvailable);
    }

    @Override
    protected void onAttachedToWindow() {
        super.onAttachedToWindow();
        UserInfoController userInfoController = Dependency.get(UserInfoController.class);
        userInfoController.addCallback(this);
        mUserSwitcherController = Dependency.get(UserSwitcherController.class);
        mMultiUserSwitch.setUserSwitcherController(mUserSwitcherController);
        userInfoController.reloadUserInfo();
        Dependency.get(ConfigurationController.class).addCallback(this);
        mIconManager = new TintedIconManager(findViewById(R.id.statusIcons));
        Dependency.get(StatusBarIconController.class).addIconGroup(mIconManager);
        onThemeChanged();
        updateDozeState();
    }

    @Override
    protected void onDetachedFromWindow() {
        super.onDetachedFromWindow();
        Dependency.get(UserInfoController.class).removeCallback(this);
        Dependency.get(StatusBarIconController.class).removeIconGroup(mIconManager);
        Dependency.get(ConfigurationController.class).removeCallback(this);
    }

    @Override
    public void onUserInfoChanged(String name, Drawable picture, String userAccount) {
        mMultiUserAvatar.setImageDrawable(picture);
    }

    public void setQSPanel(QSPanel qsp) {
        mMultiUserSwitch.setQsPanel(qsp);
    }

    @Override
    public void onBatteryLevelChanged(int level, boolean pluggedIn, boolean charging) {
        if (mBatteryCharging != charging) {
            mBatteryCharging = charging;
            updateVisibilities();
        }
    }

    @Override
    public void onPowerSaveChanged(boolean isPowerSave) {
        // could not care less
    }

    public void setKeyguardUserSwitcher(KeyguardUserSwitcher keyguardUserSwitcher) {
        mKeyguardUserSwitcher = keyguardUserSwitcher;
        mMultiUserSwitch.setKeyguardUserSwitcher(keyguardUserSwitcher);
        updateUserSwitcher();
    }

    public void setKeyguardUserSwitcherShowing(boolean showing, boolean animate) {
        mKeyguardUserSwitcherShowing = showing;
        if (animate) {
            animateNextLayoutChange();
        }
        updateVisibilities();
        updateLayoutConsideringCutout();
        updateSystemIconsLayoutParams();
    }

    private void animateNextLayoutChange() {
        final int systemIconsCurrentX = mSystemIconsContainer.getLeft();
        final boolean userSwitcherVisible = mMultiUserSwitch.getParent() == mStatusIconArea;
        getViewTreeObserver().addOnPreDrawListener(new ViewTreeObserver.OnPreDrawListener() {
            @Override
            public boolean onPreDraw() {
                getViewTreeObserver().removeOnPreDrawListener(this);
                boolean userSwitcherHiding = userSwitcherVisible
                        && mMultiUserSwitch.getParent() != mStatusIconArea;
                mSystemIconsContainer.setX(systemIconsCurrentX);
                mSystemIconsContainer.animate()
                        .translationX(0)
                        .setDuration(400)
                        .setStartDelay(userSwitcherHiding ? 300 : 0)
                        .setInterpolator(Interpolators.FAST_OUT_SLOW_IN)
                        .start();
                if (userSwitcherHiding) {
                    getOverlay().add(mMultiUserSwitch);
                    mMultiUserSwitch.animate()
                            .alpha(0f)
                            .setDuration(300)
                            .setStartDelay(0)
                            .setInterpolator(Interpolators.ALPHA_OUT)
                            .withEndAction(() -> {
                                mMultiUserSwitch.setAlpha(1f);
                                getOverlay().remove(mMultiUserSwitch);
                            })
                            .start();

                } else {
                    mMultiUserSwitch.setAlpha(0f);
                    mMultiUserSwitch.animate()
                            .alpha(1f)
                            .setDuration(300)
                            .setStartDelay(200)
                            .setInterpolator(Interpolators.ALPHA_IN);
                }
                return true;
            }
        });

    }

    @Override
    public void setVisibility(int visibility) {
        super.setVisibility(visibility);
        if (visibility != View.VISIBLE) {
            mSystemIconsContainer.animate().cancel();
            mSystemIconsContainer.setTranslationX(0);
            mMultiUserSwitch.animate().cancel();
            mMultiUserSwitch.setAlpha(1f);
        } else {
            updateVisibilities();
            updateSystemIconsLayoutParams();
        }
    }

    @Override
    public boolean hasOverlappingRendering() {
        return false;
    }

    public void onThemeChanged() {
        mBatteryView.setColorsFromContext(mContext);
        updateIconsAndTextColors();
        // Reload user avatar
        ((UserInfoControllerImpl) Dependency.get(UserInfoController.class))
                .onDensityOrFontScaleChanged();
    }

<<<<<<< HEAD
=======
    @Override
    public void onOverlayChanged() {
        mCarrierLabel.setTextAppearance(
                Utils.getThemeAttr(mContext, com.android.internal.R.attr.textAppearanceSmall));
        onThemeChanged();
        mBatteryView.updatePercentView();
    }

>>>>>>> de843449
    private void updateIconsAndTextColors() {
        @ColorInt int textColor = Utils.getColorAttrDefaultColor(mContext,
                R.attr.wallpaperTextColor);
        @ColorInt int iconColor = Utils.getColorStateListDefaultColor(mContext,
                Color.luminance(textColor) < 0.5 ? R.color.dark_mode_icon_color_single_tone :
                R.color.light_mode_icon_color_single_tone);
        float intensity = textColor == Color.WHITE ? 0 : 1;
        mCarrierLabel.setTextColor(iconColor);
        mIconManager.setTint(iconColor);

        applyDarkness(R.id.battery, mEmptyRect, intensity * (1f - mDarkAmount), iconColor);
        applyDarkness(R.id.clock, mEmptyRect, intensity, iconColor);
    }

    private void applyDarkness(int id, Rect tintArea, float intensity, int color) {
        View v = findViewById(id);
        if (v instanceof DarkReceiver) {
            ((DarkReceiver) v).onDarkChanged(tintArea, intensity, color);
        }
    }

    public void dump(FileDescriptor fd, PrintWriter pw, String[] args) {
        pw.println("KeyguardStatusBarView:");
        pw.println("  mBatteryCharging: " + mBatteryCharging);
        pw.println("  mKeyguardUserSwitcherShowing: " + mKeyguardUserSwitcherShowing);
        pw.println("  mBatteryListening: " + mBatteryListening);
        pw.println("  mLayoutState: " + mLayoutState);
        if (mBatteryView != null) {
            mBatteryView.dump(fd, pw, args);
        }
    }

    public void setDarkAmount(float darkAmount) {
        mDarkAmount = darkAmount;
        if (darkAmount == 0) {
            dozeTimeTick();
        }
        updateDozeState();
    }

    public void dozeTimeTick() {
        mCurrentBurnInOffsetX = getBurnInOffset(mBurnInOffset, true /* xAxis */);
        mCurrentBurnInOffsetY = getBurnInOffset(mBurnInOffset, false /* xAxis */);
        updateDozeState();
    }

    private void updateDozeState() {
        float alpha = 1f - mDarkAmount;
        int visibility = alpha != 0f ? VISIBLE : INVISIBLE;
        mCarrierLabel.setAlpha(alpha * alpha);
        mStatusIconContainer.setAlpha(alpha);
        mStatusIconContainer.setVisibility(visibility);

        float iconsX = -mCurrentBurnInOffsetX;
        if (mMultiUserSwitch.getVisibility() == VISIBLE) {
            // Squared alpha to add a nice easing curve and avoid overlap during animation.
            mMultiUserAvatar.setAlpha(alpha * alpha);
            iconsX += mMultiUserAvatar.getPaddingLeft() + mMultiUserAvatar.getWidth()
                    + mMultiUserAvatar.getPaddingRight();
        }
        mSystemIconsContainer.setTranslationX(iconsX * mDarkAmount);
        mSystemIconsContainer.setTranslationY(mCurrentBurnInOffsetY * mDarkAmount);
        updateIconsAndTextColors();
    }

}<|MERGE_RESOLUTION|>--- conflicted
+++ resolved
@@ -466,8 +466,6 @@
                 .onDensityOrFontScaleChanged();
     }
 
-<<<<<<< HEAD
-=======
     @Override
     public void onOverlayChanged() {
         mCarrierLabel.setTextAppearance(
@@ -476,7 +474,6 @@
         mBatteryView.updatePercentView();
     }
 
->>>>>>> de843449
     private void updateIconsAndTextColors() {
         @ColorInt int textColor = Utils.getColorAttrDefaultColor(mContext,
                 R.attr.wallpaperTextColor);
