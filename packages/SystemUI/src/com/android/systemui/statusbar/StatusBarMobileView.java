/*
 * Copyright (C) 2018 The Android Open Source Project
 *
 * Licensed under the Apache License, Version 2.0 (the "License");
 * you may not use this file except in compliance with the License.
 * You may obtain a copy of the License at
 *
 *      http://www.apache.org/licenses/LICENSE-2.0
 *
 * Unless required by applicable law or agreed to in writing, software
 * distributed under the License is distributed on an "AS IS" BASIS,
 * WITHOUT WARRANTIES OR CONDITIONS OF ANY KIND, either express or implied.
 * See the License for the specific language governing permissions and
 * limitations under the License.
 */

package com.android.systemui.statusbar;

import static com.android.systemui.statusbar.StatusBarIconView.STATE_DOT;
import static com.android.systemui.statusbar.StatusBarIconView.STATE_HIDDEN;
import static com.android.systemui.statusbar.StatusBarIconView.STATE_ICON;
import static com.android.systemui.statusbar.policy.DarkIconDispatcher.getTint;
import static com.android.systemui.statusbar.policy.DarkIconDispatcher.isInArea;

import android.content.Context;
import android.content.res.ColorStateList;
import android.graphics.Color;
import android.graphics.Rect;
import android.util.AttributeSet;
import android.util.Log;
import android.view.Gravity;
import android.view.LayoutInflater;
import android.view.View;
import android.widget.FrameLayout;
import android.widget.ImageView;

import android.widget.LinearLayout;
import com.android.internal.annotations.VisibleForTesting;
import com.android.keyguard.AlphaOptimizedLinearLayout;
import com.android.settingslib.graph.SignalDrawable;
import com.android.systemui.R;
import com.android.systemui.statusbar.phone.StatusBarSignalPolicy.MobileIconState;
import com.android.systemui.statusbar.policy.DarkIconDispatcher.DarkReceiver;

public class StatusBarMobileView extends FrameLayout implements DarkReceiver,
        StatusIconDisplayable {
    private static final String TAG = "StatusBarMobileView";

    /// Used to show etc dots
    private StatusBarIconView mDotView;
    /// The main icon view
    private LinearLayout mMobileGroup;
    private String mSlot;
    private MobileIconState mState;
    private SignalDrawable mMobileDrawable;
    private View mInoutContainer;
    private ImageView mIn;
    private ImageView mOut;
    private ImageView mMobile, mMobileType, mMobileRoaming;
    private View mMobileRoamingSpace;
    private int mVisibleState = -1;

    private LinearLayout mFiveGGroup;
    private SignalDrawable mFiveGMobileDrawable;
    private View mFiveGInoutContainer;
    private ImageView mFiveGIn;
    private ImageView mFiveGOut;
    private ImageView mFiveGMobile, mFiveGMobileType, mFiveGMobileRoaming;
    private View mFiveGMobileRoamingSpace;

    public static StatusBarMobileView fromContext(Context context, String slot) {
        LayoutInflater inflater = LayoutInflater.from(context);
        StatusBarMobileView v = (StatusBarMobileView)
                inflater.inflate(R.layout.status_bar_mobile_signal_group, null);

        v.setSlot(slot);
        v.init();
        v.setVisibleState(STATE_ICON);
        return v;
    }

    public StatusBarMobileView(Context context) {
        super(context);
    }

    public StatusBarMobileView(Context context, AttributeSet attrs) {
        super(context, attrs);
    }

    public StatusBarMobileView(Context context, AttributeSet attrs, int defStyleAttr) {
        super(context, attrs, defStyleAttr);
    }

    public StatusBarMobileView(Context context, AttributeSet attrs, int defStyleAttr,
            int defStyleRes) {
        super(context, attrs, defStyleAttr, defStyleRes);
    }

    @Override
    public void getDrawingRect(Rect outRect) {
        super.getDrawingRect(outRect);
        float translationX = getTranslationX();
        float translationY = getTranslationY();
        outRect.left += translationX;
        outRect.right += translationX;
        outRect.top += translationY;
        outRect.bottom += translationY;
    }

    private void init() {
        mMobileGroup = findViewById(R.id.mobile_group);
        mMobile = findViewById(R.id.mobile_signal);
        mMobileType = findViewById(R.id.mobile_type);
        mMobileRoaming = findViewById(R.id.mobile_roaming);
        mMobileRoamingSpace = findViewById(R.id.mobile_roaming_space);
        mIn = findViewById(R.id.mobile_in);
        mOut = findViewById(R.id.mobile_out);
        mInoutContainer = findViewById(R.id.inout_container);

        mMobileDrawable = new SignalDrawable(getContext());
        mMobile.setImageDrawable(mMobileDrawable);

        mFiveGGroup = findViewById(R.id.five_g_group);
        mFiveGMobile = findViewById(R.id.five_g_mobile_signal);
        mFiveGMobileType = findViewById(R.id.five_g_mobile_type);
        mFiveGMobileRoaming = findViewById(R.id.five_g_mobile_roaming);
        mFiveGMobileRoamingSpace = findViewById(R.id.five_g_mobile_roaming_space);
        mFiveGIn = findViewById(R.id.five_g_mobile_in);
        mFiveGOut = findViewById(R.id.five_g_mobile_out);
        mFiveGInoutContainer = findViewById(R.id.five_g_inout_container);

        mFiveGMobileDrawable = new SignalDrawable(getContext());
        mFiveGMobile.setImageDrawable(mFiveGMobileDrawable);

        initDotView();
    }

    private void initDotView() {
        mDotView = new StatusBarIconView(mContext, mSlot, null);
        mDotView.setVisibleState(STATE_DOT);

        int width = mContext.getResources().getDimensionPixelSize(R.dimen.status_bar_icon_size);
        LayoutParams lp = new LayoutParams(width, width);
        lp.gravity = Gravity.CENTER_VERTICAL | Gravity.START;
        addView(mDotView, lp);
    }

    public void applyMobileState(MobileIconState state) {
        boolean requestLayout = false;
        if (state == null) {
            requestLayout = getVisibility() != View.GONE;
            setVisibility(View.GONE);
            mState = null;
        } else if (mState == null) {
            requestLayout = true;
            mState = state.copy();
            initViewState();
        } else if (!mState.equals(state)) {
            requestLayout = updateState(state.copy());
        }

        if (requestLayout) {
            requestLayout();
        }
    }

    private void initViewState() {
        setContentDescription(mState.contentDescription);
        if (!mState.visible) {
            mMobileGroup.setVisibility(View.GONE);
        } else {
            mMobileGroup.setVisibility(View.VISIBLE);
        }
        mMobileDrawable.setLevel(mState.strengthId);
        if (mState.typeId > 0) {
            mMobileType.setContentDescription(mState.typeContentDescription);
            mMobileType.setImageResource(mState.typeId);
            mMobileType.setVisibility(View.VISIBLE);
        } else {
            mMobileType.setVisibility(View.GONE);
        }

        mMobileRoaming.setVisibility(mState.roaming ? View.VISIBLE : View.GONE);
        mMobileRoamingSpace.setVisibility(mState.roaming ? View.VISIBLE : View.GONE);
        mIn.setVisibility(mState.activityIn ? View.VISIBLE : View.GONE);
        mOut.setVisibility(mState.activityOut ? View.VISIBLE : View.GONE);
        mInoutContainer.setVisibility((mState.activityIn || mState.activityOut)
                ? View.VISIBLE : View.GONE);
        mFiveGGroup.setVisibility(View.GONE);
    }

    private boolean updateState(MobileIconState state) {
        boolean needsLayout = false;

        setContentDescription(state.contentDescription);
        if (mState.visible != state.visible) {
            mMobileGroup.setVisibility(state.visible ? View.VISIBLE : View.GONE);
            needsLayout = true;
        }
        if (mState.strengthId != state.strengthId) {
            mMobileDrawable.setLevel(state.strengthId);
        }
        if (mState.typeId != state.typeId) {
            needsLayout |= state.typeId == 0 || mState.typeId == 0;
            if (state.typeId != 0) {
                mMobileType.setContentDescription(state.typeContentDescription);
                mMobileType.setImageResource(state.typeId);
                mMobileType.setVisibility(View.VISIBLE);
            } else {
                mMobileType.setVisibility(View.GONE);
            }
        }

        mMobileRoaming.setVisibility(state.roaming ? View.VISIBLE : View.GONE);
        mMobileRoamingSpace.setVisibility(state.roaming ? View.VISIBLE : View.GONE);
        mIn.setVisibility(state.activityIn ? View.VISIBLE : View.GONE);
        mOut.setVisibility(state.activityOut ? View.VISIBLE : View.GONE);
        mInoutContainer.setVisibility((state.activityIn || state.activityOut)
                ? View.VISIBLE : View.GONE);

<<<<<<< HEAD
        updateFiveGState(state);
=======
        needsLayout |= state.roaming != mState.roaming
                || state.activityIn != mState.activityIn
                || state.activityOut != mState.activityOut;
>>>>>>> decdaee0

        mState = state;
        return needsLayout;
    }

    private void updateFiveGState(MobileIconState state) {
        if ( state.fiveGIconVisible ) {
            mFiveGMobileType.setVisibility(View.VISIBLE);
            mFiveGGroup.setVisibility(View.VISIBLE);
        }else {
            mFiveGGroup.setVisibility(View.GONE);
        }

        if ( state.dataOnFiveG ) {
            if (mState.fiveGStrengthId != state.fiveGStrengthId) {
                mFiveGMobileDrawable.setLevel(state.fiveGStrengthId);
            }
            mFiveGIn.setVisibility(state.activityIn ? View.VISIBLE : View.GONE);
            mFiveGOut.setVisibility(state.activityOut ? View.VISIBLE : View.GONE );
            mFiveGInoutContainer.setVisibility((state.activityIn || state.activityOut)
                    ? View.VISIBLE : View.GONE );
            mFiveGMobile.setVisibility(View.VISIBLE);
            mInoutContainer.setVisibility(View.GONE);
            mFiveGMobileRoaming.setVisibility(state.roaming ? View.VISIBLE : View.GONE);
            mFiveGMobileRoamingSpace.setVisibility(state.roaming ? View.VISIBLE : View.GONE);
        }else {
            mFiveGInoutContainer.setVisibility(View.GONE);
            mFiveGMobile.setVisibility(View.GONE);
        }
        mMobileGroup.setVisibility(state.is4GStateVisible ? View.VISIBLE : View.GONE);
    }

    @Override
    public void onDarkChanged(Rect area, float darkIntensity, int tint) {
        if (!isInArea(area, this)) {
            return;
        }
        mMobileDrawable.setDarkIntensity(darkIntensity);
        ColorStateList color = ColorStateList.valueOf(getTint(area, this, tint));
        mIn.setImageTintList(color);
        mOut.setImageTintList(color);
        mMobileType.setImageTintList(color);
        mMobileRoaming.setImageTintList(color);
        mDotView.setDecorColor(tint);
        mDotView.setIconColor(tint, false);

        mFiveGMobileDrawable.setDarkIntensity(darkIntensity);
        mFiveGIn.setImageTintList(color);
        mFiveGOut.setImageTintList(color);
        mFiveGMobileType.setImageTintList(color);
        mFiveGMobileRoaming.setImageTintList(color);
    }

    @Override
    public String getSlot() {
        return mSlot;
    }

    public void setSlot(String slot) {
        mSlot = slot;
    }

    @Override
    public void setStaticDrawableColor(int color) {
        ColorStateList list = ColorStateList.valueOf(color);
        float intensity = color == Color.WHITE ? 0 : 1;
        mMobileDrawable.setDarkIntensity(intensity);

        mIn.setImageTintList(list);
        mOut.setImageTintList(list);
        mMobileType.setImageTintList(list);
        mMobileRoaming.setImageTintList(list);
        mDotView.setDecorColor(color);

        mFiveGMobileDrawable.setDarkIntensity(intensity);
        mFiveGIn.setImageTintList(list);
        mFiveGOut.setImageTintList(list);
        mFiveGMobileType.setImageTintList(list);
        mFiveGMobileRoaming.setImageTintList(list);
    }

    @Override
    public void setDecorColor(int color) {
        mDotView.setDecorColor(color);
    }

    @Override
    public boolean isIconVisible() {
        return mState.visible;
    }

    @Override
    public void setVisibleState(int state, boolean animate) {
        if (state == mVisibleState) {
            return;
        }

        mVisibleState = state;
        switch (state) {
            case STATE_ICON:
                mMobileGroup.setVisibility(View.VISIBLE);
                mDotView.setVisibility(View.GONE);
                break;
            case STATE_DOT:
                mMobileGroup.setVisibility(View.INVISIBLE);
                mDotView.setVisibility(View.VISIBLE);
                break;
            case STATE_HIDDEN:
            default:
                mMobileGroup.setVisibility(View.INVISIBLE);
                mDotView.setVisibility(View.INVISIBLE);
                break;
        }
    }

    @Override
    public int getVisibleState() {
        return mVisibleState;
    }

    @VisibleForTesting
    public MobileIconState getState() {
        return mState;
    }

    @Override
    public String toString() {
        return "StatusBarMobileView(slot=" + mSlot + " state=" + mState + ")";
    }
}<|MERGE_RESOLUTION|>--- conflicted
+++ resolved
@@ -218,13 +218,10 @@
         mInoutContainer.setVisibility((state.activityIn || state.activityOut)
                 ? View.VISIBLE : View.GONE);
 
-<<<<<<< HEAD
         updateFiveGState(state);
-=======
         needsLayout |= state.roaming != mState.roaming
                 || state.activityIn != mState.activityIn
                 || state.activityOut != mState.activityOut;
->>>>>>> decdaee0
 
         mState = state;
         return needsLayout;
