--- conflicted
+++ resolved
@@ -72,12 +72,9 @@
                 // If the SIM is unlocked via a key sequence through the emergency dialer, it will
                 // move into the READY state and the PUK lock keyguard should be removed.
                 case READY: {
-<<<<<<< HEAD
                     KeyguardUpdateMonitor.getInstance(getContext()).reportSimUnlocked(subId);
-=======
                     mRemainingAttempts = -1;
                     mShowDefaultMessage = true;
->>>>>>> de843449
                     // mCallback can be null if onSimStateChanged callback is called when keyguard
                     // isn't active.
                     if (mCallback != null) {
